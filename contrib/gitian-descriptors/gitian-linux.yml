---
<<<<<<< HEAD
name: "litecoin-linux-0.15"
=======
name: "litecoin-linux-0.16"
>>>>>>> 69fce744
enable_cache: true
suites:
- "trusty"
architectures:
- "amd64"
packages:
- "curl"
- "g++-aarch64-linux-gnu"
- "g++-4.8-aarch64-linux-gnu"
- "gcc-4.8-aarch64-linux-gnu"
- "binutils-aarch64-linux-gnu"
- "g++-arm-linux-gnueabihf"
- "g++-4.8-arm-linux-gnueabihf"
- "gcc-4.8-arm-linux-gnueabihf"
- "binutils-arm-linux-gnueabihf"
- "g++-4.8-multilib"
- "gcc-4.8-multilib"
- "binutils-gold"
- "git-core"
- "pkg-config"
- "autoconf"
- "libtool"
- "automake"
- "faketime"
- "bsdmainutils"
- "ca-certificates"
- "python"
remotes:
- "url": "https://github.com/litecoin-project/litecoin.git"
  "dir": "litecoin"
files: []
script: |

  WRAP_DIR=$HOME/wrapped
  HOSTS="i686-pc-linux-gnu x86_64-linux-gnu arm-linux-gnueabihf aarch64-linux-gnu"
  CONFIGFLAGS="--enable-glibc-back-compat --enable-reduce-exports --disable-bench --disable-gui-tests"
  FAKETIME_HOST_PROGS=""
  FAKETIME_PROGS="date ar ranlib nm"
  HOST_CFLAGS="-O2 -g"
  HOST_CXXFLAGS="-O2 -g"
  HOST_LDFLAGS=-static-libstdc++

  export QT_RCC_TEST=1
  export GZIP="-9n"
  export TAR_OPTIONS="--mtime="$REFERENCE_DATE\\\ $REFERENCE_TIME""
  export TZ="UTC"
  export BUILD_DIR=`pwd`
  mkdir -p ${WRAP_DIR}
  if test -n "$GBUILD_CACHE_ENABLED"; then
    export SOURCES_PATH=${GBUILD_COMMON_CACHE}
    export BASE_CACHE=${GBUILD_PACKAGE_CACHE}
    mkdir -p ${BASE_CACHE} ${SOURCES_PATH}
  fi

  function create_global_faketime_wrappers {
  for prog in ${FAKETIME_PROGS}; do
    echo '#!/bin/bash' > ${WRAP_DIR}/${prog}
    echo "REAL=\`which -a ${prog} | grep -v ${WRAP_DIR}/${prog} | head -1\`" >> ${WRAP_DIR}/${prog}
    echo 'export LD_PRELOAD=/usr/lib/x86_64-linux-gnu/faketime/libfaketime.so.1' >> ${WRAP_DIR}/${prog}
    echo "export FAKETIME=\"$1\"" >> ${WRAP_DIR}/${prog}
    echo "\$REAL \$@" >> $WRAP_DIR/${prog}
    chmod +x ${WRAP_DIR}/${prog}
  done
  }

  function create_per-host_faketime_wrappers {
  for i in $HOSTS; do
    for prog in ${FAKETIME_HOST_PROGS}; do
        echo '#!/bin/bash' > ${WRAP_DIR}/${i}-${prog}
        echo "REAL=\`which -a ${i}-${prog} | grep -v ${WRAP_DIR}/${i}-${prog} | head -1\`" >> ${WRAP_DIR}/${i}-${prog}
        echo 'export LD_PRELOAD=/usr/lib/x86_64-linux-gnu/faketime/libfaketime.so.1' >> ${WRAP_DIR}/${i}-${prog}
        echo "export FAKETIME=\"$1\"" >> ${WRAP_DIR}/${i}-${prog}
        echo "\$REAL \$@" >> $WRAP_DIR/${i}-${prog}
        chmod +x ${WRAP_DIR}/${i}-${prog}
    done
  done
  }

  # Faketime for depends so intermediate results are comparable
  export PATH_orig=${PATH}
  create_global_faketime_wrappers "2000-01-01 12:00:00"
  create_per-host_faketime_wrappers "2000-01-01 12:00:00"
  export PATH=${WRAP_DIR}:${PATH}

  EXTRA_INCLUDES_BASE=$WRAP_DIR/extra_includes
  mkdir -p $EXTRA_INCLUDES_BASE

  # x86 needs /usr/include/i386-linux-gnu/asm pointed to /usr/include/x86_64-linux-gnu/asm,
  # but we can't write there. Instead, create a link here and force it to be included in the
  # search paths by wrapping gcc/g++.

  mkdir -p $EXTRA_INCLUDES_BASE/i686-pc-linux-gnu
  rm -f $WRAP_DIR/extra_includes/i686-pc-linux-gnu/asm
  ln -s /usr/include/x86_64-linux-gnu/asm $EXTRA_INCLUDES_BASE/i686-pc-linux-gnu/asm

  for prog in gcc g++; do
  rm -f ${WRAP_DIR}/${prog}
  cat << EOF > ${WRAP_DIR}/${prog}
  #!/bin/bash
  REAL="`which -a ${prog} | grep -v ${WRAP_DIR}/${prog} | head -1`"
  for var in "\$@"
  do
    if [ "\$var" = "-m32" ]; then
      export C_INCLUDE_PATH="$EXTRA_INCLUDES_BASE/i686-pc-linux-gnu"
      export CPLUS_INCLUDE_PATH="$EXTRA_INCLUDES_BASE/i686-pc-linux-gnu"
      break
    fi
  done
  \$REAL \$@
  EOF
  chmod +x ${WRAP_DIR}/${prog}
  done

  cd litecoin
  BASEPREFIX=`pwd`/depends
  # Build dependencies for each host
  for i in $HOSTS; do
    EXTRA_INCLUDES="$EXTRA_INCLUDES_BASE/$i"
    if [ -d "$EXTRA_INCLUDES" ]; then
      export HOST_ID_SALT="$EXTRA_INCLUDES"
    fi
    make ${MAKEOPTS} -C ${BASEPREFIX} HOST="${i}"
    unset HOST_ID_SALT
  done

  # Faketime for binaries
  export PATH=${PATH_orig}
  create_global_faketime_wrappers "${REFERENCE_DATETIME}"
  create_per-host_faketime_wrappers "${REFERENCE_DATETIME}"
  export PATH=${WRAP_DIR}:${PATH}

  # Create the release tarball using (arbitrarily) the first host
  ./autogen.sh
  CONFIG_SITE=${BASEPREFIX}/`echo "${HOSTS}" | awk '{print $1;}'`/share/config.site ./configure --prefix=/
  make dist
  SOURCEDIST=`echo litecoin-*.tar.gz`
  DISTNAME=`echo ${SOURCEDIST} | sed 's/.tar.*//'`
  # Correct tar file order
  mkdir -p temp
  pushd temp
  tar xf ../$SOURCEDIST
  find litecoin-* | sort | tar --no-recursion --mode='u+rw,go+r-w,a+X' --owner=0 --group=0 -c -T - | gzip -9n > ../$SOURCEDIST
  popd

  # Workaround for tarball not building with the bare tag version (prep)
  make -C src obj/build.h

  ORIGPATH="$PATH"
  # Extract the release tarball into a dir for each host and build
  for i in ${HOSTS}; do
    export PATH=${BASEPREFIX}/${i}/native/bin:${ORIGPATH}
    mkdir -p distsrc-${i}
    cd distsrc-${i}
    INSTALLPATH=`pwd`/installed/${DISTNAME}
    mkdir -p ${INSTALLPATH}
    tar --strip-components=1 -xf ../$SOURCEDIST

    # Workaround for tarball not building with the bare tag version
    echo '#!/bin/true' >share/genbuild.sh
    mkdir src/obj
    cp ../src/obj/build.h src/obj/

    CONFIG_SITE=${BASEPREFIX}/${i}/share/config.site ./configure --prefix=/ --disable-ccache --disable-maintainer-mode --disable-dependency-tracking ${CONFIGFLAGS} CFLAGS="${HOST_CFLAGS}" CXXFLAGS="${HOST_CXXFLAGS}" LDFLAGS="${HOST_LDFLAGS}"
    make ${MAKEOPTS}
    make ${MAKEOPTS} -C src check-security

    #TODO: This is a quick hack that disables symbol checking for arm.
    #      Instead, we should investigate why these are popping up.
    #      For aarch64, we'll need to bump up the min GLIBC version, as the abi
    #      support wasn't introduced until 2.17.
    case $i in
       aarch64-*) : ;;
       arm-*) : ;;
       *) make ${MAKEOPTS} -C src check-symbols ;;
    esac

    make install DESTDIR=${INSTALLPATH}
    cd installed
    find . -name "lib*.la" -delete
    find . -name "lib*.a" -delete
    rm -rf ${DISTNAME}/lib/pkgconfig
 
    # Litecoin: Delete libbitcoin from binary distribution for now, see #192
    rm -rf ${DISTNAME}/lib/
    rm -rf ${DISTNAME}/include/
    # Litecoin: ends
 
    find ${DISTNAME}/bin -type f -executable -exec ../contrib/devtools/split-debug.sh {} {} {}.dbg \;
    #find ${DISTNAME}/lib -type f -exec ../contrib/devtools/split-debug.sh {} {} {}.dbg \; # Litecoin: see issue 192
    find ${DISTNAME} -not -name "*.dbg" | sort | tar --no-recursion --mode='u+rw,go+r-w,a+X' --owner=0 --group=0 -c -T - | gzip -9n > ${OUTDIR}/${DISTNAME}-${i}.tar.gz
    find ${DISTNAME} -name "*.dbg" | sort | tar --no-recursion --mode='u+rw,go+r-w,a+X' --owner=0 --group=0 -c -T - | gzip -9n > ${OUTDIR}/${DISTNAME}-${i}-debug.tar.gz
    cd ../../
    rm -rf distsrc-${i}
  done
  mkdir -p $OUTDIR/src
  mv $SOURCEDIST $OUTDIR/src<|MERGE_RESOLUTION|>--- conflicted
+++ resolved
@@ -1,9 +1,5 @@
 ---
-<<<<<<< HEAD
-name: "litecoin-linux-0.15"
-=======
 name: "litecoin-linux-0.16"
->>>>>>> 69fce744
 enable_cache: true
 suites:
 - "trusty"
