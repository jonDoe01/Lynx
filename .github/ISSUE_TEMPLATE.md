<!-- This issue tracker is only for technical issues related to Litecoin Core.

<<<<<<< HEAD
This issue tracker is only for technical issues related to litecoin-core.

General litecoin questions and/or support requests and are best directed to the [litecointalk.io forums](https://litecointalk.io/).

For reporting security issues, please contact the Litecoin developers on the #litecoin-dev Freenode IRC channel or alternatively you can email us at contact@litecoin.org.
=======
General litecoin questions and/or support requests and are best directed to the [litecointalk.io forums](https://litecointalk.io/).

For reporting security issues, please contact the Litecoin developers on the #litecoin-dev Freenode IRC channel or alternatively you can email us at contact@litecoin.org.

If the node is "stuck" during sync or giving "block checksum mismatch" errors, please ensure your hardware is stable by running memtest and observe CPU temperature with a load-test tool such as linpack before creating an issue! -->
>>>>>>> 69fce744

<!-- Describe the issue -->
<!--- What behavior did you expect? -->

<!--- What was the actual behavior (provide screenshots if the issue is GUI-related)? -->

<!--- How reliably can you reproduce the issue, what are the steps to do so? -->

<!-- What version of Litecoin Core are you using, where did you get it (website, self-compiled, etc)? -->

<!-- What type of machine are you observing the error on (OS/CPU and disk type)? -->

<<<<<<< HEAD
### What version of litecoin-core are you using?
List the version number/commit ID, and if it is an official binary, self compiled or a distribution package such as PPA.

### Machine specs:
- OS:
- CPU:
- RAM:
- Disk size:
- Disk Type (HD/SDD):

### Any extra information that might be useful in the debugging process.
This is normally the contents of a `debug.log` or `config.log` file. Raw text or a link to a pastebin type site are preferred.
=======
<!-- Any extra information that might be useful in the debugging process. -->
<!--- This is normally the contents of a `debug.log` or `config.log` file. Raw text or a link to a pastebin type site are preferred. -->
>>>>>>> 69fce744
<|MERGE_RESOLUTION|>--- conflicted
+++ resolved
@@ -1,18 +1,10 @@
 <!-- This issue tracker is only for technical issues related to Litecoin Core.
 
-<<<<<<< HEAD
-This issue tracker is only for technical issues related to litecoin-core.
-
-General litecoin questions and/or support requests and are best directed to the [litecointalk.io forums](https://litecointalk.io/).
-
-For reporting security issues, please contact the Litecoin developers on the #litecoin-dev Freenode IRC channel or alternatively you can email us at contact@litecoin.org.
-=======
 General litecoin questions and/or support requests and are best directed to the [litecointalk.io forums](https://litecointalk.io/).
 
 For reporting security issues, please contact the Litecoin developers on the #litecoin-dev Freenode IRC channel or alternatively you can email us at contact@litecoin.org.
 
 If the node is "stuck" during sync or giving "block checksum mismatch" errors, please ensure your hardware is stable by running memtest and observe CPU temperature with a load-test tool such as linpack before creating an issue! -->
->>>>>>> 69fce744
 
 <!-- Describe the issue -->
 <!--- What behavior did you expect? -->
@@ -25,20 +17,5 @@
 
 <!-- What type of machine are you observing the error on (OS/CPU and disk type)? -->
 
-<<<<<<< HEAD
-### What version of litecoin-core are you using?
-List the version number/commit ID, and if it is an official binary, self compiled or a distribution package such as PPA.
-
-### Machine specs:
-- OS:
-- CPU:
-- RAM:
-- Disk size:
-- Disk Type (HD/SDD):
-
-### Any extra information that might be useful in the debugging process.
-This is normally the contents of a `debug.log` or `config.log` file. Raw text or a link to a pastebin type site are preferred.
-=======
 <!-- Any extra information that might be useful in the debugging process. -->
-<!--- This is normally the contents of a `debug.log` or `config.log` file. Raw text or a link to a pastebin type site are preferred. -->
->>>>>>> 69fce744
+<!--- This is normally the contents of a `debug.log` or `config.log` file. Raw text or a link to a pastebin type site are preferred. -->