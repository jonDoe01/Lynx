--- conflicted
+++ resolved
@@ -24,13 +24,6 @@
     - LITECOIN_SCRYPT=0
   matrix:
 # ARM
-<<<<<<< HEAD
-    - HOST=arm-linux-gnueabihf PACKAGES="g++-arm-linux-gnueabihf" DEP_OPTS="NO_QT=1" CHECK_DOC=0 GOAL="install" BITCOIN_CONFIG="--enable-glibc-back-compat --enable-reduce-exports"
-# Win32
-    - HOST=i686-w64-mingw32 DPKG_ADD_ARCH="i386" DEP_OPTS="NO_QT=1" PACKAGES="python3 python3-dev python3-pip nsis g++-mingw-w64-i686 wine1.6 bc" RUN_TESTS=true GOAL="install" BITCOIN_CONFIG="--enable-reduce-exports" LITECOIN_SCRYPT=1
-# 32-bit + dash
-    - HOST=i686-pc-linux-gnu PACKAGES="g++-multilib bc python3-zmq python3-dev python3-pip" DEP_OPTS="NO_QT=1" RUN_TESTS=true GOAL="install" BITCOIN_CONFIG="--enable-zmq --enable-glibc-back-compat --enable-reduce-exports LDFLAGS=-static-libstdc++" USE_SHELL="/bin/dash" LITECOIN_SCRYPT=1
-=======
     - HOST=arm-linux-gnueabihf PACKAGES="g++-arm-linux-gnueabihf python3-pip" DEP_OPTS="NO_QT=1" CHECK_DOC=0 GOAL="install" BITCOIN_CONFIG="--enable-glibc-back-compat --enable-reduce-exports"
 # Win32
     - HOST=i686-w64-mingw32 DPKG_ADD_ARCH="i386" DEP_OPTS="NO_QT=1" PACKAGES="python3 python3-dev python3-pip nsis g++-mingw-w64-i686 wine1.6" RUN_TESTS=true GOAL="install" BITCOIN_CONFIG="--enable-reduce-exports" LITECOIN_SCRYPT=1
@@ -38,23 +31,14 @@
     - HOST=x86_64-unknown-linux-gnu PACKAGES="python3-zmq python3-dev python3-pip qt4-dev-tools libssl-dev libevent-dev bsdmainutils libboost-system-dev libboost-filesystem-dev libboost-chrono-dev libboost-program-options-dev libboost-test-dev libboost-thread-dev libdb5.1++-dev libminiupnpc-dev libzmq3-dev libprotobuf-dev protobuf-compiler libqrencode-dev xvfb" NO_DEPENDS=1 NEED_XVFB=1 RUN_TESTS=true GOAL="install" BITCOIN_CONFIG="--enable-zmq --with-incompatible-bdb --enable-glibc-back-compat --enable-reduce-exports --with-gui=qt4 CPPFLAGS=-DDEBUG_LOCKORDER" LITECOIN_SCRYPT=1
 # 32-bit + dash
     - HOST=i686-pc-linux-gnu PACKAGES="g++-multilib python3-zmq python3-dev python3-pip" DEP_OPTS="NO_QT=1" RUN_TESTS=true GOAL="install" BITCOIN_CONFIG="--enable-zmq --enable-glibc-back-compat --enable-reduce-exports LDFLAGS=-static-libstdc++" USE_SHELL="/bin/dash" LITECOIN_SCRYPT=1
->>>>>>> 69fce744
 # Win64
     - HOST=x86_64-w64-mingw32 DPKG_ADD_ARCH="i386" DEP_OPTS="NO_QT=1" PACKAGES="python3 python3-dev python3-pip nsis g++-mingw-w64-x86-64 wine1.6" RUN_TESTS=true GOAL="install" BITCOIN_CONFIG="--enable-reduce-exports --enable-sse2" LITECOIN_SCRYPT=1
 # x86_64 Linux (uses qt5 dev package instead of depends Qt to speed up build and avoid timeout)
-<<<<<<< HEAD
-    - HOST=x86_64-unknown-linux-gnu PACKAGES="bc python3-zmq" DEP_OPTS="NO_QT=1 NO_UPNP=1 DEBUG=1" RUN_TESTS=true GOAL="install" BITCOIN_CONFIG="--enable-zmq --enable-glibc-back-compat --enable-reduce-exports CPPFLAGS=-DDEBUG_LOCKORDER"
-=======
     - HOST=x86_64-unknown-linux-gnu PACKAGES="python3-zmq python3-dev python3-pip qtbase5-dev qttools5-dev-tools protobuf-compiler libdbus-1-dev libharfbuzz-dev" DEP_OPTS="NO_QT=1 NO_UPNP=1 DEBUG=1 ALLOW_HOST_PACKAGES=1" RUN_TESTS=true GOAL="install" BITCOIN_CONFIG="--enable-zmq --with-gui=qt5 --enable-glibc-back-compat --enable-reduce-exports --enable-sse2 CPPFLAGS=-DDEBUG_LOCKORDER" LITECOIN_SCRYPT=1
->>>>>>> 69fce744
 # x86_64 Linux, No wallet
     - HOST=x86_64-unknown-linux-gnu PACKAGES="python3 python3-dev python3-pip" DEP_OPTS="NO_WALLET=1" RUN_TESTS=true GOAL="install" BITCOIN_CONFIG="--enable-glibc-back-compat --enable-reduce-exports --enable-sse2" LITECOIN_SCRYPT=1
 # Cross-Mac
-<<<<<<< HEAD
-    - HOST=x86_64-apple-darwin11 PACKAGES="cmake imagemagick libcap-dev librsvg2-bin libz-dev libbz2-dev libtiff-tools python-dev" BITCOIN_CONFIG="--enable-gui --enable-reduce-exports --enable-sse2" OSX_SDK=10.11 GOAL="deploy"
-=======
     - HOST=x86_64-apple-darwin11 PACKAGES="cmake imagemagick libcap-dev librsvg2-bin libz-dev libbz2-dev libtiff-tools python-dev" BITCOIN_CONFIG="--enable-gui --enable-reduce-exports --enable-werror --enable-sse2" OSX_SDK=10.11 GOAL="deploy"
->>>>>>> 69fce744
 
 before_install:
     - export PATH=$(echo $PATH | tr ':' "\n" | sed '/\/opt\/python/d' | tr "\n" ":" | sed "s|::|:|g")
@@ -62,12 +46,8 @@
     - if [ -n "$DPKG_ADD_ARCH" ]; then sudo dpkg --add-architecture "$DPKG_ADD_ARCH" ; fi
     - if [ -n "$PACKAGES" ]; then travis_retry sudo apt-get update; fi
     - if [ -n "$PACKAGES" ]; then travis_retry sudo apt-get install --no-install-recommends --no-upgrade -qq $PACKAGES; fi
-<<<<<<< HEAD
-    - if [ "$LITECOIN_SCRYPT" = 1 ]; then travis_retry sudo pip3 install litecoin_scrypt; fi
-=======
     - if [ "$CHECK_DOC" = 1 -a "$TRAVIS_EVENT_TYPE" = "pull_request" ]; then travis_retry pip3 install flake8 --user; fi
     - if [ "$LITECOIN_SCRYPT" = 1 ]; then travis_retry sudo pip3 install litecoin_scrypt --allow-external litecoin_scrypt; fi
->>>>>>> 69fce744
 before_script:
     - if [ "$CHECK_DOC" = 1 -a "$TRAVIS_EVENT_TYPE" = "pull_request" ]; then contrib/devtools/commit-script-check.sh $TRAVIS_COMMIT_RANGE; fi
     - if [ "$CHECK_DOC" = 1 ]; then contrib/devtools/git-subtree-check.sh src/crypto/ctaes; fi
@@ -86,10 +66,6 @@
     - if [ "$NEED_XVFB" = 1 ]; then export DISPLAY=:99.0; /sbin/start-stop-daemon --start --pidfile /tmp/custom_xvfb_99.pid --make-pidfile --background --exec /usr/bin/Xvfb -- :99 -ac; fi
 script:
     - if [ "$CHECK_DOC" = 1 -a "$TRAVIS_REPO_SLUG" = "litecoin-project/litecoin" -a "$TRAVIS_PULL_REQUEST" = "false" ]; then while read LINE; do travis_retry gpg --keyserver hkp://subset.pool.sks-keyservers.net --recv-keys $LINE; done < contrib/verify-commits/trusted-keys; fi
-<<<<<<< HEAD
-    - if [ "$CHECK_DOC" = 1 -a "$TRAVIS_REPO_SLUG" = "litecoin-project/litecoin" -a "$TRAVIS_PULL_REQUEST" = "false" ]; then git fetch --unshallow; fi
-=======
->>>>>>> 69fce744
     - if [ "$CHECK_DOC" = 1 -a "$TRAVIS_REPO_SLUG" = "litecoin-project/litecoin" -a "$TRAVIS_PULL_REQUEST" = "false" ]; then contrib/verify-commits/verify-commits.sh; fi
     - export TRAVIS_COMMIT_LOG=`git log --format=fuller -1`
     - if [ -n "$USE_SHELL" ]; then export CONFIG_SHELL="$USE_SHELL"; fi
