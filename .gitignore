*.tar.gz

*.exe
src/lynx
src/lynxd
src/lynx-cli
src/lynx-tx
src/test/test_lynx
src/test/test_lynx_fuzzy
src/qt/test/test_lynx-qt
src/bench/bench_lynx

# autoreconf
Makefile.in
aclocal.m4
autom4te.cache/
build-aux/config.guess
build-aux/config.sub
build-aux/depcomp
build-aux/install-sh
build-aux/ltmain.sh
build-aux/m4/libtool.m4
build-aux/m4/lt~obsolete.m4
build-aux/m4/ltoptions.m4
build-aux/m4/ltsugar.m4
build-aux/m4/ltversion.m4
build-aux/missing
build-aux/compile
build-aux/test-driver
config.log
config.status
configure
libtool
src/config/bitcoin-config.h
src/config/bitcoin-config.h.in
src/config/stamp-h1
share/setup.nsi
share/qt/Info.plist

src/univalue/gen

src/qt/*.moc
src/qt/moc_*.cpp
src/qt/forms/ui_*.h

src/qt/test/moc*.cpp

.deps
.dirstamp
.libs
.*.swp
*.*~*
*.bak
*.rej
*.orig
*.pyc
*.o
*.o-*
*.patch
*.a
*.pb.cc
*.pb.h

*.log
*.trs
*.dmg

*.json.h
*.raw.h

#libtool object files
*.lo
*.la

# Compilation and Qt preprocessor part
*.qm
Makefile
lynx-qt
Lynx-Qt.app

# Unit-tests
Makefile.test
<<<<<<< HEAD
litecoin-qt_test
=======
lynx-qt_test
src/test/buildenv.py
>>>>>>> 53f3fead

# Resources cpp
qrc_*.cpp

# Mac specific
.DS_Store
build

#lcov
*.gcno
*.gcda
/*.info
test_lynx.coverage/
total.coverage/
coverage_percent.txt

#build tests
linux-coverage-build
linux-build
win32-build
test/config.ini
test/cache/*

!src/leveldb*/Makefile

/doc/doxygen/

libbitcoinconsensus.pc
contrib/devtools/split-debug.sh<|MERGE_RESOLUTION|>--- conflicted
+++ resolved
@@ -80,12 +80,7 @@
 
 # Unit-tests
 Makefile.test
-<<<<<<< HEAD
-litecoin-qt_test
-=======
 lynx-qt_test
-src/test/buildenv.py
->>>>>>> 53f3fead
 
 # Resources cpp
 qrc_*.cpp
