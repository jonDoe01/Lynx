This directory contains integration tests that test litecoind and its
utilities in their entirety. It does not contain unit tests, which
can be found in [/src/test](/src/test), [/src/wallet/test](/src/wallet/test),
etc.

There are currently two sets of tests in this directory:

- [functional](/test/functional) which test the functionality of 
litecoind and litecoin-qt by interacting with them through the RPC and P2P
interfaces.
<<<<<<< HEAD
- [util](test/util) which tests the litecoin utilities, currently only
=======
- [util](/test/util) which tests the litecoin utilities, currently only
>>>>>>> 69fce744
litecoin-tx.

The util tests are run as part of `make check` target. The functional
tests are run by the travis continuous build process whenever a pull
request is opened. Both sets of tests can also be run locally.

# Running tests locally

Build for your system first. Be sure to enable wallet, utils and daemon when you configure. Tests will not run otherwise.

### Functional tests

#### Dependencies

The ZMQ functional test requires a python ZMQ library. To install it:

- on Unix, run `sudo apt-get install python3-zmq`
- on mac OS, run `pip3 install pyzmq`

#### Running the tests

Individual tests can be run by directly calling the test script, eg:

```
test/functional/replace-by-fee.py
```

or can be run through the test_runner harness, eg:

```
test/functional/test_runner.py replace-by-fee.py
```

You can run any combination (incl. duplicates) of tests by calling:

```
test/functional/test_runner.py <testname1> <testname2> <testname3> ...
```

Run the regression test suite with:

```
test/functional/test_runner.py
```

Run all possible tests with

```
test/functional/test_runner.py --extended
```

By default, up to 4 tests will be run in parallel by test_runner. To specify
how many jobs to run, append `--jobs=n`

The individual tests and the test_runner harness have many command-line
options. Run `test_runner.py -h` to see them all.

#### Troubleshooting and debugging test failures

##### Resource contention

The P2P and RPC ports used by the litecoind nodes-under-test are chosen to make
conflicts with other processes unlikely. However, if there is another litecoind
process running on the system (perhaps from a previous test which hasn't successfully
killed all its litecoind nodes), then there may be a port conflict which will
cause the test to fail. It is recommended that you run the tests on a system
where no other litecoind processes are running.

On linux, the test_framework will warn if there is another
litecoind process running when the tests are started.

If there are zombie litecoind processes after test failure, you can kill them
by running the following commands. **Note that these commands will kill all
litecoind processes running on the system, so should not be used if any non-test
litecoind processes are being run.**

```bash
killall litecoind
```

or

```bash
pkill -9 litecoind
```


##### Data directory cache

A pre-mined blockchain with 200 blocks is generated the first time a
functional test is run and is stored in test/cache. This speeds up
test startup times since new blockchains don't need to be generated for
each test. However, the cache may get into a bad state, in which case
tests will fail. If this happens, remove the cache directory (and make
sure litecoind processes are stopped as above):

```bash
rm -rf cache
killall litecoind
```

##### Test logging

The tests contain logging at different levels (debug, info, warning, etc). By
default:

- when run through the test_runner harness, *all* logs are written to
  `test_framework.log` and no logs are output to the console.
- when run directly, *all* logs are written to `test_framework.log` and INFO
  level and above are output to the console.
- when run on Travis, no logs are output to the console. However, if a test
  fails, the `test_framework.log` and litecoind `debug.log`s will all be dumped
  to the console to help troubleshooting.

To change the level of logs output to the console, use the `-l` command line
argument.

`test_framework.log` and litecoind `debug.log`s can be combined into a single
aggregate log by running the `combine_logs.py` script. The output can be plain
text, colorized text or html. For example:

```
combine_logs.py -c <test data directory> | less -r
```

will pipe the colorized logs from the test into less.

Use `--tracerpc` to trace out all the RPC calls and responses to the console. For
some tests (eg any that use `submitblock` to submit a full block over RPC),
this can result in a lot of screen output.

By default, the test data directory will be deleted after a successful run.
Use `--nocleanup` to leave the test data directory intact. The test data
directory is never deleted after a failed test.

##### Attaching a debugger

A python debugger can be attached to tests at any point. Just add the line:

```py
import pdb; pdb.set_trace()
```

anywhere in the test. You will then be able to inspect variables, as well as
call methods that interact with the litecoind nodes-under-test.

If further introspection of the litecoind instances themselves becomes
necessary, this can be accomplished by first setting a pdb breakpoint
at an appropriate location, running the test to that point, then using
`gdb` to attach to the process and debug.

For instance, to attach to `self.node[1]` during a run:

```bash
2017-06-27 14:13:56.686000 TestFramework (INFO): Initializing test directory /tmp/user/1000/testo9vsdjo3
```

use the directory path to get the pid from the pid file:

```bash
cat /tmp/user/1000/testo9vsdjo3/node1/regtest/litecoind.pid
gdb /home/example/litecoind <pid>
```

Note: gdb attach step may require `sudo`

### Util tests

Util tests can be run locally by running `test/util/bitcoin-util-test.py`. 
Use the `-v` option for verbose output.

# Writing functional tests

You are encouraged to write functional tests for new or existing features.
Further information about the functional test framework and individual 
tests is found in [test/functional](/test/functional).<|MERGE_RESOLUTION|>--- conflicted
+++ resolved
@@ -8,11 +8,7 @@
 - [functional](/test/functional) which test the functionality of 
 litecoind and litecoin-qt by interacting with them through the RPC and P2P
 interfaces.
-<<<<<<< HEAD
-- [util](test/util) which tests the litecoin utilities, currently only
-=======
 - [util](/test/util) which tests the litecoin utilities, currently only
->>>>>>> 69fce744
 litecoin-tx.
 
 The util tests are run as part of `make check` target. The functional
