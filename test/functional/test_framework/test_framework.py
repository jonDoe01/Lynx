--- conflicted
+++ resolved
@@ -4,10 +4,6 @@
 # file COPYING or http://www.opensource.org/licenses/mit-license.php.
 """Base class for RPC testing."""
 
-<<<<<<< HEAD
-from collections import deque
-=======
->>>>>>> 69fce744
 from enum import Enum
 import logging
 import optparse
@@ -28,13 +24,8 @@
     check_json_precision,
     connect_nodes_bi,
     disconnect_nodes,
-<<<<<<< HEAD
-    initialize_datadir,
-    log_filename,
-=======
     get_datadir_path,
     initialize_datadir,
->>>>>>> 69fce744
     p2p_port,
     set_node_times,
     sync_blocks,
@@ -50,11 +41,7 @@
 TEST_EXIT_FAILED = 1
 TEST_EXIT_SKIPPED = 77
 
-<<<<<<< HEAD
-class BitcoinTestFramework(object):
-=======
 class BitcoinTestFramework():
->>>>>>> 69fce744
     """Base class for a litecoin test script.
 
     Individual litecoin test scripts should subclass this class and override the set_test_params() and run_test() methods.
@@ -75,10 +62,7 @@
         self.setup_clean_chain = False
         self.nodes = []
         self.mocktime = 0
-<<<<<<< HEAD
-=======
         self.supports_cli = False
->>>>>>> 69fce744
         self.set_test_params()
 
         assert hasattr(self, "num_nodes"), "Test must set self.num_nodes in set_test_params()"
@@ -161,11 +145,8 @@
             if self.nodes:
                 self.stop_nodes()
         else:
-<<<<<<< HEAD
-=======
             for node in self.nodes:
                 node.cleanup_on_exit = False
->>>>>>> 69fce744
             self.log.info("Note: litecoinds were not stopped and may still be running")
 
         if not self.options.nocleanup and not self.options.noshutdown and success != TestStatus.FAILED:
@@ -239,34 +220,20 @@
         assert_equal(len(extra_args), num_nodes)
         assert_equal(len(binary), num_nodes)
         for i in range(num_nodes):
-<<<<<<< HEAD
-            self.nodes.append(TestNode(i, self.options.tmpdir, extra_args[i], rpchost, timewait=timewait, binary=binary[i], stderr=None, mocktime=self.mocktime, coverage_dir=self.options.coveragedir))
-
-    def start_node(self, i, extra_args=None, stderr=None):
-=======
             self.nodes.append(TestNode(i, self.options.tmpdir, extra_args[i], rpchost, timewait=timewait, binary=binary[i], stderr=None, mocktime=self.mocktime, coverage_dir=self.options.coveragedir, use_cli=self.options.usecli))
 
     def start_node(self, i, *args, **kwargs):
->>>>>>> 69fce744
         """Start a litecoind"""
 
         node = self.nodes[i]
 
-<<<<<<< HEAD
-        node.start(extra_args, stderr)
-=======
         node.start(*args, **kwargs)
->>>>>>> 69fce744
         node.wait_for_rpc_connection()
 
         if self.options.coveragedir is not None:
             coverage.write_all_rpc_commands(self.options.coveragedir, node.rpc)
 
-<<<<<<< HEAD
-    def start_nodes(self, extra_args=None):
-=======
     def start_nodes(self, extra_args=None, *args, **kwargs):
->>>>>>> 69fce744
         """Start multiple litecoinds"""
 
         if extra_args is None:
@@ -274,53 +241,24 @@
         assert_equal(len(extra_args), self.num_nodes)
         try:
             for i, node in enumerate(self.nodes):
-<<<<<<< HEAD
-                node.start(extra_args[i])
-=======
                 node.start(extra_args[i], *args, **kwargs)
->>>>>>> 69fce744
             for node in self.nodes:
                 node.wait_for_rpc_connection()
         except:
             # If one node failed to start, stop the others
             self.stop_nodes()
             raise
-<<<<<<< HEAD
 
         if self.options.coveragedir is not None:
             for node in self.nodes:
                 coverage.write_all_rpc_commands(self.options.coveragedir, node.rpc)
 
     def stop_node(self, i):
-        """Stop a bitcoind test node"""
-=======
-
-        if self.options.coveragedir is not None:
-            for node in self.nodes:
-                coverage.write_all_rpc_commands(self.options.coveragedir, node.rpc)
-
-    def stop_node(self, i):
         """Stop a litecoind test node"""
->>>>>>> 69fce744
         self.nodes[i].stop_node()
         self.nodes[i].wait_until_stopped()
 
     def stop_nodes(self):
-<<<<<<< HEAD
-        """Stop multiple bitcoind test nodes"""
-        for node in self.nodes:
-            # Issue RPC to stop nodes
-            node.stop_node()
-
-        for node in self.nodes:
-            # Wait for nodes to stop
-            node.wait_until_stopped()
-
-    def assert_start_raises_init_error(self, i, extra_args=None, expected_msg=None):
-        with tempfile.SpooledTemporaryFile(max_size=2**16) as log_stderr:
-            try:
-                self.start_node(i, extra_args, stderr=log_stderr)
-=======
         """Stop multiple litecoind test nodes"""
         for node in self.nodes:
             # Issue RPC to stop nodes
@@ -339,7 +277,6 @@
         with tempfile.SpooledTemporaryFile(max_size=2**16) as log_stderr:
             try:
                 self.start_node(i, extra_args, stderr=log_stderr, *args, **kwargs)
->>>>>>> 69fce744
                 self.stop_node(i)
             except Exception as e:
                 assert 'litecoind exited' in str(e)  # node must have shutdown
@@ -422,7 +359,7 @@
         self.log.addHandler(ch)
 
         if self.options.trace_rpc:
-            rpc_logger = logging.getLogger("LitecoinRPC")
+            rpc_logger = logging.getLogger("BitcoinRPC")
             rpc_logger.setLevel(logging.DEBUG)
             rpc_handler = logging.StreamHandler(sys.stdout)
             rpc_handler.setLevel(logging.DEBUG)
@@ -437,11 +374,7 @@
         assert self.num_nodes <= MAX_NODES
         create_cache = False
         for i in range(MAX_NODES):
-<<<<<<< HEAD
-            if not os.path.isdir(os.path.join(self.options.cachedir, 'node' + str(i))):
-=======
             if not os.path.isdir(get_datadir_path(self.options.cachedir, i)):
->>>>>>> 69fce744
                 create_cache = True
                 break
 
@@ -450,13 +383,8 @@
 
             # find and delete old cache directories if any exist
             for i in range(MAX_NODES):
-<<<<<<< HEAD
-                if os.path.isdir(os.path.join(self.options.cachedir, "node" + str(i))):
-                    shutil.rmtree(os.path.join(self.options.cachedir, "node" + str(i)))
-=======
                 if os.path.isdir(get_datadir_path(self.options.cachedir, i)):
                     shutil.rmtree(get_datadir_path(self.options.cachedir, i))
->>>>>>> 69fce744
 
             # Create cache directories, run bitcoinds:
             for i in range(MAX_NODES):
@@ -479,7 +407,6 @@
             #
             # blocks are created with timestamps 10 minutes apart
             # starting from 2010 minutes in the past
-
             self.enable_mocktime()
             block_time = self.mocktime - (201 * 10 * 60)
             for i in range(2):
@@ -500,16 +427,6 @@
                 return os.path.join(get_datadir_path(self.options.cachedir, n), "regtest", *paths)
 
             for i in range(MAX_NODES):
-<<<<<<< HEAD
-                os.remove(log_filename(self.options.cachedir, i, "debug.log"))
-                os.remove(log_filename(self.options.cachedir, i, "db.log"))
-                os.remove(log_filename(self.options.cachedir, i, "peers.dat"))
-                os.remove(log_filename(self.options.cachedir, i, "fee_estimates.dat"))
-
-        for i in range(self.num_nodes):
-            from_dir = os.path.join(self.options.cachedir, "node" + str(i))
-            to_dir = os.path.join(self.options.tmpdir, "node" + str(i))
-=======
                 for entry in os.listdir(cache_path(i)):
                     if entry not in ['wallets', 'chainstate', 'blocks']:
                         os.remove(cache_path(i, entry))
@@ -517,7 +434,6 @@
         for i in range(self.num_nodes):
             from_dir = get_datadir_path(self.options.cachedir, i)
             to_dir = get_datadir_path(self.options.tmpdir, i)
->>>>>>> 69fce744
             shutil.copytree(from_dir, to_dir)
             initialize_datadir(self.options.tmpdir, i)  # Overwrite port/rpcport in bitcoin.conf
 
