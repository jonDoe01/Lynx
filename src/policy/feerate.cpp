// Copyright (c) 2009-2010 Satoshi Nakamoto
// Copyright (c) 2009-2017 The Bitcoin Core developers
// Distributed under the MIT software license, see the accompanying
// file COPYING or http://www.opensource.org/licenses/mit-license.php.

#include <policy/feerate.h>

#include <tinyformat.h>

<<<<<<< HEAD
const std::string CURRENCY_UNIT = "LYNX";
=======
const std::string CURRENCY_UNIT = "LTC";
>>>>>>> 69fce744

CFeeRate::CFeeRate(const CAmount& nFeePaid, size_t nBytes_)
{
    assert(nBytes_ <= uint64_t(std::numeric_limits<int64_t>::max()));
    int64_t nSize = int64_t(nBytes_);

    if (nSize > 0)
        nSatoshisPerK = nFeePaid * 1000 / nSize;
    else
        nSatoshisPerK = 0;
}

CAmount CFeeRate::GetFee(size_t nBytes_) const
{
    assert(nBytes_ <= uint64_t(std::numeric_limits<int64_t>::max()));
    int64_t nSize = int64_t(nBytes_);

    CAmount nFee = nSatoshisPerK * nSize / 1000;

    if (nFee == 0 && nSize != 0) {
        if (nSatoshisPerK > 0)
            nFee = CAmount(1);
        if (nSatoshisPerK < 0)
            nFee = CAmount(-1);
    }

    return nFee;
}

std::string CFeeRate::ToString() const
{
    return strprintf("%d.%08d %s/kB", nSatoshisPerK / COIN, nSatoshisPerK % COIN, CURRENCY_UNIT);
}<|MERGE_RESOLUTION|>--- conflicted
+++ resolved
@@ -7,11 +7,7 @@
 
 #include <tinyformat.h>
 
-<<<<<<< HEAD
 const std::string CURRENCY_UNIT = "LYNX";
-=======
-const std::string CURRENCY_UNIT = "LTC";
->>>>>>> 69fce744
 
 CFeeRate::CFeeRate(const CAmount& nFeePaid, size_t nBytes_)
 {
