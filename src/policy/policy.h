// Copyright (c) 2009-2010 Satoshi Nakamoto
// Copyright (c) 2009-2016 The Bitcoin Core developers
// Distributed under the MIT software license, see the accompanying
// file COPYING or http://www.opensource.org/licenses/mit-license.php.

#ifndef BITCOIN_POLICY_POLICY_H
#define BITCOIN_POLICY_POLICY_H

#include "consensus/consensus.h"
#include "feerate.h"
#include "script/interpreter.h"
#include "script/standard.h"

#include <string>

class CCoinsViewCache;
class CTxOut;

/** Default for -blockmaxsize, which controls the maximum size of block the mining code will create **/
static const unsigned int DEFAULT_BLOCK_MAX_SIZE = 750000;
/** Default for -blockmaxweight, which controls the range of block weights the mining code will create **/
static const unsigned int DEFAULT_BLOCK_MAX_WEIGHT = 3000000;
/** Default for -blockmintxfee, which sets the minimum feerate for a transaction in blocks created by mining code **/
static const unsigned int DEFAULT_BLOCK_MIN_TX_FEE = 1000;
/** The maximum weight for transactions we're willing to relay/mine */
static const unsigned int MAX_STANDARD_TX_WEIGHT = 400000;
/** Maximum number of signature check operations in an IsStandard() P2SH script */
static const unsigned int MAX_P2SH_SIGOPS = 15;
/** The maximum number of sigops we're willing to relay/mine in a single tx */
static const unsigned int MAX_STANDARD_TX_SIGOPS_COST = MAX_BLOCK_SIGOPS_COST/5;
/** Default for -maxmempool, maximum megabytes of mempool memory usage */
static const unsigned int DEFAULT_MAX_MEMPOOL_SIZE = 5;
/** Default for -incrementalrelayfee, which sets the minimum feerate increase for mempool limiting or BIP 125 replacement **/
static const unsigned int DEFAULT_INCREMENTAL_RELAY_FEE = 1000;
/** Default for -bytespersigop */
static const unsigned int DEFAULT_BYTES_PER_SIGOP = 20;
/** The maximum number of witness stack items in a standard P2WSH script */
static const unsigned int MAX_STANDARD_P2WSH_STACK_ITEMS = 100;
/** The maximum size of each witness stack item in a standard P2WSH script */
static const unsigned int MAX_STANDARD_P2WSH_STACK_ITEM_SIZE = 80;
/** The maximum size of a standard witnessScript */
static const unsigned int MAX_STANDARD_P2WSH_SCRIPT_SIZE = 3600;
/** Min feerate for defining dust. Historically this has been based on the
 * minRelayTxFee, however changing the dust limit changes which transactions are
 * standard and should be done with care and ideally rarely. It makes sense to
 * only increase the dust limit after prior releases were already not creating
 * outputs below the new threshold */
<<<<<<< HEAD
static const unsigned int DUST_RELAY_TX_FEE = 100000;
=======
static const unsigned int DUST_RELAY_TX_FEE = 300000;
>>>>>>> 94adaf84
/**
 * Standard script verification flags that standard transactions will comply
 * with. However scripts violating these flags may still be present in valid
 * blocks and we must accept those blocks.
 */
static const unsigned int STANDARD_SCRIPT_VERIFY_FLAGS = MANDATORY_SCRIPT_VERIFY_FLAGS |
                                                         SCRIPT_VERIFY_DERSIG |
                                                         SCRIPT_VERIFY_STRICTENC |
                                                         SCRIPT_VERIFY_MINIMALDATA |
                                                         SCRIPT_VERIFY_NULLDUMMY |
                                                         SCRIPT_VERIFY_DISCOURAGE_UPGRADABLE_NOPS |
                                                         SCRIPT_VERIFY_CLEANSTACK |
                                                         SCRIPT_VERIFY_MINIMALIF |
                                                         SCRIPT_VERIFY_NULLFAIL |
                                                         SCRIPT_VERIFY_CHECKLOCKTIMEVERIFY |
                                                         SCRIPT_VERIFY_CHECKSEQUENCEVERIFY |
                                                         SCRIPT_VERIFY_LOW_S |
                                                         SCRIPT_VERIFY_WITNESS |
                                                         SCRIPT_VERIFY_DISCOURAGE_UPGRADABLE_WITNESS_PROGRAM |
                                                         SCRIPT_VERIFY_WITNESS_PUBKEYTYPE;

/** For convenience, standard but not mandatory verify flags. */
static const unsigned int STANDARD_NOT_MANDATORY_VERIFY_FLAGS = STANDARD_SCRIPT_VERIFY_FLAGS & ~MANDATORY_SCRIPT_VERIFY_FLAGS;

/** Used as the flags parameter to sequence and nLocktime checks in non-consensus code. */
static const unsigned int STANDARD_LOCKTIME_VERIFY_FLAGS = LOCKTIME_VERIFY_SEQUENCE |
                                                           LOCKTIME_MEDIAN_TIME_PAST;

CAmount GetDustThreshold(const CTxOut& txout, const CFeeRate& dustRelayFee);

bool IsDust(const CTxOut& txout, const CFeeRate& dustRelayFee);

bool IsStandard(const CScript& scriptPubKey, txnouttype& whichType, const bool witnessEnabled = false);
    /**
     * Check for standard transaction types
     * @return True if all outputs (scriptPubKeys) use only standard transaction forms
     */
bool IsStandardTx(const CTransaction& tx, std::string& reason, const bool witnessEnabled = false);
    /**
     * Check for standard transaction types
     * @param[in] mapInputs    Map of previous transactions that have outputs we're spending
     * @return True if all inputs (scriptSigs) use only standard transaction forms
     */
bool AreInputsStandard(const CTransaction& tx, const CCoinsViewCache& mapInputs);
    /**
     * Check if the transaction is over standard P2WSH resources limit:
     * 3600bytes witnessScript size, 80bytes per witness stack element, 100 witness stack elements
     * These limits are adequate for multi-signature up to n-of-100 using OP_CHECKSIG, OP_ADD, and OP_EQUAL,
     */
bool IsWitnessStandard(const CTransaction& tx, const CCoinsViewCache& mapInputs);

extern CFeeRate incrementalRelayFee;
extern CFeeRate dustRelayFee;
extern unsigned int nBytesPerSigOp;

/** Compute the virtual transaction size (weight reinterpreted as bytes). */
int64_t GetVirtualTransactionSize(int64_t nWeight, int64_t nSigOpCost);
int64_t GetVirtualTransactionSize(const CTransaction& tx, int64_t nSigOpCost = 0);

#endif // BITCOIN_POLICY_POLICY_H<|MERGE_RESOLUTION|>--- conflicted
+++ resolved
@@ -45,11 +45,7 @@
  * standard and should be done with care and ideally rarely. It makes sense to
  * only increase the dust limit after prior releases were already not creating
  * outputs below the new threshold */
-<<<<<<< HEAD
-static const unsigned int DUST_RELAY_TX_FEE = 100000;
-=======
 static const unsigned int DUST_RELAY_TX_FEE = 300000;
->>>>>>> 94adaf84
 /**
  * Standard script verification flags that standard transactions will comply
  * with. However scripts violating these flags may still be present in valid
