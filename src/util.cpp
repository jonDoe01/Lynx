--- conflicted
+++ resolved
@@ -90,18 +90,7 @@
 const char * const BITCOIN_CONF_FILENAME = "litecoin.conf";
 const char * const BITCOIN_PID_FILENAME = "litecoin.pid";
 
-<<<<<<< HEAD
-const char * const BITCOIN_CONF_FILENAME = "litecoin.conf";
-const char * const BITCOIN_PID_FILENAME = "litecoin.pid";
-
-CCriticalSection cs_args;
-map<string, string> mapArgs;
-static map<string, vector<string> > _mapMultiArgs;
-const map<string, vector<string> >& mapMultiArgs = _mapMultiArgs;
-bool fDebug = false;
-=======
 ArgsManager gArgs;
->>>>>>> 94adaf84
 bool fPrintToConsole = false;
 bool fPrintToDebugLog = true;
 
@@ -207,17 +196,10 @@
 
     assert(fileout == nullptr);
     assert(vMsgsBeforeOpenLog);
-<<<<<<< HEAD
-    boost::filesystem::path pathDebug = GetDataDir() / "debug.log";
-    fileout = fopen(pathDebug.string().c_str(), "a");
-    if (fileout) {
-        setbuf(fileout, NULL); // unbuffered
-=======
     fs::path pathDebug = GetDataDir() / "debug.log";
     fileout = fsbridge::fopen(pathDebug, "a");
     if (fileout) {
         setbuf(fileout, nullptr); // unbuffered
->>>>>>> 94adaf84
         // dump buffered messages from before we opened the log
         while (!vMsgsBeforeOpenLog->empty()) {
             FileWriteStr(vMsgsBeforeOpenLog->front(), fileout);
