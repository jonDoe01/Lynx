// Copyright (c) 2009-2010 Satoshi Nakamoto
// Copyright (c) 2009-2017 The Bitcoin Core developers
// Distributed under the MIT software license, see the accompanying
// file COPYING or http://www.opensource.org/licenses/mit-license.php.

#include <util.h>

#include <chainparamsbase.h>
#include <random.h>
#include <serialize.h>
#include <utilstrencodings.h>

#include <stdarg.h>

#if (defined(__FreeBSD__) || defined(__OpenBSD__) || defined(__DragonFly__))
#include <pthread.h>
#include <pthread_np.h>
#endif

#ifndef WIN32
// for posix_fallocate
#ifdef __linux__

#ifdef _POSIX_C_SOURCE
#undef _POSIX_C_SOURCE
#endif

#define _POSIX_C_SOURCE 200112L

#endif // __linux__

#include <algorithm>
#include <fcntl.h>
#include <sys/resource.h>
#include <sys/stat.h>

#else

#ifdef _MSC_VER
#pragma warning(disable:4786)
#pragma warning(disable:4804)
#pragma warning(disable:4805)
#pragma warning(disable:4717)
#endif

#ifdef _WIN32_WINNT
#undef _WIN32_WINNT
#endif
#define _WIN32_WINNT 0x0501

#ifdef _WIN32_IE
#undef _WIN32_IE
#endif
#define _WIN32_IE 0x0501

#define WIN32_LEAN_AND_MEAN 1
#ifndef NOMINMAX
#define NOMINMAX
#endif

#include <io.h> /* for _commit */
#include <shlobj.h>
#endif

#ifdef HAVE_SYS_PRCTL_H
#include <sys/prctl.h>
#endif

#ifdef HAVE_MALLOPT_ARENA_MAX
#include <malloc.h>
#endif

#include <boost/algorithm/string/case_conv.hpp> // for to_lower()
#include <boost/algorithm/string/predicate.hpp> // for startswith() and endswith()
#include <boost/interprocess/sync/file_lock.hpp>
#include <boost/program_options/detail/config_file.hpp>
#include <boost/thread.hpp>
#include <openssl/crypto.h>
#include <openssl/rand.h>
#include <openssl/conf.h>

// Application startup time (used for uptime calculation)
const int64_t nStartupTime = GetTime();

<<<<<<< HEAD
const char * const BITCOIN_CONF_FILENAME = "lynx.conf";
const char * const BITCOIN_PID_FILENAME = "lynx.pid";
=======
const char * const BITCOIN_CONF_FILENAME = "litecoin.conf";
const char * const BITCOIN_PID_FILENAME = "litecoind.pid";
const char * const DEFAULT_DEBUGLOGFILE = "debug.log";
>>>>>>> 69fce744

ArgsManager gArgs;
bool fPrintToConsole = false;
bool fPrintToDebugLog = true;

bool fLogTimestamps = DEFAULT_LOGTIMESTAMPS;
bool fLogTimeMicros = DEFAULT_LOGTIMEMICROS;
bool fLogIPs = DEFAULT_LOGIPS;
std::atomic<bool> fReopenDebugLog(false);
CTranslationInterface translationInterface;

/** Log categories bitfield. */
std::atomic<uint32_t> logCategories(0);

/** Init OpenSSL library multithreading support */
static std::unique_ptr<CCriticalSection[]> ppmutexOpenSSL;
void locking_callback(int mode, int i, const char* file, int line) NO_THREAD_SAFETY_ANALYSIS
{
    if (mode & CRYPTO_LOCK) {
        ENTER_CRITICAL_SECTION(ppmutexOpenSSL[i]);
    } else {
        LEAVE_CRITICAL_SECTION(ppmutexOpenSSL[i]);
    }
}

// Singleton for wrapping OpenSSL setup/teardown.
class CInit
{
public:
    CInit()
    {
        // Init OpenSSL library multithreading support
        ppmutexOpenSSL.reset(new CCriticalSection[CRYPTO_num_locks()]);
        CRYPTO_set_locking_callback(locking_callback);

        // OpenSSL can optionally load a config file which lists optional loadable modules and engines.
        // We don't use them so we don't require the config. However some of our libs may call functions
        // which attempt to load the config file, possibly resulting in an exit() or crash if it is missing
        // or corrupt. Explicitly tell OpenSSL not to try to load the file. The result for our libs will be
        // that the config appears to have been loaded and there are no modules/engines available.
        OPENSSL_no_config();

#ifdef WIN32
        // Seed OpenSSL PRNG with current contents of the screen
        RAND_screen();
#endif

        // Seed OpenSSL PRNG with performance counter
        RandAddSeed();
    }
    ~CInit()
    {
        // Securely erase the memory used by the PRNG
        RAND_cleanup();
        // Shutdown OpenSSL library multithreading support
        CRYPTO_set_locking_callback(nullptr);
        // Clear the set of locks now to maintain symmetry with the constructor.
        ppmutexOpenSSL.reset();
    }
}
instance_of_cinit;

/**
 * LogPrintf() has been broken a couple of times now
 * by well-meaning people adding mutexes in the most straightforward way.
 * It breaks because it may be called by global destructors during shutdown.
 * Since the order of destruction of static/global objects is undefined,
 * defining a mutex as a global object doesn't work (the mutex gets
 * destroyed, and then some later destructor calls OutputDebugStringF,
 * maybe indirectly, and you get a core dump at shutdown trying to lock
 * the mutex).
 */

static boost::once_flag debugPrintInitFlag = BOOST_ONCE_INIT;

/**
 * We use boost::call_once() to make sure mutexDebugLog and
 * vMsgsBeforeOpenLog are initialized in a thread-safe manner.
 *
 * NOTE: fileout, mutexDebugLog and sometimes vMsgsBeforeOpenLog
 * are leaked on exit. This is ugly, but will be cleaned up by
 * the OS/libc. When the shutdown sequence is fully audited and
 * tested, explicit destruction of these objects can be implemented.
 */
static FILE* fileout = nullptr;
static boost::mutex* mutexDebugLog = nullptr;
static std::list<std::string>* vMsgsBeforeOpenLog;

static int FileWriteStr(const std::string &str, FILE *fp)
{
    return fwrite(str.data(), 1, str.size(), fp);
}

static void DebugPrintInit()
{
    assert(mutexDebugLog == nullptr);
    mutexDebugLog = new boost::mutex();
    vMsgsBeforeOpenLog = new std::list<std::string>;
}

fs::path GetDebugLogPath()
{
    fs::path logfile(gArgs.GetArg("-debuglogfile", DEFAULT_DEBUGLOGFILE));
    if (logfile.is_absolute()) {
        return logfile;
    } else {
        return GetDataDir() / logfile;
    }
}

bool OpenDebugLog()
{
    boost::call_once(&DebugPrintInit, debugPrintInitFlag);
    boost::mutex::scoped_lock scoped_lock(*mutexDebugLog);

    assert(fileout == nullptr);
    assert(vMsgsBeforeOpenLog);
    fs::path pathDebug = GetDebugLogPath();

    fileout = fsbridge::fopen(pathDebug, "a");
    if (!fileout) {
        return false;
    }

    setbuf(fileout, nullptr); // unbuffered
    // dump buffered messages from before we opened the log
    while (!vMsgsBeforeOpenLog->empty()) {
        FileWriteStr(vMsgsBeforeOpenLog->front(), fileout);
        vMsgsBeforeOpenLog->pop_front();
    }

    delete vMsgsBeforeOpenLog;
    vMsgsBeforeOpenLog = nullptr;
    return true;
}

struct CLogCategoryDesc
{
    uint32_t flag;
    std::string category;
};

const CLogCategoryDesc LogCategories[] =
{
    {BCLog::NONE, "0"},
    {BCLog::NONE, "none"},
    {BCLog::NET, "net"},
    {BCLog::TOR, "tor"},
    {BCLog::MEMPOOL, "mempool"},
    {BCLog::HTTP, "http"},
    {BCLog::BENCH, "bench"},
    {BCLog::ZMQ, "zmq"},
    {BCLog::DB, "db"},
    {BCLog::RPC, "rpc"},
    {BCLog::ESTIMATEFEE, "estimatefee"},
    {BCLog::ADDRMAN, "addrman"},
    {BCLog::SELECTCOINS, "selectcoins"},
    {BCLog::REINDEX, "reindex"},
    {BCLog::CMPCTBLOCK, "cmpctblock"},
    {BCLog::RAND, "rand"},
    {BCLog::PRUNE, "prune"},
    {BCLog::PROXY, "proxy"},
    {BCLog::MEMPOOLREJ, "mempoolrej"},
    {BCLog::LIBEVENT, "libevent"},
    {BCLog::COINDB, "coindb"},
    {BCLog::QT, "qt"},
    {BCLog::LEVELDB, "leveldb"},
    {BCLog::MINER, "miner"},
    {BCLog::ALL, "1"},
    {BCLog::ALL, "all"},
};

bool GetLogCategory(uint32_t *f, const std::string *str)
{
    if (f && str) {
        if (*str == "") {
            *f = BCLog::ALL;
            return true;
        }
        for (unsigned int i = 0; i < ARRAYLEN(LogCategories); i++) {
            if (LogCategories[i].category == *str) {
                *f = LogCategories[i].flag;
                return true;
            }
        }
    }
    return false;
}

std::string ListLogCategories()
{
    std::string ret;
    int outcount = 0;
    for (unsigned int i = 0; i < ARRAYLEN(LogCategories); i++) {
        // Omit the special cases.
        if (LogCategories[i].flag != BCLog::NONE && LogCategories[i].flag != BCLog::ALL) {
            if (outcount != 0) ret += ", ";
            ret += LogCategories[i].category;
            outcount++;
        }
    }
    return ret;
}

std::vector<CLogCategoryActive> ListActiveLogCategories()
{
    std::vector<CLogCategoryActive> ret;
    for (unsigned int i = 0; i < ARRAYLEN(LogCategories); i++) {
        // Omit the special cases.
        if (LogCategories[i].flag != BCLog::NONE && LogCategories[i].flag != BCLog::ALL) {
            CLogCategoryActive catActive;
            catActive.category = LogCategories[i].category;
            catActive.active = LogAcceptCategory(LogCategories[i].flag);
            ret.push_back(catActive);
        }
    }
    return ret;
}

/**
 * fStartedNewLine is a state variable held by the calling context that will
 * suppress printing of the timestamp when multiple calls are made that don't
 * end in a newline. Initialize it to true, and hold it, in the calling context.
 */
static std::string LogTimestampStr(const std::string &str, std::atomic_bool *fStartedNewLine)
{
    std::string strStamped;

    if (!fLogTimestamps)
        return str;

    if (*fStartedNewLine) {
        int64_t nTimeMicros = GetTimeMicros();
        strStamped = DateTimeStrFormat("%Y-%m-%d %H:%M:%S", nTimeMicros/1000000);
        if (fLogTimeMicros)
            strStamped += strprintf(".%06d", nTimeMicros%1000000);
        int64_t mocktime = GetMockTime();
        if (mocktime) {
            strStamped += " (mocktime: " + DateTimeStrFormat("%Y-%m-%d %H:%M:%S", mocktime) + ")";
        }
        strStamped += ' ' + str;
    } else
        strStamped = str;

    if (!str.empty() && str[str.size()-1] == '\n')
        *fStartedNewLine = true;
    else
        *fStartedNewLine = false;

    return strStamped;
}

int LogPrintStr(const std::string &str)
{
    int ret = 0; // Returns total number of characters written
    static std::atomic_bool fStartedNewLine(true);

    std::string strTimestamped = LogTimestampStr(str, &fStartedNewLine);

    if (fPrintToConsole)
    {
        // print to console
        ret = fwrite(strTimestamped.data(), 1, strTimestamped.size(), stdout);
        fflush(stdout);
    }
    else if (fPrintToDebugLog)
    {
        boost::call_once(&DebugPrintInit, debugPrintInitFlag);
        boost::mutex::scoped_lock scoped_lock(*mutexDebugLog);

        // buffer if we haven't opened the log yet
        if (fileout == nullptr) {
            assert(vMsgsBeforeOpenLog);
            ret = strTimestamped.length();
            vMsgsBeforeOpenLog->push_back(strTimestamped);
        }
        else
        {
            // reopen the log file, if requested
            if (fReopenDebugLog) {
                fReopenDebugLog = false;
                fs::path pathDebug = GetDebugLogPath();
                if (fsbridge::freopen(pathDebug,"a",fileout) != nullptr)
                    setbuf(fileout, nullptr); // unbuffered
            }

            ret = FileWriteStr(strTimestamped, fileout);
        }
    }
    return ret;
}

/** A map that contains all the currently held directory locks. After
 * successful locking, these will be held here until the global destructor
 * cleans them up and thus automatically unlocks them, or ReleaseDirectoryLocks
 * is called.
 */
static std::map<std::string, std::unique_ptr<boost::interprocess::file_lock>> dir_locks;
/** Mutex to protect dir_locks. */
static std::mutex cs_dir_locks;

bool LockDirectory(const fs::path& directory, const std::string lockfile_name, bool probe_only)
{
    std::lock_guard<std::mutex> ulock(cs_dir_locks);
    fs::path pathLockFile = directory / lockfile_name;

    // If a lock for this directory already exists in the map, don't try to re-lock it
    if (dir_locks.count(pathLockFile.string())) {
        return true;
    }

    // Create empty lock file if it doesn't exist.
    FILE* file = fsbridge::fopen(pathLockFile, "a");
    if (file) fclose(file);

    try {
        auto lock = MakeUnique<boost::interprocess::file_lock>(pathLockFile.string().c_str());
        if (!lock->try_lock()) {
            return false;
        }
        if (!probe_only) {
            // Lock successful and we're not just probing, put it into the map
            dir_locks.emplace(pathLockFile.string(), std::move(lock));
        }
    } catch (const boost::interprocess::interprocess_exception& e) {
        return error("Error while attempting to lock directory %s: %s", directory.string(), e.what());
    }
    return true;
}

void ReleaseDirectoryLocks()
{
    std::lock_guard<std::mutex> ulock(cs_dir_locks);
    dir_locks.clear();
}

/** Interpret string as boolean, for argument parsing */
static bool InterpretBool(const std::string& strValue)
{
    if (strValue.empty())
        return true;
    return (atoi(strValue) != 0);
}

/** Turn -noX into -X=0 */
static void InterpretNegativeSetting(std::string& strKey, std::string& strValue)
{
    if (strKey.length()>3 && strKey[0]=='-' && strKey[1]=='n' && strKey[2]=='o')
    {
        strKey = "-" + strKey.substr(3);
        strValue = InterpretBool(strValue) ? "0" : "1";
    }
}

void ArgsManager::ParseParameters(int argc, const char* const argv[])
{
    LOCK(cs_args);
    mapArgs.clear();
    mapMultiArgs.clear();

    for (int i = 1; i < argc; i++)
    {
        std::string str(argv[i]);
        std::string strValue;
        size_t is_index = str.find('=');
        if (is_index != std::string::npos)
        {
            strValue = str.substr(is_index+1);
            str = str.substr(0, is_index);
        }
#ifdef WIN32
        boost::to_lower(str);
        if (boost::algorithm::starts_with(str, "/"))
            str = "-" + str.substr(1);
#endif

        if (str[0] != '-')
            break;

        // Interpret --foo as -foo.
        // If both --foo and -foo are set, the last takes effect.
        if (str.length() > 1 && str[1] == '-')
            str = str.substr(1);
        InterpretNegativeSetting(str, strValue);

        mapArgs[str] = strValue;
        mapMultiArgs[str].push_back(strValue);
    }
}

std::vector<std::string> ArgsManager::GetArgs(const std::string& strArg) const
{
    LOCK(cs_args);
    auto it = mapMultiArgs.find(strArg);
    if (it != mapMultiArgs.end()) return it->second;
    return {};
}

bool ArgsManager::IsArgSet(const std::string& strArg) const
{
    LOCK(cs_args);
    return mapArgs.count(strArg);
}

std::string ArgsManager::GetArg(const std::string& strArg, const std::string& strDefault) const
{
    LOCK(cs_args);
    auto it = mapArgs.find(strArg);
    if (it != mapArgs.end()) return it->second;
    return strDefault;
}

int64_t ArgsManager::GetArg(const std::string& strArg, int64_t nDefault) const
{
    LOCK(cs_args);
    auto it = mapArgs.find(strArg);
    if (it != mapArgs.end()) return atoi64(it->second);
    return nDefault;
}

bool ArgsManager::GetBoolArg(const std::string& strArg, bool fDefault) const
{
    LOCK(cs_args);
    auto it = mapArgs.find(strArg);
    if (it != mapArgs.end()) return InterpretBool(it->second);
    return fDefault;
}

bool ArgsManager::SoftSetArg(const std::string& strArg, const std::string& strValue)
{
    LOCK(cs_args);
    if (IsArgSet(strArg)) return false;
    ForceSetArg(strArg, strValue);
    return true;
}

bool ArgsManager::SoftSetBoolArg(const std::string& strArg, bool fValue)
{
    if (fValue)
        return SoftSetArg(strArg, std::string("1"));
    else
        return SoftSetArg(strArg, std::string("0"));
}

void ArgsManager::ForceSetArg(const std::string& strArg, const std::string& strValue)
{
    LOCK(cs_args);
    mapArgs[strArg] = strValue;
    mapMultiArgs[strArg] = {strValue};
}



static const int screenWidth = 79;
static const int optIndent = 2;
static const int msgIndent = 7;

std::string HelpMessageGroup(const std::string &message) {
    return std::string(message) + std::string("\n\n");
}

std::string HelpMessageOpt(const std::string &option, const std::string &message) {
    return std::string(optIndent,' ') + std::string(option) +
           std::string("\n") + std::string(msgIndent,' ') +
           FormatParagraph(message, screenWidth - msgIndent, msgIndent) +
           std::string("\n\n");
}

static std::string FormatException(const std::exception* pex, const char* pszThread)
{
#ifdef WIN32
    char pszModule[MAX_PATH] = "";
    GetModuleFileNameA(nullptr, pszModule, sizeof(pszModule));
#else
<<<<<<< HEAD
    const char* pszModule = "lynx";
=======
    const char* pszModule = "litecoin";
>>>>>>> 69fce744
#endif
    if (pex)
        return strprintf(
            "EXCEPTION: %s       \n%s       \n%s in %s       \n", typeid(*pex).name(), pex->what(), pszModule, pszThread);
    else
        return strprintf(
            "UNKNOWN EXCEPTION       \n%s in %s       \n", pszModule, pszThread);
}

void PrintExceptionContinue(const std::exception* pex, const char* pszThread)
{
    std::string message = FormatException(pex, pszThread);
    LogPrintf("\n\n************************\n%s\n", message);
    fprintf(stderr, "\n\n************************\n%s\n", message.c_str());
}

fs::path GetDefaultDataDir()
{
    // Windows < Vista: C:\Documents and Settings\Username\Application Data\Bitcoin
    // Windows >= Vista: C:\Users\Username\AppData\Roaming\Bitcoin
    // Mac: ~/Library/Application Support/Bitcoin
    // Unix: ~/.bitcoin
#ifdef WIN32
    // Windows
<<<<<<< HEAD
    return GetSpecialFolderPath(CSIDL_APPDATA) / "Lynx";
=======
    return GetSpecialFolderPath(CSIDL_APPDATA) / "Litecoin";
>>>>>>> 69fce744
#else
    fs::path pathRet;
    char* pszHome = getenv("HOME");
    if (pszHome == nullptr || strlen(pszHome) == 0)
        pathRet = fs::path("/");
    else
        pathRet = fs::path(pszHome);
#ifdef MAC_OSX
    // Mac
<<<<<<< HEAD
    return pathRet / "Library/Application Support/Lynx";
#else
    // Unix
    return pathRet / ".lynx";
=======
    return pathRet / "Library/Application Support/Litecoin";
#else
    // Unix
    return pathRet / ".litecoin";
>>>>>>> 69fce744
#endif
#endif
}

static fs::path pathCached;
static fs::path pathCachedNetSpecific;
static CCriticalSection csPathCached;

const fs::path &GetDataDir(bool fNetSpecific)
{

    LOCK(csPathCached);

    fs::path &path = fNetSpecific ? pathCachedNetSpecific : pathCached;

    // This can be called during exceptions by LogPrintf(), so we cache the
    // value so we don't have to do memory allocations after that.
    if (!path.empty())
        return path;

    if (gArgs.IsArgSet("-datadir")) {
        path = fs::system_complete(gArgs.GetArg("-datadir", ""));
        if (!fs::is_directory(path)) {
            path = "";
            return path;
        }
    } else {
        path = GetDefaultDataDir();
    }
    if (fNetSpecific)
        path /= BaseParams().DataDir();

    if (fs::create_directories(path)) {
        // This is the first run, create wallets subdirectory too
        fs::create_directories(path / "wallets");
    }

    return path;
}

void ClearDatadirCache()
{
    LOCK(csPathCached);

    pathCached = fs::path();
    pathCachedNetSpecific = fs::path();
}

fs::path GetConfigFile(const std::string& confPath)
{
    fs::path pathConfigFile(confPath);
    if (!pathConfigFile.is_complete())
        pathConfigFile = GetDataDir(false) / pathConfigFile;

    return pathConfigFile;
}

void ArgsManager::ReadConfigFile(const std::string& confPath)
{
    fs::ifstream streamConfig(GetConfigFile(confPath));
    if (!streamConfig.good())
        return; // No bitcoin.conf file is OK

    {
        LOCK(cs_args);
        std::set<std::string> setOptions;
        setOptions.insert("*");

        for (boost::program_options::detail::config_file_iterator it(streamConfig, setOptions), end; it != end; ++it)
        {
            // Don't overwrite existing settings so command line settings override bitcoin.conf
            std::string strKey = std::string("-") + it->string_key;
            std::string strValue = it->value[0];
            InterpretNegativeSetting(strKey, strValue);
            if (mapArgs.count(strKey) == 0)
                mapArgs[strKey] = strValue;
            mapMultiArgs[strKey].push_back(strValue);
        }
    }
    // If datadir is changed in .conf file:
    ClearDatadirCache();
    if (!fs::is_directory(GetDataDir(false))) {
        throw std::runtime_error(strprintf("specified data directory \"%s\" does not exist.", gArgs.GetArg("-datadir", "").c_str()));
    }
}

#ifndef WIN32
fs::path GetPidFile()
{
    fs::path pathPidFile(gArgs.GetArg("-pid", BITCOIN_PID_FILENAME));
    if (!pathPidFile.is_complete()) pathPidFile = GetDataDir() / pathPidFile;
    return pathPidFile;
}

void CreatePidFile(const fs::path &path, pid_t pid)
{
    FILE* file = fsbridge::fopen(path, "w");
    if (file)
    {
        fprintf(file, "%d\n", pid);
        fclose(file);
    }
}
#endif

bool RenameOver(fs::path src, fs::path dest)
{
#ifdef WIN32
    return MoveFileExA(src.string().c_str(), dest.string().c_str(),
                       MOVEFILE_REPLACE_EXISTING) != 0;
#else
    int rc = std::rename(src.string().c_str(), dest.string().c_str());
    return (rc == 0);
#endif /* WIN32 */
}

/**
 * Ignores exceptions thrown by Boost's create_directories if the requested directory exists.
 * Specifically handles case where path p exists, but it wasn't possible for the user to
 * write to the parent directory.
 */
bool TryCreateDirectories(const fs::path& p)
{
    try
    {
        return fs::create_directories(p);
    } catch (const fs::filesystem_error&) {
        if (!fs::exists(p) || !fs::is_directory(p))
            throw;
    }

    // create_directories didn't create the directory, it had to have existed already
    return false;
}

void FileCommit(FILE *file)
{
    fflush(file); // harmless if redundantly called
#ifdef WIN32
    HANDLE hFile = (HANDLE)_get_osfhandle(_fileno(file));
    FlushFileBuffers(hFile);
#else
    #if defined(__linux__) || defined(__NetBSD__)
    fdatasync(fileno(file));
    #elif defined(__APPLE__) && defined(F_FULLFSYNC)
    fcntl(fileno(file), F_FULLFSYNC, 0);
    #else
    fsync(fileno(file));
    #endif
#endif
}

bool TruncateFile(FILE *file, unsigned int length) {
#if defined(WIN32)
    return _chsize(_fileno(file), length) == 0;
#else
    return ftruncate(fileno(file), length) == 0;
#endif
}

/**
 * this function tries to raise the file descriptor limit to the requested number.
 * It returns the actual file descriptor limit (which may be more or less than nMinFD)
 */
int RaiseFileDescriptorLimit(int nMinFD) {
#if defined(WIN32)
    return 2048;
#else
    struct rlimit limitFD;
    if (getrlimit(RLIMIT_NOFILE, &limitFD) != -1) {
        if (limitFD.rlim_cur < (rlim_t)nMinFD) {
            limitFD.rlim_cur = nMinFD;
            if (limitFD.rlim_cur > limitFD.rlim_max)
                limitFD.rlim_cur = limitFD.rlim_max;
            setrlimit(RLIMIT_NOFILE, &limitFD);
            getrlimit(RLIMIT_NOFILE, &limitFD);
        }
        return limitFD.rlim_cur;
    }
    return nMinFD; // getrlimit failed, assume it's fine
#endif
}

/**
 * this function tries to make a particular range of a file allocated (corresponding to disk space)
 * it is advisory, and the range specified in the arguments will never contain live data
 */
void AllocateFileRange(FILE *file, unsigned int offset, unsigned int length) {
#if defined(WIN32)
    // Windows-specific version
    HANDLE hFile = (HANDLE)_get_osfhandle(_fileno(file));
    LARGE_INTEGER nFileSize;
    int64_t nEndPos = (int64_t)offset + length;
    nFileSize.u.LowPart = nEndPos & 0xFFFFFFFF;
    nFileSize.u.HighPart = nEndPos >> 32;
    SetFilePointerEx(hFile, nFileSize, 0, FILE_BEGIN);
    SetEndOfFile(hFile);
#elif defined(MAC_OSX)
    // OSX specific version
    fstore_t fst;
    fst.fst_flags = F_ALLOCATECONTIG;
    fst.fst_posmode = F_PEOFPOSMODE;
    fst.fst_offset = 0;
    fst.fst_length = (off_t)offset + length;
    fst.fst_bytesalloc = 0;
    if (fcntl(fileno(file), F_PREALLOCATE, &fst) == -1) {
        fst.fst_flags = F_ALLOCATEALL;
        fcntl(fileno(file), F_PREALLOCATE, &fst);
    }
    ftruncate(fileno(file), fst.fst_length);
#elif defined(__linux__)
    // Version using posix_fallocate
    off_t nEndPos = (off_t)offset + length;
    posix_fallocate(fileno(file), 0, nEndPos);
#else
    // Fallback version
    // TODO: just write one byte per block
    static const char buf[65536] = {};
    fseek(file, offset, SEEK_SET);
    while (length > 0) {
        unsigned int now = 65536;
        if (length < now)
            now = length;
        fwrite(buf, 1, now, file); // allowed to fail; this function is advisory anyway
        length -= now;
    }
#endif
}

void ShrinkDebugFile()
{
    // Amount of debug.log to save at end when shrinking (must fit in memory)
    constexpr size_t RECENT_DEBUG_HISTORY_SIZE = 10 * 1000000;
    // Scroll debug.log if it's getting too big
    fs::path pathLog = GetDebugLogPath();
    FILE* file = fsbridge::fopen(pathLog, "r");
    // If debug.log file is more than 10% bigger the RECENT_DEBUG_HISTORY_SIZE
    // trim it down by saving only the last RECENT_DEBUG_HISTORY_SIZE bytes
    if (file && fs::file_size(pathLog) > 11 * (RECENT_DEBUG_HISTORY_SIZE / 10))
    {
        // Restart the file with some of the end
        std::vector<char> vch(RECENT_DEBUG_HISTORY_SIZE, 0);
        fseek(file, -((long)vch.size()), SEEK_END);
        int nBytes = fread(vch.data(), 1, vch.size(), file);
        fclose(file);

        file = fsbridge::fopen(pathLog, "w");
        if (file)
        {
            fwrite(vch.data(), 1, nBytes, file);
            fclose(file);
        }
    }
    else if (file != nullptr)
        fclose(file);
}

#ifdef WIN32
fs::path GetSpecialFolderPath(int nFolder, bool fCreate)
{
    char pszPath[MAX_PATH] = "";

    if(SHGetSpecialFolderPathA(nullptr, pszPath, nFolder, fCreate))
    {
        return fs::path(pszPath);
    }

    LogPrintf("SHGetSpecialFolderPathA() failed, could not obtain requested path.\n");
    return fs::path("");
}
#endif

void runCommand(const std::string& strCommand)
{
    if (strCommand.empty()) return;
    int nErr = ::system(strCommand.c_str());
    if (nErr)
        LogPrintf("runCommand error: system(%s) returned %d\n", strCommand, nErr);
}

void RenameThread(const char* name)
{
#if defined(PR_SET_NAME)
    // Only the first 15 characters are used (16 - NUL terminator)
    ::prctl(PR_SET_NAME, name, 0, 0, 0);
#elif (defined(__FreeBSD__) || defined(__OpenBSD__) || defined(__DragonFly__))
    pthread_set_name_np(pthread_self(), name);

#elif defined(MAC_OSX)
    pthread_setname_np(name);
#else
    // Prevent warnings for unused parameters...
    (void)name;
#endif
}

void SetupEnvironment()
{
#ifdef HAVE_MALLOPT_ARENA_MAX
    // glibc-specific: On 32-bit systems set the number of arenas to 1.
    // By default, since glibc 2.10, the C library will create up to two heap
    // arenas per core. This is known to cause excessive virtual address space
    // usage in our usage. Work around it by setting the maximum number of
    // arenas to 1.
    if (sizeof(void*) == 4) {
        mallopt(M_ARENA_MAX, 1);
    }
#endif
    // On most POSIX systems (e.g. Linux, but not BSD) the environment's locale
    // may be invalid, in which case the "C" locale is used as fallback.
#if !defined(WIN32) && !defined(MAC_OSX) && !defined(__FreeBSD__) && !defined(__OpenBSD__)
    try {
        std::locale(""); // Raises a runtime error if current locale is invalid
    } catch (const std::runtime_error&) {
        setenv("LC_ALL", "C", 1);
    }
#endif
    // The path locale is lazy initialized and to avoid deinitialization errors
    // in multithreading environments, it is set explicitly by the main thread.
    // A dummy locale is used to extract the internal default locale, used by
    // fs::path, which is then used to explicitly imbue the path.
    std::locale loc = fs::path::imbue(std::locale::classic());
    fs::path::imbue(loc);
}

bool SetupNetworking()
{
#ifdef WIN32
    // Initialize Windows Sockets
    WSADATA wsadata;
    int ret = WSAStartup(MAKEWORD(2,2), &wsadata);
    if (ret != NO_ERROR || LOBYTE(wsadata.wVersion ) != 2 || HIBYTE(wsadata.wVersion) != 2)
        return false;
#endif
    return true;
}

int GetNumCores()
{
#if BOOST_VERSION >= 105600
    return boost::thread::physical_concurrency();
#else // Must fall back to hardware_concurrency, which unfortunately counts virtual cores
    return boost::thread::hardware_concurrency();
#endif
}

std::string CopyrightHolders(const std::string& strPrefix)
{
<<<<<<< HEAD
    std::string strCopyrightHolders;
#if (COPYRIGHT_YEAR == 2017)
        strCopyrightHolders = strPrefix + strprintf("%u " COPYRIGHT_HOLDERS, COPYRIGHT_YEAR, COPYRIGHT_HOLDERS_SUBSTITUTION) + "\n";
#else
        strCopyrightHolders = strPrefix + strprintf("2017-%u " COPYRIGHT_HOLDERS, COPYRIGHT_YEAR, COPYRIGHT_HOLDERS_SUBSTITUTION) + "\n";
#endif        
    strCopyrightHolders += strPrefix + strprintf("2011-%u The Litecoin Core developers", COPYRIGHT_YEAR) + "\n"
        + strPrefix + strprintf("2009-%u The Bitcoin Core developers", COPYRIGHT_YEAR);
=======
    std::string strCopyrightHolders = strPrefix + strprintf(_(COPYRIGHT_HOLDERS), _(COPYRIGHT_HOLDERS_SUBSTITUTION));

    // Check for untranslated substitution to make sure Bitcoin Core copyright is not removed by accident
    if (strprintf(COPYRIGHT_HOLDERS, COPYRIGHT_HOLDERS_SUBSTITUTION).find("Bitcoin Core") == std::string::npos) {
        std::string strYear = strPrefix;
        strYear.replace(strYear.find("2011"), sizeof("2011")-1, "2009");
        strCopyrightHolders += "\n" + strYear + "The Bitcoin Core developers";
    }
>>>>>>> 69fce744
    return strCopyrightHolders;
}

// Obtain the application startup time (used for uptime calculation)
int64_t GetStartupTime()
{
    return nStartupTime;
}

static const long hextable[] =
{
    -1, -1, -1, -1, -1, -1, -1, -1, -1, -1,
    -1, -1, -1, -1, -1, -1, -1, -1, -1, -1,     // 10-19
    -1, -1, -1, -1, -1, -1, -1, -1, -1, -1,
    -1, -1, -1, -1, -1, -1, -1, -1, -1, -1,     // 30-39
    -1, -1, -1, -1, -1, -1, -1, -1,  0,  1,
     2,  3,  4,  5,  6,  7,  8,  9, -1, -1,     // 50-59
    -1, -1, -1, -1, -1, 10, 11, 12, 13, 14,
    15, -1, -1, -1, -1, -1, -1, -1, -1, -1,     // 70-79
    -1, -1, -1, -1, -1, -1, -1, -1, -1, -1,
    -1, -1, -1, -1, -1, -1, -1, 10, 11, 12,     // 90-99
    13, 14, 15, -1, -1, -1, -1, -1, -1, -1,
    -1, -1, -1, -1, -1, -1, -1, -1, -1, -1,     // 110-109
    -1, -1, -1, -1, -1, -1, -1, -1, -1, -1,
    -1, -1, -1, -1, -1, -1, -1, -1, -1, -1,     // 130-139
    -1, -1, -1, -1, -1, -1, -1, -1, -1, -1,
    -1, -1, -1, -1, -1, -1, -1, -1, -1, -1,     // 150-159
    -1, -1, -1, -1, -1, -1, -1, -1, -1, -1,
    -1, -1, -1, -1, -1, -1, -1, -1, -1, -1,     // 170-179
    -1, -1, -1, -1, -1, -1, -1, -1, -1, -1,
    -1, -1, -1, -1, -1, -1, -1, -1, -1, -1,     // 190-199
    -1, -1, -1, -1, -1, -1, -1, -1, -1, -1,
    -1, -1, -1, -1, -1, -1, -1, -1, -1, -1,     // 210-219
    -1, -1, -1, -1, -1, -1, -1, -1, -1, -1,
    -1, -1, -1, -1, -1, -1, -1, -1, -1, -1,     // 230-239
    -1, -1, -1, -1, -1, -1, -1, -1, -1, -1,
    -1, -1, -1, -1, -1, -1
};

long hex2long(const char* hexString)
{
    long ret = 0;

    while (*hexString && ret >= 0)
    {
        ret = (ret << 4) | hextable[*hexString++];
    }

    return ret;
}<|MERGE_RESOLUTION|>--- conflicted
+++ resolved
@@ -82,14 +82,9 @@
 // Application startup time (used for uptime calculation)
 const int64_t nStartupTime = GetTime();
 
-<<<<<<< HEAD
 const char * const BITCOIN_CONF_FILENAME = "lynx.conf";
 const char * const BITCOIN_PID_FILENAME = "lynx.pid";
-=======
-const char * const BITCOIN_CONF_FILENAME = "litecoin.conf";
-const char * const BITCOIN_PID_FILENAME = "litecoind.pid";
 const char * const DEFAULT_DEBUGLOGFILE = "debug.log";
->>>>>>> 69fce744
 
 ArgsManager gArgs;
 bool fPrintToConsole = false;
@@ -564,11 +559,7 @@
     char pszModule[MAX_PATH] = "";
     GetModuleFileNameA(nullptr, pszModule, sizeof(pszModule));
 #else
-<<<<<<< HEAD
     const char* pszModule = "lynx";
-=======
-    const char* pszModule = "litecoin";
->>>>>>> 69fce744
 #endif
     if (pex)
         return strprintf(
@@ -593,11 +584,7 @@
     // Unix: ~/.bitcoin
 #ifdef WIN32
     // Windows
-<<<<<<< HEAD
     return GetSpecialFolderPath(CSIDL_APPDATA) / "Lynx";
-=======
-    return GetSpecialFolderPath(CSIDL_APPDATA) / "Litecoin";
->>>>>>> 69fce744
 #else
     fs::path pathRet;
     char* pszHome = getenv("HOME");
@@ -607,17 +594,10 @@
         pathRet = fs::path(pszHome);
 #ifdef MAC_OSX
     // Mac
-<<<<<<< HEAD
     return pathRet / "Library/Application Support/Lynx";
 #else
     // Unix
     return pathRet / ".lynx";
-=======
-    return pathRet / "Library/Application Support/Litecoin";
-#else
-    // Unix
-    return pathRet / ".litecoin";
->>>>>>> 69fce744
 #endif
 #endif
 }
@@ -966,7 +946,6 @@
 
 std::string CopyrightHolders(const std::string& strPrefix)
 {
-<<<<<<< HEAD
     std::string strCopyrightHolders;
 #if (COPYRIGHT_YEAR == 2017)
         strCopyrightHolders = strPrefix + strprintf("%u " COPYRIGHT_HOLDERS, COPYRIGHT_YEAR, COPYRIGHT_HOLDERS_SUBSTITUTION) + "\n";
@@ -975,16 +954,6 @@
 #endif        
     strCopyrightHolders += strPrefix + strprintf("2011-%u The Litecoin Core developers", COPYRIGHT_YEAR) + "\n"
         + strPrefix + strprintf("2009-%u The Bitcoin Core developers", COPYRIGHT_YEAR);
-=======
-    std::string strCopyrightHolders = strPrefix + strprintf(_(COPYRIGHT_HOLDERS), _(COPYRIGHT_HOLDERS_SUBSTITUTION));
-
-    // Check for untranslated substitution to make sure Bitcoin Core copyright is not removed by accident
-    if (strprintf(COPYRIGHT_HOLDERS, COPYRIGHT_HOLDERS_SUBSTITUTION).find("Bitcoin Core") == std::string::npos) {
-        std::string strYear = strPrefix;
-        strYear.replace(strYear.find("2011"), sizeof("2011")-1, "2009");
-        strCopyrightHolders += "\n" + strYear + "The Bitcoin Core developers";
-    }
->>>>>>> 69fce744
     return strCopyrightHolders;
 }
 
