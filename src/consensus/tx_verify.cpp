--- conflicted
+++ resolved
@@ -10,18 +10,10 @@
 #include <consensus/validation.h>
 
 // TODO remove the following dependencies
-<<<<<<< HEAD
-#include "chain.h"
-#include "coins.h"
-#include "utilmoneystr.h"
-#include "chainparams.h"
- 
-=======
 #include <chain.h>
 #include <coins.h>
 #include <utilmoneystr.h>
 
->>>>>>> 69fce744
 bool IsFinalTx(const CTransaction &tx, int nBlockHeight, int64_t nBlockTime)
 {
     if (tx.nLockTime == 0)
@@ -215,28 +207,6 @@
 
 bool Consensus::CheckTxInputs(const CTransaction& tx, CValidationState& state, const CCoinsViewCache& inputs, int nSpendHeight, CAmount& txfee)
 {
-<<<<<<< HEAD
-    // This doesn't trigger the DoS code on purpose; if it did, it would make it easier
-    // for an attacker to attempt to split the network.
-    if (!inputs.HaveInputs(tx))
-        return state.Invalid(false, 0, "", "Inputs unavailable");
-
-    CAmount nValueIn = 0;
-    CAmount nFees = 0;
-    for (unsigned int i = 0; i < tx.vin.size(); i++)
-    {
-        const COutPoint &prevout = tx.vin[i].prevout;
-        const Coin& coin = inputs.AccessCoin(prevout);
-        assert(!coin.IsSpent());
-
-        // If prev is coinbase, check that it's matured
-        if (coin.IsCoinBase()) {
-            int coinbaseMaturity = ::Params().GetConsensus().GetCoinbaseMaturity(coin.nHeight);
-            if (nSpendHeight - coin.nHeight < coinbaseMaturity)
-                return state.Invalid(false,
-                    REJECT_INVALID, "bad-txns-premature-spend-of-coinbase",
-                    strprintf("tried to spend coinbase at depth %d", nSpendHeight - coin.nHeight));
-=======
     // are the actual inputs available?
     if (!inputs.HaveInputs(tx)) {
         return state.DoS(100, false, REJECT_INVALID, "bad-txns-inputs-missingorspent", false,
@@ -260,7 +230,6 @@
         nValueIn += coin.out.nValue;
         if (!MoneyRange(coin.out.nValue) || !MoneyRange(nValueIn)) {
             return state.DoS(100, false, REJECT_INVALID, "bad-txns-inputvalues-outofrange");
->>>>>>> 69fce744
         }
     }
 
@@ -276,27 +245,6 @@
         return state.DoS(100, false, REJECT_INVALID, "bad-txns-fee-outofrange");
     }
 
-<<<<<<< HEAD
-        // Check for negative or overflow input values
-        nValueIn += coin.out.nValue;
-        if (!MoneyRange(coin.out.nValue) || !MoneyRange(nValueIn))
-            return state.DoS(100, false, REJECT_INVALID, "bad-txns-inputvalues-outofrange");
-
-    }
-
-    if (nValueIn < tx.GetValueOut())
-        return state.DoS(100, false, REJECT_INVALID, "bad-txns-in-belowout", false,
-            strprintf("value in (%s) < value out (%s)", FormatMoney(nValueIn), FormatMoney(tx.GetValueOut())));
-
-    // Tally transaction fees
-    CAmount nTxFee = nValueIn - tx.GetValueOut();
-    if (nTxFee < 0)
-        return state.DoS(100, false, REJECT_INVALID, "bad-txns-fee-negative");
-    nFees += nTxFee;
-    if (!MoneyRange(nFees))
-        return state.DoS(100, false, REJECT_INVALID, "bad-txns-fee-outofrange");
-=======
     txfee = txfee_aux;
->>>>>>> 69fce744
     return true;
 }