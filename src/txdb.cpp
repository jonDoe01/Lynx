--- conflicted
+++ resolved
@@ -293,13 +293,8 @@
                 // While it is technically feasible to verify the PoW, doing so takes several minutes as it
                 // requires recomputing every PoW hash during every Litecoin startup.
                 // We opt instead to simply trust the data that is on your local disk.
-<<<<<<< HEAD
-                //if (!CheckProofOfWork(pindexNew->GetBlockHash(), pindexNew->nBits, Params().GetConsensus()))
-                //    return error("LoadBlockIndex(): CheckProofOfWork failed: %s", pindexNew->ToString());
-=======
                 //if (!CheckProofOfWork(pindexNew->GetBlockHash(), pindexNew->nBits, consensusParams))
                 //    return error("%s: CheckProofOfWork failed: %s", __func__, pindexNew->ToString());
->>>>>>> 94adaf84
 
                 pcursor->Next();
             } else {
