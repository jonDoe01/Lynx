--- conflicted
+++ resolved
@@ -3,51 +3,6 @@
 // Distributed under the MIT software license, see the accompanying
 // file COPYING or http://www.opensource.org/licenses/mit-license.php.
 
-<<<<<<< HEAD
-#include "validation.h"
-
-#include "arith_uint256.h"
-#include "chain.h"
-#include "chainparams.h"
-#include "checkpoints.h"
-#include "checkqueue.h"
-#include "consensus/consensus.h"
-#include "consensus/merkle.h"
-#include "consensus/tx_verify.h"
-#include "consensus/validation.h"
-#include "cuckoocache.h"
-#include "fs.h"
-#include "hash.h"
-#include "init.h"
-#include "policy/fees.h"
-#include "policy/policy.h"
-#include "policy/rbf.h"
-#include "pow.h"
-#include "primitives/block.h"
-#include "primitives/transaction.h"
-#include "random.h"
-#include "reverse_iterator.h"
-#include "script/script.h"
-#include "script/sigcache.h"
-#include "script/standard.h"
-#include "timedata.h"
-#include "tinyformat.h"
-#include "txdb.h"
-#include "txmempool.h"
-#include "ui_interface.h"
-#include "undo.h"
-#include "util.h"
-#include "utilmoneystr.h"
-#include "utilstrencodings.h"
-#include "validationinterface.h"
-#include "versionbits.h"
-#include "warnings.h"
-#include "base58.h"
-
-#include "lynx_rules.h"
-
-#include <atomic>
-=======
 #include <validation.h>
 
 #include <arith_uint256.h>
@@ -86,7 +41,8 @@
 #include <warnings.h>
 
 #include <future>
->>>>>>> 69fce744
+#include "lynx_rules.h"
+#include <atomic>
 #include <sstream>
 #include <random>
 #include <algorithm>
@@ -287,11 +243,7 @@
 /** Constant stuff for coinbase transactions we create: */
 CScript COINBASE_FLAGS;
 
-<<<<<<< HEAD
 const std::string strMessageMagic = "Lynx Signed Message:\n";
-=======
-const std::string strMessageMagic = "Litecoin Signed Message:\n";
->>>>>>> 69fce744
 
 // Internal stuff
 namespace {
@@ -311,7 +263,6 @@
      */
     bool fCheckForPruning = false;
 
-<<<<<<< HEAD
     /**
      * Every received block is assigned a unique and increasing identifier, so we
      * know which one to give priority in case of a fork.
@@ -344,8 +295,6 @@
       */
     std::set<CBlockIndex*> g_failed_blocks;
 
-=======
->>>>>>> 69fce744
     /** Dirty block index entries. */
     std::set<CBlockIndex*> setDirtyBlockIndex;
 
@@ -1038,11 +987,7 @@
         // Remove conflicting transactions from the mempool
         for (const CTxMemPool::txiter it : allConflicting)
         {
-<<<<<<< HEAD
             LogPrint(BCLog::MEMPOOL, "replacing tx %s with %s for %s LYNX additional fees, %d delta bytes\n",
-=======
-            LogPrint(BCLog::MEMPOOL, "replacing tx %s with %s for %s LTC additional fees, %d delta bytes\n",
->>>>>>> 69fce744
                     it->GetTx().GetHash().ToString(),
                     hash.ToString(),
                     FormatMoney(nModifiedFees - nConflictingFees),
@@ -1944,13 +1889,9 @@
 static unsigned int GetBlockScriptFlags(const CBlockIndex* pindex, const Consensus::Params& consensusparams) {
     AssertLockHeld(cs_main);
 
-<<<<<<< HEAD
     // BIP16 didn't become active until Oct 1 2012
     int64_t nBIP16SwitchTime = 1349049600;
     bool fStrictPayToScriptHash = (pindex->GetBlockTime() >= nBIP16SwitchTime);
-=======
-    unsigned int flags = SCRIPT_VERIFY_NONE;
->>>>>>> 69fce744
 
     // Start enforcing P2SH (BIP16)
     if (pindex->nHeight >= consensusparams.BIP16Height) {
@@ -2208,7 +2149,6 @@
     if (fJustCheck)
         return true;
 
-<<<<<<< HEAD
     // lynx-special checks (Ben's rules)
     if (!CheckLynxRules(&block, pindex, chainparams.GetConsensus(), state))
         return false;
@@ -2222,15 +2162,6 @@
                 return error("ConnectBlock(): FindUndoPos failed");
             if (!UndoWriteToDisk(blockundo, _pos, pindex->pprev->GetBlockHash(), chainparams.MessageStart()))
                 return AbortNode(state, "Failed to write undo data");
-
-            // update nUndoPos in block index
-            pindex->nUndoPos = _pos.nPos;
-            pindex->nStatus |= BLOCK_HAVE_UNDO;
-        }
-=======
-    if (!WriteUndoDataForBlock(blockundo, state, pindex, chainparams))
-        return false;
->>>>>>> 69fce744
 
     if (!pindex->IsValid(BLOCK_VALID_SCRIPTS)) {
         pindex->RaiseValidity(BLOCK_VALID_SCRIPTS);
@@ -3409,14 +3340,9 @@
         return state.Invalid(false, REJECT_OBSOLETE, strprintf("bad-version(0x%08x)", block.nVersion),
                                  strprintf("rejected nVersion=0x%08x block", block.nVersion));
 
-    if (block.nVersion < VERSIONBITS_TOP_BITS && IsWitnessEnabled(pindexPrev, consensusParams))
-        return state.Invalid(false, REJECT_OBSOLETE, strprintf("bad-version(0x%08x)", block.nVersion),
-                                 strprintf("rejected nVersion=0x%08x block", block.nVersion));
-
     return true;
 }
 
-<<<<<<< HEAD
 static bool IsSuperMajority(int minVersion, const CBlockIndex* pstart, unsigned int nRequired, unsigned int nToCheck)
 {
     // KittehCoin: temporarily disable v2 block lockin until we are ready for v2 transition
@@ -3431,14 +3357,12 @@
     return (nFound >= nRequired);
 }
 
-=======
 /** NOTE: This function is not currently invoked by ConnectBlock(), so we
  *  should consider upgrade issues if we change which consensus rules are
  *  enforced in this function (eg by adding a new consensus rule). See comment
  *  in ConnectBlock().
  *  Note that -reindex-chainstate skips the validation that happens here!
  */
->>>>>>> 69fce744
 static bool ContextualCheckBlock(const CBlock& block, CValidationState& state, const Consensus::Params& consensusParams, const CBlockIndex* pindexPrev)
 {
     const int nHeight = pindexPrev == nullptr ? 0 : pindexPrev->nHeight + 1;
@@ -3593,11 +3517,7 @@
         LOCK(cs_main);
         for (const CBlockHeader& header : headers) {
             CBlockIndex *pindex = nullptr; // Use a temp pindex instead of ppindex to avoid a const_cast
-<<<<<<< HEAD
-            if (!AcceptBlockHeader(header, state, chainparams, &pindex)) {
-=======
             if (!g_chainstate.AcceptBlockHeader(header, state, chainparams, &pindex)) {
->>>>>>> 69fce744
                 if (first_invalid) *first_invalid = header;
                 return false;
             }
