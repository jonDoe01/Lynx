--- conflicted
+++ resolved
@@ -839,11 +839,7 @@
         // Remove conflicting transactions from the mempool
         for (const CTxMemPool::txiter it : allConflicting)
         {
-<<<<<<< HEAD
-            LogPrint("mempool", "replacing tx %s with %s for %s LTC additional fees, %d delta bytes\n",
-=======
             LogPrint(BCLog::MEMPOOL, "replacing tx %s with %s for %s LTC additional fees, %d delta bytes\n",
->>>>>>> 94adaf84
                     it->GetTx().GetHash().ToString(),
                     hash.ToString(),
                     FormatMoney(nModifiedFees - nConflictingFees),
@@ -1724,25 +1720,6 @@
         }
     }
 
-<<<<<<< HEAD
-    // BIP16 didn't become active until Oct 1 2012
-    int64_t nBIP16SwitchTime = 1349049600;
-    bool fStrictPayToScriptHash = (pindex->GetBlockTime() >= nBIP16SwitchTime);
-
-    unsigned int flags = fStrictPayToScriptHash ? SCRIPT_VERIFY_P2SH : SCRIPT_VERIFY_NONE;
-
-    // Start enforcing the DERSIG (BIP66) rule
-    if (pindex->nHeight >= chainparams.GetConsensus().BIP66Height) {
-        flags |= SCRIPT_VERIFY_DERSIG;
-    }
-
-    // Start enforcing CHECKLOCKTIMEVERIFY (BIP65) rule
-    if (pindex->nHeight >= chainparams.GetConsensus().BIP65Height) {
-        flags |= SCRIPT_VERIFY_CHECKLOCKTIMEVERIFY;
-    }
-
-=======
->>>>>>> 94adaf84
     // Start enforcing BIP68 (sequence locks) and BIP112 (CHECKSEQUENCEVERIFY) using versionbits logic.
     int nLockTimeFlags = 0;
     if (VersionBitsState(pindex->pprev, chainparams.GetConsensus(), Consensus::DEPLOYMENT_CSV, versionbitscache) == THRESHOLD_ACTIVE) {
@@ -1896,62 +1873,6 @@
     bool fDoFullFlush = false;
     int64_t nNow = 0;
     try {
-<<<<<<< HEAD
-    if (fPruneMode && (fCheckForPruning || nManualPruneHeight > 0) && !fReindex) {
-        if (nManualPruneHeight > 0) {
-            FindFilesToPruneManual(setFilesToPrune, nManualPruneHeight);
-        } else {
-            FindFilesToPrune(setFilesToPrune, chainparams.PruneAfterHeight());
-            fCheckForPruning = false;
-        }
-        if (!setFilesToPrune.empty()) {
-            fFlushForPrune = true;
-            if (!fHavePruned) {
-                pblocktree->WriteFlag("prunedblockfiles", true);
-                fHavePruned = true;
-            }
-        }
-    }
-    int64_t nNow = GetTimeMicros();
-    // Avoid writing/flushing immediately after startup.
-    if (nLastWrite == 0) {
-        nLastWrite = nNow;
-    }
-    if (nLastFlush == 0) {
-        nLastFlush = nNow;
-    }
-    if (nLastSetChain == 0) {
-        nLastSetChain = nNow;
-    }
-    int64_t nMempoolSizeMax = GetArg("-maxmempool", DEFAULT_MAX_MEMPOOL_SIZE) * 1000000;
-    int64_t cacheSize = pcoinsTip->DynamicMemoryUsage() * DB_PEAK_USAGE_FACTOR;
-    int64_t nTotalSpace = nCoinCacheUsage + std::max<int64_t>(nMempoolSizeMax - nMempoolUsage, 0);
-    // The cache is large and we're within 10% and 200 MiB or 50% and 50MiB of the limit, but we have time now (not in the middle of a block processing).
-    bool fCacheLarge = mode == FLUSH_STATE_PERIODIC && cacheSize > std::min(std::max(nTotalSpace / 2, nTotalSpace - MIN_BLOCK_COINSDB_USAGE * 1024 * 1024),
-                                                                            std::max((9 * nTotalSpace) / 10, nTotalSpace - MAX_BLOCK_COINSDB_USAGE * 1024 * 1024));
-    // The cache is over the limit, we have to write now.
-    bool fCacheCritical = mode == FLUSH_STATE_IF_NEEDED && cacheSize > nTotalSpace;
-    // It's been a while since we wrote the block index to disk. Do this frequently, so we don't need to redownload after a crash.
-    bool fPeriodicWrite = mode == FLUSH_STATE_PERIODIC && nNow > nLastWrite + (int64_t)DATABASE_WRITE_INTERVAL * 1000000;
-    // It's been very long since we flushed the cache. Do this infrequently, to optimize cache usage.
-    bool fPeriodicFlush = mode == FLUSH_STATE_PERIODIC && nNow > nLastFlush + (int64_t)DATABASE_FLUSH_INTERVAL * 1000000;
-    // Combine all conditions that result in a full cache flush.
-    bool fDoFullFlush = (mode == FLUSH_STATE_ALWAYS) || fCacheLarge || fCacheCritical || fPeriodicFlush || fFlushForPrune;
-    // Write blocks and block index to disk.
-    if (fDoFullFlush || fPeriodicWrite) {
-        // Depend on nMinDiskSpace to ensure we can write block index
-        if (!CheckDiskSpace(0))
-            return state.Error("out of disk space");
-        // First make sure all block and undo data is flushed to disk.
-        FlushBlockFile();
-        // Then update all block file information (which may refer to block and undo files).
-        {
-            std::vector<std::pair<int, const CBlockFileInfo*> > vFiles;
-            vFiles.reserve(setDirtyFileInfo.size());
-            for (std::set<int>::iterator it = setDirtyFileInfo.begin(); it != setDirtyFileInfo.end(); ) {
-                vFiles.push_back(std::make_pair(*it, &vinfoBlockFile[*it]));
-                setDirtyFileInfo.erase(it++);
-=======
     {
         LOCK(cs_LastBlockFile);
         if (fPruneMode && (fCheckForPruning || nManualPruneHeight > 0) && !fReindex) {
@@ -1960,7 +1881,6 @@
             } else {
                 FindFilesToPrune(setFilesToPrune, chainparams.PruneAfterHeight());
                 fCheckForPruning = false;
->>>>>>> 94adaf84
             }
             if (!setFilesToPrune.empty()) {
                 fFlushForPrune = true;
@@ -3021,6 +2941,10 @@
         return state.Invalid(false, REJECT_OBSOLETE, strprintf("bad-version(0x%08x)", block.nVersion),
                                  strprintf("rejected nVersion=0x%08x block", block.nVersion));
 
+    if (block.nVersion < VERSIONBITS_TOP_BITS && IsWitnessEnabled(pindexPrev, consensusParams))
+        return state.Invalid(false, REJECT_OBSOLETE, strprintf("bad-version(0x%08x)", block.nVersion),
+                                 strprintf("rejected nVersion=0x%08x block", block.nVersion));
+
     return true;
 }
 
@@ -3663,14 +3587,10 @@
         return true;
 
     // Verify blocks in the best chain
-<<<<<<< HEAD
     if (nCheckDepth <= 0)
         // Litecoin: suffices until year 10214. Didn't x4 value due to integer wrap around and upstream compatibility.
         nCheckDepth = std::numeric_limits<int>::max();
-    if (nCheckDepth > chainActive.Height())
-=======
     if (nCheckDepth <= 0 || nCheckDepth > chainActive.Height())
->>>>>>> 94adaf84
         nCheckDepth = chainActive.Height();
     nCheckLevel = std::max(0, std::min(4, nCheckLevel));
     LogPrintf("Verifying last %i blocks at level %i\n", nCheckDepth, nCheckLevel);
@@ -4354,14 +4274,9 @@
 
 bool LoadMempool(void)
 {
-<<<<<<< HEAD
-    int64_t nExpiryTimeout = GetArg("-mempoolexpiry", DEFAULT_MEMPOOL_EXPIRY) * 60 * 60;
-    FILE* filestr = fopen((GetDataDir() / "mempool.dat").string().c_str(), "rb");
-=======
     const CChainParams& chainparams = Params();
     int64_t nExpiryTimeout = gArgs.GetArg("-mempoolexpiry", DEFAULT_MEMPOOL_EXPIRY) * 60 * 60;
     FILE* filestr = fsbridge::fopen(GetDataDir() / "mempool.dat", "rb");
->>>>>>> 94adaf84
     CAutoFile file(filestr, SER_DISK, CLIENT_VERSION);
     if (file.IsNull()) {
         LogPrintf("Failed to open mempool file from disk. Continuing anyway.\n");
@@ -4441,11 +4356,7 @@
     int64_t mid = GetTimeMicros();
 
     try {
-<<<<<<< HEAD
-        FILE* filestr = fopen((GetDataDir() / "mempool.dat.new").string().c_str(), "wb");
-=======
         FILE* filestr = fsbridge::fopen(GetDataDir() / "mempool.dat.new", "wb");
->>>>>>> 94adaf84
         if (!filestr) {
             return;
         }
