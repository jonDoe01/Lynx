--- conflicted
+++ resolved
@@ -6,15 +6,9 @@
 #ifndef BITCOIN_NET_PROCESSING_H
 #define BITCOIN_NET_PROCESSING_H
 
-<<<<<<< HEAD
-#include "net.h"
-#include "validationinterface.h"
-#include "consensus/params.h"
-=======
 #include <net.h>
 #include <validationinterface.h>
 #include <consensus/params.h>
->>>>>>> 69fce744
 
 /** Default for -maxorphantx, maximum number of orphan transactions kept in memory */
 static const unsigned int DEFAULT_MAX_ORPHAN_TRANSACTIONS = 100;
