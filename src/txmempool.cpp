// Copyright (c) 2009-2010 Satoshi Nakamoto
// Copyright (c) 2009-2016 The Bitcoin Core developers
// Distributed under the MIT software license, see the accompanying
// file COPYING or http://www.opensource.org/licenses/mit-license.php.

#include "txmempool.h"

#include "consensus/consensus.h"
#include "consensus/tx_verify.h"
#include "consensus/validation.h"
#include "validation.h"
#include "policy/policy.h"
#include "policy/fees.h"
#include "reverse_iterator.h"
#include "streams.h"
#include "timedata.h"
#include "util.h"
#include "utilmoneystr.h"
#include "utiltime.h"

CTxMemPoolEntry::CTxMemPoolEntry(const CTransactionRef& _tx, const CAmount& _nFee,
                                 int64_t _nTime, unsigned int _entryHeight,
                                 bool _spendsCoinbase, int64_t _sigOpsCost, LockPoints lp):
    tx(_tx), nFee(_nFee), nTime(_nTime), entryHeight(_entryHeight),
    spendsCoinbase(_spendsCoinbase), sigOpCost(_sigOpsCost), lockPoints(lp)
{
    nTxWeight = GetTransactionWeight(*tx);
    nUsageSize = RecursiveDynamicUsage(tx);

    nCountWithDescendants = 1;
    nSizeWithDescendants = GetTxSize();
    nModFeesWithDescendants = nFee;

    feeDelta = 0;

    nCountWithAncestors = 1;
    nSizeWithAncestors = GetTxSize();
    nModFeesWithAncestors = nFee;
    nSigOpCostWithAncestors = sigOpCost;
}

CTxMemPoolEntry::CTxMemPoolEntry(const CTxMemPoolEntry& other)
{
    *this = other;
}

void CTxMemPoolEntry::UpdateFeeDelta(int64_t newFeeDelta)
{
    nModFeesWithDescendants += newFeeDelta - feeDelta;
    nModFeesWithAncestors += newFeeDelta - feeDelta;
    feeDelta = newFeeDelta;
}

void CTxMemPoolEntry::UpdateLockPoints(const LockPoints& lp)
{
    lockPoints = lp;
}

size_t CTxMemPoolEntry::GetTxSize() const
{
    return GetVirtualTransactionSize(nTxWeight, sigOpCost);
}

// Update the given tx for any in-mempool descendants.
// Assumes that setMemPoolChildren is correct for the given tx and all
// descendants.
void CTxMemPool::UpdateForDescendants(txiter updateIt, cacheMap &cachedDescendants, const std::set<uint256> &setExclude)
{
    setEntries stageEntries, setAllDescendants;
    stageEntries = GetMemPoolChildren(updateIt);

    while (!stageEntries.empty()) {
        const txiter cit = *stageEntries.begin();
        setAllDescendants.insert(cit);
        stageEntries.erase(cit);
        const setEntries &setChildren = GetMemPoolChildren(cit);
        for (const txiter childEntry : setChildren) {
            cacheMap::iterator cacheIt = cachedDescendants.find(childEntry);
            if (cacheIt != cachedDescendants.end()) {
                // We've already calculated this one, just add the entries for this set
                // but don't traverse again.
                for (const txiter cacheEntry : cacheIt->second) {
                    setAllDescendants.insert(cacheEntry);
                }
            } else if (!setAllDescendants.count(childEntry)) {
                // Schedule for later processing
                stageEntries.insert(childEntry);
            }
        }
    }
    // setAllDescendants now contains all in-mempool descendants of updateIt.
    // Update and add to cached descendant map
    int64_t modifySize = 0;
    CAmount modifyFee = 0;
    int64_t modifyCount = 0;
    for (txiter cit : setAllDescendants) {
        if (!setExclude.count(cit->GetTx().GetHash())) {
            modifySize += cit->GetTxSize();
            modifyFee += cit->GetModifiedFee();
            modifyCount++;
            cachedDescendants[updateIt].insert(cit);
            // Update ancestor state for each descendant
            mapTx.modify(cit, update_ancestor_state(updateIt->GetTxSize(), updateIt->GetModifiedFee(), 1, updateIt->GetSigOpCost()));
        }
    }
    mapTx.modify(updateIt, update_descendant_state(modifySize, modifyFee, modifyCount));
}

// vHashesToUpdate is the set of transaction hashes from a disconnected block
// which has been re-added to the mempool.
// for each entry, look for descendants that are outside vHashesToUpdate, and
// add fee/size information for such descendants to the parent.
// for each such descendant, also update the ancestor state to include the parent.
void CTxMemPool::UpdateTransactionsFromBlock(const std::vector<uint256> &vHashesToUpdate)
{
    LOCK(cs);
    // For each entry in vHashesToUpdate, store the set of in-mempool, but not
    // in-vHashesToUpdate transactions, so that we don't have to recalculate
    // descendants when we come across a previously seen entry.
    cacheMap mapMemPoolDescendantsToUpdate;

    // Use a set for lookups into vHashesToUpdate (these entries are already
    // accounted for in the state of their ancestors)
    std::set<uint256> setAlreadyIncluded(vHashesToUpdate.begin(), vHashesToUpdate.end());

    // Iterate in reverse, so that whenever we are looking at a transaction
    // we are sure that all in-mempool descendants have already been processed.
    // This maximizes the benefit of the descendant cache and guarantees that
    // setMemPoolChildren will be updated, an assumption made in
    // UpdateForDescendants.
    for (const uint256 &hash : reverse_iterate(vHashesToUpdate)) {
        // we cache the in-mempool children to avoid duplicate updates
        setEntries setChildren;
        // calculate children from mapNextTx
        txiter it = mapTx.find(hash);
        if (it == mapTx.end()) {
            continue;
        }
        auto iter = mapNextTx.lower_bound(COutPoint(hash, 0));
        // First calculate the children, and update setMemPoolChildren to
        // include them, and update their setMemPoolParents to include this tx.
        for (; iter != mapNextTx.end() && iter->first->hash == hash; ++iter) {
            const uint256 &childHash = iter->second->GetHash();
            txiter childIter = mapTx.find(childHash);
            assert(childIter != mapTx.end());
            // We can skip updating entries we've encountered before or that
            // are in the block (which are already accounted for).
            if (setChildren.insert(childIter).second && !setAlreadyIncluded.count(childHash)) {
                UpdateChild(it, childIter, true);
                UpdateParent(childIter, it, true);
            }
        }
        UpdateForDescendants(it, mapMemPoolDescendantsToUpdate, setAlreadyIncluded);
    }
}

bool CTxMemPool::CalculateMemPoolAncestors(const CTxMemPoolEntry &entry, setEntries &setAncestors, uint64_t limitAncestorCount, uint64_t limitAncestorSize, uint64_t limitDescendantCount, uint64_t limitDescendantSize, std::string &errString, bool fSearchForParents /* = true */) const
{
    LOCK(cs);

    setEntries parentHashes;
    const CTransaction &tx = entry.GetTx();

    if (fSearchForParents) {
        // Get parents of this transaction that are in the mempool
        // GetMemPoolParents() is only valid for entries in the mempool, so we
        // iterate mapTx to find parents.
        for (unsigned int i = 0; i < tx.vin.size(); i++) {
            txiter piter = mapTx.find(tx.vin[i].prevout.hash);
            if (piter != mapTx.end()) {
                parentHashes.insert(piter);
                if (parentHashes.size() + 1 > limitAncestorCount) {
                    errString = strprintf("too many unconfirmed parents [limit: %u]", limitAncestorCount);
                    return false;
                }
            }
        }
    } else {
        // If we're not searching for parents, we require this to be an
        // entry in the mempool already.
        txiter it = mapTx.iterator_to(entry);
        parentHashes = GetMemPoolParents(it);
    }

    size_t totalSizeWithAncestors = entry.GetTxSize();

    while (!parentHashes.empty()) {
        txiter stageit = *parentHashes.begin();

        setAncestors.insert(stageit);
        parentHashes.erase(stageit);
        totalSizeWithAncestors += stageit->GetTxSize();

        if (stageit->GetSizeWithDescendants() + entry.GetTxSize() > limitDescendantSize) {
            errString = strprintf("exceeds descendant size limit for tx %s [limit: %u]", stageit->GetTx().GetHash().ToString(), limitDescendantSize);
            return false;
        } else if (stageit->GetCountWithDescendants() + 1 > limitDescendantCount) {
            errString = strprintf("too many descendants for tx %s [limit: %u]", stageit->GetTx().GetHash().ToString(), limitDescendantCount);
            return false;
        } else if (totalSizeWithAncestors > limitAncestorSize) {
            errString = strprintf("exceeds ancestor size limit [limit: %u]", limitAncestorSize);
            return false;
        }

        const setEntries & setMemPoolParents = GetMemPoolParents(stageit);
        for (const txiter &phash : setMemPoolParents) {
            // If this is a new ancestor, add it.
            if (setAncestors.count(phash) == 0) {
                parentHashes.insert(phash);
            }
            if (parentHashes.size() + setAncestors.size() + 1 > limitAncestorCount) {
                errString = strprintf("too many unconfirmed ancestors [limit: %u]", limitAncestorCount);
                return false;
            }
        }
    }

    return true;
}

void CTxMemPool::UpdateAncestorsOf(bool add, txiter it, setEntries &setAncestors)
{
    setEntries parentIters = GetMemPoolParents(it);
    // add or remove this tx as a child of each parent
    for (txiter piter : parentIters) {
        UpdateChild(piter, it, add);
    }
    const int64_t updateCount = (add ? 1 : -1);
    const int64_t updateSize = updateCount * it->GetTxSize();
    const CAmount updateFee = updateCount * it->GetModifiedFee();
    for (txiter ancestorIt : setAncestors) {
        mapTx.modify(ancestorIt, update_descendant_state(updateSize, updateFee, updateCount));
    }
}

void CTxMemPool::UpdateEntryForAncestors(txiter it, const setEntries &setAncestors)
{
    int64_t updateCount = setAncestors.size();
    int64_t updateSize = 0;
    CAmount updateFee = 0;
    int64_t updateSigOpsCost = 0;
    for (txiter ancestorIt : setAncestors) {
        updateSize += ancestorIt->GetTxSize();
        updateFee += ancestorIt->GetModifiedFee();
        updateSigOpsCost += ancestorIt->GetSigOpCost();
    }
    mapTx.modify(it, update_ancestor_state(updateSize, updateFee, updateCount, updateSigOpsCost));
}

void CTxMemPool::UpdateChildrenForRemoval(txiter it)
{
    const setEntries &setMemPoolChildren = GetMemPoolChildren(it);
    for (txiter updateIt : setMemPoolChildren) {
        UpdateParent(updateIt, it, false);
    }
}

void CTxMemPool::UpdateForRemoveFromMempool(const setEntries &entriesToRemove, bool updateDescendants)
{
    // For each entry, walk back all ancestors and decrement size associated with this
    // transaction
    const uint64_t nNoLimit = std::numeric_limits<uint64_t>::max();
    if (updateDescendants) {
        // updateDescendants should be true whenever we're not recursively
        // removing a tx and all its descendants, eg when a transaction is
        // confirmed in a block.
        // Here we only update statistics and not data in mapLinks (which
        // we need to preserve until we're finished with all operations that
        // need to traverse the mempool).
        for (txiter removeIt : entriesToRemove) {
            setEntries setDescendants;
            CalculateDescendants(removeIt, setDescendants);
            setDescendants.erase(removeIt); // don't update state for self
            int64_t modifySize = -((int64_t)removeIt->GetTxSize());
            CAmount modifyFee = -removeIt->GetModifiedFee();
            int modifySigOps = -removeIt->GetSigOpCost();
            for (txiter dit : setDescendants) {
                mapTx.modify(dit, update_ancestor_state(modifySize, modifyFee, -1, modifySigOps));
            }
        }
    }
    for (txiter removeIt : entriesToRemove) {
        setEntries setAncestors;
        const CTxMemPoolEntry &entry = *removeIt;
        std::string dummy;
        // Since this is a tx that is already in the mempool, we can call CMPA
        // with fSearchForParents = false.  If the mempool is in a consistent
        // state, then using true or false should both be correct, though false
        // should be a bit faster.
        // However, if we happen to be in the middle of processing a reorg, then
        // the mempool can be in an inconsistent state.  In this case, the set
        // of ancestors reachable via mapLinks will be the same as the set of 
        // ancestors whose packages include this transaction, because when we
        // add a new transaction to the mempool in addUnchecked(), we assume it
        // has no children, and in the case of a reorg where that assumption is
        // false, the in-mempool children aren't linked to the in-block tx's
        // until UpdateTransactionsFromBlock() is called.
        // So if we're being called during a reorg, ie before
        // UpdateTransactionsFromBlock() has been called, then mapLinks[] will
        // differ from the set of mempool parents we'd calculate by searching,
        // and it's important that we use the mapLinks[] notion of ancestor
        // transactions as the set of things to update for removal.
        CalculateMemPoolAncestors(entry, setAncestors, nNoLimit, nNoLimit, nNoLimit, nNoLimit, dummy, false);
        // Note that UpdateAncestorsOf severs the child links that point to
        // removeIt in the entries for the parents of removeIt.
        UpdateAncestorsOf(false, removeIt, setAncestors);
    }
    // After updating all the ancestor sizes, we can now sever the link between each
    // transaction being removed and any mempool children (ie, update setMemPoolParents
    // for each direct child of a transaction being removed).
    for (txiter removeIt : entriesToRemove) {
        UpdateChildrenForRemoval(removeIt);
    }
}

void CTxMemPoolEntry::UpdateDescendantState(int64_t modifySize, CAmount modifyFee, int64_t modifyCount)
{
    nSizeWithDescendants += modifySize;
    assert(int64_t(nSizeWithDescendants) > 0);
    nModFeesWithDescendants += modifyFee;
    nCountWithDescendants += modifyCount;
    assert(int64_t(nCountWithDescendants) > 0);
}

void CTxMemPoolEntry::UpdateAncestorState(int64_t modifySize, CAmount modifyFee, int64_t modifyCount, int modifySigOps)
{
    nSizeWithAncestors += modifySize;
    assert(int64_t(nSizeWithAncestors) > 0);
    nModFeesWithAncestors += modifyFee;
    nCountWithAncestors += modifyCount;
    assert(int64_t(nCountWithAncestors) > 0);
    nSigOpCostWithAncestors += modifySigOps;
    assert(int(nSigOpCostWithAncestors) >= 0);
}

CTxMemPool::CTxMemPool(CBlockPolicyEstimator* estimator) :
    nTransactionsUpdated(0), minerPolicyEstimator(estimator)
{
    _clear(); //lock free clear

    // Sanity checks off by default for performance, because otherwise
    // accepting transactions becomes O(N^2) where N is the number
    // of transactions in the pool
    nCheckFrequency = 0;
}

bool CTxMemPool::isSpent(const COutPoint& outpoint)
{
    LOCK(cs);
    return mapNextTx.count(outpoint);
}

unsigned int CTxMemPool::GetTransactionsUpdated() const
{
    LOCK(cs);
    return nTransactionsUpdated;
}

void CTxMemPool::AddTransactionsUpdated(unsigned int n)
{
    LOCK(cs);
    nTransactionsUpdated += n;
}

bool CTxMemPool::addUnchecked(const uint256& hash, const CTxMemPoolEntry &entry, setEntries &setAncestors, bool validFeeEstimate)
{
    NotifyEntryAdded(entry.GetSharedTx());
    // Add to memory pool without checking anything.
    // Used by AcceptToMemoryPool(), which DOES do
    // all the appropriate checks.
    LOCK(cs);
    indexed_transaction_set::iterator newit = mapTx.insert(entry).first;
    mapLinks.insert(make_pair(newit, TxLinks()));

    // Update transaction for any feeDelta created by PrioritiseTransaction
    // TODO: refactor so that the fee delta is calculated before inserting
    // into mapTx.
    std::map<uint256, CAmount>::const_iterator pos = mapDeltas.find(hash);
    if (pos != mapDeltas.end()) {
        const CAmount &delta = pos->second;
        if (delta) {
            mapTx.modify(newit, update_fee_delta(delta));
        }
    }

    // Update cachedInnerUsage to include contained transaction's usage.
    // (When we update the entry for in-mempool parents, memory usage will be
    // further updated.)
    cachedInnerUsage += entry.DynamicMemoryUsage();

    const CTransaction& tx = newit->GetTx();
    std::set<uint256> setParentTransactions;
    for (unsigned int i = 0; i < tx.vin.size(); i++) {
        mapNextTx.insert(std::make_pair(&tx.vin[i].prevout, &tx));
        setParentTransactions.insert(tx.vin[i].prevout.hash);
    }
    // Don't bother worrying about child transactions of this one.
    // Normal case of a new transaction arriving is that there can't be any
    // children, because such children would be orphans.
    // An exception to that is if a transaction enters that used to be in a block.
    // In that case, our disconnect block logic will call UpdateTransactionsFromBlock
    // to clean up the mess we're leaving here.

    // Update ancestors with information about this tx
    for (const uint256 &phash : setParentTransactions) {
        txiter pit = mapTx.find(phash);
        if (pit != mapTx.end()) {
            UpdateParent(newit, pit, true);
        }
    }
    UpdateAncestorsOf(true, newit, setAncestors);
    UpdateEntryForAncestors(newit, setAncestors);

    nTransactionsUpdated++;
    totalTxSize += entry.GetTxSize();
    if (minerPolicyEstimator) {minerPolicyEstimator->processTransaction(entry, validFeeEstimate);}

    vTxHashes.emplace_back(tx.GetWitnessHash(), newit);
    newit->vTxHashesIdx = vTxHashes.size() - 1;

    return true;
}

void CTxMemPool::removeUnchecked(txiter it, MemPoolRemovalReason reason)
{
    NotifyEntryRemoved(it->GetSharedTx(), reason);
    const uint256 hash = it->GetTx().GetHash();
    for (const CTxIn& txin : it->GetTx().vin)
        mapNextTx.erase(txin.prevout);

    if (vTxHashes.size() > 1) {
        vTxHashes[it->vTxHashesIdx] = std::move(vTxHashes.back());
        vTxHashes[it->vTxHashesIdx].second->vTxHashesIdx = it->vTxHashesIdx;
        vTxHashes.pop_back();
        if (vTxHashes.size() * 2 < vTxHashes.capacity())
            vTxHashes.shrink_to_fit();
    } else
        vTxHashes.clear();

    totalTxSize -= it->GetTxSize();
    cachedInnerUsage -= it->DynamicMemoryUsage();
    cachedInnerUsage -= memusage::DynamicUsage(mapLinks[it].parents) + memusage::DynamicUsage(mapLinks[it].children);
    mapLinks.erase(it);
    mapTx.erase(it);
    nTransactionsUpdated++;
    if (minerPolicyEstimator) {minerPolicyEstimator->removeTx(hash, false);}
}

// Calculates descendants of entry that are not already in setDescendants, and adds to
// setDescendants. Assumes entryit is already a tx in the mempool and setMemPoolChildren
// is correct for tx and all descendants.
// Also assumes that if an entry is in setDescendants already, then all
// in-mempool descendants of it are already in setDescendants as well, so that we
// can save time by not iterating over those entries.
void CTxMemPool::CalculateDescendants(txiter entryit, setEntries &setDescendants)
{
    setEntries stage;
    if (setDescendants.count(entryit) == 0) {
        stage.insert(entryit);
    }
    // Traverse down the children of entry, only adding children that are not
    // accounted for in setDescendants already (because those children have either
    // already been walked, or will be walked in this iteration).
    while (!stage.empty()) {
        txiter it = *stage.begin();
        setDescendants.insert(it);
        stage.erase(it);

        const setEntries &setChildren = GetMemPoolChildren(it);
        for (const txiter &childiter : setChildren) {
            if (!setDescendants.count(childiter)) {
                stage.insert(childiter);
            }
        }
    }
}

void CTxMemPool::removeRecursive(const CTransaction &origTx, MemPoolRemovalReason reason)
{
    // Remove transaction from memory pool
    {
        LOCK(cs);
        setEntries txToRemove;
        txiter origit = mapTx.find(origTx.GetHash());
        if (origit != mapTx.end()) {
            txToRemove.insert(origit);
        } else {
            // When recursively removing but origTx isn't in the mempool
            // be sure to remove any children that are in the pool. This can
            // happen during chain re-orgs if origTx isn't re-accepted into
            // the mempool for any reason.
            for (unsigned int i = 0; i < origTx.vout.size(); i++) {
                auto it = mapNextTx.find(COutPoint(origTx.GetHash(), i));
                if (it == mapNextTx.end())
                    continue;
                txiter nextit = mapTx.find(it->second->GetHash());
                assert(nextit != mapTx.end());
                txToRemove.insert(nextit);
            }
        }
        setEntries setAllRemoves;
        for (txiter it : txToRemove) {
            CalculateDescendants(it, setAllRemoves);
        }

        RemoveStaged(setAllRemoves, false, reason);
    }
}

void CTxMemPool::removeForReorg(const CCoinsViewCache *pcoins, unsigned int nMemPoolHeight, int flags)
{
    // Remove transactions spending a coinbase which are now immature and no-longer-final transactions
    LOCK(cs);
    setEntries txToRemove;
    for (indexed_transaction_set::const_iterator it = mapTx.begin(); it != mapTx.end(); it++) {
        const CTransaction& tx = it->GetTx();
        LockPoints lp = it->GetLockPoints();
        bool validLP =  TestLockPointValidity(&lp);
        if (!CheckFinalTx(tx, flags) || !CheckSequenceLocks(tx, flags, &lp, validLP)) {
            // Note if CheckSequenceLocks fails the LockPoints may still be invalid
            // So it's critical that we remove the tx and not depend on the LockPoints.
            txToRemove.insert(it);
        } else if (it->GetSpendsCoinbase()) {
            for (const CTxIn& txin : tx.vin) {
                indexed_transaction_set::const_iterator it2 = mapTx.find(txin.prevout.hash);
                if (it2 != mapTx.end())
                    continue;
                const Coin &coin = pcoins->AccessCoin(txin.prevout);
                if (nCheckFrequency != 0) assert(!coin.IsSpent());
                if (coin.IsSpent() || (coin.IsCoinBase() && ((signed long)nMemPoolHeight) - coin.nHeight < COINBASE_MATURITY)) {
                    txToRemove.insert(it);
                    break;
                }
            }
        }
        if (!validLP) {
            mapTx.modify(it, update_lock_points(lp));
        }
    }
    setEntries setAllRemoves;
    for (txiter it : txToRemove) {
        CalculateDescendants(it, setAllRemoves);
    }
    RemoveStaged(setAllRemoves, false, MemPoolRemovalReason::REORG);
}

void CTxMemPool::removeConflicts(const CTransaction &tx)
{
    // Remove transactions which depend on inputs of tx, recursively
    LOCK(cs);
    for (const CTxIn &txin : tx.vin) {
        auto it = mapNextTx.find(txin.prevout);
        if (it != mapNextTx.end()) {
            const CTransaction &txConflict = *it->second;
            if (txConflict != tx)
            {
                ClearPrioritisation(txConflict.GetHash());
                removeRecursive(txConflict, MemPoolRemovalReason::CONFLICT);
            }
        }
    }
}

/**
 * Called when a block is connected. Removes from mempool and updates the miner fee estimator.
 */
void CTxMemPool::removeForBlock(const std::vector<CTransactionRef>& vtx, unsigned int nBlockHeight)
{
    LOCK(cs);
    std::vector<const CTxMemPoolEntry*> entries;
    for (const auto& tx : vtx)
    {
        uint256 hash = tx->GetHash();

        indexed_transaction_set::iterator i = mapTx.find(hash);
        if (i != mapTx.end())
            entries.push_back(&*i);
    }
    // Before the txs in the new block have been removed from the mempool, update policy estimates
    if (minerPolicyEstimator) {minerPolicyEstimator->processBlock(nBlockHeight, entries);}
    for (const auto& tx : vtx)
    {
        txiter it = mapTx.find(tx->GetHash());
        if (it != mapTx.end()) {
            setEntries stage;
            stage.insert(it);
            RemoveStaged(stage, true, MemPoolRemovalReason::BLOCK);
        }
        removeConflicts(*tx);
        ClearPrioritisation(tx->GetHash());
    }
    lastRollingFeeUpdate = GetTime();
    blockSinceLastRollingFeeBump = true;
}

void CTxMemPool::_clear()
{
    mapLinks.clear();
    mapTx.clear();
    mapNextTx.clear();
    totalTxSize = 0;
    cachedInnerUsage = 0;
    lastRollingFeeUpdate = GetTime();
    blockSinceLastRollingFeeBump = false;
    rollingMinimumFeeRate = 0;
    ++nTransactionsUpdated;
}

void CTxMemPool::clear()
{
    LOCK(cs);
    _clear();
}

void CTxMemPool::check(const CCoinsViewCache *pcoins) const
{
    if (nCheckFrequency == 0)
        return;

    if (GetRand(std::numeric_limits<uint32_t>::max()) >= nCheckFrequency)
        return;

    LogPrint(BCLog::MEMPOOL, "Checking mempool with %u transactions and %u inputs\n", (unsigned int)mapTx.size(), (unsigned int)mapNextTx.size());

    uint64_t checkTotal = 0;
    uint64_t innerUsage = 0;

    CCoinsViewCache mempoolDuplicate(const_cast<CCoinsViewCache*>(pcoins));
    const int64_t nSpendHeight = GetSpendHeight(mempoolDuplicate);

    LOCK(cs);
    std::list<const CTxMemPoolEntry*> waitingOnDependants;
    for (indexed_transaction_set::const_iterator it = mapTx.begin(); it != mapTx.end(); it++) {
        unsigned int i = 0;
        checkTotal += it->GetTxSize();
        innerUsage += it->DynamicMemoryUsage();
        const CTransaction& tx = it->GetTx();
        txlinksMap::const_iterator linksiter = mapLinks.find(it);
        assert(linksiter != mapLinks.end());
        const TxLinks &links = linksiter->second;
        innerUsage += memusage::DynamicUsage(links.parents) + memusage::DynamicUsage(links.children);
        bool fDependsWait = false;
        setEntries setParentCheck;
        int64_t parentSizes = 0;
        int64_t parentSigOpCost = 0;
        for (const CTxIn &txin : tx.vin) {
            // Check that every mempool transaction's inputs refer to available coins, or other mempool tx's.
            indexed_transaction_set::const_iterator it2 = mapTx.find(txin.prevout.hash);
            if (it2 != mapTx.end()) {
                const CTransaction& tx2 = it2->GetTx();
                assert(tx2.vout.size() > txin.prevout.n && !tx2.vout[txin.prevout.n].IsNull());
                fDependsWait = true;
                if (setParentCheck.insert(it2).second) {
                    parentSizes += it2->GetTxSize();
                    parentSigOpCost += it2->GetSigOpCost();
                }
            } else {
                assert(pcoins->HaveCoin(txin.prevout));
            }
            // Check whether its inputs are marked in mapNextTx.
            auto it3 = mapNextTx.find(txin.prevout);
            assert(it3 != mapNextTx.end());
            assert(it3->first == &txin.prevout);
            assert(it3->second == &tx);
            i++;
        }
        assert(setParentCheck == GetMemPoolParents(it));
        // Verify ancestor state is correct.
        setEntries setAncestors;
        uint64_t nNoLimit = std::numeric_limits<uint64_t>::max();
        std::string dummy;
        CalculateMemPoolAncestors(*it, setAncestors, nNoLimit, nNoLimit, nNoLimit, nNoLimit, dummy);
        uint64_t nCountCheck = setAncestors.size() + 1;
        uint64_t nSizeCheck = it->GetTxSize();
        CAmount nFeesCheck = it->GetModifiedFee();
        int64_t nSigOpCheck = it->GetSigOpCost();

        for (txiter ancestorIt : setAncestors) {
            nSizeCheck += ancestorIt->GetTxSize();
            nFeesCheck += ancestorIt->GetModifiedFee();
            nSigOpCheck += ancestorIt->GetSigOpCost();
        }

        assert(it->GetCountWithAncestors() == nCountCheck);
        assert(it->GetSizeWithAncestors() == nSizeCheck);
        assert(it->GetSigOpCostWithAncestors() == nSigOpCheck);
        assert(it->GetModFeesWithAncestors() == nFeesCheck);

        // Check children against mapNextTx
        CTxMemPool::setEntries setChildrenCheck;
        auto iter = mapNextTx.lower_bound(COutPoint(it->GetTx().GetHash(), 0));
        int64_t childSizes = 0;
        for (; iter != mapNextTx.end() && iter->first->hash == it->GetTx().GetHash(); ++iter) {
            txiter childit = mapTx.find(iter->second->GetHash());
            assert(childit != mapTx.end()); // mapNextTx points to in-mempool transactions
            if (setChildrenCheck.insert(childit).second) {
                childSizes += childit->GetTxSize();
            }
        }
        assert(setChildrenCheck == GetMemPoolChildren(it));
        // Also check to make sure size is greater than sum with immediate children.
        // just a sanity check, not definitive that this calc is correct...
        assert(it->GetSizeWithDescendants() >= childSizes + it->GetTxSize());

        if (fDependsWait)
            waitingOnDependants.push_back(&(*it));
        else {
            CValidationState state;
            bool fCheckResult = tx.IsCoinBase() ||
                Consensus::CheckTxInputs(tx, state, mempoolDuplicate, nSpendHeight);
            assert(fCheckResult);
            UpdateCoins(tx, mempoolDuplicate, 1000000);
        }
    }
    unsigned int stepsSinceLastRemove = 0;
    while (!waitingOnDependants.empty()) {
        const CTxMemPoolEntry* entry = waitingOnDependants.front();
        waitingOnDependants.pop_front();
        CValidationState state;
        if (!mempoolDuplicate.HaveInputs(entry->GetTx())) {
            waitingOnDependants.push_back(entry);
            stepsSinceLastRemove++;
            assert(stepsSinceLastRemove < waitingOnDependants.size());
        } else {
            bool fCheckResult = entry->GetTx().IsCoinBase() ||
                Consensus::CheckTxInputs(entry->GetTx(), state, mempoolDuplicate, nSpendHeight);
            assert(fCheckResult);
            UpdateCoins(entry->GetTx(), mempoolDuplicate, 1000000);
            stepsSinceLastRemove = 0;
        }
    }
    for (auto it = mapNextTx.cbegin(); it != mapNextTx.cend(); it++) {
        uint256 hash = it->second->GetHash();
        indexed_transaction_set::const_iterator it2 = mapTx.find(hash);
        const CTransaction& tx = it2->GetTx();
        assert(it2 != mapTx.end());
        assert(&tx == it->second);
    }

    assert(totalTxSize == checkTotal);
    assert(innerUsage == cachedInnerUsage);
}

bool CTxMemPool::CompareDepthAndScore(const uint256& hasha, const uint256& hashb)
{
    LOCK(cs);
    indexed_transaction_set::const_iterator i = mapTx.find(hasha);
    if (i == mapTx.end()) return false;
    indexed_transaction_set::const_iterator j = mapTx.find(hashb);
    if (j == mapTx.end()) return true;
    uint64_t counta = i->GetCountWithAncestors();
    uint64_t countb = j->GetCountWithAncestors();
    if (counta == countb) {
        return CompareTxMemPoolEntryByScore()(*i, *j);
    }
    return counta < countb;
}

namespace {
class DepthAndScoreComparator
{
public:
    bool operator()(const CTxMemPool::indexed_transaction_set::const_iterator& a, const CTxMemPool::indexed_transaction_set::const_iterator& b)
    {
        uint64_t counta = a->GetCountWithAncestors();
        uint64_t countb = b->GetCountWithAncestors();
        if (counta == countb) {
            return CompareTxMemPoolEntryByScore()(*a, *b);
        }
        return counta < countb;
    }
};
} // namespace

std::vector<CTxMemPool::indexed_transaction_set::const_iterator> CTxMemPool::GetSortedDepthAndScore() const
{
    std::vector<indexed_transaction_set::const_iterator> iters;
    AssertLockHeld(cs);

    iters.reserve(mapTx.size());

    for (indexed_transaction_set::iterator mi = mapTx.begin(); mi != mapTx.end(); ++mi) {
        iters.push_back(mi);
    }
    std::sort(iters.begin(), iters.end(), DepthAndScoreComparator());
    return iters;
}

void CTxMemPool::queryHashes(std::vector<uint256>& vtxid)
{
    LOCK(cs);
    auto iters = GetSortedDepthAndScore();

    vtxid.clear();
    vtxid.reserve(mapTx.size());

    for (auto it : iters) {
        vtxid.push_back(it->GetTx().GetHash());
    }
}

static TxMempoolInfo GetInfo(CTxMemPool::indexed_transaction_set::const_iterator it) {
    return TxMempoolInfo{it->GetSharedTx(), it->GetTime(), CFeeRate(it->GetFee(), it->GetTxSize()), it->GetModifiedFee() - it->GetFee()};
}

std::vector<TxMempoolInfo> CTxMemPool::infoAll() const
{
    LOCK(cs);
    auto iters = GetSortedDepthAndScore();

    std::vector<TxMempoolInfo> ret;
    ret.reserve(mapTx.size());
    for (auto it : iters) {
        ret.push_back(GetInfo(it));
    }

    return ret;
}

CTransactionRef CTxMemPool::get(const uint256& hash) const
{
    LOCK(cs);
    indexed_transaction_set::const_iterator i = mapTx.find(hash);
    if (i == mapTx.end())
        return nullptr;
    return i->GetSharedTx();
}

TxMempoolInfo CTxMemPool::info(const uint256& hash) const
{
    LOCK(cs);
    indexed_transaction_set::const_iterator i = mapTx.find(hash);
    if (i == mapTx.end())
        return TxMempoolInfo();
    return GetInfo(i);
}

void CTxMemPool::PrioritiseTransaction(const uint256& hash, const CAmount& nFeeDelta)
{
    {
        LOCK(cs);
        CAmount &delta = mapDeltas[hash];
        delta += nFeeDelta;
        txiter it = mapTx.find(hash);
        if (it != mapTx.end()) {
            mapTx.modify(it, update_fee_delta(delta));
            // Now update all ancestors' modified fees with descendants
            setEntries setAncestors;
            uint64_t nNoLimit = std::numeric_limits<uint64_t>::max();
            std::string dummy;
            CalculateMemPoolAncestors(*it, setAncestors, nNoLimit, nNoLimit, nNoLimit, nNoLimit, dummy, false);
            for (txiter ancestorIt : setAncestors) {
                mapTx.modify(ancestorIt, update_descendant_state(0, nFeeDelta, 0));
            }
            // Now update all descendants' modified fees with ancestors
            setEntries setDescendants;
            CalculateDescendants(it, setDescendants);
            setDescendants.erase(it);
<<<<<<< HEAD
            BOOST_FOREACH(txiter descendantIt, setDescendants) {
                mapTx.modify(descendantIt, update_ancestor_state(0, nFeeDelta, 0, 0));
            }
=======
            for (txiter descendantIt : setDescendants) {
                mapTx.modify(descendantIt, update_ancestor_state(0, nFeeDelta, 0, 0));
            }
            ++nTransactionsUpdated;
>>>>>>> 94adaf84
        }
    }
    LogPrintf("PrioritiseTransaction: %s feerate += %s\n", hash.ToString(), FormatMoney(nFeeDelta));
}

void CTxMemPool::ApplyDelta(const uint256 hash, CAmount &nFeeDelta) const
{
    LOCK(cs);
    std::map<uint256, CAmount>::const_iterator pos = mapDeltas.find(hash);
    if (pos == mapDeltas.end())
        return;
    const CAmount &delta = pos->second;
    nFeeDelta += delta;
}

void CTxMemPool::ClearPrioritisation(const uint256 hash)
{
    LOCK(cs);
    mapDeltas.erase(hash);
}

bool CTxMemPool::HasNoInputsOf(const CTransaction &tx) const
{
    for (unsigned int i = 0; i < tx.vin.size(); i++)
        if (exists(tx.vin[i].prevout.hash))
            return false;
    return true;
}

CCoinsViewMemPool::CCoinsViewMemPool(CCoinsView* baseIn, const CTxMemPool& mempoolIn) : CCoinsViewBacked(baseIn), mempool(mempoolIn) { }

bool CCoinsViewMemPool::GetCoin(const COutPoint &outpoint, Coin &coin) const {
    // If an entry in the mempool exists, always return that one, as it's guaranteed to never
    // conflict with the underlying cache, and it cannot have pruned entries (as it contains full)
    // transactions. First checking the underlying cache risks returning a pruned entry instead.
    CTransactionRef ptx = mempool.get(outpoint.hash);
    if (ptx) {
        if (outpoint.n < ptx->vout.size()) {
            coin = Coin(ptx->vout[outpoint.n], MEMPOOL_HEIGHT, false);
            return true;
        } else {
            return false;
        }
    }
    return base->GetCoin(outpoint, coin);
}

size_t CTxMemPool::DynamicMemoryUsage() const {
    LOCK(cs);
    // Estimate the overhead of mapTx to be 15 pointers + an allocation, as no exact formula for boost::multi_index_contained is implemented.
    return memusage::MallocUsage(sizeof(CTxMemPoolEntry) + 15 * sizeof(void*)) * mapTx.size() + memusage::DynamicUsage(mapNextTx) + memusage::DynamicUsage(mapDeltas) + memusage::DynamicUsage(mapLinks) + memusage::DynamicUsage(vTxHashes) + cachedInnerUsage;
}

void CTxMemPool::RemoveStaged(setEntries &stage, bool updateDescendants, MemPoolRemovalReason reason) {
    AssertLockHeld(cs);
    UpdateForRemoveFromMempool(stage, updateDescendants);
    for (const txiter& it : stage) {
        removeUnchecked(it, reason);
    }
}

int CTxMemPool::Expire(int64_t time) {
    LOCK(cs);
    indexed_transaction_set::index<entry_time>::type::iterator it = mapTx.get<entry_time>().begin();
    setEntries toremove;
    while (it != mapTx.get<entry_time>().end() && it->GetTime() < time) {
        toremove.insert(mapTx.project<0>(it));
        it++;
    }
    setEntries stage;
    for (txiter removeit : toremove) {
        CalculateDescendants(removeit, stage);
    }
    RemoveStaged(stage, false, MemPoolRemovalReason::EXPIRY);
    return stage.size();
}

bool CTxMemPool::addUnchecked(const uint256&hash, const CTxMemPoolEntry &entry, bool validFeeEstimate)
{
    LOCK(cs);
    setEntries setAncestors;
    uint64_t nNoLimit = std::numeric_limits<uint64_t>::max();
    std::string dummy;
    CalculateMemPoolAncestors(entry, setAncestors, nNoLimit, nNoLimit, nNoLimit, nNoLimit, dummy);
    return addUnchecked(hash, entry, setAncestors, validFeeEstimate);
}

void CTxMemPool::UpdateChild(txiter entry, txiter child, bool add)
{
    setEntries s;
    if (add && mapLinks[entry].children.insert(child).second) {
        cachedInnerUsage += memusage::IncrementalDynamicUsage(s);
    } else if (!add && mapLinks[entry].children.erase(child)) {
        cachedInnerUsage -= memusage::IncrementalDynamicUsage(s);
    }
}

void CTxMemPool::UpdateParent(txiter entry, txiter parent, bool add)
{
    setEntries s;
    if (add && mapLinks[entry].parents.insert(parent).second) {
        cachedInnerUsage += memusage::IncrementalDynamicUsage(s);
    } else if (!add && mapLinks[entry].parents.erase(parent)) {
        cachedInnerUsage -= memusage::IncrementalDynamicUsage(s);
    }
}

const CTxMemPool::setEntries & CTxMemPool::GetMemPoolParents(txiter entry) const
{
    assert (entry != mapTx.end());
    txlinksMap::const_iterator it = mapLinks.find(entry);
    assert(it != mapLinks.end());
    return it->second.parents;
}

const CTxMemPool::setEntries & CTxMemPool::GetMemPoolChildren(txiter entry) const
{
    assert (entry != mapTx.end());
    txlinksMap::const_iterator it = mapLinks.find(entry);
    assert(it != mapLinks.end());
    return it->second.children;
}

CFeeRate CTxMemPool::GetMinFee(size_t sizelimit) const {
    LOCK(cs);
    if (!blockSinceLastRollingFeeBump || rollingMinimumFeeRate == 0)
        return CFeeRate(rollingMinimumFeeRate);

    int64_t time = GetTime();
    if (time > lastRollingFeeUpdate + 10) {
        double halflife = ROLLING_FEE_HALFLIFE;
        if (DynamicMemoryUsage() < sizelimit / 4)
            halflife /= 4;
        else if (DynamicMemoryUsage() < sizelimit / 2)
            halflife /= 2;

        rollingMinimumFeeRate = rollingMinimumFeeRate / pow(2.0, (time - lastRollingFeeUpdate) / halflife);
        lastRollingFeeUpdate = time;

        if (rollingMinimumFeeRate < (double)incrementalRelayFee.GetFeePerK() / 2) {
            rollingMinimumFeeRate = 0;
            return CFeeRate(0);
        }
    }
    return std::max(CFeeRate(rollingMinimumFeeRate), incrementalRelayFee);
}

void CTxMemPool::trackPackageRemoved(const CFeeRate& rate) {
    AssertLockHeld(cs);
    if (rate.GetFeePerK() > rollingMinimumFeeRate) {
        rollingMinimumFeeRate = rate.GetFeePerK();
        blockSinceLastRollingFeeBump = false;
    }
}

void CTxMemPool::TrimToSize(size_t sizelimit, std::vector<COutPoint>* pvNoSpendsRemaining) {
    LOCK(cs);

    unsigned nTxnRemoved = 0;
    CFeeRate maxFeeRateRemoved(0);
    while (!mapTx.empty() && DynamicMemoryUsage() > sizelimit) {
        indexed_transaction_set::index<descendant_score>::type::iterator it = mapTx.get<descendant_score>().begin();

        // We set the new mempool min fee to the feerate of the removed set, plus the
        // "minimum reasonable fee rate" (ie some value under which we consider txn
        // to have 0 fee). This way, we don't allow txn to enter mempool with feerate
        // equal to txn which were removed with no block in between.
        CFeeRate removed(it->GetModFeesWithDescendants(), it->GetSizeWithDescendants());
        removed += incrementalRelayFee;
        trackPackageRemoved(removed);
        maxFeeRateRemoved = std::max(maxFeeRateRemoved, removed);

        setEntries stage;
        CalculateDescendants(mapTx.project<0>(it), stage);
        nTxnRemoved += stage.size();

        std::vector<CTransaction> txn;
        if (pvNoSpendsRemaining) {
            txn.reserve(stage.size());
            for (txiter iter : stage)
                txn.push_back(iter->GetTx());
        }
        RemoveStaged(stage, false, MemPoolRemovalReason::SIZELIMIT);
        if (pvNoSpendsRemaining) {
            for (const CTransaction& tx : txn) {
                for (const CTxIn& txin : tx.vin) {
                    if (exists(txin.prevout.hash)) continue;
                    pvNoSpendsRemaining->push_back(txin.prevout);
                }
            }
        }
    }

    if (maxFeeRateRemoved > CFeeRate(0)) {
        LogPrint(BCLog::MEMPOOL, "Removed %u txn, rolling minimum fee bumped to %s\n", nTxnRemoved, maxFeeRateRemoved.ToString());
    }
}

bool CTxMemPool::TransactionWithinChainLimit(const uint256& txid, size_t chainLimit) const {
    LOCK(cs);
    auto it = mapTx.find(txid);
    return it == mapTx.end() || (it->GetCountWithAncestors() < chainLimit &&
       it->GetCountWithDescendants() < chainLimit);
}

SaltedTxidHasher::SaltedTxidHasher() : k0(GetRand(std::numeric_limits<uint64_t>::max())), k1(GetRand(std::numeric_limits<uint64_t>::max())) {}<|MERGE_RESOLUTION|>--- conflicted
+++ resolved
@@ -856,16 +856,10 @@
             setEntries setDescendants;
             CalculateDescendants(it, setDescendants);
             setDescendants.erase(it);
-<<<<<<< HEAD
-            BOOST_FOREACH(txiter descendantIt, setDescendants) {
-                mapTx.modify(descendantIt, update_ancestor_state(0, nFeeDelta, 0, 0));
-            }
-=======
             for (txiter descendantIt : setDescendants) {
                 mapTx.modify(descendantIt, update_ancestor_state(0, nFeeDelta, 0, 0));
             }
             ++nTransactionsUpdated;
->>>>>>> 94adaf84
         }
     }
     LogPrintf("PrioritiseTransaction: %s feerate += %s\n", hash.ToString(), FormatMoney(nFeeDelta));
