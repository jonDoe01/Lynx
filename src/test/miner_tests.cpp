--- conflicted
+++ resolved
@@ -52,7 +52,6 @@
     unsigned char extranonce;
     unsigned int nonce;
 } blockinfo[] = {
-<<<<<<< HEAD
     {4, 0xa4b3b753}, {2, 0x15d9a83b}, {1, 0x037e38d3}, {1, 0x701ce032},
     {2, 0xce7e811a}, {2, 0x52e61376}, {1, 0x77bdc8a8}, {2, 0xbb7204af},
     {2, 0x840dc299}, {1, 0x48f2ab9b}, {1, 0xefa1333e}, {2, 0x682a6149},
@@ -81,36 +80,6 @@
     {1, 0x31464161}, {1, 0xb3d3381a}, {1, 0x73710703}, {5, 0x625ec46c},
     {2, 0xd35b6f44}, {1, 0xf4f61a89}, {1, 0x5b25d6dd}, {1, 0xa16e646f},
     {2, 0xbbdd7292}, {2, 0xfe5372df},
-=======
-    {4, 0xa4ad9f65}, {2, 0x15cf2b27}, {1, 0x037620ac}, {1, 0x700d9c54},
-    {2, 0xce79f74f}, {2, 0x52d9c194}, {1, 0x77bc3efc}, {2, 0xbb62c5e8},
-    {2, 0x83ff997a}, {1, 0x48b984ee}, {1, 0xef925da0}, {2, 0x680d2979},
-    {2, 0x08953af7}, {1, 0x087dd553}, {2, 0x210e2818}, {2, 0xdfffcdef},
-    {1, 0xeea1b209}, {2, 0xba4a8943}, {1, 0xa7333e77}, {1, 0x344f3e2a},
-    {3, 0xd651f08e}, {2, 0xeca3957f}, {2, 0xca35aa49}, {1, 0x6bb2065d},
-    {2, 0x0170ee44}, {1, 0x6e12f4aa}, {2, 0x43f4f4db}, {2, 0x279c1c44},
-    {2, 0xb5a50f10}, {2, 0xb3902841}, {2, 0xd198647e}, {2, 0x6bc40d88},
-    {1, 0x633a9a1c}, {2, 0x9a722ed8}, {2, 0x55580d10}, {1, 0xd65022a1},
-    {2, 0xa12ffcc8}, {1, 0x75a6a9c7}, {2, 0xfb7c80b7}, {1, 0xe8403e6c},
-    {1, 0xe34017a0}, {3, 0x659e177b}, {2, 0xba5c40bf}, {5, 0x022f11ef},
-    {1, 0xa9ab516a}, {5, 0xd0999ed4}, {1, 0x37277cb3}, {1, 0x830f735f},
-    {1, 0xc6e3d947}, {2, 0x824a0c1b}, {1, 0x99962416}, {1, 0x75336f63},
-    {1, 0xaacf0fea}, {1, 0xd6531aec}, {5, 0x7afcf541}, {5, 0x9d6fac0d},
-    {1, 0x4cf5c4df}, {1, 0xabe0f2a0}, {6, 0x4a3dac18}, {2, 0xf265febe},
-    {2, 0x1bc9f23f}, {1, 0xad49ab71}, {1, 0x9f2d8923}, {1, 0x15acb65d},
-    {2, 0xd1cecb52}, {2, 0xf856808b}, {1, 0x0fa96e29}, {1, 0xe063ecbc},
-    {1, 0x78d926c6}, {5, 0x3e38ad35}, {5, 0x73901915}, {1, 0x63424be0},
-    {1, 0x6d6b0a1d}, {2, 0x888ba681}, {2, 0xe96b0714}, {1, 0xb7fcaa55},
-    {2, 0x19c106eb}, {1, 0x5aa13484}, {2, 0x5bf4c2f3}, {2, 0x94d401dd},
-    {1, 0xa9bc23d9}, {1, 0x3a69c375}, {1, 0x56ed2006}, {5, 0x85ba6dbd},
-    {1, 0xfd9b2000}, {1, 0x2b2be19a}, {1, 0xba724468}, {1, 0x717eb6e5},
-    {1, 0x70de86d9}, {1, 0x74e23a42}, {1, 0x49e92832}, {2, 0x6926dbb9},
-    {0, 0x64452497}, {1, 0x54306d6f}, {2, 0x97ebf052}, {2, 0x55198b70},
-    {2, 0x03fe61f0}, {1, 0x98f9e67f}, {1, 0xc0842a09}, {1, 0xdfed39c5},
-    {1, 0x3144223e}, {1, 0xb3d12f84}, {1, 0x7366ceb7}, {5, 0x6240691b},
-    {2, 0xd3529b57}, {1, 0xf4cae3b1}, {1, 0x5b1df222}, {1, 0xa16a5c70},
-    {2, 0xbbccedc6}, {2, 0xfe38d0ef},
->>>>>>> 69fce744
 };
 
 CBlockIndex CreateBlockIndex(int nHeight)
@@ -259,24 +228,6 @@
     for (unsigned int i = 0; i < sizeof(blockinfo)/sizeof(*blockinfo); ++i)
     {
         CBlock *pblock = &pblocktemplate->block; // pointer for convenience
-<<<<<<< HEAD
-        pblock->nVersion = 1;
-        pblock->nTime = chainActive.Tip()->GetMedianTimePast()+1;
-        CMutableTransaction txCoinbase(*pblock->vtx[0]);
-        txCoinbase.nVersion = 1;
-        txCoinbase.vin[0].scriptSig = CScript();
-        txCoinbase.vin[0].scriptSig.push_back(blockinfo[i].extranonce);
-        txCoinbase.vin[0].scriptSig.push_back(chainActive.Height());
-        txCoinbase.vout.resize(1); // Ignore the (optional) segwit commitment added by CreateNewBlock (as the hardcoded nonces don't account for this)
-        txCoinbase.vout[0].scriptPubKey = CScript();
-        pblock->vtx[0] = MakeTransactionRef(std::move(txCoinbase));
-        if (txFirst.size() == 0)
-            baseheight = chainActive.Height();
-        if (txFirst.size() < 4)
-            txFirst.push_back(pblock->vtx[0]);
-        pblock->hashMerkleRoot = BlockMerkleRoot(*pblock);
-        pblock->nNonce = blockinfo[i].nonce; // FIXME: recalculation of nonce
-=======
         {
             LOCK(cs_main);
             pblock->nVersion = 1;
@@ -296,7 +247,6 @@
             pblock->hashMerkleRoot = BlockMerkleRoot(*pblock);
             pblock->nNonce = blockinfo[i].nonce;
         }
->>>>>>> 69fce744
         std::shared_ptr<const CBlock> shared_pblock = std::make_shared<const CBlock>(*pblock);
         BOOST_CHECK(ProcessNewBlock(chainparams, shared_pblock, true, nullptr));
         pblock->hashPrevBlock = pblock->GetHash();
