--- conflicted
+++ resolved
@@ -102,11 +102,7 @@
 {
     CFeeRate feeRate;
     feeRate = CFeeRate(1);
-<<<<<<< HEAD
     BOOST_CHECK_EQUAL(feeRate.ToString(), "0.00000001 LYNX/kB");
-=======
-    BOOST_CHECK_EQUAL(feeRate.ToString(), "0.00000001 LTC/kB");
->>>>>>> 69fce744
 }
 
 BOOST_AUTO_TEST_SUITE_END()