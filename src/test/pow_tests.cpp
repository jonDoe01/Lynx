--- conflicted
+++ resolved
@@ -16,84 +16,42 @@
 /* Test calculation of next difficulty target with no constraints applying */
 BOOST_AUTO_TEST_CASE(get_next_work)
 {
-<<<<<<< HEAD
-    SelectParams(CBaseChainParams::MAIN);
-    const Consensus::Params& params = Params().GetConsensus();
-
-=======
     const auto chainParams = CreateChainParams(CBaseChainParams::MAIN);
->>>>>>> 94adaf84
     int64_t nLastRetargetTime = 1358118740; // Block #278207
     CBlockIndex pindexLast;
     pindexLast.nHeight = 280223;
     pindexLast.nTime = 1358378777;  // Block #280223
-<<<<<<< HEAD
-    pindexLast.nBits = 0x1c0ac141;
-    BOOST_CHECK_EQUAL(CalculateNextWorkRequired(&pindexLast, nLastRetargetTime, params), 0x1c093f8d);
-=======
     pindexLast.nBits =  0x1c0ac141;
     BOOST_CHECK_EQUAL(CalculateNextWorkRequired(&pindexLast, nLastRetargetTime, chainParams->GetConsensus()), 0x1c093f8d);
->>>>>>> 94adaf84
 }
 
 /* Test the constraint on the upper bound for next work */
 BOOST_AUTO_TEST_CASE(get_next_work_pow_limit)
 {
-<<<<<<< HEAD
-    SelectParams(CBaseChainParams::MAIN);
-    const Consensus::Params& params = Params().GetConsensus();
-
-=======
     const auto chainParams = CreateChainParams(CBaseChainParams::MAIN);
->>>>>>> 94adaf84
     int64_t nLastRetargetTime = 1317972665; // Block #0
     CBlockIndex pindexLast;
     pindexLast.nHeight = 2015;
     pindexLast.nTime = 1318480354;  // Block #2015
     pindexLast.nBits = 0x1e0ffff0;
-<<<<<<< HEAD
-    BOOST_CHECK_EQUAL(CalculateNextWorkRequired(&pindexLast, nLastRetargetTime, params), 0x1e0fffff);
-=======
     BOOST_CHECK_EQUAL(CalculateNextWorkRequired(&pindexLast, nLastRetargetTime, chainParams->GetConsensus()), 0x1e0fffff);
->>>>>>> 94adaf84
 }
 
 /* Test the constraint on the lower bound for actual time taken */
 BOOST_AUTO_TEST_CASE(get_next_work_lower_limit_actual)
 {
-<<<<<<< HEAD
-    SelectParams(CBaseChainParams::MAIN);
-    const Consensus::Params& params = Params().GetConsensus();
-
-=======
     const auto chainParams = CreateChainParams(CBaseChainParams::MAIN);
->>>>>>> 94adaf84
     int64_t nLastRetargetTime = 1401682934; // NOTE: Not an actual block time
     CBlockIndex pindexLast;
     pindexLast.nHeight = 578591;
     pindexLast.nTime = 1401757934;  // Block #578591
     pindexLast.nBits = 0x1b075cf1;
-<<<<<<< HEAD
-    BOOST_CHECK_EQUAL(CalculateNextWorkRequired(&pindexLast, nLastRetargetTime, params), 0x1b01d73c);
-=======
     BOOST_CHECK_EQUAL(CalculateNextWorkRequired(&pindexLast, nLastRetargetTime, chainParams->GetConsensus()), 0x1b01d73c);
->>>>>>> 94adaf84
 }
 
 /* Test the constraint on the upper bound for actual time taken */
 BOOST_AUTO_TEST_CASE(get_next_work_upper_limit_actual)
 {
-<<<<<<< HEAD
-    SelectParams(CBaseChainParams::MAIN);
-    const Consensus::Params& params = Params().GetConsensus();
-
-    int64_t nLastRetargetTime = 1463690315; // NOTE: Not an actual block time
-    CBlockIndex pindexLast;
-    pindexLast.nHeight = 1001951;
-    pindexLast.nTime = 1464900315;  // Block #1001951
-    pindexLast.nBits = 0x1b015318;
-    BOOST_CHECK_EQUAL(CalculateNextWorkRequired(&pindexLast, nLastRetargetTime, params), 0x1b054c60);
-=======
     const auto chainParams = CreateChainParams(CBaseChainParams::MAIN);
     int64_t nLastRetargetTime = 1463690315; // NOTE: Not an actual block time
     CBlockIndex pindexLast;
@@ -101,7 +59,6 @@
     pindexLast.nTime = 1464900315;  // Block #46367
     pindexLast.nBits = 0x1b015318;
     BOOST_CHECK_EQUAL(CalculateNextWorkRequired(&pindexLast, nLastRetargetTime, chainParams->GetConsensus()), 0x1b054c60);
->>>>>>> 94adaf84
 }
 
 BOOST_AUTO_TEST_CASE(GetBlockProofEquivalentTime_test)
