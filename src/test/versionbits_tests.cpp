--- conflicted
+++ resolved
@@ -329,34 +329,20 @@
 
     // Mine one period worth of blocks, and check that the bit will be on for the
     // next period.
-<<<<<<< HEAD
     lastBlock = secondChain.Mine(8064, nStartTime, VERSIONBITS_LAST_OLD_BLOCK_VERSION).Tip();
     BOOST_CHECK((ComputeBlockVersion(lastBlock, mainnetParams) & (1<<bit)) != 0);
 
     // Mine another period worth of blocks, signaling the new bit.
     lastBlock = secondChain.Mine(16128, nStartTime, VERSIONBITS_TOP_BITS | (1<<bit)).Tip();
-=======
-    lastBlock = secondChain.Mine(8064, nTime, VERSIONBITS_LAST_OLD_BLOCK_VERSION).Tip();
-    BOOST_CHECK((ComputeBlockVersion(lastBlock, mainnetParams) & (1<<bit)) != 0);
-
-    // Mine another period worth of blocks, signaling the new bit.
-    lastBlock = secondChain.Mine(16128, nTime, VERSIONBITS_TOP_BITS | (1<<bit)).Tip();
->>>>>>> 69fce744
     // After one period of setting the bit on each block, it should have locked in.
     // We keep setting the bit for one more period though, until activation.
     BOOST_CHECK((ComputeBlockVersion(lastBlock, mainnetParams) & (1<<bit)) != 0);
 
     // Now check that we keep mining the block until the end of this period, and
     // then stop at the beginning of the next period.
-<<<<<<< HEAD
     lastBlock = secondChain.Mine(24191, nStartTime, VERSIONBITS_LAST_OLD_BLOCK_VERSION).Tip();
     BOOST_CHECK((ComputeBlockVersion(lastBlock, mainnetParams) & (1<<bit)) != 0);
     lastBlock = secondChain.Mine(24192, nStartTime, VERSIONBITS_LAST_OLD_BLOCK_VERSION).Tip();
-=======
-    lastBlock = secondChain.Mine(24191, nTime, VERSIONBITS_LAST_OLD_BLOCK_VERSION).Tip();
-    BOOST_CHECK((ComputeBlockVersion(lastBlock, mainnetParams) & (1<<bit)) != 0);
-    lastBlock = secondChain.Mine(24192, nTime, VERSIONBITS_LAST_OLD_BLOCK_VERSION).Tip();
->>>>>>> 69fce744
     BOOST_CHECK_EQUAL(ComputeBlockVersion(lastBlock, mainnetParams) & (1<<bit), 0);
 
     // Finally, verify that after a soft fork has activated, CBV no longer uses
