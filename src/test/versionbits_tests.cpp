--- conflicted
+++ resolved
@@ -255,11 +255,7 @@
 
     // Before MedianTimePast of the chain has crossed nStartTime, the bit
     // should not be set.
-<<<<<<< HEAD
-    CBlockIndex *lastBlock = NULL;
-=======
     CBlockIndex *lastBlock = nullptr;
->>>>>>> 94adaf84
     lastBlock = firstChain.Mine(8064, nTime, VERSIONBITS_LAST_OLD_BLOCK_VERSION).Tip();
     BOOST_CHECK_EQUAL(ComputeBlockVersion(lastBlock, mainnetParams) & (1<<bit), 0);
 
