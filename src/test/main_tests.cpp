--- conflicted
+++ resolved
@@ -59,10 +59,7 @@
         BOOST_CHECK(MoneyRange(nSum));
     }
     BOOST_CHECK_EQUAL(nSum, 8399999990760000ULL);
-<<<<<<< HEAD
 	*/
-=======
->>>>>>> 69fce744
 }
 
 bool ReturnFalse() { return false; }
