--- conflicted
+++ resolved
@@ -5,11 +5,7 @@
 configure some other framework (we want as few impediments to creating
 unit tests as possible).
 
-<<<<<<< HEAD
-The build system is setup to compile an executable called "test_bitcoin"
-=======
 The build system is setup to compile an executable called "test_litecoin"
->>>>>>> 94adaf84
 that runs all of the unit tests.  The main source file is called
 test_bitcoin.cpp, which simply includes other files that contain the
 actual unit tests (outside of a couple required preprocessor
