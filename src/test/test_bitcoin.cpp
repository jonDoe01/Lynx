--- conflicted
+++ resolved
@@ -2,11 +2,6 @@
 // Distributed under the MIT software license, see the accompanying
 // file COPYING or http://www.opensource.org/licenses/mit-license.php.
 
-<<<<<<< HEAD
-#define BOOST_TEST_MODULE Litecoin Test Suite
-
-=======
->>>>>>> 94adaf84
 #include "test_bitcoin.h"
 
 #include "chainparams.h"
@@ -66,11 +61,6 @@
 
         RegisterAllCoreRPCCommands(tableRPC);
         ClearDatadirCache();
-<<<<<<< HEAD
-        pathTemp = GetTempPath() / strprintf("test_litecoin_%lu_%i", (unsigned long)GetTime(), (int)(GetRand(100000)));
-        boost::filesystem::create_directories(pathTemp);
-        ForceSetArg("-datadir", pathTemp.string());
-=======
         pathTemp = GetTempPath() / strprintf("test_litecoin_%lu_%i", (unsigned long)GetTime(), (int)(InsecureRandRange(100000)));
         fs::create_directories(pathTemp);
         gArgs.ForceSetArg("-datadir", pathTemp.string());
@@ -80,7 +70,6 @@
         // our unit tests aren't testing multiple parts of the code at once.
         GetMainSignals().RegisterBackgroundSignalScheduler(scheduler);
 
->>>>>>> 94adaf84
         mempool.setSanityCheck(1.0);
         pblocktree = new CBlockTreeDB(1 << 20, true);
         pcoinsdbview = new CCoinsViewDB(1 << 23, true);
