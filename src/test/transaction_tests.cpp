// Copyright (c) 2011-2016 The Bitcoin Core developers
// Distributed under the MIT software license, see the accompanying
// file COPYING or http://www.opensource.org/licenses/mit-license.php.

#include "data/tx_invalid.json.h"
#include "data/tx_valid.json.h"
#include "test/test_bitcoin.h"

#include "clientversion.h"
#include "checkqueue.h"
#include "consensus/tx_verify.h"
#include "consensus/validation.h"
#include "core_io.h"
#include "key.h"
#include "keystore.h"
#include "validation.h"
#include "policy/policy.h"
#include "script/script.h"
#include "script/sign.h"
#include "script/script_error.h"
#include "script/standard.h"
#include "utilstrencodings.h"

#include <map>
#include <string>

#include <boost/algorithm/string/classification.hpp>
#include <boost/algorithm/string/split.hpp>
#include <boost/test/unit_test.hpp>

#include <univalue.h>

typedef std::vector<unsigned char> valtype;

// In script_tests.cpp
extern UniValue read_json(const std::string& jsondata);

static std::map<std::string, unsigned int> mapFlagNames = {
    {std::string("NONE"), (unsigned int)SCRIPT_VERIFY_NONE},
    {std::string("P2SH"), (unsigned int)SCRIPT_VERIFY_P2SH},
    {std::string("STRICTENC"), (unsigned int)SCRIPT_VERIFY_STRICTENC},
    {std::string("DERSIG"), (unsigned int)SCRIPT_VERIFY_DERSIG},
    {std::string("LOW_S"), (unsigned int)SCRIPT_VERIFY_LOW_S},
    {std::string("SIGPUSHONLY"), (unsigned int)SCRIPT_VERIFY_SIGPUSHONLY},
    {std::string("MINIMALDATA"), (unsigned int)SCRIPT_VERIFY_MINIMALDATA},
    {std::string("NULLDUMMY"), (unsigned int)SCRIPT_VERIFY_NULLDUMMY},
    {std::string("DISCOURAGE_UPGRADABLE_NOPS"), (unsigned int)SCRIPT_VERIFY_DISCOURAGE_UPGRADABLE_NOPS},
    {std::string("CLEANSTACK"), (unsigned int)SCRIPT_VERIFY_CLEANSTACK},
    {std::string("MINIMALIF"), (unsigned int)SCRIPT_VERIFY_MINIMALIF},
    {std::string("NULLFAIL"), (unsigned int)SCRIPT_VERIFY_NULLFAIL},
    {std::string("CHECKLOCKTIMEVERIFY"), (unsigned int)SCRIPT_VERIFY_CHECKLOCKTIMEVERIFY},
    {std::string("CHECKSEQUENCEVERIFY"), (unsigned int)SCRIPT_VERIFY_CHECKSEQUENCEVERIFY},
    {std::string("WITNESS"), (unsigned int)SCRIPT_VERIFY_WITNESS},
    {std::string("DISCOURAGE_UPGRADABLE_WITNESS_PROGRAM"), (unsigned int)SCRIPT_VERIFY_DISCOURAGE_UPGRADABLE_WITNESS_PROGRAM},
    {std::string("WITNESS_PUBKEYTYPE"), (unsigned int)SCRIPT_VERIFY_WITNESS_PUBKEYTYPE},
};

unsigned int ParseScriptFlags(std::string strFlags)
{
    if (strFlags.empty()) {
        return 0;
    }
    unsigned int flags = 0;
    std::vector<std::string> words;
    boost::algorithm::split(words, strFlags, boost::algorithm::is_any_of(","));

    for (std::string word : words)
    {
        if (!mapFlagNames.count(word))
            BOOST_ERROR("Bad test: unknown verification flag '" << word << "'");
        flags |= mapFlagNames[word];
    }

    return flags;
}

std::string FormatScriptFlags(unsigned int flags)
{
    if (flags == 0) {
        return "";
    }
    std::string ret;
    std::map<std::string, unsigned int>::const_iterator it = mapFlagNames.begin();
    while (it != mapFlagNames.end()) {
        if (flags & it->second) {
            ret += it->first + ",";
        }
        it++;
    }
    return ret.substr(0, ret.size() - 1);
}

BOOST_FIXTURE_TEST_SUITE(transaction_tests, BasicTestingSetup)

BOOST_AUTO_TEST_CASE(tx_valid)
{
    // Read tests from test/data/tx_valid.json
    // Format is an array of arrays
    // Inner arrays are either [ "comment" ]
    // or [[[prevout hash, prevout index, prevout scriptPubKey], [input 2], ...],"], serializedTransaction, verifyFlags
    // ... where all scripts are stringified scripts.
    //
    // verifyFlags is a comma separated list of script verification flags to apply, or "NONE"
    UniValue tests = read_json(std::string(json_tests::tx_valid, json_tests::tx_valid + sizeof(json_tests::tx_valid)));

    ScriptError err;
    for (unsigned int idx = 0; idx < tests.size(); idx++) {
        UniValue test = tests[idx];
        std::string strTest = test.write();
        if (test[0].isArray())
        {
            if (test.size() != 3 || !test[1].isStr() || !test[2].isStr())
            {
                BOOST_ERROR("Bad test: " << strTest);
                continue;
            }

            std::map<COutPoint, CScript> mapprevOutScriptPubKeys;
            std::map<COutPoint, int64_t> mapprevOutValues;
            UniValue inputs = test[0].get_array();
            bool fValid = true;
	    for (unsigned int inpIdx = 0; inpIdx < inputs.size(); inpIdx++) {
	        const UniValue& input = inputs[inpIdx];
                if (!input.isArray())
                {
                    fValid = false;
                    break;
                }
                UniValue vinput = input.get_array();
                if (vinput.size() < 3 || vinput.size() > 4)
                {
                    fValid = false;
                    break;
                }
                COutPoint outpoint(uint256S(vinput[0].get_str()), vinput[1].get_int());
                mapprevOutScriptPubKeys[outpoint] = ParseScript(vinput[2].get_str());
                if (vinput.size() >= 4)
                {
                    mapprevOutValues[outpoint] = vinput[3].get_int64();
                }
            }
            if (!fValid)
            {
                BOOST_ERROR("Bad test: " << strTest);
                continue;
            }

            std::string transaction = test[1].get_str();
            CDataStream stream(ParseHex(transaction), SER_NETWORK, PROTOCOL_VERSION);
            CTransaction tx(deserialize, stream);

            CValidationState state;
            BOOST_CHECK_MESSAGE(CheckTransaction(tx, state), strTest);
            BOOST_CHECK(state.IsValid());

            PrecomputedTransactionData txdata(tx);
            for (unsigned int i = 0; i < tx.vin.size(); i++)
            {
                if (!mapprevOutScriptPubKeys.count(tx.vin[i].prevout))
                {
                    BOOST_ERROR("Bad test: " << strTest);
                    break;
                }

                CAmount amount = 0;
                if (mapprevOutValues.count(tx.vin[i].prevout)) {
                    amount = mapprevOutValues[tx.vin[i].prevout];
                }
                unsigned int verify_flags = ParseScriptFlags(test[2].get_str());
                const CScriptWitness *witness = &tx.vin[i].scriptWitness;
                BOOST_CHECK_MESSAGE(VerifyScript(tx.vin[i].scriptSig, mapprevOutScriptPubKeys[tx.vin[i].prevout],
                                                 witness, verify_flags, TransactionSignatureChecker(&tx, i, amount, txdata), &err),
                                    strTest);
                BOOST_CHECK_MESSAGE(err == SCRIPT_ERR_OK, ScriptErrorString(err));
            }
        }
    }
}

BOOST_AUTO_TEST_CASE(tx_invalid)
{
    // Read tests from test/data/tx_invalid.json
    // Format is an array of arrays
    // Inner arrays are either [ "comment" ]
    // or [[[prevout hash, prevout index, prevout scriptPubKey], [input 2], ...],"], serializedTransaction, verifyFlags
    // ... where all scripts are stringified scripts.
    //
    // verifyFlags is a comma separated list of script verification flags to apply, or "NONE"
    UniValue tests = read_json(std::string(json_tests::tx_invalid, json_tests::tx_invalid + sizeof(json_tests::tx_invalid)));

    // Initialize to SCRIPT_ERR_OK. The tests expect err to be changed to a
    // value other than SCRIPT_ERR_OK.
    ScriptError err = SCRIPT_ERR_OK;
    for (unsigned int idx = 0; idx < tests.size(); idx++) {
        UniValue test = tests[idx];
        std::string strTest = test.write();
        if (test[0].isArray())
        {
            if (test.size() != 3 || !test[1].isStr() || !test[2].isStr())
            {
                BOOST_ERROR("Bad test: " << strTest);
                continue;
            }

            std::map<COutPoint, CScript> mapprevOutScriptPubKeys;
            std::map<COutPoint, int64_t> mapprevOutValues;
            UniValue inputs = test[0].get_array();
            bool fValid = true;
	    for (unsigned int inpIdx = 0; inpIdx < inputs.size(); inpIdx++) {
	        const UniValue& input = inputs[inpIdx];
                if (!input.isArray())
                {
                    fValid = false;
                    break;
                }
                UniValue vinput = input.get_array();
                if (vinput.size() < 3 || vinput.size() > 4)
                {
                    fValid = false;
                    break;
                }
                COutPoint outpoint(uint256S(vinput[0].get_str()), vinput[1].get_int());
                mapprevOutScriptPubKeys[outpoint] = ParseScript(vinput[2].get_str());
                if (vinput.size() >= 4)
                {
                    mapprevOutValues[outpoint] = vinput[3].get_int64();
                }
            }
            if (!fValid)
            {
                BOOST_ERROR("Bad test: " << strTest);
                continue;
            }

            std::string transaction = test[1].get_str();
            CDataStream stream(ParseHex(transaction), SER_NETWORK, PROTOCOL_VERSION );
            CTransaction tx(deserialize, stream);

            CValidationState state;
            fValid = CheckTransaction(tx, state) && state.IsValid();

            PrecomputedTransactionData txdata(tx);
            for (unsigned int i = 0; i < tx.vin.size() && fValid; i++)
            {
                if (!mapprevOutScriptPubKeys.count(tx.vin[i].prevout))
                {
                    BOOST_ERROR("Bad test: " << strTest);
                    break;
                }

                unsigned int verify_flags = ParseScriptFlags(test[2].get_str());
                CAmount amount = 0;
                if (mapprevOutValues.count(tx.vin[i].prevout)) {
                    amount = mapprevOutValues[tx.vin[i].prevout];
                }
                const CScriptWitness *witness = &tx.vin[i].scriptWitness;
                fValid = VerifyScript(tx.vin[i].scriptSig, mapprevOutScriptPubKeys[tx.vin[i].prevout],
                                      witness, verify_flags, TransactionSignatureChecker(&tx, i, amount, txdata), &err);
            }
            BOOST_CHECK_MESSAGE(!fValid, strTest);
            BOOST_CHECK_MESSAGE(err != SCRIPT_ERR_OK, ScriptErrorString(err));
        }
    }
}

BOOST_AUTO_TEST_CASE(basic_transaction_tests)
{
    // Random real transaction (e2769b09e784f32f62ef849763d4f45b98e07ba658647343b915ff832b110436)
    unsigned char ch[] = {0x01, 0x00, 0x00, 0x00, 0x01, 0x6b, 0xff, 0x7f, 0xcd, 0x4f, 0x85, 0x65, 0xef, 0x40, 0x6d, 0xd5, 0xd6, 0x3d, 0x4f, 0xf9, 0x4f, 0x31, 0x8f, 0xe8, 0x20, 0x27, 0xfd, 0x4d, 0xc4, 0x51, 0xb0, 0x44, 0x74, 0x01, 0x9f, 0x74, 0xb4, 0x00, 0x00, 0x00, 0x00, 0x8c, 0x49, 0x30, 0x46, 0x02, 0x21, 0x00, 0xda, 0x0d, 0xc6, 0xae, 0xce, 0xfe, 0x1e, 0x06, 0xef, 0xdf, 0x05, 0x77, 0x37, 0x57, 0xde, 0xb1, 0x68, 0x82, 0x09, 0x30, 0xe3, 0xb0, 0xd0, 0x3f, 0x46, 0xf5, 0xfc, 0xf1, 0x50, 0xbf, 0x99, 0x0c, 0x02, 0x21, 0x00, 0xd2, 0x5b, 0x5c, 0x87, 0x04, 0x00, 0x76, 0xe4, 0xf2, 0x53, 0xf8, 0x26, 0x2e, 0x76, 0x3e, 0x2d, 0xd5, 0x1e, 0x7f, 0xf0, 0xbe, 0x15, 0x77, 0x27, 0xc4, 0xbc, 0x42, 0x80, 0x7f, 0x17, 0xbd, 0x39, 0x01, 0x41, 0x04, 0xe6, 0xc2, 0x6e, 0xf6, 0x7d, 0xc6, 0x10, 0xd2, 0xcd, 0x19, 0x24, 0x84, 0x78, 0x9a, 0x6c, 0xf9, 0xae, 0xa9, 0x93, 0x0b, 0x94, 0x4b, 0x7e, 0x2d, 0xb5, 0x34, 0x2b, 0x9d, 0x9e, 0x5b, 0x9f, 0xf7, 0x9a, 0xff, 0x9a, 0x2e, 0xe1, 0x97, 0x8d, 0xd7, 0xfd, 0x01, 0xdf, 0xc5, 0x22, 0xee, 0x02, 0x28, 0x3d, 0x3b, 0x06, 0xa9, 0xd0, 0x3a, 0xcf, 0x80, 0x96, 0x96, 0x8d, 0x7d, 0xbb, 0x0f, 0x91, 0x78, 0xff, 0xff, 0xff, 0xff, 0x02, 0x8b, 0xa7, 0x94, 0x0e, 0x00, 0x00, 0x00, 0x00, 0x19, 0x76, 0xa9, 0x14, 0xba, 0xde, 0xec, 0xfd, 0xef, 0x05, 0x07, 0x24, 0x7f, 0xc8, 0xf7, 0x42, 0x41, 0xd7, 0x3b, 0xc0, 0x39, 0x97, 0x2d, 0x7b, 0x88, 0xac, 0x40, 0x94, 0xa8, 0x02, 0x00, 0x00, 0x00, 0x00, 0x19, 0x76, 0xa9, 0x14, 0xc1, 0x09, 0x32, 0x48, 0x3f, 0xec, 0x93, 0xed, 0x51, 0xf5, 0xfe, 0x95, 0xe7, 0x25, 0x59, 0xf2, 0xcc, 0x70, 0x43, 0xf9, 0x88, 0xac, 0x00, 0x00, 0x00, 0x00, 0x00};
    std::vector<unsigned char> vch(ch, ch + sizeof(ch) -1);
    CDataStream stream(vch, SER_DISK, CLIENT_VERSION);
    CMutableTransaction tx;
    stream >> tx;
    CValidationState state;
    BOOST_CHECK_MESSAGE(CheckTransaction(tx, state) && state.IsValid(), "Simple deserialized transaction should be valid.");

    // Check that duplicate txins fail
    tx.vin.push_back(tx.vin[0]);
    BOOST_CHECK_MESSAGE(!CheckTransaction(tx, state) || !state.IsValid(), "Transaction with duplicate txins should be invalid.");
}

//
// Helper: create two dummy transactions, each with
// two outputs.  The first has 11 and 50 CENT outputs
// paid to a TX_PUBKEY, the second 21 and 22 CENT outputs
// paid to a TX_PUBKEYHASH.
//
static std::vector<CMutableTransaction>
SetupDummyInputs(CBasicKeyStore& keystoreRet, CCoinsViewCache& coinsRet)
{
    std::vector<CMutableTransaction> dummyTransactions;
    dummyTransactions.resize(2);

    // Add some keys to the keystore:
    CKey key[4];
    for (int i = 0; i < 4; i++)
    {
        key[i].MakeNewKey(i % 2);
        keystoreRet.AddKey(key[i]);
    }

    // Create some dummy input transactions
    dummyTransactions[0].vout.resize(2);
    dummyTransactions[0].vout[0].nValue = 11*CENT;
    dummyTransactions[0].vout[0].scriptPubKey << ToByteVector(key[0].GetPubKey()) << OP_CHECKSIG;
    dummyTransactions[0].vout[1].nValue = 50*CENT;
    dummyTransactions[0].vout[1].scriptPubKey << ToByteVector(key[1].GetPubKey()) << OP_CHECKSIG;
    AddCoins(coinsRet, dummyTransactions[0], 0);

    dummyTransactions[1].vout.resize(2);
    dummyTransactions[1].vout[0].nValue = 21*CENT;
    dummyTransactions[1].vout[0].scriptPubKey = GetScriptForDestination(key[2].GetPubKey().GetID());
    dummyTransactions[1].vout[1].nValue = 22*CENT;
    dummyTransactions[1].vout[1].scriptPubKey = GetScriptForDestination(key[3].GetPubKey().GetID());
    AddCoins(coinsRet, dummyTransactions[1], 0);

    return dummyTransactions;
}

BOOST_AUTO_TEST_CASE(test_Get)
{
    CBasicKeyStore keystore;
    CCoinsView coinsDummy;
    CCoinsViewCache coins(&coinsDummy);
    std::vector<CMutableTransaction> dummyTransactions = SetupDummyInputs(keystore, coins);

    CMutableTransaction t1;
    t1.vin.resize(3);
    t1.vin[0].prevout.hash = dummyTransactions[0].GetHash();
    t1.vin[0].prevout.n = 1;
    t1.vin[0].scriptSig << std::vector<unsigned char>(65, 0);
    t1.vin[1].prevout.hash = dummyTransactions[1].GetHash();
    t1.vin[1].prevout.n = 0;
    t1.vin[1].scriptSig << std::vector<unsigned char>(65, 0) << std::vector<unsigned char>(33, 4);
    t1.vin[2].prevout.hash = dummyTransactions[1].GetHash();
    t1.vin[2].prevout.n = 1;
    t1.vin[2].scriptSig << std::vector<unsigned char>(65, 0) << std::vector<unsigned char>(33, 4);
    t1.vout.resize(2);
    t1.vout[0].nValue = 90*CENT;
    t1.vout[0].scriptPubKey << OP_1;

    BOOST_CHECK(AreInputsStandard(t1, coins));
    BOOST_CHECK_EQUAL(coins.GetValueIn(t1), (50+21+22)*CENT);
}

void CreateCreditAndSpend(const CKeyStore& keystore, const CScript& outscript, CTransactionRef& output, CMutableTransaction& input, bool success = true)
{
    CMutableTransaction outputm;
    outputm.nVersion = 1;
    outputm.vin.resize(1);
    outputm.vin[0].prevout.SetNull();
    outputm.vin[0].scriptSig = CScript();
    outputm.vout.resize(1);
    outputm.vout[0].nValue = 1;
    outputm.vout[0].scriptPubKey = outscript;
    CDataStream ssout(SER_NETWORK, PROTOCOL_VERSION);
    ssout << outputm;
    ssout >> output;
    assert(output->vin.size() == 1);
    assert(output->vin[0] == outputm.vin[0]);
    assert(output->vout.size() == 1);
    assert(output->vout[0] == outputm.vout[0]);

    CMutableTransaction inputm;
    inputm.nVersion = 1;
    inputm.vin.resize(1);
    inputm.vin[0].prevout.hash = output->GetHash();
    inputm.vin[0].prevout.n = 0;
    inputm.vout.resize(1);
    inputm.vout[0].nValue = 1;
    inputm.vout[0].scriptPubKey = CScript();
    bool ret = SignSignature(keystore, *output, inputm, 0, SIGHASH_ALL);
    assert(ret == success);
    CDataStream ssin(SER_NETWORK, PROTOCOL_VERSION);
    ssin << inputm;
    ssin >> input;
    assert(input.vin.size() == 1);
    assert(input.vin[0] == inputm.vin[0]);
    assert(input.vout.size() == 1);
    assert(input.vout[0] == inputm.vout[0]);
    assert(input.vin[0].scriptWitness.stack == inputm.vin[0].scriptWitness.stack);
}

void CheckWithFlag(const CTransactionRef& output, const CMutableTransaction& input, int flags, bool success)
{
    ScriptError error;
    CTransaction inputi(input);
    bool ret = VerifyScript(inputi.vin[0].scriptSig, output->vout[0].scriptPubKey, &inputi.vin[0].scriptWitness, flags, TransactionSignatureChecker(&inputi, 0, output->vout[0].nValue), &error);
    assert(ret == success);
}

static CScript PushAll(const std::vector<valtype>& values)
{
    CScript result;
    for (const valtype& v : values) {
        if (v.size() == 0) {
            result << OP_0;
        } else if (v.size() == 1 && v[0] >= 1 && v[0] <= 16) {
            result << CScript::EncodeOP_N(v[0]);
        } else {
            result << v;
        }
    }
    return result;
}

void ReplaceRedeemScript(CScript& script, const CScript& redeemScript)
{
    std::vector<valtype> stack;
    EvalScript(stack, script, SCRIPT_VERIFY_STRICTENC, BaseSignatureChecker(), SIGVERSION_BASE);
    assert(stack.size() > 0);
    stack.back() = std::vector<unsigned char>(redeemScript.begin(), redeemScript.end());
    script = PushAll(stack);
}

BOOST_AUTO_TEST_CASE(test_big_witness_transaction) {
    CMutableTransaction mtx;
    mtx.nVersion = 1;

    CKey key;
    key.MakeNewKey(true); // Need to use compressed keys in segwit or the signing will fail
    CBasicKeyStore keystore;
    keystore.AddKeyPubKey(key, key.GetPubKey());
    CKeyID hash = key.GetPubKey().GetID();
    CScript scriptPubKey = CScript() << OP_0 << std::vector<unsigned char>(hash.begin(), hash.end());

    std::vector<int> sigHashes;
    sigHashes.push_back(SIGHASH_NONE | SIGHASH_ANYONECANPAY);
    sigHashes.push_back(SIGHASH_SINGLE | SIGHASH_ANYONECANPAY);
    sigHashes.push_back(SIGHASH_ALL | SIGHASH_ANYONECANPAY);
    sigHashes.push_back(SIGHASH_NONE);
    sigHashes.push_back(SIGHASH_SINGLE);
    sigHashes.push_back(SIGHASH_ALL);

    // create a big transaction of 4500 inputs signed by the same key
    for(uint32_t ij = 0; ij < 4500; ij++) {
        uint32_t i = mtx.vin.size();
        uint256 prevId;
        prevId.SetHex("0000000000000000000000000000000000000000000000000000000000000100");
        COutPoint outpoint(prevId, i);

        mtx.vin.resize(mtx.vin.size() + 1);
        mtx.vin[i].prevout = outpoint;
        mtx.vin[i].scriptSig = CScript();

        mtx.vout.resize(mtx.vout.size() + 1);
        mtx.vout[i].nValue = 1000;
        mtx.vout[i].scriptPubKey = CScript() << OP_1;
    }

    // sign all inputs
    for(uint32_t i = 0; i < mtx.vin.size(); i++) {
        bool hashSigned = SignSignature(keystore, scriptPubKey, mtx, i, 1000, sigHashes.at(i % sigHashes.size()));
        assert(hashSigned);
    }

    CDataStream ssout(SER_NETWORK, PROTOCOL_VERSION);
    auto vstream = WithOrVersion(&ssout, 0);
    vstream << mtx;
    CTransaction tx(deserialize, vstream);

    // check all inputs concurrently, with the cache
    PrecomputedTransactionData txdata(tx);
    boost::thread_group threadGroup;
    CCheckQueue<CScriptCheck> scriptcheckqueue(128);
    CCheckQueueControl<CScriptCheck> control(&scriptcheckqueue);

    for (int i=0; i<20; i++)
        threadGroup.create_thread(boost::bind(&CCheckQueue<CScriptCheck>::Thread, boost::ref(scriptcheckqueue)));

    std::vector<Coin> coins;
    for(uint32_t i = 0; i < mtx.vin.size(); i++) {
        Coin coin;
        coin.nHeight = 1;
        coin.fCoinBase = false;
        coin.out.nValue = 1000;
        coin.out.scriptPubKey = scriptPubKey;
        coins.emplace_back(std::move(coin));
    }

    for(uint32_t i = 0; i < mtx.vin.size(); i++) {
        std::vector<CScriptCheck> vChecks;
        const CTxOut& output = coins[tx.vin[i].prevout.n].out;
        CScriptCheck check(output.scriptPubKey, output.nValue, tx, i, SCRIPT_VERIFY_P2SH | SCRIPT_VERIFY_WITNESS, false, &txdata);
        vChecks.push_back(CScriptCheck());
        check.swap(vChecks.back());
        control.Add(vChecks);
    }

    bool controlCheck = control.Wait();
    assert(controlCheck);

    threadGroup.interrupt_all();
    threadGroup.join_all();
}

BOOST_AUTO_TEST_CASE(test_witness)
{
    CBasicKeyStore keystore, keystore2;
    CKey key1, key2, key3, key1L, key2L;
    CPubKey pubkey1, pubkey2, pubkey3, pubkey1L, pubkey2L;
    key1.MakeNewKey(true);
    key2.MakeNewKey(true);
    key3.MakeNewKey(true);
    key1L.MakeNewKey(false);
    key2L.MakeNewKey(false);
    pubkey1 = key1.GetPubKey();
    pubkey2 = key2.GetPubKey();
    pubkey3 = key3.GetPubKey();
    pubkey1L = key1L.GetPubKey();
    pubkey2L = key2L.GetPubKey();
    keystore.AddKeyPubKey(key1, pubkey1);
    keystore.AddKeyPubKey(key2, pubkey2);
    keystore.AddKeyPubKey(key1L, pubkey1L);
    keystore.AddKeyPubKey(key2L, pubkey2L);
    CScript scriptPubkey1, scriptPubkey2, scriptPubkey1L, scriptPubkey2L, scriptMulti;
    scriptPubkey1 << ToByteVector(pubkey1) << OP_CHECKSIG;
    scriptPubkey2 << ToByteVector(pubkey2) << OP_CHECKSIG;
    scriptPubkey1L << ToByteVector(pubkey1L) << OP_CHECKSIG;
    scriptPubkey2L << ToByteVector(pubkey2L) << OP_CHECKSIG;
    std::vector<CPubKey> oneandthree;
    oneandthree.push_back(pubkey1);
    oneandthree.push_back(pubkey3);
    scriptMulti = GetScriptForMultisig(2, oneandthree);
    keystore.AddCScript(scriptPubkey1);
    keystore.AddCScript(scriptPubkey2);
    keystore.AddCScript(scriptPubkey1L);
    keystore.AddCScript(scriptPubkey2L);
    keystore.AddCScript(scriptMulti);
    keystore.AddCScript(GetScriptForWitness(scriptPubkey1));
    keystore.AddCScript(GetScriptForWitness(scriptPubkey2));
    keystore.AddCScript(GetScriptForWitness(scriptPubkey1L));
    keystore.AddCScript(GetScriptForWitness(scriptPubkey2L));
    keystore.AddCScript(GetScriptForWitness(scriptMulti));
    keystore2.AddCScript(scriptMulti);
    keystore2.AddCScript(GetScriptForWitness(scriptMulti));
    keystore2.AddKeyPubKey(key3, pubkey3);

    CTransactionRef output1, output2;
    CMutableTransaction input1, input2;
    SignatureData sigdata;

    // Normal pay-to-compressed-pubkey.
    CreateCreditAndSpend(keystore, scriptPubkey1, output1, input1);
    CreateCreditAndSpend(keystore, scriptPubkey2, output2, input2);
    CheckWithFlag(output1, input1, 0, true);
    CheckWithFlag(output1, input1, SCRIPT_VERIFY_P2SH, true);
    CheckWithFlag(output1, input1, SCRIPT_VERIFY_WITNESS | SCRIPT_VERIFY_P2SH, true);
    CheckWithFlag(output1, input1, STANDARD_SCRIPT_VERIFY_FLAGS, true);
    CheckWithFlag(output1, input2, 0, false);
    CheckWithFlag(output1, input2, SCRIPT_VERIFY_P2SH, false);
    CheckWithFlag(output1, input2, SCRIPT_VERIFY_WITNESS | SCRIPT_VERIFY_P2SH, false);
    CheckWithFlag(output1, input2, STANDARD_SCRIPT_VERIFY_FLAGS, false);

    // P2SH pay-to-compressed-pubkey.
    CreateCreditAndSpend(keystore, GetScriptForDestination(CScriptID(scriptPubkey1)), output1, input1);
    CreateCreditAndSpend(keystore, GetScriptForDestination(CScriptID(scriptPubkey2)), output2, input2);
    ReplaceRedeemScript(input2.vin[0].scriptSig, scriptPubkey1);
    CheckWithFlag(output1, input1, 0, true);
    CheckWithFlag(output1, input1, SCRIPT_VERIFY_P2SH, true);
    CheckWithFlag(output1, input1, SCRIPT_VERIFY_WITNESS | SCRIPT_VERIFY_P2SH, true);
    CheckWithFlag(output1, input1, STANDARD_SCRIPT_VERIFY_FLAGS, true);
    CheckWithFlag(output1, input2, 0, true);
    CheckWithFlag(output1, input2, SCRIPT_VERIFY_P2SH, false);
    CheckWithFlag(output1, input2, SCRIPT_VERIFY_WITNESS | SCRIPT_VERIFY_P2SH, false);
    CheckWithFlag(output1, input2, STANDARD_SCRIPT_VERIFY_FLAGS, false);

    // Witness pay-to-compressed-pubkey (v0).
    CreateCreditAndSpend(keystore, GetScriptForWitness(scriptPubkey1), output1, input1);
    CreateCreditAndSpend(keystore, GetScriptForWitness(scriptPubkey2), output2, input2);
    CheckWithFlag(output1, input1, 0, true);
    CheckWithFlag(output1, input1, SCRIPT_VERIFY_P2SH, true);
    CheckWithFlag(output1, input1, SCRIPT_VERIFY_WITNESS | SCRIPT_VERIFY_P2SH, true);
    CheckWithFlag(output1, input1, STANDARD_SCRIPT_VERIFY_FLAGS, true);
    CheckWithFlag(output1, input2, 0, true);
    CheckWithFlag(output1, input2, SCRIPT_VERIFY_P2SH, true);
    CheckWithFlag(output1, input2, SCRIPT_VERIFY_WITNESS | SCRIPT_VERIFY_P2SH, false);
    CheckWithFlag(output1, input2, STANDARD_SCRIPT_VERIFY_FLAGS, false);

    // P2SH witness pay-to-compressed-pubkey (v0).
    CreateCreditAndSpend(keystore, GetScriptForDestination(CScriptID(GetScriptForWitness(scriptPubkey1))), output1, input1);
    CreateCreditAndSpend(keystore, GetScriptForDestination(CScriptID(GetScriptForWitness(scriptPubkey2))), output2, input2);
    ReplaceRedeemScript(input2.vin[0].scriptSig, GetScriptForWitness(scriptPubkey1));
    CheckWithFlag(output1, input1, 0, true);
    CheckWithFlag(output1, input1, SCRIPT_VERIFY_P2SH, true);
    CheckWithFlag(output1, input1, SCRIPT_VERIFY_WITNESS | SCRIPT_VERIFY_P2SH, true);
    CheckWithFlag(output1, input1, STANDARD_SCRIPT_VERIFY_FLAGS, true);
    CheckWithFlag(output1, input2, 0, true);
    CheckWithFlag(output1, input2, SCRIPT_VERIFY_P2SH, true);
    CheckWithFlag(output1, input2, SCRIPT_VERIFY_WITNESS | SCRIPT_VERIFY_P2SH, false);
    CheckWithFlag(output1, input2, STANDARD_SCRIPT_VERIFY_FLAGS, false);

    // Normal pay-to-uncompressed-pubkey.
    CreateCreditAndSpend(keystore, scriptPubkey1L, output1, input1);
    CreateCreditAndSpend(keystore, scriptPubkey2L, output2, input2);
    CheckWithFlag(output1, input1, 0, true);
    CheckWithFlag(output1, input1, SCRIPT_VERIFY_P2SH, true);
    CheckWithFlag(output1, input1, SCRIPT_VERIFY_WITNESS | SCRIPT_VERIFY_P2SH, true);
    CheckWithFlag(output1, input1, STANDARD_SCRIPT_VERIFY_FLAGS, true);
    CheckWithFlag(output1, input2, 0, false);
    CheckWithFlag(output1, input2, SCRIPT_VERIFY_P2SH, false);
    CheckWithFlag(output1, input2, SCRIPT_VERIFY_WITNESS | SCRIPT_VERIFY_P2SH, false);
    CheckWithFlag(output1, input2, STANDARD_SCRIPT_VERIFY_FLAGS, false);

    // P2SH pay-to-uncompressed-pubkey.
    CreateCreditAndSpend(keystore, GetScriptForDestination(CScriptID(scriptPubkey1L)), output1, input1);
    CreateCreditAndSpend(keystore, GetScriptForDestination(CScriptID(scriptPubkey2L)), output2, input2);
    ReplaceRedeemScript(input2.vin[0].scriptSig, scriptPubkey1L);
    CheckWithFlag(output1, input1, 0, true);
    CheckWithFlag(output1, input1, SCRIPT_VERIFY_P2SH, true);
    CheckWithFlag(output1, input1, SCRIPT_VERIFY_WITNESS | SCRIPT_VERIFY_P2SH, true);
    CheckWithFlag(output1, input1, STANDARD_SCRIPT_VERIFY_FLAGS, true);
    CheckWithFlag(output1, input2, 0, true);
    CheckWithFlag(output1, input2, SCRIPT_VERIFY_P2SH, false);
    CheckWithFlag(output1, input2, SCRIPT_VERIFY_WITNESS | SCRIPT_VERIFY_P2SH, false);
    CheckWithFlag(output1, input2, STANDARD_SCRIPT_VERIFY_FLAGS, false);

    // Signing disabled for witness pay-to-uncompressed-pubkey (v1).
    CreateCreditAndSpend(keystore, GetScriptForWitness(scriptPubkey1L), output1, input1, false);
    CreateCreditAndSpend(keystore, GetScriptForWitness(scriptPubkey2L), output2, input2, false);

    // Signing disabled for P2SH witness pay-to-uncompressed-pubkey (v1).
    CreateCreditAndSpend(keystore, GetScriptForDestination(CScriptID(GetScriptForWitness(scriptPubkey1L))), output1, input1, false);
    CreateCreditAndSpend(keystore, GetScriptForDestination(CScriptID(GetScriptForWitness(scriptPubkey2L))), output2, input2, false);

    // Normal 2-of-2 multisig
    CreateCreditAndSpend(keystore, scriptMulti, output1, input1, false);
    CheckWithFlag(output1, input1, 0, false);
    CreateCreditAndSpend(keystore2, scriptMulti, output2, input2, false);
    CheckWithFlag(output2, input2, 0, false);
    BOOST_CHECK(*output1 == *output2);
    UpdateTransaction(input1, 0, CombineSignatures(output1->vout[0].scriptPubKey, MutableTransactionSignatureChecker(&input1, 0, output1->vout[0].nValue), DataFromTransaction(input1, 0), DataFromTransaction(input2, 0)));
    CheckWithFlag(output1, input1, STANDARD_SCRIPT_VERIFY_FLAGS, true);

    // P2SH 2-of-2 multisig
    CreateCreditAndSpend(keystore, GetScriptForDestination(CScriptID(scriptMulti)), output1, input1, false);
    CheckWithFlag(output1, input1, 0, true);
    CheckWithFlag(output1, input1, SCRIPT_VERIFY_P2SH, false);
    CreateCreditAndSpend(keystore2, GetScriptForDestination(CScriptID(scriptMulti)), output2, input2, false);
    CheckWithFlag(output2, input2, 0, true);
    CheckWithFlag(output2, input2, SCRIPT_VERIFY_P2SH, false);
    BOOST_CHECK(*output1 == *output2);
    UpdateTransaction(input1, 0, CombineSignatures(output1->vout[0].scriptPubKey, MutableTransactionSignatureChecker(&input1, 0, output1->vout[0].nValue), DataFromTransaction(input1, 0), DataFromTransaction(input2, 0)));
    CheckWithFlag(output1, input1, SCRIPT_VERIFY_P2SH, true);
    CheckWithFlag(output1, input1, STANDARD_SCRIPT_VERIFY_FLAGS, true);

    // Witness 2-of-2 multisig
    CreateCreditAndSpend(keystore, GetScriptForWitness(scriptMulti), output1, input1, false);
    CheckWithFlag(output1, input1, 0, true);
    CheckWithFlag(output1, input1, SCRIPT_VERIFY_P2SH | SCRIPT_VERIFY_WITNESS, false);
    CreateCreditAndSpend(keystore2, GetScriptForWitness(scriptMulti), output2, input2, false);
    CheckWithFlag(output2, input2, 0, true);
    CheckWithFlag(output2, input2, SCRIPT_VERIFY_P2SH | SCRIPT_VERIFY_WITNESS, false);
    BOOST_CHECK(*output1 == *output2);
    UpdateTransaction(input1, 0, CombineSignatures(output1->vout[0].scriptPubKey, MutableTransactionSignatureChecker(&input1, 0, output1->vout[0].nValue), DataFromTransaction(input1, 0), DataFromTransaction(input2, 0)));
    CheckWithFlag(output1, input1, SCRIPT_VERIFY_P2SH | SCRIPT_VERIFY_WITNESS, true);
    CheckWithFlag(output1, input1, STANDARD_SCRIPT_VERIFY_FLAGS, true);

    // P2SH witness 2-of-2 multisig
    CreateCreditAndSpend(keystore, GetScriptForDestination(CScriptID(GetScriptForWitness(scriptMulti))), output1, input1, false);
    CheckWithFlag(output1, input1, SCRIPT_VERIFY_P2SH, true);
    CheckWithFlag(output1, input1, SCRIPT_VERIFY_P2SH | SCRIPT_VERIFY_WITNESS, false);
    CreateCreditAndSpend(keystore2, GetScriptForDestination(CScriptID(GetScriptForWitness(scriptMulti))), output2, input2, false);
    CheckWithFlag(output2, input2, SCRIPT_VERIFY_P2SH, true);
    CheckWithFlag(output2, input2, SCRIPT_VERIFY_P2SH | SCRIPT_VERIFY_WITNESS, false);
    BOOST_CHECK(*output1 == *output2);
    UpdateTransaction(input1, 0, CombineSignatures(output1->vout[0].scriptPubKey, MutableTransactionSignatureChecker(&input1, 0, output1->vout[0].nValue), DataFromTransaction(input1, 0), DataFromTransaction(input2, 0)));
    CheckWithFlag(output1, input1, SCRIPT_VERIFY_P2SH | SCRIPT_VERIFY_WITNESS, true);
    CheckWithFlag(output1, input1, STANDARD_SCRIPT_VERIFY_FLAGS, true);
}

BOOST_AUTO_TEST_CASE(test_IsStandard)
{
    LOCK(cs_main);
    CBasicKeyStore keystore;
    CCoinsView coinsDummy;
    CCoinsViewCache coins(&coinsDummy);
    std::vector<CMutableTransaction> dummyTransactions = SetupDummyInputs(keystore, coins);

    CMutableTransaction t;
    t.vin.resize(1);
    t.vin[0].prevout.hash = dummyTransactions[0].GetHash();
    t.vin[0].prevout.n = 1;
    t.vin[0].scriptSig << std::vector<unsigned char>(65, 0);
    t.vout.resize(1);
    t.vout[0].nValue = 90*CENT;
    CKey key;
    key.MakeNewKey(true);
    t.vout[0].scriptPubKey = GetScriptForDestination(key.GetPubKey().GetID());

    std::string reason;
    BOOST_CHECK(IsStandardTx(t, reason));

    // Check dust with default relay fee:
<<<<<<< HEAD
    CAmount nDustThreshold = 182 * dustRelayFee.GetFeePerK()/1000 * 3;
=======
    CAmount nDustThreshold = 182 * dustRelayFee.GetFeePerK()/1000;
>>>>>>> 94adaf84
    BOOST_CHECK_EQUAL(nDustThreshold, 54600);
    // dust:
    t.vout[0].nValue = nDustThreshold - 1;
    BOOST_CHECK(!IsStandardTx(t, reason));
    // not dust:
    t.vout[0].nValue = nDustThreshold;
    BOOST_CHECK(IsStandardTx(t, reason));

    // Check dust with odd relay fee to verify rounding:
    // nDustThreshold = 182 * 3702 / 1000
    dustRelayFee = CFeeRate(3702);
    // dust:
    t.vout[0].nValue = 673 - 1;
    BOOST_CHECK(!IsStandardTx(t, reason));
    // not dust:
    t.vout[0].nValue = 673;
    BOOST_CHECK(IsStandardTx(t, reason));
    dustRelayFee = CFeeRate(DUST_RELAY_TX_FEE);

    t.vout[0].scriptPubKey = CScript() << OP_1;
    BOOST_CHECK(!IsStandardTx(t, reason));

    // MAX_OP_RETURN_RELAY-byte TX_NULL_DATA (standard)
    t.vout[0].scriptPubKey = CScript() << OP_RETURN << ParseHex("04678afdb0fe5548271967f1a67130b7105cd6a828e03909a67962e0ea1f61deb649f6bc3f4cef3804678afdb0fe5548271967f1a67130b7105cd6a828e03909a67962e0ea1f61deb649f6bc3f4cef38");
    BOOST_CHECK_EQUAL(MAX_OP_RETURN_RELAY, t.vout[0].scriptPubKey.size());
    BOOST_CHECK(IsStandardTx(t, reason));

    // MAX_OP_RETURN_RELAY+1-byte TX_NULL_DATA (non-standard)
    t.vout[0].scriptPubKey = CScript() << OP_RETURN << ParseHex("04678afdb0fe5548271967f1a67130b7105cd6a828e03909a67962e0ea1f61deb649f6bc3f4cef3804678afdb0fe5548271967f1a67130b7105cd6a828e03909a67962e0ea1f61deb649f6bc3f4cef3800");
    BOOST_CHECK_EQUAL(MAX_OP_RETURN_RELAY + 1, t.vout[0].scriptPubKey.size());
    BOOST_CHECK(!IsStandardTx(t, reason));

    // Data payload can be encoded in any way...
    t.vout[0].scriptPubKey = CScript() << OP_RETURN << ParseHex("");
    BOOST_CHECK(IsStandardTx(t, reason));
    t.vout[0].scriptPubKey = CScript() << OP_RETURN << ParseHex("00") << ParseHex("01");
    BOOST_CHECK(IsStandardTx(t, reason));
    // OP_RESERVED *is* considered to be a PUSHDATA type opcode by IsPushOnly()!
    t.vout[0].scriptPubKey = CScript() << OP_RETURN << OP_RESERVED << -1 << 0 << ParseHex("01") << 2 << 3 << 4 << 5 << 6 << 7 << 8 << 9 << 10 << 11 << 12 << 13 << 14 << 15 << 16;
    BOOST_CHECK(IsStandardTx(t, reason));
    t.vout[0].scriptPubKey = CScript() << OP_RETURN << 0 << ParseHex("01") << 2 << ParseHex("ffffffffffffffffffffffffffffffffffffffffffffffffffffffffffffffffffffffff");
    BOOST_CHECK(IsStandardTx(t, reason));

    // ...so long as it only contains PUSHDATA's
    t.vout[0].scriptPubKey = CScript() << OP_RETURN << OP_RETURN;
    BOOST_CHECK(!IsStandardTx(t, reason));

    // TX_NULL_DATA w/o PUSHDATA
    t.vout.resize(1);
    t.vout[0].scriptPubKey = CScript() << OP_RETURN;
    BOOST_CHECK(IsStandardTx(t, reason));

    // Only one TX_NULL_DATA permitted in all cases
    t.vout.resize(2);
    t.vout[0].scriptPubKey = CScript() << OP_RETURN << ParseHex("04678afdb0fe5548271967f1a67130b7105cd6a828e03909a67962e0ea1f61deb649f6bc3f4cef38");
    t.vout[1].scriptPubKey = CScript() << OP_RETURN << ParseHex("04678afdb0fe5548271967f1a67130b7105cd6a828e03909a67962e0ea1f61deb649f6bc3f4cef38");
    BOOST_CHECK(!IsStandardTx(t, reason));

    t.vout[0].scriptPubKey = CScript() << OP_RETURN << ParseHex("04678afdb0fe5548271967f1a67130b7105cd6a828e03909a67962e0ea1f61deb649f6bc3f4cef38");
    t.vout[1].scriptPubKey = CScript() << OP_RETURN;
    BOOST_CHECK(!IsStandardTx(t, reason));

    t.vout[0].scriptPubKey = CScript() << OP_RETURN;
    t.vout[1].scriptPubKey = CScript() << OP_RETURN;
    BOOST_CHECK(!IsStandardTx(t, reason));
}

BOOST_AUTO_TEST_SUITE_END()<|MERGE_RESOLUTION|>--- conflicted
+++ resolved
@@ -692,11 +692,7 @@
     BOOST_CHECK(IsStandardTx(t, reason));
 
     // Check dust with default relay fee:
-<<<<<<< HEAD
-    CAmount nDustThreshold = 182 * dustRelayFee.GetFeePerK()/1000 * 3;
-=======
     CAmount nDustThreshold = 182 * dustRelayFee.GetFeePerK()/1000;
->>>>>>> 94adaf84
     BOOST_CHECK_EQUAL(nDustThreshold, 54600);
     // dust:
     t.vout[0].nValue = nDustThreshold - 1;
