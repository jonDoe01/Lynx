// Copyright (c) 2010 Satoshi Nakamoto
// Copyright (c) 2009-2016 The Bitcoin Core developers
// Distributed under the MIT software license, see the accompanying
// file COPYING or http://www.opensource.org/licenses/mit-license.php.

#include "amount.h"
#include "base58.h"
#include "chain.h"
#include "consensus/validation.h"
#include "core_io.h"
#include "init.h"
#include "httpserver.h"
#include "validation.h"
#include "net.h"
#include "policy/feerate.h"
#include "policy/fees.h"
#include "policy/policy.h"
#include "policy/rbf.h"
#include "rpc/mining.h"
#include "rpc/server.h"
#include "script/sign.h"
#include "timedata.h"
#include "util.h"
#include "utilmoneystr.h"
#include "wallet/coincontrol.h"
#include "wallet/feebumper.h"
#include "wallet/wallet.h"
#include "wallet/walletdb.h"

#include <stdint.h>

#include <univalue.h>

static const std::string WALLET_ENDPOINT_BASE = "/wallet/";

CWallet *GetWalletForJSONRPCRequest(const JSONRPCRequest& request)
{
    if (request.URI.substr(0, WALLET_ENDPOINT_BASE.size()) == WALLET_ENDPOINT_BASE) {
        // wallet endpoint was used
        std::string requestedWallet = urlDecode(request.URI.substr(WALLET_ENDPOINT_BASE.size()));
        for (CWalletRef pwallet : ::vpwallets) {
            if (pwallet->GetName() == requestedWallet) {
                return pwallet;
            }
        }
        throw JSONRPCError(RPC_WALLET_NOT_FOUND, "Requested wallet does not exist or is not loaded");
    }
    return ::vpwallets.size() == 1 || (request.fHelp && ::vpwallets.size() > 0) ? ::vpwallets[0] : nullptr;
}

std::string HelpRequiringPassphrase(CWallet * const pwallet)
{
    return pwallet && pwallet->IsCrypted()
        ? "\nRequires wallet passphrase to be set with walletpassphrase call."
        : "";
}

bool EnsureWalletIsAvailable(CWallet * const pwallet, bool avoidException)
{
    if (pwallet) return true;
    if (avoidException) return false;
    if (::vpwallets.empty()) {
        // Note: It isn't currently possible to trigger this error because
        // wallet RPC methods aren't registered unless a wallet is loaded. But
        // this error is being kept as a precaution, because it's possible in
        // the future that wallet RPC methods might get or remain registered
        // when no wallets are loaded.
        throw JSONRPCError(
            RPC_METHOD_NOT_FOUND, "Method not found (wallet method is disabled because no wallet is loaded)");
    }
    throw JSONRPCError(RPC_WALLET_NOT_SPECIFIED,
        "Wallet file not specified (must request wallet RPC through /wallet/<filename> uri-path).");
}

void EnsureWalletIsUnlocked(CWallet * const pwallet)
{
    if (pwallet->IsLocked()) {
        throw JSONRPCError(RPC_WALLET_UNLOCK_NEEDED, "Error: Please enter the wallet passphrase with walletpassphrase first.");
    }
}

void WalletTxToJSON(const CWalletTx& wtx, UniValue& entry)
{
    int confirms = wtx.GetDepthInMainChain();
    entry.push_back(Pair("confirmations", confirms));
    if (wtx.IsCoinBase())
        entry.push_back(Pair("generated", true));
    if (confirms > 0)
    {
        entry.push_back(Pair("blockhash", wtx.hashBlock.GetHex()));
        entry.push_back(Pair("blockindex", wtx.nIndex));
        entry.push_back(Pair("blocktime", mapBlockIndex[wtx.hashBlock]->GetBlockTime()));
    } else {
        entry.push_back(Pair("trusted", wtx.IsTrusted()));
    }
    uint256 hash = wtx.GetHash();
    entry.push_back(Pair("txid", hash.GetHex()));
    UniValue conflicts(UniValue::VARR);
    for (const uint256& conflict : wtx.GetConflicts())
        conflicts.push_back(conflict.GetHex());
    entry.push_back(Pair("walletconflicts", conflicts));
    entry.push_back(Pair("time", wtx.GetTxTime()));
    entry.push_back(Pair("timereceived", (int64_t)wtx.nTimeReceived));

    // Add opt-in RBF status
    std::string rbfStatus = "no";
    if (confirms <= 0) {
        LOCK(mempool.cs);
        RBFTransactionState rbfState = IsRBFOptIn(wtx, mempool);
        if (rbfState == RBF_TRANSACTIONSTATE_UNKNOWN)
            rbfStatus = "unknown";
        else if (rbfState == RBF_TRANSACTIONSTATE_REPLACEABLE_BIP125)
            rbfStatus = "yes";
    }
    entry.push_back(Pair("bip125-replaceable", rbfStatus));

    for (const std::pair<std::string, std::string>& item : wtx.mapValue)
        entry.push_back(Pair(item.first, item.second));
}

std::string AccountFromValue(const UniValue& value)
{
    std::string strAccount = value.get_str();
    if (strAccount == "*")
        throw JSONRPCError(RPC_WALLET_INVALID_ACCOUNT_NAME, "Invalid account name");
    return strAccount;
}

UniValue getnewaddress(const JSONRPCRequest& request)
{
    CWallet * const pwallet = GetWalletForJSONRPCRequest(request);
    if (!EnsureWalletIsAvailable(pwallet, request.fHelp)) {
        return NullUniValue;
    }

    if (request.fHelp || request.params.size() > 1)
        throw std::runtime_error(
            "getnewaddress ( \"account\" )\n"
            "\nReturns a new Litecoin address for receiving payments.\n"
            "If 'account' is specified (DEPRECATED), it is added to the address book \n"
            "so payments received with the address will be credited to 'account'.\n"
            "\nArguments:\n"
            "1. \"account\"        (string, optional) DEPRECATED. The account name for the address to be linked to. If not provided, the default account \"\" is used. It can also be set to the empty string \"\" to represent the default account. The account does not need to exist, it will be created if there is no account by the given name.\n"
            "\nResult:\n"
            "\"address\"    (string) The new litecoin address\n"
            "\nExamples:\n"
            + HelpExampleCli("getnewaddress", "")
            + HelpExampleRpc("getnewaddress", "")
        );

    LOCK2(cs_main, pwallet->cs_wallet);

    // Parse the account first so we don't generate a key if there's an error
    std::string strAccount;
    if (!request.params[0].isNull())
        strAccount = AccountFromValue(request.params[0]);

    if (!pwallet->IsLocked()) {
        pwallet->TopUpKeyPool();
    }

    // Generate a new key that is added to wallet
    CPubKey newKey;
    if (!pwallet->GetKeyFromPool(newKey)) {
        throw JSONRPCError(RPC_WALLET_KEYPOOL_RAN_OUT, "Error: Keypool ran out, please call keypoolrefill first");
    }
    CKeyID keyID = newKey.GetID();

    pwallet->SetAddressBook(keyID, strAccount, "receive");

    return CBitcoinAddress(keyID).ToString();
}


CBitcoinAddress GetAccountAddress(CWallet* const pwallet, std::string strAccount, bool bForceNew=false)
{
    CPubKey pubKey;
    if (!pwallet->GetAccountPubkey(pubKey, strAccount, bForceNew)) {
        throw JSONRPCError(RPC_WALLET_KEYPOOL_RAN_OUT, "Error: Keypool ran out, please call keypoolrefill first");
    }

    return CBitcoinAddress(pubKey.GetID());
}

UniValue getaccountaddress(const JSONRPCRequest& request)
{
    CWallet * const pwallet = GetWalletForJSONRPCRequest(request);
    if (!EnsureWalletIsAvailable(pwallet, request.fHelp)) {
        return NullUniValue;
    }

    if (request.fHelp || request.params.size() != 1)
        throw std::runtime_error(
            "getaccountaddress \"account\"\n"
            "\nDEPRECATED. Returns the current Litecoin address for receiving payments to this account.\n"
            "\nArguments:\n"
            "1. \"account\"       (string, required) The account name for the address. It can also be set to the empty string \"\" to represent the default account. The account does not need to exist, it will be created and a new address created  if there is no account by the given name.\n"
            "\nResult:\n"
            "\"address\"          (string) The account litecoin address\n"
            "\nExamples:\n"
            + HelpExampleCli("getaccountaddress", "")
            + HelpExampleCli("getaccountaddress", "\"\"")
            + HelpExampleCli("getaccountaddress", "\"myaccount\"")
            + HelpExampleRpc("getaccountaddress", "\"myaccount\"")
        );

    LOCK2(cs_main, pwallet->cs_wallet);

    // Parse the account first so we don't generate a key if there's an error
    std::string strAccount = AccountFromValue(request.params[0]);

    UniValue ret(UniValue::VSTR);

    ret = GetAccountAddress(pwallet, strAccount).ToString();
    return ret;
}


UniValue getrawchangeaddress(const JSONRPCRequest& request)
{
    CWallet * const pwallet = GetWalletForJSONRPCRequest(request);
    if (!EnsureWalletIsAvailable(pwallet, request.fHelp)) {
        return NullUniValue;
    }

    if (request.fHelp || request.params.size() > 0)
        throw std::runtime_error(
            "getrawchangeaddress\n"
            "\nReturns a new Litecoin address, for receiving change.\n"
            "This is for use with raw transactions, NOT normal use.\n"
            "\nResult:\n"
            "\"address\"    (string) The address\n"
            "\nExamples:\n"
            + HelpExampleCli("getrawchangeaddress", "")
            + HelpExampleRpc("getrawchangeaddress", "")
       );

    LOCK2(cs_main, pwallet->cs_wallet);

    if (!pwallet->IsLocked()) {
        pwallet->TopUpKeyPool();
    }

    CReserveKey reservekey(pwallet);
    CPubKey vchPubKey;
    if (!reservekey.GetReservedKey(vchPubKey, true))
        throw JSONRPCError(RPC_WALLET_KEYPOOL_RAN_OUT, "Error: Keypool ran out, please call keypoolrefill first");

    reservekey.KeepKey();

    CKeyID keyID = vchPubKey.GetID();

    return CBitcoinAddress(keyID).ToString();
}


UniValue setaccount(const JSONRPCRequest& request)
{
    CWallet * const pwallet = GetWalletForJSONRPCRequest(request);
    if (!EnsureWalletIsAvailable(pwallet, request.fHelp)) {
        return NullUniValue;
    }

    if (request.fHelp || request.params.size() < 1 || request.params.size() > 2)
        throw std::runtime_error(
            "setaccount \"address\" \"account\"\n"
            "\nDEPRECATED. Sets the account associated with the given address.\n"
            "\nArguments:\n"
            "1. \"address\"         (string, required) The litecoin address to be associated with an account.\n"
            "2. \"account\"         (string, required) The account to assign the address to.\n"
            "\nExamples:\n"
            + HelpExampleCli("setaccount", "\"LEr4hNAefWYhBMgxCFP2Po1NPrUeiK8kM2\" \"tabby\"")
            + HelpExampleRpc("setaccount", "\"LEr4hNAefWYhBMgxCFP2Po1NPrUeiK8kM2\", \"tabby\"")
        );

    LOCK2(cs_main, pwallet->cs_wallet);

    CBitcoinAddress address(request.params[0].get_str());
    if (!address.IsValid())
        throw JSONRPCError(RPC_INVALID_ADDRESS_OR_KEY, "Invalid Litecoin address");

    std::string strAccount;
    if (request.params.size() > 1)
        strAccount = AccountFromValue(request.params[1]);

    // Only add the account if the address is yours.
    if (IsMine(*pwallet, address.Get())) {
        // Detect when changing the account of an address that is the 'unused current key' of another account:
        if (pwallet->mapAddressBook.count(address.Get())) {
            std::string strOldAccount = pwallet->mapAddressBook[address.Get()].name;
            if (address == GetAccountAddress(pwallet, strOldAccount)) {
                GetAccountAddress(pwallet, strOldAccount, true);
            }
        }
        pwallet->SetAddressBook(address.Get(), strAccount, "receive");
    }
    else
        throw JSONRPCError(RPC_MISC_ERROR, "setaccount can only be used with own address");

    return NullUniValue;
}


UniValue getaccount(const JSONRPCRequest& request)
{
    CWallet * const pwallet = GetWalletForJSONRPCRequest(request);
    if (!EnsureWalletIsAvailable(pwallet, request.fHelp)) {
        return NullUniValue;
    }

    if (request.fHelp || request.params.size() != 1)
        throw std::runtime_error(
            "getaccount \"address\"\n"
            "\nDEPRECATED. Returns the account associated with the given address.\n"
            "\nArguments:\n"
            "1. \"address\"         (string, required) The litecoin address for account lookup.\n"
            "\nResult:\n"
            "\"accountname\"        (string) the account address\n"
            "\nExamples:\n"
            + HelpExampleCli("getaccount", "\"LEr4hNAefWYhBMgxCFP2Po1NPrUeiK8kM2\"")
            + HelpExampleRpc("getaccount", "\"LEr4hNAefWYhBMgxCFP2Po1NPrUeiK8kM2\"")
        );

    LOCK2(cs_main, pwallet->cs_wallet);

    CBitcoinAddress address(request.params[0].get_str());
    if (!address.IsValid())
        throw JSONRPCError(RPC_INVALID_ADDRESS_OR_KEY, "Invalid Litecoin address");

    std::string strAccount;
    std::map<CTxDestination, CAddressBookData>::iterator mi = pwallet->mapAddressBook.find(address.Get());
    if (mi != pwallet->mapAddressBook.end() && !(*mi).second.name.empty()) {
        strAccount = (*mi).second.name;
    }
    return strAccount;
}


UniValue getaddressesbyaccount(const JSONRPCRequest& request)
{
    CWallet * const pwallet = GetWalletForJSONRPCRequest(request);
    if (!EnsureWalletIsAvailable(pwallet, request.fHelp)) {
        return NullUniValue;
    }

    if (request.fHelp || request.params.size() != 1)
        throw std::runtime_error(
            "getaddressesbyaccount \"account\"\n"
            "\nDEPRECATED. Returns the list of addresses for the given account.\n"
            "\nArguments:\n"
            "1. \"account\"        (string, required) The account name.\n"
            "\nResult:\n"
            "[                     (json array of string)\n"
            "  \"address\"         (string) a litecoin address associated with the given account\n"
            "  ,...\n"
            "]\n"
            "\nExamples:\n"
            + HelpExampleCli("getaddressesbyaccount", "\"tabby\"")
            + HelpExampleRpc("getaddressesbyaccount", "\"tabby\"")
        );

    LOCK2(cs_main, pwallet->cs_wallet);

    std::string strAccount = AccountFromValue(request.params[0]);

    // Find all addresses that have the given account
    UniValue ret(UniValue::VARR);
    for (const std::pair<CBitcoinAddress, CAddressBookData>& item : pwallet->mapAddressBook) {
        const CBitcoinAddress& address = item.first;
        const std::string& strName = item.second.name;
        if (strName == strAccount)
            ret.push_back(address.ToString());
    }
    return ret;
}

static void SendMoney(CWallet * const pwallet, const CTxDestination &address, CAmount nValue, bool fSubtractFeeFromAmount, CWalletTx& wtxNew, const CCoinControl& coin_control)
{
    CAmount curBalance = pwallet->GetBalance();

    // Check amount
    if (nValue <= 0)
        throw JSONRPCError(RPC_INVALID_PARAMETER, "Invalid amount");

    if (nValue > curBalance)
        throw JSONRPCError(RPC_WALLET_INSUFFICIENT_FUNDS, "Insufficient funds");

    if (pwallet->GetBroadcastTransactions() && !g_connman) {
        throw JSONRPCError(RPC_CLIENT_P2P_DISABLED, "Error: Peer-to-peer functionality missing or disabled");
    }

    // Parse Bitcoin address
    CScript scriptPubKey = GetScriptForDestination(address);

    // Create and send the transaction
    CReserveKey reservekey(pwallet);
    CAmount nFeeRequired;
    std::string strError;
    std::vector<CRecipient> vecSend;
    int nChangePosRet = -1;
    CRecipient recipient = {scriptPubKey, nValue, fSubtractFeeFromAmount};
    vecSend.push_back(recipient);
    if (!pwallet->CreateTransaction(vecSend, wtxNew, reservekey, nFeeRequired, nChangePosRet, strError, coin_control)) {
        if (!fSubtractFeeFromAmount && nValue + nFeeRequired > curBalance)
            strError = strprintf("Error: This transaction requires a transaction fee of at least %s", FormatMoney(nFeeRequired));
        throw JSONRPCError(RPC_WALLET_ERROR, strError);
    }
    CValidationState state;
    if (!pwallet->CommitTransaction(wtxNew, reservekey, g_connman.get(), state)) {
        strError = strprintf("Error: The transaction was rejected! Reason given: %s", state.GetRejectReason());
        throw JSONRPCError(RPC_WALLET_ERROR, strError);
    }
}

UniValue sendtoaddress(const JSONRPCRequest& request)
{
    CWallet * const pwallet = GetWalletForJSONRPCRequest(request);
    if (!EnsureWalletIsAvailable(pwallet, request.fHelp)) {
        return NullUniValue;
    }

    if (request.fHelp || request.params.size() < 2 || request.params.size() > 8)
        throw std::runtime_error(
            "sendtoaddress \"address\" amount ( \"comment\" \"comment_to\" subtractfeefromamount replaceable conf_target \"estimate_mode\")\n"
            "\nSend an amount to a given address.\n"
            + HelpRequiringPassphrase(pwallet) +
            "\nArguments:\n"
            "1. \"address\"            (string, required) The litecoin address to send to.\n"
            "2. \"amount\"             (numeric or string, required) The amount in " + CURRENCY_UNIT + " to send. eg 0.1\n"
            "3. \"comment\"            (string, optional) A comment used to store what the transaction is for. \n"
            "                             This is not part of the transaction, just kept in your wallet.\n"
            "4. \"comment_to\"         (string, optional) A comment to store the name of the person or organization \n"
            "                             to which you're sending the transaction. This is not part of the \n"
            "                             transaction, just kept in your wallet.\n"
            "5. subtractfeefromamount  (boolean, optional, default=false) The fee will be deducted from the amount being sent.\n"
            "                             The recipient will receive less litecoins than you enter in the amount field.\n"
<<<<<<< HEAD
=======
            "6. replaceable            (boolean, optional) Allow this transaction to be replaced by a transaction with higher fees via BIP 125\n"
            "7. conf_target            (numeric, optional) Confirmation target (in blocks)\n"
            "8. \"estimate_mode\"      (string, optional, default=UNSET) The fee estimate mode, must be one of:\n"
            "       \"UNSET\"\n"
            "       \"ECONOMICAL\"\n"
            "       \"CONSERVATIVE\"\n"
>>>>>>> 94adaf84
            "\nResult:\n"
            "\"txid\"                  (string) The transaction id.\n"
            "\nExamples:\n"
            + HelpExampleCli("sendtoaddress", "\"LEr4HnaefWYHbMGXcFp2Po1NPRUeIk8km2\" 0.1")
            + HelpExampleCli("sendtoaddress", "\"LEr4HnaefWYHbMGXcFp2Po1NPRUeIk8km2\" 0.1 \"donation\" \"seans outpost\"")
            + HelpExampleCli("sendtoaddress", "\"LEr4HnaefWYHbMGXcFp2Po1NPRUeIk8km2\" 0.1 \"\" \"\" true")
            + HelpExampleRpc("sendtoaddress", "\"LEr4HnaefWYHbMGXcFp2Po1NPRUeIk8km2\", 0.1, \"donation\", \"seans outpost\"")
        );

    LOCK2(cs_main, pwallet->cs_wallet);

    CBitcoinAddress address(request.params[0].get_str());
    if (!address.IsValid())
        throw JSONRPCError(RPC_INVALID_ADDRESS_OR_KEY, "Invalid Litecoin address");

    // Amount
    CAmount nAmount = AmountFromValue(request.params[1]);
    if (nAmount <= 0)
        throw JSONRPCError(RPC_TYPE_ERROR, "Invalid amount for send");

    // Wallet comments
    CWalletTx wtx;
    if (request.params.size() > 2 && !request.params[2].isNull() && !request.params[2].get_str().empty())
        wtx.mapValue["comment"] = request.params[2].get_str();
    if (request.params.size() > 3 && !request.params[3].isNull() && !request.params[3].get_str().empty())
        wtx.mapValue["to"]      = request.params[3].get_str();

    bool fSubtractFeeFromAmount = false;
    if (request.params.size() > 4 && !request.params[4].isNull()) {
        fSubtractFeeFromAmount = request.params[4].get_bool();
    }

    CCoinControl coin_control;
    if (request.params.size() > 5 && !request.params[5].isNull()) {
        coin_control.signalRbf = request.params[5].get_bool();
    }

    if (request.params.size() > 6 && !request.params[6].isNull()) {
        coin_control.m_confirm_target = ParseConfirmTarget(request.params[6]);
    }

    if (request.params.size() > 7 && !request.params[7].isNull()) {
        if (!FeeModeFromString(request.params[7].get_str(), coin_control.m_fee_mode)) {
            throw JSONRPCError(RPC_INVALID_PARAMETER, "Invalid estimate_mode parameter");
        }
    }


    EnsureWalletIsUnlocked(pwallet);

    SendMoney(pwallet, address.Get(), nAmount, fSubtractFeeFromAmount, wtx, coin_control);

    return wtx.GetHash().GetHex();
}

UniValue listaddressgroupings(const JSONRPCRequest& request)
{
    CWallet * const pwallet = GetWalletForJSONRPCRequest(request);
    if (!EnsureWalletIsAvailable(pwallet, request.fHelp)) {
        return NullUniValue;
    }

    if (request.fHelp || request.params.size() != 0)
        throw std::runtime_error(
            "listaddressgroupings\n"
            "\nLists groups of addresses which have had their common ownership\n"
            "made public by common use as inputs or as the resulting change\n"
            "in past transactions\n"
            "\nResult:\n"
            "[\n"
            "  [\n"
            "    [\n"
            "      \"address\",            (string) The litecoin address\n"
            "      amount,                 (numeric) The amount in " + CURRENCY_UNIT + "\n"
            "      \"account\"             (string, optional) DEPRECATED. The account\n"
            "    ]\n"
            "    ,...\n"
            "  ]\n"
            "  ,...\n"
            "]\n"
            "\nExamples:\n"
            + HelpExampleCli("listaddressgroupings", "")
            + HelpExampleRpc("listaddressgroupings", "")
        );

    LOCK2(cs_main, pwallet->cs_wallet);

    UniValue jsonGroupings(UniValue::VARR);
    std::map<CTxDestination, CAmount> balances = pwallet->GetAddressBalances();
    for (std::set<CTxDestination> grouping : pwallet->GetAddressGroupings()) {
        UniValue jsonGrouping(UniValue::VARR);
        for (CTxDestination address : grouping)
        {
            UniValue addressInfo(UniValue::VARR);
            addressInfo.push_back(CBitcoinAddress(address).ToString());
            addressInfo.push_back(ValueFromAmount(balances[address]));
            {
                if (pwallet->mapAddressBook.find(CBitcoinAddress(address).Get()) != pwallet->mapAddressBook.end()) {
                    addressInfo.push_back(pwallet->mapAddressBook.find(CBitcoinAddress(address).Get())->second.name);
                }
            }
            jsonGrouping.push_back(addressInfo);
        }
        jsonGroupings.push_back(jsonGrouping);
    }
    return jsonGroupings;
}

UniValue signmessage(const JSONRPCRequest& request)
{
    CWallet * const pwallet = GetWalletForJSONRPCRequest(request);
    if (!EnsureWalletIsAvailable(pwallet, request.fHelp)) {
        return NullUniValue;
    }

    if (request.fHelp || request.params.size() != 2)
        throw std::runtime_error(
            "signmessage \"address\" \"message\"\n"
            "\nSign a message with the private key of an address"
            + HelpRequiringPassphrase(pwallet) + "\n"
            "\nArguments:\n"
            "1. \"address\"         (string, required) The litecoin address to use for the private key.\n"
            "2. \"message\"         (string, required) The message to create a signature of.\n"
            "\nResult:\n"
            "\"signature\"          (string) The signature of the message encoded in base 64\n"
            "\nExamples:\n"
            "\nUnlock the wallet for 30 seconds\n"
            + HelpExampleCli("walletpassphrase", "\"mypassphrase\" 30") +
            "\nCreate the signature\n"
            + HelpExampleCli("signmessage", "\"LEr4hNAefWYhBMgxCFP2Po1NPrUeiK8kM2\" \"my message\"") +
            "\nVerify the signature\n"
            + HelpExampleCli("verifymessage", "\"LEr4hNAefWYhBMgxCFP2Po1NPrUeiK8kM2\" \"signature\" \"my message\"") +
            "\nAs json rpc\n"
            + HelpExampleRpc("signmessage", "\"LEr4hNAefWYhBMgxCFP2Po1NPrUeiK8kM2\", \"my message\"")
        );

    LOCK2(cs_main, pwallet->cs_wallet);

    EnsureWalletIsUnlocked(pwallet);

    std::string strAddress = request.params[0].get_str();
    std::string strMessage = request.params[1].get_str();

    CBitcoinAddress addr(strAddress);
    if (!addr.IsValid())
        throw JSONRPCError(RPC_TYPE_ERROR, "Invalid address");

    CKeyID keyID;
    if (!addr.GetKeyID(keyID))
        throw JSONRPCError(RPC_TYPE_ERROR, "Address does not refer to key");

    CKey key;
    if (!pwallet->GetKey(keyID, key)) {
        throw JSONRPCError(RPC_WALLET_ERROR, "Private key not available");
    }

    CHashWriter ss(SER_GETHASH, 0);
    ss << strMessageMagic;
    ss << strMessage;

    std::vector<unsigned char> vchSig;
    if (!key.SignCompact(ss.GetHash(), vchSig))
        throw JSONRPCError(RPC_INVALID_ADDRESS_OR_KEY, "Sign failed");

    return EncodeBase64(&vchSig[0], vchSig.size());
}

UniValue getreceivedbyaddress(const JSONRPCRequest& request)
{
    CWallet * const pwallet = GetWalletForJSONRPCRequest(request);
    if (!EnsureWalletIsAvailable(pwallet, request.fHelp)) {
        return NullUniValue;
    }

    if (request.fHelp || request.params.size() < 1 || request.params.size() > 2)
        throw std::runtime_error(
            "getreceivedbyaddress \"address\" ( minconf )\n"
            "\nReturns the total amount received by the given address in transactions with at least minconf confirmations.\n"
            "\nArguments:\n"
            "1. \"address\"         (string, required) The litecoin address for transactions.\n"
            "2. minconf             (numeric, optional, default=1) Only include transactions confirmed at least this many times.\n"
            "\nResult:\n"
            "amount   (numeric) The total amount in " + CURRENCY_UNIT + " received at this address.\n"
            "\nExamples:\n"
            "\nThe amount from transactions with at least 1 confirmation\n"
            + HelpExampleCli("getreceivedbyaddress", "\"LEr4hNAefWYhBMgxCFP2Po1NPrUeiK8kM2\"") +
            "\nThe amount including unconfirmed transactions, zero confirmations\n"
            + HelpExampleCli("getreceivedbyaddress", "\"LEr4hNAefWYhBMgxCFP2Po1NPrUeiK8kM2\" 0") +
<<<<<<< HEAD
            "\nThe amount with at least 6 confirmation, very safe\n"
=======
            "\nThe amount with at least 6 confirmations\n"
>>>>>>> 94adaf84
            + HelpExampleCli("getreceivedbyaddress", "\"LEr4hNAefWYhBMgxCFP2Po1NPrUeiK8kM2\" 6") +
            "\nAs a json rpc call\n"
            + HelpExampleRpc("getreceivedbyaddress", "\"LEr4hNAefWYhBMgxCFP2Po1NPrUeiK8kM2\", 6")
       );

    LOCK2(cs_main, pwallet->cs_wallet);

    // Bitcoin address
    CBitcoinAddress address = CBitcoinAddress(request.params[0].get_str());
    if (!address.IsValid())
        throw JSONRPCError(RPC_INVALID_ADDRESS_OR_KEY, "Invalid Litecoin address");
    CScript scriptPubKey = GetScriptForDestination(address.Get());
    if (!IsMine(*pwallet, scriptPubKey)) {
        return ValueFromAmount(0);
    }

    // Minimum confirmations
    int nMinDepth = 1;
    if (!request.params[1].isNull())
        nMinDepth = request.params[1].get_int();

    // Tally
    CAmount nAmount = 0;
    for (const std::pair<uint256, CWalletTx>& pairWtx : pwallet->mapWallet) {
        const CWalletTx& wtx = pairWtx.second;
        if (wtx.IsCoinBase() || !CheckFinalTx(*wtx.tx))
            continue;

        for (const CTxOut& txout : wtx.tx->vout)
            if (txout.scriptPubKey == scriptPubKey)
                if (wtx.GetDepthInMainChain() >= nMinDepth)
                    nAmount += txout.nValue;
    }

    return  ValueFromAmount(nAmount);
}


UniValue getreceivedbyaccount(const JSONRPCRequest& request)
{
    CWallet * const pwallet = GetWalletForJSONRPCRequest(request);
    if (!EnsureWalletIsAvailable(pwallet, request.fHelp)) {
        return NullUniValue;
    }

    if (request.fHelp || request.params.size() < 1 || request.params.size() > 2)
        throw std::runtime_error(
            "getreceivedbyaccount \"account\" ( minconf )\n"
            "\nDEPRECATED. Returns the total amount received by addresses with <account> in transactions with at least [minconf] confirmations.\n"
            "\nArguments:\n"
            "1. \"account\"      (string, required) The selected account, may be the default account using \"\".\n"
            "2. minconf          (numeric, optional, default=1) Only include transactions confirmed at least this many times.\n"
            "\nResult:\n"
            "amount              (numeric) The total amount in " + CURRENCY_UNIT + " received for this account.\n"
            "\nExamples:\n"
            "\nAmount received by the default account with at least 1 confirmation\n"
            + HelpExampleCli("getreceivedbyaccount", "\"\"") +
            "\nAmount received at the tabby account including unconfirmed amounts with zero confirmations\n"
            + HelpExampleCli("getreceivedbyaccount", "\"tabby\" 0") +
            "\nThe amount with at least 6 confirmations\n"
            + HelpExampleCli("getreceivedbyaccount", "\"tabby\" 6") +
            "\nAs a json rpc call\n"
            + HelpExampleRpc("getreceivedbyaccount", "\"tabby\", 6")
        );

    LOCK2(cs_main, pwallet->cs_wallet);

    // Minimum confirmations
    int nMinDepth = 1;
    if (!request.params[1].isNull())
        nMinDepth = request.params[1].get_int();

    // Get the set of pub keys assigned to account
    std::string strAccount = AccountFromValue(request.params[0]);
    std::set<CTxDestination> setAddress = pwallet->GetAccountAddresses(strAccount);

    // Tally
    CAmount nAmount = 0;
    for (const std::pair<uint256, CWalletTx>& pairWtx : pwallet->mapWallet) {
        const CWalletTx& wtx = pairWtx.second;
        if (wtx.IsCoinBase() || !CheckFinalTx(*wtx.tx))
            continue;

        for (const CTxOut& txout : wtx.tx->vout)
        {
            CTxDestination address;
            if (ExtractDestination(txout.scriptPubKey, address) && IsMine(*pwallet, address) && setAddress.count(address)) {
                if (wtx.GetDepthInMainChain() >= nMinDepth)
                    nAmount += txout.nValue;
            }
        }
    }

    return ValueFromAmount(nAmount);
}


UniValue getbalance(const JSONRPCRequest& request)
{
    CWallet * const pwallet = GetWalletForJSONRPCRequest(request);
    if (!EnsureWalletIsAvailable(pwallet, request.fHelp)) {
        return NullUniValue;
    }

    if (request.fHelp || request.params.size() > 3)
        throw std::runtime_error(
            "getbalance ( \"account\" minconf include_watchonly )\n"
            "\nIf account is not specified, returns the server's total available balance.\n"
            "If account is specified (DEPRECATED), returns the balance in the account.\n"
            "Note that the account \"\" is not the same as leaving the parameter out.\n"
            "The server total may be different to the balance in the default \"\" account.\n"
            "\nArguments:\n"
            "1. \"account\"         (string, optional) DEPRECATED. The account string may be given as a\n"
            "                     specific account name to find the balance associated with wallet keys in\n"
            "                     a named account, or as the empty string (\"\") to find the balance\n"
            "                     associated with wallet keys not in any named account, or as \"*\" to find\n"
            "                     the balance associated with all wallet keys regardless of account.\n"
            "                     When this option is specified, it calculates the balance in a different\n"
            "                     way than when it is not specified, and which can count spends twice when\n"
            "                     there are conflicting pending transactions (such as those created by\n"
            "                     the bumpfee command), temporarily resulting in low or even negative\n"
            "                     balances. In general, account balance calculation is not considered\n"
            "                     reliable and has resulted in confusing outcomes, so it is recommended to\n"
            "                     avoid passing this argument.\n"
            "2. minconf           (numeric, optional, default=1) Only include transactions confirmed at least this many times.\n"
            "3. include_watchonly (bool, optional, default=false) Also include balance in watch-only addresses (see 'importaddress')\n"
            "\nResult:\n"
            "amount              (numeric) The total amount in " + CURRENCY_UNIT + " received for this account.\n"
            "\nExamples:\n"
            "\nThe total amount in the wallet with 1 or more confirmations\n"
            + HelpExampleCli("getbalance", "") +
            "\nThe total amount in the wallet at least 6 blocks confirmed\n"
            + HelpExampleCli("getbalance", "\"*\" 6") +
            "\nAs a json rpc call\n"
            + HelpExampleRpc("getbalance", "\"*\", 6")
        );

    LOCK2(cs_main, pwallet->cs_wallet);

    if (request.params.size() == 0)
        return  ValueFromAmount(pwallet->GetBalance());

    const std::string& account_param = request.params[0].get_str();
    const std::string* account = account_param != "*" ? &account_param : nullptr;

    int nMinDepth = 1;
    if (!request.params[1].isNull())
        nMinDepth = request.params[1].get_int();
    isminefilter filter = ISMINE_SPENDABLE;
    if(!request.params[2].isNull())
        if(request.params[2].get_bool())
            filter = filter | ISMINE_WATCH_ONLY;

    return ValueFromAmount(pwallet->GetLegacyBalance(filter, nMinDepth, account));
}

UniValue getunconfirmedbalance(const JSONRPCRequest &request)
{
    CWallet * const pwallet = GetWalletForJSONRPCRequest(request);
    if (!EnsureWalletIsAvailable(pwallet, request.fHelp)) {
        return NullUniValue;
    }

    if (request.fHelp || request.params.size() > 0)
        throw std::runtime_error(
                "getunconfirmedbalance\n"
                "Returns the server's total unconfirmed balance\n");

    LOCK2(cs_main, pwallet->cs_wallet);

    return ValueFromAmount(pwallet->GetUnconfirmedBalance());
}


UniValue movecmd(const JSONRPCRequest& request)
{
    CWallet * const pwallet = GetWalletForJSONRPCRequest(request);
    if (!EnsureWalletIsAvailable(pwallet, request.fHelp)) {
        return NullUniValue;
    }

    if (request.fHelp || request.params.size() < 3 || request.params.size() > 5)
        throw std::runtime_error(
            "move \"fromaccount\" \"toaccount\" amount ( minconf \"comment\" )\n"
            "\nDEPRECATED. Move a specified amount from one account in your wallet to another.\n"
            "\nArguments:\n"
            "1. \"fromaccount\"   (string, required) The name of the account to move funds from. May be the default account using \"\".\n"
            "2. \"toaccount\"     (string, required) The name of the account to move funds to. May be the default account using \"\".\n"
            "3. amount            (numeric) Quantity of " + CURRENCY_UNIT + " to move between accounts.\n"
            "4. (dummy)           (numeric, optional) Ignored. Remains for backward compatibility.\n"
            "5. \"comment\"       (string, optional) An optional comment, stored in the wallet only.\n"
            "\nResult:\n"
            "true|false           (boolean) true if successful.\n"
            "\nExamples:\n"
            "\nMove 0.01 " + CURRENCY_UNIT + " from the default account to the account named tabby\n"
            + HelpExampleCli("move", "\"\" \"tabby\" 0.01") +
            "\nMove 0.01 " + CURRENCY_UNIT + " timotei to akiko with a comment and funds have 6 confirmations\n"
            + HelpExampleCli("move", "\"timotei\" \"akiko\" 0.01 6 \"happy birthday!\"") +
            "\nAs a json rpc call\n"
            + HelpExampleRpc("move", "\"timotei\", \"akiko\", 0.01, 6, \"happy birthday!\"")
        );

    LOCK2(cs_main, pwallet->cs_wallet);

    std::string strFrom = AccountFromValue(request.params[0]);
    std::string strTo = AccountFromValue(request.params[1]);
    CAmount nAmount = AmountFromValue(request.params[2]);
    if (nAmount <= 0)
        throw JSONRPCError(RPC_TYPE_ERROR, "Invalid amount for send");
    if (request.params.size() > 3)
        // unused parameter, used to be nMinDepth, keep type-checking it though
        (void)request.params[3].get_int();
    std::string strComment;
    if (request.params.size() > 4)
        strComment = request.params[4].get_str();

    if (!pwallet->AccountMove(strFrom, strTo, nAmount, strComment)) {
        throw JSONRPCError(RPC_DATABASE_ERROR, "database error");
    }

    return true;
}


UniValue sendfrom(const JSONRPCRequest& request)
{
    CWallet * const pwallet = GetWalletForJSONRPCRequest(request);
    if (!EnsureWalletIsAvailable(pwallet, request.fHelp)) {
        return NullUniValue;
    }

    if (request.fHelp || request.params.size() < 3 || request.params.size() > 6)
        throw std::runtime_error(
            "sendfrom \"fromaccount\" \"toaddress\" amount ( minconf \"comment\" \"comment_to\" )\n"
            "\nDEPRECATED (use sendtoaddress). Sent an amount from an account to a litecoin address."
<<<<<<< HEAD
            + HelpRequiringPassphrase() + "\n"
=======
            + HelpRequiringPassphrase(pwallet) + "\n"
>>>>>>> 94adaf84
            "\nArguments:\n"
            "1. \"fromaccount\"       (string, required) The name of the account to send funds from. May be the default account using \"\".\n"
            "                       Specifying an account does not influence coin selection, but it does associate the newly created\n"
            "                       transaction with the account, so the account's balance computation and transaction history can reflect\n"
            "                       the spend.\n"
            "2. \"toaddress\"         (string, required) The litecoin address to send funds to.\n"
            "3. amount                (numeric or string, required) The amount in " + CURRENCY_UNIT + " (transaction fee is added on top).\n"
            "4. minconf               (numeric, optional, default=1) Only use funds with at least this many confirmations.\n"
            "5. \"comment\"           (string, optional) A comment used to store what the transaction is for. \n"
            "                                     This is not part of the transaction, just kept in your wallet.\n"
            "6. \"comment_to\"        (string, optional) An optional comment to store the name of the person or organization \n"
            "                                     to which you're sending the transaction. This is not part of the transaction, \n"
            "                                     it is just kept in your wallet.\n"
            "\nResult:\n"
            "\"txid\"                 (string) The transaction id.\n"
            "\nExamples:\n"
            "\nSend 0.01 " + CURRENCY_UNIT + " from the default account to the address, must have at least 1 confirmation\n"
            + HelpExampleCli("sendfrom", "\"\" \"LEr4HnaefWYHbMGXcFp2Po1NPRUeIk8km2\" 0.01") +
            "\nSend 0.01 from the tabby account to the given address, funds must have at least 6 confirmations\n"
            + HelpExampleCli("sendfrom", "\"tabby\" \"LEr4HnaefWYHbMGXcFp2Po1NPRUeIk8km2\" 0.01 6 \"donation\" \"seans outpost\"") +
            "\nAs a json rpc call\n"
            + HelpExampleRpc("sendfrom", "\"tabby\", \"LEr4HnaefWYHbMGXcFp2Po1NPRUeIk8km2\", 0.01, 6, \"donation\", \"seans outpost\"")
        );

    LOCK2(cs_main, pwallet->cs_wallet);

    std::string strAccount = AccountFromValue(request.params[0]);
    CBitcoinAddress address(request.params[1].get_str());
    if (!address.IsValid())
        throw JSONRPCError(RPC_INVALID_ADDRESS_OR_KEY, "Invalid Litecoin address");
    CAmount nAmount = AmountFromValue(request.params[2]);
    if (nAmount <= 0)
        throw JSONRPCError(RPC_TYPE_ERROR, "Invalid amount for send");
    int nMinDepth = 1;
    if (request.params.size() > 3)
        nMinDepth = request.params[3].get_int();

    CWalletTx wtx;
    wtx.strFromAccount = strAccount;
    if (request.params.size() > 4 && !request.params[4].isNull() && !request.params[4].get_str().empty())
        wtx.mapValue["comment"] = request.params[4].get_str();
    if (request.params.size() > 5 && !request.params[5].isNull() && !request.params[5].get_str().empty())
        wtx.mapValue["to"]      = request.params[5].get_str();

    EnsureWalletIsUnlocked(pwallet);

    // Check funds
    CAmount nBalance = pwallet->GetLegacyBalance(ISMINE_SPENDABLE, nMinDepth, &strAccount);
    if (nAmount > nBalance)
        throw JSONRPCError(RPC_WALLET_INSUFFICIENT_FUNDS, "Account has insufficient funds");

    CCoinControl no_coin_control; // This is a deprecated API
    SendMoney(pwallet, address.Get(), nAmount, false, wtx, no_coin_control);

    return wtx.GetHash().GetHex();
}


UniValue sendmany(const JSONRPCRequest& request)
{
    CWallet * const pwallet = GetWalletForJSONRPCRequest(request);
    if (!EnsureWalletIsAvailable(pwallet, request.fHelp)) {
        return NullUniValue;
    }

    if (request.fHelp || request.params.size() < 2 || request.params.size() > 8)
        throw std::runtime_error(
            "sendmany \"fromaccount\" {\"address\":amount,...} ( minconf \"comment\" [\"address\",...] replaceable conf_target \"estimate_mode\")\n"
            "\nSend multiple times. Amounts are double-precision floating point numbers."
            + HelpRequiringPassphrase(pwallet) + "\n"
            "\nArguments:\n"
            "1. \"fromaccount\"         (string, required) DEPRECATED. The account to send the funds from. Should be \"\" for the default account\n"
            "2. \"amounts\"             (string, required) A json object with addresses and amounts\n"
            "    {\n"
            "      \"address\":amount   (numeric or string) The litecoin address is the key, the numeric amount (can be string) in " + CURRENCY_UNIT + " is the value\n"
            "      ,...\n"
            "    }\n"
            "3. minconf                 (numeric, optional, default=1) Only use the balance confirmed at least this many times.\n"
            "4. \"comment\"             (string, optional) A comment\n"
            "5. subtractfeefrom         (array, optional) A json array with addresses.\n"
            "                           The fee will be equally deducted from the amount of each selected address.\n"
            "                           Those recipients will receive less litecoins than you enter in their corresponding amount field.\n"
            "                           If no addresses are specified here, the sender pays the fee.\n"
            "    [\n"
            "      \"address\"          (string) Subtract fee from this address\n"
            "      ,...\n"
            "    ]\n"
            "6. replaceable            (boolean, optional) Allow this transaction to be replaced by a transaction with higher fees via BIP 125\n"
            "7. conf_target            (numeric, optional) Confirmation target (in blocks)\n"
            "8. \"estimate_mode\"      (string, optional, default=UNSET) The fee estimate mode, must be one of:\n"
            "       \"UNSET\"\n"
            "       \"ECONOMICAL\"\n"
            "       \"CONSERVATIVE\"\n"
             "\nResult:\n"
            "\"txid\"                   (string) The transaction id for the send. Only 1 transaction is created regardless of \n"
            "                                    the number of addresses.\n"
            "\nExamples:\n"
            "\nSend two amounts to two different addresses:\n"
            + HelpExampleCli("sendmany", "\"\" \"{\\\"LEr4hNAefWYhBMgxCFP2Po1NPrUeiK8kM2\\\":0.01,\\\"LbhhnrHHVFP1eUjP1tdNIYeEVsNHfN9FCw\\\":0.02}\"") +
            "\nSend two amounts to two different addresses setting the confirmation and comment:\n"
            + HelpExampleCli("sendmany", "\"\" \"{\\\"LEr4hNAefWYhBMgxCFP2Po1NPrUeiK8kM2\\\":0.01,\\\"LbhhnrHHVFP1eUjP1tdNIYeEVsNHfN9FCw\\\":0.02}\" 6 \"testing\"") +
            "\nSend two amounts to two different addresses, subtract fee from amount:\n"
            + HelpExampleCli("sendmany", "\"\" \"{\\\"LEr4hNAefWYhBMgxCFP2Po1NPrUeiK8kM2\\\":0.01,\\\"LbhhnrHHVFP1eUjP1tdNIYeEVsNHfN9FCw\\\":0.02}\" 1 \"\" \"[\\\"LEr4hNAefWYhBMgxCFP2Po1NPrUeiK8kM2\\\",\\\"LbhhnrHHVFP1eUjP1tdNIYeEVsNHfN9FCw\\\"]\"") +
            "\nAs a json rpc call\n"
            + HelpExampleRpc("sendmany", "\"\", \"{\\\"LEr4hNAefWYhBMgxCFP2Po1NPrUeiK8kM2\\\":0.01,\\\"LbhhnrHHVFP1eUjP1tdNIYeEVsNHfN9FCw\\\":0.02}\", 6, \"testing\"")
        );

    LOCK2(cs_main, pwallet->cs_wallet);

    if (pwallet->GetBroadcastTransactions() && !g_connman) {
        throw JSONRPCError(RPC_CLIENT_P2P_DISABLED, "Error: Peer-to-peer functionality missing or disabled");
    }

    std::string strAccount = AccountFromValue(request.params[0]);
    UniValue sendTo = request.params[1].get_obj();
    int nMinDepth = 1;
    if (!request.params[2].isNull())
        nMinDepth = request.params[2].get_int();

    CWalletTx wtx;
    wtx.strFromAccount = strAccount;
    if (request.params.size() > 3 && !request.params[3].isNull() && !request.params[3].get_str().empty())
        wtx.mapValue["comment"] = request.params[3].get_str();

    UniValue subtractFeeFromAmount(UniValue::VARR);
    if (request.params.size() > 4 && !request.params[4].isNull())
        subtractFeeFromAmount = request.params[4].get_array();

    CCoinControl coin_control;
    if (request.params.size() > 5 && !request.params[5].isNull()) {
        coin_control.signalRbf = request.params[5].get_bool();
    }

    if (request.params.size() > 6 && !request.params[6].isNull()) {
        coin_control.m_confirm_target = ParseConfirmTarget(request.params[6]);
    }

    if (request.params.size() > 7 && !request.params[7].isNull()) {
        if (!FeeModeFromString(request.params[7].get_str(), coin_control.m_fee_mode)) {
            throw JSONRPCError(RPC_INVALID_PARAMETER, "Invalid estimate_mode parameter");
        }
    }

    std::set<CBitcoinAddress> setAddress;
    std::vector<CRecipient> vecSend;

    CAmount totalAmount = 0;
    std::vector<std::string> keys = sendTo.getKeys();
    for (const std::string& name_ : keys)
    {
        CBitcoinAddress address(name_);
        if (!address.IsValid())
<<<<<<< HEAD
            throw JSONRPCError(RPC_INVALID_ADDRESS_OR_KEY, string("Invalid Litecoin address: ")+name_);
=======
            throw JSONRPCError(RPC_INVALID_ADDRESS_OR_KEY, std::string("Invalid Litecoin address: ")+name_);
>>>>>>> 94adaf84

        if (setAddress.count(address))
            throw JSONRPCError(RPC_INVALID_PARAMETER, std::string("Invalid parameter, duplicated address: ")+name_);
        setAddress.insert(address);

        CScript scriptPubKey = GetScriptForDestination(address.Get());
        CAmount nAmount = AmountFromValue(sendTo[name_]);
        if (nAmount <= 0)
            throw JSONRPCError(RPC_TYPE_ERROR, "Invalid amount for send");
        totalAmount += nAmount;

        bool fSubtractFeeFromAmount = false;
        for (unsigned int idx = 0; idx < subtractFeeFromAmount.size(); idx++) {
            const UniValue& addr = subtractFeeFromAmount[idx];
            if (addr.get_str() == name_)
                fSubtractFeeFromAmount = true;
        }

        CRecipient recipient = {scriptPubKey, nAmount, fSubtractFeeFromAmount};
        vecSend.push_back(recipient);
    }

    EnsureWalletIsUnlocked(pwallet);

    // Check funds
    CAmount nBalance = pwallet->GetLegacyBalance(ISMINE_SPENDABLE, nMinDepth, &strAccount);
    if (totalAmount > nBalance)
        throw JSONRPCError(RPC_WALLET_INSUFFICIENT_FUNDS, "Account has insufficient funds");

    // Send
    CReserveKey keyChange(pwallet);
    CAmount nFeeRequired = 0;
    int nChangePosRet = -1;
    std::string strFailReason;
    bool fCreated = pwallet->CreateTransaction(vecSend, wtx, keyChange, nFeeRequired, nChangePosRet, strFailReason, coin_control);
    if (!fCreated)
        throw JSONRPCError(RPC_WALLET_INSUFFICIENT_FUNDS, strFailReason);
    CValidationState state;
    if (!pwallet->CommitTransaction(wtx, keyChange, g_connman.get(), state)) {
        strFailReason = strprintf("Transaction commit failed:: %s", state.GetRejectReason());
        throw JSONRPCError(RPC_WALLET_ERROR, strFailReason);
    }

    return wtx.GetHash().GetHex();
}

// Defined in rpc/misc.cpp
extern CScript _createmultisig_redeemScript(CWallet * const pwallet, const UniValue& params);

UniValue addmultisigaddress(const JSONRPCRequest& request)
{
    CWallet * const pwallet = GetWalletForJSONRPCRequest(request);
    if (!EnsureWalletIsAvailable(pwallet, request.fHelp)) {
        return NullUniValue;
    }

    if (request.fHelp || request.params.size() < 2 || request.params.size() > 3)
    {
        std::string msg = "addmultisigaddress nrequired [\"key\",...] ( \"account\" )\n"
            "\nAdd a nrequired-to-sign multisignature address to the wallet.\n"
            "Each key is a Litecoin address or hex-encoded public key.\n"
            "If 'account' is specified (DEPRECATED), assign address to that account.\n"

            "\nArguments:\n"
            "1. nrequired        (numeric, required) The number of required signatures out of the n keys or addresses.\n"
            "2. \"keys\"         (string, required) A json array of litecoin addresses or hex-encoded public keys\n"
            "     [\n"
            "       \"address\"  (string) litecoin address or hex-encoded public key\n"
            "       ...,\n"
            "     ]\n"
            "3. \"account\"      (string, optional) DEPRECATED. An account to assign the addresses to.\n"

            "\nResult:\n"
            "\"address\"         (string) A litecoin address associated with the keys.\n"

            "\nExamples:\n"
            "\nAdd a multisig address from 2 addresses\n"
            + HelpExampleCli("addmultisigaddress", "2 \"[\\\"LEr4hnAefwYhBmGxcFP2Po1NPrUEIk8KM2\\\",\\\"LYKr1oaPSqShthukmLDhdZsqUJgzVnQiAQ\\\"]\"") +
            "\nAs json rpc call\n"
            + HelpExampleRpc("addmultisigaddress", "2, \"[\\\"LEr4hnAefwYhBmGxcFP2Po1NPrUEIk8KM2\\\",\\\"LYKr1oaPSqShthukmLDhdZsqUJgzVnQiAQ\\\"]\"")
        ;
        throw std::runtime_error(msg);
    }

    LOCK2(cs_main, pwallet->cs_wallet);

    std::string strAccount;
    if (request.params.size() > 2)
        strAccount = AccountFromValue(request.params[2]);

    // Construct using pay-to-script-hash:
    CScript inner = _createmultisig_redeemScript(pwallet, request.params);
    CScriptID innerID(inner);
    pwallet->AddCScript(inner);

    pwallet->SetAddressBook(innerID, strAccount, "send");
    return CBitcoinAddress(innerID).ToString();
}

class Witnessifier : public boost::static_visitor<bool>
{
public:
    CWallet * const pwallet;
    CScriptID result;

    Witnessifier(CWallet *_pwallet) : pwallet(_pwallet) {}

    bool operator()(const CNoDestination &dest) const { return false; }

    bool operator()(const CKeyID &keyID) {
        if (pwallet) {
            CScript basescript = GetScriptForDestination(keyID);
            CScript witscript = GetScriptForWitness(basescript);
            SignatureData sigs;
            // This check is to make sure that the script we created can actually be solved for and signed by us
            // if we were to have the private keys. This is just to make sure that the script is valid and that,
            // if found in a transaction, we would still accept and relay that transcation.
            if (!ProduceSignature(DummySignatureCreator(pwallet), witscript, sigs) ||
                !VerifyScript(sigs.scriptSig, witscript, &sigs.scriptWitness, MANDATORY_SCRIPT_VERIFY_FLAGS | SCRIPT_VERIFY_WITNESS_PUBKEYTYPE, DummySignatureCreator(pwallet).Checker())) {
                return false;
            }
            pwallet->AddCScript(witscript);
            result = CScriptID(witscript);
            return true;
        }
        return false;
    }

    bool operator()(const CScriptID &scriptID) {
        CScript subscript;
        if (pwallet && pwallet->GetCScript(scriptID, subscript)) {
            int witnessversion;
            std::vector<unsigned char> witprog;
            if (subscript.IsWitnessProgram(witnessversion, witprog)) {
                result = scriptID;
                return true;
            }
            CScript witscript = GetScriptForWitness(subscript);
            SignatureData sigs;
            // This check is to make sure that the script we created can actually be solved for and signed by us
            // if we were to have the private keys. This is just to make sure that the script is valid and that,
            // if found in a transaction, we would still accept and relay that transcation.
            if (!ProduceSignature(DummySignatureCreator(pwallet), witscript, sigs) ||
                !VerifyScript(sigs.scriptSig, witscript, &sigs.scriptWitness, MANDATORY_SCRIPT_VERIFY_FLAGS | SCRIPT_VERIFY_WITNESS_PUBKEYTYPE, DummySignatureCreator(pwallet).Checker())) {
                return false;
            }
            pwallet->AddCScript(witscript);
            result = CScriptID(witscript);
            return true;
        }
        return false;
    }
};

UniValue addwitnessaddress(const JSONRPCRequest& request)
{
    CWallet * const pwallet = GetWalletForJSONRPCRequest(request);
    if (!EnsureWalletIsAvailable(pwallet, request.fHelp)) {
        return NullUniValue;
    }

    if (request.fHelp || request.params.size() < 1 || request.params.size() > 1)
    {
        std::string msg = "addwitnessaddress \"address\"\n"
            "\nAdd a witness address for a script (with pubkey or redeemscript known).\n"
            "It returns the witness script.\n"

            "\nArguments:\n"
            "1. \"address\"       (string, required) An address known to the wallet\n"

            "\nResult:\n"
            "\"witnessaddress\",  (string) The value of the new address (P2SH of witness script).\n"
            "}\n"
        ;
        throw std::runtime_error(msg);
    }

    {
        LOCK(cs_main);
        if (!IsWitnessEnabled(chainActive.Tip(), Params().GetConsensus()) && !gArgs.GetBoolArg("-walletprematurewitness", false)) {
            throw JSONRPCError(RPC_WALLET_ERROR, "Segregated witness not enabled on network");
        }
    }

    CBitcoinAddress address(request.params[0].get_str());
    if (!address.IsValid())
        throw JSONRPCError(RPC_INVALID_ADDRESS_OR_KEY, "Invalid Litecoin address");

    Witnessifier w(pwallet);
    CTxDestination dest = address.Get();
    bool ret = boost::apply_visitor(w, dest);
    if (!ret) {
        throw JSONRPCError(RPC_WALLET_ERROR, "Public key or redeemscript not known to wallet, or the key is uncompressed");
    }

    pwallet->SetAddressBook(w.result, "", "receive");

    return CBitcoinAddress(w.result).ToString();
}

struct tallyitem
{
    CAmount nAmount;
    int nConf;
    std::vector<uint256> txids;
    bool fIsWatchonly;
    tallyitem()
    {
        nAmount = 0;
        nConf = std::numeric_limits<int>::max();
        fIsWatchonly = false;
    }
};

UniValue ListReceived(CWallet * const pwallet, const UniValue& params, bool fByAccounts)
{
    // Minimum confirmations
    int nMinDepth = 1;
    if (!params[0].isNull())
        nMinDepth = params[0].get_int();

    // Whether to include empty accounts
    bool fIncludeEmpty = false;
    if (!params[1].isNull())
        fIncludeEmpty = params[1].get_bool();

    isminefilter filter = ISMINE_SPENDABLE;
    if(!params[2].isNull())
        if(params[2].get_bool())
            filter = filter | ISMINE_WATCH_ONLY;

    // Tally
    std::map<CBitcoinAddress, tallyitem> mapTally;
    for (const std::pair<uint256, CWalletTx>& pairWtx : pwallet->mapWallet) {
        const CWalletTx& wtx = pairWtx.second;

        if (wtx.IsCoinBase() || !CheckFinalTx(*wtx.tx))
            continue;

        int nDepth = wtx.GetDepthInMainChain();
        if (nDepth < nMinDepth)
            continue;

        for (const CTxOut& txout : wtx.tx->vout)
        {
            CTxDestination address;
            if (!ExtractDestination(txout.scriptPubKey, address))
                continue;

            isminefilter mine = IsMine(*pwallet, address);
            if(!(mine & filter))
                continue;

            tallyitem& item = mapTally[address];
            item.nAmount += txout.nValue;
            item.nConf = std::min(item.nConf, nDepth);
            item.txids.push_back(wtx.GetHash());
            if (mine & ISMINE_WATCH_ONLY)
                item.fIsWatchonly = true;
        }
    }

    // Reply
    UniValue ret(UniValue::VARR);
    std::map<std::string, tallyitem> mapAccountTally;
    for (const std::pair<CBitcoinAddress, CAddressBookData>& item : pwallet->mapAddressBook) {
        const CBitcoinAddress& address = item.first;
        const std::string& strAccount = item.second.name;
        std::map<CBitcoinAddress, tallyitem>::iterator it = mapTally.find(address);
        if (it == mapTally.end() && !fIncludeEmpty)
            continue;

        CAmount nAmount = 0;
        int nConf = std::numeric_limits<int>::max();
        bool fIsWatchonly = false;
        if (it != mapTally.end())
        {
            nAmount = (*it).second.nAmount;
            nConf = (*it).second.nConf;
            fIsWatchonly = (*it).second.fIsWatchonly;
        }

        if (fByAccounts)
        {
            tallyitem& _item = mapAccountTally[strAccount];
            _item.nAmount += nAmount;
            _item.nConf = std::min(_item.nConf, nConf);
            _item.fIsWatchonly = fIsWatchonly;
        }
        else
        {
            UniValue obj(UniValue::VOBJ);
            if(fIsWatchonly)
                obj.push_back(Pair("involvesWatchonly", true));
            obj.push_back(Pair("address",       address.ToString()));
            obj.push_back(Pair("account",       strAccount));
            obj.push_back(Pair("amount",        ValueFromAmount(nAmount)));
            obj.push_back(Pair("confirmations", (nConf == std::numeric_limits<int>::max() ? 0 : nConf)));
            if (!fByAccounts)
                obj.push_back(Pair("label", strAccount));
            UniValue transactions(UniValue::VARR);
            if (it != mapTally.end())
            {
                for (const uint256& _item : (*it).second.txids)
                {
                    transactions.push_back(_item.GetHex());
                }
            }
            obj.push_back(Pair("txids", transactions));
            ret.push_back(obj);
        }
    }

    if (fByAccounts)
    {
        for (std::map<std::string, tallyitem>::iterator it = mapAccountTally.begin(); it != mapAccountTally.end(); ++it)
        {
            CAmount nAmount = (*it).second.nAmount;
            int nConf = (*it).second.nConf;
            UniValue obj(UniValue::VOBJ);
            if((*it).second.fIsWatchonly)
                obj.push_back(Pair("involvesWatchonly", true));
            obj.push_back(Pair("account",       (*it).first));
            obj.push_back(Pair("amount",        ValueFromAmount(nAmount)));
            obj.push_back(Pair("confirmations", (nConf == std::numeric_limits<int>::max() ? 0 : nConf)));
            ret.push_back(obj);
        }
    }

    return ret;
}

UniValue listreceivedbyaddress(const JSONRPCRequest& request)
{
    CWallet * const pwallet = GetWalletForJSONRPCRequest(request);
    if (!EnsureWalletIsAvailable(pwallet, request.fHelp)) {
        return NullUniValue;
    }

    if (request.fHelp || request.params.size() > 3)
        throw std::runtime_error(
            "listreceivedbyaddress ( minconf include_empty include_watchonly)\n"
            "\nList balances by receiving address.\n"
            "\nArguments:\n"
            "1. minconf           (numeric, optional, default=1) The minimum number of confirmations before payments are included.\n"
            "2. include_empty     (bool, optional, default=false) Whether to include addresses that haven't received any payments.\n"
            "3. include_watchonly (bool, optional, default=false) Whether to include watch-only addresses (see 'importaddress').\n"

            "\nResult:\n"
            "[\n"
            "  {\n"
            "    \"involvesWatchonly\" : true,        (bool) Only returned if imported addresses were involved in transaction\n"
            "    \"address\" : \"receivingaddress\",  (string) The receiving address\n"
            "    \"account\" : \"accountname\",       (string) DEPRECATED. The account of the receiving address. The default account is \"\".\n"
            "    \"amount\" : x.xxx,                  (numeric) The total amount in " + CURRENCY_UNIT + " received by the address\n"
            "    \"confirmations\" : n,               (numeric) The number of confirmations of the most recent transaction included\n"
            "    \"label\" : \"label\",               (string) A comment for the address/transaction, if any\n"
            "    \"txids\": [\n"
            "       n,                                (numeric) The ids of transactions received with the address \n"
            "       ...\n"
            "    ]\n"
            "  }\n"
            "  ,...\n"
            "]\n"

            "\nExamples:\n"
            + HelpExampleCli("listreceivedbyaddress", "")
            + HelpExampleCli("listreceivedbyaddress", "6 true")
            + HelpExampleRpc("listreceivedbyaddress", "6, true, true")
        );

    LOCK2(cs_main, pwallet->cs_wallet);

    return ListReceived(pwallet, request.params, false);
}

UniValue listreceivedbyaccount(const JSONRPCRequest& request)
{
    CWallet * const pwallet = GetWalletForJSONRPCRequest(request);
    if (!EnsureWalletIsAvailable(pwallet, request.fHelp)) {
        return NullUniValue;
    }

    if (request.fHelp || request.params.size() > 3)
        throw std::runtime_error(
            "listreceivedbyaccount ( minconf include_empty include_watchonly)\n"
            "\nDEPRECATED. List balances by account.\n"
            "\nArguments:\n"
            "1. minconf           (numeric, optional, default=1) The minimum number of confirmations before payments are included.\n"
            "2. include_empty     (bool, optional, default=false) Whether to include accounts that haven't received any payments.\n"
            "3. include_watchonly (bool, optional, default=false) Whether to include watch-only addresses (see 'importaddress').\n"

            "\nResult:\n"
            "[\n"
            "  {\n"
            "    \"involvesWatchonly\" : true,   (bool) Only returned if imported addresses were involved in transaction\n"
            "    \"account\" : \"accountname\",  (string) The account name of the receiving account\n"
            "    \"amount\" : x.xxx,             (numeric) The total amount received by addresses with this account\n"
            "    \"confirmations\" : n,          (numeric) The number of confirmations of the most recent transaction included\n"
            "    \"label\" : \"label\"           (string) A comment for the address/transaction, if any\n"
            "  }\n"
            "  ,...\n"
            "]\n"

            "\nExamples:\n"
            + HelpExampleCli("listreceivedbyaccount", "")
            + HelpExampleCli("listreceivedbyaccount", "6 true")
            + HelpExampleRpc("listreceivedbyaccount", "6, true, true")
        );

    LOCK2(cs_main, pwallet->cs_wallet);

    return ListReceived(pwallet, request.params, true);
}

static void MaybePushAddress(UniValue & entry, const CTxDestination &dest)
{
    CBitcoinAddress addr;
    if (addr.Set(dest))
        entry.push_back(Pair("address", addr.ToString()));
}

/**
 * List transactions based on the given criteria.
 *
 * @param  pwallet    The wallet.
 * @param  wtx        The wallet transaction.
 * @param  strAccount The account, if any, or "*" for all.
 * @param  nMinDepth  The minimum confirmation depth.
 * @param  fLong      Whether to include the JSON version of the transaction.
 * @param  ret        The UniValue into which the result is stored.
 * @param  filter     The "is mine" filter bool.
 */
void ListTransactions(CWallet* const pwallet, const CWalletTx& wtx, const std::string& strAccount, int nMinDepth, bool fLong, UniValue& ret, const isminefilter& filter)
{
    CAmount nFee;
    std::string strSentAccount;
    std::list<COutputEntry> listReceived;
    std::list<COutputEntry> listSent;

    wtx.GetAmounts(listReceived, listSent, nFee, strSentAccount, filter);

    bool fAllAccounts = (strAccount == std::string("*"));
    bool involvesWatchonly = wtx.IsFromMe(ISMINE_WATCH_ONLY);

    // Sent
    if ((!listSent.empty() || nFee != 0) && (fAllAccounts || strAccount == strSentAccount))
    {
        for (const COutputEntry& s : listSent)
        {
            UniValue entry(UniValue::VOBJ);
            if (involvesWatchonly || (::IsMine(*pwallet, s.destination) & ISMINE_WATCH_ONLY)) {
                entry.push_back(Pair("involvesWatchonly", true));
            }
            entry.push_back(Pair("account", strSentAccount));
            MaybePushAddress(entry, s.destination);
            entry.push_back(Pair("category", "send"));
            entry.push_back(Pair("amount", ValueFromAmount(-s.amount)));
            if (pwallet->mapAddressBook.count(s.destination)) {
                entry.push_back(Pair("label", pwallet->mapAddressBook[s.destination].name));
            }
            entry.push_back(Pair("vout", s.vout));
            entry.push_back(Pair("fee", ValueFromAmount(-nFee)));
            if (fLong)
                WalletTxToJSON(wtx, entry);
            entry.push_back(Pair("abandoned", wtx.isAbandoned()));
            ret.push_back(entry);
        }
    }

    // Received
    if (listReceived.size() > 0 && wtx.GetDepthInMainChain() >= nMinDepth)
    {
        for (const COutputEntry& r : listReceived)
        {
            std::string account;
            if (pwallet->mapAddressBook.count(r.destination)) {
                account = pwallet->mapAddressBook[r.destination].name;
            }
            if (fAllAccounts || (account == strAccount))
            {
                UniValue entry(UniValue::VOBJ);
                if (involvesWatchonly || (::IsMine(*pwallet, r.destination) & ISMINE_WATCH_ONLY)) {
                    entry.push_back(Pair("involvesWatchonly", true));
                }
                entry.push_back(Pair("account", account));
                MaybePushAddress(entry, r.destination);
                if (wtx.IsCoinBase())
                {
                    if (wtx.GetDepthInMainChain() < 1)
                        entry.push_back(Pair("category", "orphan"));
                    else if (wtx.GetBlocksToMaturity() > 0)
                        entry.push_back(Pair("category", "immature"));
                    else
                        entry.push_back(Pair("category", "generate"));
                }
                else
                {
                    entry.push_back(Pair("category", "receive"));
                }
                entry.push_back(Pair("amount", ValueFromAmount(r.amount)));
                if (pwallet->mapAddressBook.count(r.destination)) {
                    entry.push_back(Pair("label", account));
                }
                entry.push_back(Pair("vout", r.vout));
                if (fLong)
                    WalletTxToJSON(wtx, entry);
                ret.push_back(entry);
            }
        }
    }
}

void AcentryToJSON(const CAccountingEntry& acentry, const std::string& strAccount, UniValue& ret)
{
    bool fAllAccounts = (strAccount == std::string("*"));

    if (fAllAccounts || acentry.strAccount == strAccount)
    {
        UniValue entry(UniValue::VOBJ);
        entry.push_back(Pair("account", acentry.strAccount));
        entry.push_back(Pair("category", "move"));
        entry.push_back(Pair("time", acentry.nTime));
        entry.push_back(Pair("amount", ValueFromAmount(acentry.nCreditDebit)));
        entry.push_back(Pair("otheraccount", acentry.strOtherAccount));
        entry.push_back(Pair("comment", acentry.strComment));
        ret.push_back(entry);
    }
}

UniValue listtransactions(const JSONRPCRequest& request)
{
    CWallet * const pwallet = GetWalletForJSONRPCRequest(request);
    if (!EnsureWalletIsAvailable(pwallet, request.fHelp)) {
        return NullUniValue;
    }

    if (request.fHelp || request.params.size() > 4)
        throw std::runtime_error(
            "listtransactions ( \"account\" count skip include_watchonly)\n"
            "\nReturns up to 'count' most recent transactions skipping the first 'from' transactions for account 'account'.\n"
            "\nArguments:\n"
            "1. \"account\"    (string, optional) DEPRECATED. The account name. Should be \"*\".\n"
            "2. count          (numeric, optional, default=10) The number of transactions to return\n"
            "3. skip           (numeric, optional, default=0) The number of transactions to skip\n"
            "4. include_watchonly (bool, optional, default=false) Include transactions to watch-only addresses (see 'importaddress')\n"
            "\nResult:\n"
            "[\n"
            "  {\n"
            "    \"account\":\"accountname\",       (string) DEPRECATED. The account name associated with the transaction. \n"
            "                                                It will be \"\" for the default account.\n"
            "    \"address\":\"address\",    (string) The litecoin address of the transaction. Not present for \n"
            "                                                move transactions (category = move).\n"
            "    \"category\":\"send|receive|move\", (string) The transaction category. 'move' is a local (off blockchain)\n"
            "                                                transaction between accounts, and not associated with an address,\n"
            "                                                transaction id or block. 'send' and 'receive' transactions are \n"
            "                                                associated with an address, transaction id and block details\n"
            "    \"amount\": x.xxx,          (numeric) The amount in " + CURRENCY_UNIT + ". This is negative for the 'send' category, and for the\n"
            "                                         'move' category for moves outbound. It is positive for the 'receive' category,\n"
            "                                         and for the 'move' category for inbound funds.\n"
            "    \"label\": \"label\",       (string) A comment for the address/transaction, if any\n"
            "    \"vout\": n,                (numeric) the vout value\n"
            "    \"fee\": x.xxx,             (numeric) The amount of the fee in " + CURRENCY_UNIT + ". This is negative and only available for the \n"
            "                                         'send' category of transactions.\n"
            "    \"confirmations\": n,       (numeric) The number of confirmations for the transaction. Available for 'send' and \n"
            "                                         'receive' category of transactions. Negative confirmations indicate the\n"
            "                                         transaction conflicts with the block chain\n"
            "    \"trusted\": xxx,           (bool) Whether we consider the outputs of this unconfirmed transaction safe to spend.\n"
            "    \"blockhash\": \"hashvalue\", (string) The block hash containing the transaction. Available for 'send' and 'receive'\n"
            "                                          category of transactions.\n"
            "    \"blockindex\": n,          (numeric) The index of the transaction in the block that includes it. Available for 'send' and 'receive'\n"
            "                                          category of transactions.\n"
            "    \"blocktime\": xxx,         (numeric) The block time in seconds since epoch (1 Jan 1970 GMT).\n"
            "    \"txid\": \"transactionid\", (string) The transaction id. Available for 'send' and 'receive' category of transactions.\n"
            "    \"time\": xxx,              (numeric) The transaction time in seconds since epoch (midnight Jan 1 1970 GMT).\n"
            "    \"timereceived\": xxx,      (numeric) The time received in seconds since epoch (midnight Jan 1 1970 GMT). Available \n"
            "                                          for 'send' and 'receive' category of transactions.\n"
            "    \"comment\": \"...\",       (string) If a comment is associated with the transaction.\n"
            "    \"otheraccount\": \"accountname\",  (string) DEPRECATED. For the 'move' category of transactions, the account the funds came \n"
            "                                          from (for receiving funds, positive amounts), or went to (for sending funds,\n"
            "                                          negative amounts).\n"
            "    \"bip125-replaceable\": \"yes|no|unknown\",  (string) Whether this transaction could be replaced due to BIP125 (replace-by-fee);\n"
            "                                                     may be unknown for unconfirmed transactions not in the mempool\n"
            "    \"abandoned\": xxx          (bool) 'true' if the transaction has been abandoned (inputs are respendable). Only available for the \n"
            "                                         'send' category of transactions.\n"
            "  }\n"
            "]\n"

            "\nExamples:\n"
            "\nList the most recent 10 transactions in the systems\n"
            + HelpExampleCli("listtransactions", "") +
            "\nList transactions 100 to 120\n"
            + HelpExampleCli("listtransactions", "\"*\" 20 100") +
            "\nAs a json rpc call\n"
            + HelpExampleRpc("listtransactions", "\"*\", 20, 100")
        );

    LOCK2(cs_main, pwallet->cs_wallet);

    std::string strAccount = "*";
    if (!request.params[0].isNull())
        strAccount = request.params[0].get_str();
    int nCount = 10;
    if (!request.params[1].isNull())
        nCount = request.params[1].get_int();
    int nFrom = 0;
    if (!request.params[2].isNull())
        nFrom = request.params[2].get_int();
    isminefilter filter = ISMINE_SPENDABLE;
    if(!request.params[3].isNull())
        if(request.params[3].get_bool())
            filter = filter | ISMINE_WATCH_ONLY;

    if (nCount < 0)
        throw JSONRPCError(RPC_INVALID_PARAMETER, "Negative count");
    if (nFrom < 0)
        throw JSONRPCError(RPC_INVALID_PARAMETER, "Negative from");

    UniValue ret(UniValue::VARR);

    const CWallet::TxItems & txOrdered = pwallet->wtxOrdered;

    // iterate backwards until we have nCount items to return:
    for (CWallet::TxItems::const_reverse_iterator it = txOrdered.rbegin(); it != txOrdered.rend(); ++it)
    {
        CWalletTx *const pwtx = (*it).second.first;
        if (pwtx != 0)
            ListTransactions(pwallet, *pwtx, strAccount, 0, true, ret, filter);
        CAccountingEntry *const pacentry = (*it).second.second;
        if (pacentry != 0)
            AcentryToJSON(*pacentry, strAccount, ret);

        if ((int)ret.size() >= (nCount+nFrom)) break;
    }
    // ret is newest to oldest

    if (nFrom > (int)ret.size())
        nFrom = ret.size();
    if ((nFrom + nCount) > (int)ret.size())
        nCount = ret.size() - nFrom;

    std::vector<UniValue> arrTmp = ret.getValues();

    std::vector<UniValue>::iterator first = arrTmp.begin();
    std::advance(first, nFrom);
    std::vector<UniValue>::iterator last = arrTmp.begin();
    std::advance(last, nFrom+nCount);

    if (last != arrTmp.end()) arrTmp.erase(last, arrTmp.end());
    if (first != arrTmp.begin()) arrTmp.erase(arrTmp.begin(), first);

    std::reverse(arrTmp.begin(), arrTmp.end()); // Return oldest to newest

    ret.clear();
    ret.setArray();
    ret.push_backV(arrTmp);

    return ret;
}

UniValue listaccounts(const JSONRPCRequest& request)
{
    CWallet * const pwallet = GetWalletForJSONRPCRequest(request);
    if (!EnsureWalletIsAvailable(pwallet, request.fHelp)) {
        return NullUniValue;
    }

    if (request.fHelp || request.params.size() > 2)
        throw std::runtime_error(
            "listaccounts ( minconf include_watchonly)\n"
            "\nDEPRECATED. Returns Object that has account names as keys, account balances as values.\n"
            "\nArguments:\n"
            "1. minconf             (numeric, optional, default=1) Only include transactions with at least this many confirmations\n"
            "2. include_watchonly   (bool, optional, default=false) Include balances in watch-only addresses (see 'importaddress')\n"
            "\nResult:\n"
            "{                      (json object where keys are account names, and values are numeric balances\n"
            "  \"account\": x.xxx,  (numeric) The property name is the account name, and the value is the total balance for the account.\n"
            "  ...\n"
            "}\n"
            "\nExamples:\n"
            "\nList account balances where there at least 1 confirmation\n"
            + HelpExampleCli("listaccounts", "") +
            "\nList account balances including zero confirmation transactions\n"
            + HelpExampleCli("listaccounts", "0") +
            "\nList account balances for 6 or more confirmations\n"
            + HelpExampleCli("listaccounts", "6") +
            "\nAs json rpc call\n"
            + HelpExampleRpc("listaccounts", "6")
        );

    LOCK2(cs_main, pwallet->cs_wallet);

    int nMinDepth = 1;
    if (request.params.size() > 0)
        nMinDepth = request.params[0].get_int();
    isminefilter includeWatchonly = ISMINE_SPENDABLE;
    if(request.params.size() > 1)
        if(request.params[1].get_bool())
            includeWatchonly = includeWatchonly | ISMINE_WATCH_ONLY;

    std::map<std::string, CAmount> mapAccountBalances;
    for (const std::pair<CTxDestination, CAddressBookData>& entry : pwallet->mapAddressBook) {
        if (IsMine(*pwallet, entry.first) & includeWatchonly) {  // This address belongs to me
            mapAccountBalances[entry.second.name] = 0;
        }
    }

    for (const std::pair<uint256, CWalletTx>& pairWtx : pwallet->mapWallet) {
        const CWalletTx& wtx = pairWtx.second;
        CAmount nFee;
        std::string strSentAccount;
        std::list<COutputEntry> listReceived;
        std::list<COutputEntry> listSent;
        int nDepth = wtx.GetDepthInMainChain();
        if (wtx.GetBlocksToMaturity() > 0 || nDepth < 0)
            continue;
        wtx.GetAmounts(listReceived, listSent, nFee, strSentAccount, includeWatchonly);
        mapAccountBalances[strSentAccount] -= nFee;
        for (const COutputEntry& s : listSent)
            mapAccountBalances[strSentAccount] -= s.amount;
        if (nDepth >= nMinDepth)
        {
            for (const COutputEntry& r : listReceived)
                if (pwallet->mapAddressBook.count(r.destination)) {
                    mapAccountBalances[pwallet->mapAddressBook[r.destination].name] += r.amount;
                }
                else
                    mapAccountBalances[""] += r.amount;
        }
    }

    const std::list<CAccountingEntry>& acentries = pwallet->laccentries;
    for (const CAccountingEntry& entry : acentries)
        mapAccountBalances[entry.strAccount] += entry.nCreditDebit;

    UniValue ret(UniValue::VOBJ);
    for (const std::pair<std::string, CAmount>& accountBalance : mapAccountBalances) {
        ret.push_back(Pair(accountBalance.first, ValueFromAmount(accountBalance.second)));
    }
    return ret;
}

UniValue listsinceblock(const JSONRPCRequest& request)
{
    CWallet * const pwallet = GetWalletForJSONRPCRequest(request);
    if (!EnsureWalletIsAvailable(pwallet, request.fHelp)) {
        return NullUniValue;
    }

    if (request.fHelp || request.params.size() > 4)
        throw std::runtime_error(
            "listsinceblock ( \"blockhash\" target_confirmations include_watchonly include_removed )\n"
            "\nGet all transactions in blocks since block [blockhash], or all transactions if omitted.\n"
            "If \"blockhash\" is no longer a part of the main chain, transactions from the fork point onward are included.\n"
            "Additionally, if include_removed is set, transactions affecting the wallet which were removed are returned in the \"removed\" array.\n"
            "\nArguments:\n"
            "1. \"blockhash\"            (string, optional) The block hash to list transactions since\n"
            "2. target_confirmations:    (numeric, optional, default=1) Return the nth block hash from the main chain. e.g. 1 would mean the best block hash. Note: this is not used as a filter, but only affects [lastblock] in the return value\n"
            "3. include_watchonly:       (bool, optional, default=false) Include transactions to watch-only addresses (see 'importaddress')\n"
            "4. include_removed:         (bool, optional, default=true) Show transactions that were removed due to a reorg in the \"removed\" array\n"
            "                                                           (not guaranteed to work on pruned nodes)\n"
            "\nResult:\n"
            "{\n"
            "  \"transactions\": [\n"
            "    \"account\":\"accountname\",       (string) DEPRECATED. The account name associated with the transaction. Will be \"\" for the default account.\n"
            "    \"address\":\"address\",    (string) The litecoin address of the transaction. Not present for move transactions (category = move).\n"
            "    \"category\":\"send|receive\",     (string) The transaction category. 'send' has negative amounts, 'receive' has positive amounts.\n"
            "    \"amount\": x.xxx,          (numeric) The amount in " + CURRENCY_UNIT + ". This is negative for the 'send' category, and for the 'move' category for moves \n"
            "                                          outbound. It is positive for the 'receive' category, and for the 'move' category for inbound funds.\n"
            "    \"vout\" : n,               (numeric) the vout value\n"
            "    \"fee\": x.xxx,             (numeric) The amount of the fee in " + CURRENCY_UNIT + ". This is negative and only available for the 'send' category of transactions.\n"
            "    \"confirmations\": n,       (numeric) The number of confirmations for the transaction. Available for 'send' and 'receive' category of transactions.\n"
            "                                          When it's < 0, it means the transaction conflicted that many blocks ago.\n"
            "    \"blockhash\": \"hashvalue\",     (string) The block hash containing the transaction. Available for 'send' and 'receive' category of transactions.\n"
            "    \"blockindex\": n,          (numeric) The index of the transaction in the block that includes it. Available for 'send' and 'receive' category of transactions.\n"
            "    \"blocktime\": xxx,         (numeric) The block time in seconds since epoch (1 Jan 1970 GMT).\n"
            "    \"txid\": \"transactionid\",  (string) The transaction id. Available for 'send' and 'receive' category of transactions.\n"
            "    \"time\": xxx,              (numeric) The transaction time in seconds since epoch (Jan 1 1970 GMT).\n"
            "    \"timereceived\": xxx,      (numeric) The time received in seconds since epoch (Jan 1 1970 GMT). Available for 'send' and 'receive' category of transactions.\n"
            "    \"bip125-replaceable\": \"yes|no|unknown\",  (string) Whether this transaction could be replaced due to BIP125 (replace-by-fee);\n"
            "                                                   may be unknown for unconfirmed transactions not in the mempool\n"
            "    \"abandoned\": xxx,         (bool) 'true' if the transaction has been abandoned (inputs are respendable). Only available for the 'send' category of transactions.\n"
            "    \"comment\": \"...\",       (string) If a comment is associated with the transaction.\n"
            "    \"label\" : \"label\"       (string) A comment for the address/transaction, if any\n"
            "    \"to\": \"...\",            (string) If a comment to is associated with the transaction.\n"
            "  ],\n"
            "  \"removed\": [\n"
            "    <structure is the same as \"transactions\" above, only present if include_removed=true>\n"
            "    Note: transactions that were readded in the active chain will appear as-is in this array, and may thus have a positive confirmation count.\n"
            "  ],\n"
            "  \"lastblock\": \"lastblockhash\"     (string) The hash of the block (target_confirmations-1) from the best block on the main chain. This is typically used to feed back into listsinceblock the next time you call it. So you would generally use a target_confirmations of say 6, so you will be continually re-notified of transactions until they've reached 6 confirmations plus any new ones\n"
            "}\n"
            "\nExamples:\n"
            + HelpExampleCli("listsinceblock", "")
            + HelpExampleCli("listsinceblock", "\"2c5a0ff9e4d8a7cdece6cc0f11d8f949a0c58b2028fab79b90485a811253e217\" 6")
            + HelpExampleRpc("listsinceblock", "\"2c5a0ff9e4d8a7cdece6cc0f11d8f949a0c58b2028fab79b90485a811253e217\", 6")
        );

    LOCK2(cs_main, pwallet->cs_wallet);

    const CBlockIndex* pindex = nullptr;    // Block index of the specified block or the common ancestor, if the block provided was in a deactivated chain.
    const CBlockIndex* paltindex = nullptr; // Block index of the specified block, even if it's in a deactivated chain.
    int target_confirms = 1;
    isminefilter filter = ISMINE_SPENDABLE;

    if (!request.params[0].isNull()) {
        uint256 blockId;

        blockId.SetHex(request.params[0].get_str());
        BlockMap::iterator it = mapBlockIndex.find(blockId);
        if (it != mapBlockIndex.end()) {
            paltindex = pindex = it->second;
            if (chainActive[pindex->nHeight] != pindex) {
                // the block being asked for is a part of a deactivated chain;
                // we don't want to depend on its perceived height in the block
                // chain, we want to instead use the last common ancestor
                pindex = chainActive.FindFork(pindex);
            }
        }
    }

    if (!request.params[1].isNull()) {
        target_confirms = request.params[1].get_int();

        if (target_confirms < 1) {
            throw JSONRPCError(RPC_INVALID_PARAMETER, "Invalid parameter");
        }
    }

    if (!request.params[2].isNull() && request.params[2].get_bool()) {
        filter = filter | ISMINE_WATCH_ONLY;
    }

    bool include_removed = (request.params[3].isNull() || request.params[3].get_bool());

    int depth = pindex ? (1 + chainActive.Height() - pindex->nHeight) : -1;

    UniValue transactions(UniValue::VARR);

    for (const std::pair<uint256, CWalletTx>& pairWtx : pwallet->mapWallet) {
        CWalletTx tx = pairWtx.second;

        if (depth == -1 || tx.GetDepthInMainChain() < depth) {
            ListTransactions(pwallet, tx, "*", 0, true, transactions, filter);
        }
    }

    // when a reorg'd block is requested, we also list any relevant transactions
    // in the blocks of the chain that was detached
    UniValue removed(UniValue::VARR);
    while (include_removed && paltindex && paltindex != pindex) {
        CBlock block;
        if (!ReadBlockFromDisk(block, paltindex, Params().GetConsensus())) {
            throw JSONRPCError(RPC_INTERNAL_ERROR, "Can't read block from disk");
        }
        for (const CTransactionRef& tx : block.vtx) {
            if (pwallet->mapWallet.count(tx->GetHash()) > 0) {
                // We want all transactions regardless of confirmation count to appear here,
                // even negative confirmation ones, hence the big negative.
                ListTransactions(pwallet, pwallet->mapWallet[tx->GetHash()], "*", -100000000, true, removed, filter);
            }
        }
        paltindex = paltindex->pprev;
    }

    CBlockIndex *pblockLast = chainActive[chainActive.Height() + 1 - target_confirms];
    uint256 lastblock = pblockLast ? pblockLast->GetBlockHash() : uint256();

    UniValue ret(UniValue::VOBJ);
    ret.push_back(Pair("transactions", transactions));
    if (include_removed) ret.push_back(Pair("removed", removed));
    ret.push_back(Pair("lastblock", lastblock.GetHex()));

    return ret;
}

UniValue gettransaction(const JSONRPCRequest& request)
{
    CWallet * const pwallet = GetWalletForJSONRPCRequest(request);
    if (!EnsureWalletIsAvailable(pwallet, request.fHelp)) {
        return NullUniValue;
    }

    if (request.fHelp || request.params.size() < 1 || request.params.size() > 2)
        throw std::runtime_error(
            "gettransaction \"txid\" ( include_watchonly )\n"
            "\nGet detailed information about in-wallet transaction <txid>\n"
            "\nArguments:\n"
            "1. \"txid\"                  (string, required) The transaction id\n"
            "2. \"include_watchonly\"     (bool, optional, default=false) Whether to include watch-only addresses in balance calculation and details[]\n"
            "\nResult:\n"
            "{\n"
            "  \"amount\" : x.xxx,        (numeric) The transaction amount in " + CURRENCY_UNIT + "\n"
            "  \"fee\": x.xxx,            (numeric) The amount of the fee in " + CURRENCY_UNIT + ". This is negative and only available for the \n"
            "                              'send' category of transactions.\n"
            "  \"confirmations\" : n,     (numeric) The number of confirmations\n"
            "  \"blockhash\" : \"hash\",  (string) The block hash\n"
            "  \"blockindex\" : xx,       (numeric) The index of the transaction in the block that includes it\n"
            "  \"blocktime\" : ttt,       (numeric) The time in seconds since epoch (1 Jan 1970 GMT)\n"
            "  \"txid\" : \"transactionid\",   (string) The transaction id.\n"
            "  \"time\" : ttt,            (numeric) The transaction time in seconds since epoch (1 Jan 1970 GMT)\n"
            "  \"timereceived\" : ttt,    (numeric) The time received in seconds since epoch (1 Jan 1970 GMT)\n"
            "  \"bip125-replaceable\": \"yes|no|unknown\",  (string) Whether this transaction could be replaced due to BIP125 (replace-by-fee);\n"
            "                                                   may be unknown for unconfirmed transactions not in the mempool\n"
            "  \"details\" : [\n"
            "    {\n"
            "      \"account\" : \"accountname\",      (string) DEPRECATED. The account name involved in the transaction, can be \"\" for the default account.\n"
            "      \"address\" : \"address\",          (string) The litecoin address involved in the transaction\n"
            "      \"category\" : \"send|receive\",    (string) The category, either 'send' or 'receive'\n"
            "      \"amount\" : x.xxx,                 (numeric) The amount in " + CURRENCY_UNIT + "\n"
            "      \"label\" : \"label\",              (string) A comment for the address/transaction, if any\n"
            "      \"vout\" : n,                       (numeric) the vout value\n"
            "      \"fee\": x.xxx,                     (numeric) The amount of the fee in " + CURRENCY_UNIT + ". This is negative and only available for the \n"
            "                                           'send' category of transactions.\n"
            "      \"abandoned\": xxx                  (bool) 'true' if the transaction has been abandoned (inputs are respendable). Only available for the \n"
            "                                           'send' category of transactions.\n"
            "    }\n"
            "    ,...\n"
            "  ],\n"
            "  \"hex\" : \"data\"         (string) Raw data for transaction\n"
            "}\n"

            "\nExamples:\n"
            + HelpExampleCli("gettransaction", "\"c1700d6dd3e690866de56686e893cbe4e637eb5d84e3591cdfbbdbb0fcee49f8\"")
            + HelpExampleCli("gettransaction", "\"c1700d6dd3e690866de56686e893cbe4e637eb5d84e3591cdfbbdbb0fcee49f8\" true")
            + HelpExampleRpc("gettransaction", "\"c1700d6dd3e690866de56686e893cbe4e637eb5d84e3591cdfbbdbb0fcee49f8\"")
        );

    LOCK2(cs_main, pwallet->cs_wallet);

    uint256 hash;
    hash.SetHex(request.params[0].get_str());

    isminefilter filter = ISMINE_SPENDABLE;
    if(!request.params[1].isNull())
        if(request.params[1].get_bool())
            filter = filter | ISMINE_WATCH_ONLY;

    UniValue entry(UniValue::VOBJ);
    if (!pwallet->mapWallet.count(hash)) {
        throw JSONRPCError(RPC_INVALID_ADDRESS_OR_KEY, "Invalid or non-wallet transaction id");
    }
    const CWalletTx& wtx = pwallet->mapWallet[hash];

    CAmount nCredit = wtx.GetCredit(filter);
    CAmount nDebit = wtx.GetDebit(filter);
    CAmount nNet = nCredit - nDebit;
    CAmount nFee = (wtx.IsFromMe(filter) ? wtx.tx->GetValueOut() - nDebit : 0);

    entry.push_back(Pair("amount", ValueFromAmount(nNet - nFee)));
    if (wtx.IsFromMe(filter))
        entry.push_back(Pair("fee", ValueFromAmount(nFee)));

    WalletTxToJSON(wtx, entry);

    UniValue details(UniValue::VARR);
    ListTransactions(pwallet, wtx, "*", 0, false, details, filter);
    entry.push_back(Pair("details", details));

    std::string strHex = EncodeHexTx(static_cast<CTransaction>(wtx), RPCSerializationFlags());
    entry.push_back(Pair("hex", strHex));

    return entry;
}

UniValue abandontransaction(const JSONRPCRequest& request)
{
    CWallet * const pwallet = GetWalletForJSONRPCRequest(request);
    if (!EnsureWalletIsAvailable(pwallet, request.fHelp)) {
        return NullUniValue;
    }

    if (request.fHelp || request.params.size() != 1)
        throw std::runtime_error(
            "abandontransaction \"txid\"\n"
            "\nMark in-wallet transaction <txid> as abandoned\n"
            "This will mark this transaction and all its in-wallet descendants as abandoned which will allow\n"
            "for their inputs to be respent.  It can be used to replace \"stuck\" or evicted transactions.\n"
            "It only works on transactions which are not included in a block and are not currently in the mempool.\n"
            "It has no effect on transactions which are already conflicted or abandoned.\n"
            "\nArguments:\n"
            "1. \"txid\"    (string, required) The transaction id\n"
            "\nResult:\n"
            "\nExamples:\n"
            + HelpExampleCli("abandontransaction", "\"c1700d6dd3e690866de56686e893cbe4e637eb5d84e3591cdfbbdbb0fcee49f8\"")
            + HelpExampleRpc("abandontransaction", "\"c1700d6dd3e690866de56686e893cbe4e637eb5d84e3591cdfbbdbb0fcee49f8\"")
        );

    LOCK2(cs_main, pwallet->cs_wallet);

    uint256 hash;
    hash.SetHex(request.params[0].get_str());

    if (!pwallet->mapWallet.count(hash)) {
        throw JSONRPCError(RPC_INVALID_ADDRESS_OR_KEY, "Invalid or non-wallet transaction id");
    }
    if (!pwallet->AbandonTransaction(hash)) {
        throw JSONRPCError(RPC_INVALID_ADDRESS_OR_KEY, "Transaction not eligible for abandonment");
    }

    return NullUniValue;
}


UniValue backupwallet(const JSONRPCRequest& request)
{
    CWallet * const pwallet = GetWalletForJSONRPCRequest(request);
    if (!EnsureWalletIsAvailable(pwallet, request.fHelp)) {
        return NullUniValue;
    }

    if (request.fHelp || request.params.size() != 1)
        throw std::runtime_error(
            "backupwallet \"destination\"\n"
            "\nSafely copies current wallet file to destination, which can be a directory or a path with filename.\n"
            "\nArguments:\n"
            "1. \"destination\"   (string) The destination directory or file\n"
            "\nExamples:\n"
            + HelpExampleCli("backupwallet", "\"backup.dat\"")
            + HelpExampleRpc("backupwallet", "\"backup.dat\"")
        );

    LOCK2(cs_main, pwallet->cs_wallet);

    std::string strDest = request.params[0].get_str();
    if (!pwallet->BackupWallet(strDest)) {
        throw JSONRPCError(RPC_WALLET_ERROR, "Error: Wallet backup failed!");
    }

    return NullUniValue;
}


UniValue keypoolrefill(const JSONRPCRequest& request)
{
    CWallet * const pwallet = GetWalletForJSONRPCRequest(request);
    if (!EnsureWalletIsAvailable(pwallet, request.fHelp)) {
        return NullUniValue;
    }

    if (request.fHelp || request.params.size() > 1)
        throw std::runtime_error(
            "keypoolrefill ( newsize )\n"
            "\nFills the keypool."
            + HelpRequiringPassphrase(pwallet) + "\n"
            "\nArguments\n"
            "1. newsize     (numeric, optional, default=100) The new keypool size\n"
            "\nExamples:\n"
            + HelpExampleCli("keypoolrefill", "")
            + HelpExampleRpc("keypoolrefill", "")
        );

    LOCK2(cs_main, pwallet->cs_wallet);

    // 0 is interpreted by TopUpKeyPool() as the default keypool size given by -keypool
    unsigned int kpSize = 0;
    if (!request.params[0].isNull()) {
        if (request.params[0].get_int() < 0)
            throw JSONRPCError(RPC_INVALID_PARAMETER, "Invalid parameter, expected valid size.");
        kpSize = (unsigned int)request.params[0].get_int();
    }

    EnsureWalletIsUnlocked(pwallet);
    pwallet->TopUpKeyPool(kpSize);

    if (pwallet->GetKeyPoolSize() < kpSize) {
        throw JSONRPCError(RPC_WALLET_ERROR, "Error refreshing keypool.");
    }

    return NullUniValue;
}


static void LockWallet(CWallet* pWallet)
{
    LOCK(pWallet->cs_wallet);
    pWallet->nRelockTime = 0;
    pWallet->Lock();
}

UniValue walletpassphrase(const JSONRPCRequest& request)
{
    CWallet * const pwallet = GetWalletForJSONRPCRequest(request);
    if (!EnsureWalletIsAvailable(pwallet, request.fHelp)) {
        return NullUniValue;
    }

    if (pwallet->IsCrypted() && (request.fHelp || request.params.size() != 2)) {
        throw std::runtime_error(
            "walletpassphrase \"passphrase\" timeout\n"
            "\nStores the wallet decryption key in memory for 'timeout' seconds.\n"
            "This is needed prior to performing transactions related to private keys such as sending litecoins\n"
            "\nArguments:\n"
            "1. \"passphrase\"     (string, required) The wallet passphrase\n"
            "2. timeout            (numeric, required) The time to keep the decryption key in seconds.\n"
            "\nNote:\n"
            "Issuing the walletpassphrase command while the wallet is already unlocked will set a new unlock\n"
            "time that overrides the old one.\n"
            "\nExamples:\n"
            "\nUnlock the wallet for 60 seconds\n"
            + HelpExampleCli("walletpassphrase", "\"my pass phrase\" 60") +
            "\nLock the wallet again (before 60 seconds)\n"
            + HelpExampleCli("walletlock", "") +
            "\nAs json rpc call\n"
            + HelpExampleRpc("walletpassphrase", "\"my pass phrase\", 60")
        );
    }

    LOCK2(cs_main, pwallet->cs_wallet);

    if (request.fHelp)
        return true;
    if (!pwallet->IsCrypted()) {
        throw JSONRPCError(RPC_WALLET_WRONG_ENC_STATE, "Error: running with an unencrypted wallet, but walletpassphrase was called.");
    }

    // Note that the walletpassphrase is stored in request.params[0] which is not mlock()ed
    SecureString strWalletPass;
    strWalletPass.reserve(100);
    // TODO: get rid of this .c_str() by implementing SecureString::operator=(std::string)
    // Alternately, find a way to make request.params[0] mlock()'d to begin with.
    strWalletPass = request.params[0].get_str().c_str();

    if (strWalletPass.length() > 0)
    {
        if (!pwallet->Unlock(strWalletPass)) {
            throw JSONRPCError(RPC_WALLET_PASSPHRASE_INCORRECT, "Error: The wallet passphrase entered was incorrect.");
        }
    }
    else
        throw std::runtime_error(
            "walletpassphrase <passphrase> <timeout>\n"
            "Stores the wallet decryption key in memory for <timeout> seconds.");

    pwallet->TopUpKeyPool();

    int64_t nSleepTime = request.params[1].get_int64();
    pwallet->nRelockTime = GetTime() + nSleepTime;
    RPCRunLater(strprintf("lockwallet(%s)", pwallet->GetName()), boost::bind(LockWallet, pwallet), nSleepTime);

    return NullUniValue;
}


UniValue walletpassphrasechange(const JSONRPCRequest& request)
{
    CWallet * const pwallet = GetWalletForJSONRPCRequest(request);
    if (!EnsureWalletIsAvailable(pwallet, request.fHelp)) {
        return NullUniValue;
    }

    if (pwallet->IsCrypted() && (request.fHelp || request.params.size() != 2)) {
        throw std::runtime_error(
            "walletpassphrasechange \"oldpassphrase\" \"newpassphrase\"\n"
            "\nChanges the wallet passphrase from 'oldpassphrase' to 'newpassphrase'.\n"
            "\nArguments:\n"
            "1. \"oldpassphrase\"      (string) The current passphrase\n"
            "2. \"newpassphrase\"      (string) The new passphrase\n"
            "\nExamples:\n"
            + HelpExampleCli("walletpassphrasechange", "\"old one\" \"new one\"")
            + HelpExampleRpc("walletpassphrasechange", "\"old one\", \"new one\"")
        );
    }

    LOCK2(cs_main, pwallet->cs_wallet);

    if (request.fHelp)
        return true;
    if (!pwallet->IsCrypted()) {
        throw JSONRPCError(RPC_WALLET_WRONG_ENC_STATE, "Error: running with an unencrypted wallet, but walletpassphrasechange was called.");
    }

    // TODO: get rid of these .c_str() calls by implementing SecureString::operator=(std::string)
    // Alternately, find a way to make request.params[0] mlock()'d to begin with.
    SecureString strOldWalletPass;
    strOldWalletPass.reserve(100);
    strOldWalletPass = request.params[0].get_str().c_str();

    SecureString strNewWalletPass;
    strNewWalletPass.reserve(100);
    strNewWalletPass = request.params[1].get_str().c_str();

    if (strOldWalletPass.length() < 1 || strNewWalletPass.length() < 1)
        throw std::runtime_error(
            "walletpassphrasechange <oldpassphrase> <newpassphrase>\n"
            "Changes the wallet passphrase from <oldpassphrase> to <newpassphrase>.");

    if (!pwallet->ChangeWalletPassphrase(strOldWalletPass, strNewWalletPass)) {
        throw JSONRPCError(RPC_WALLET_PASSPHRASE_INCORRECT, "Error: The wallet passphrase entered was incorrect.");
    }

    return NullUniValue;
}


UniValue walletlock(const JSONRPCRequest& request)
{
    CWallet * const pwallet = GetWalletForJSONRPCRequest(request);
    if (!EnsureWalletIsAvailable(pwallet, request.fHelp)) {
        return NullUniValue;
    }

    if (pwallet->IsCrypted() && (request.fHelp || request.params.size() != 0)) {
        throw std::runtime_error(
            "walletlock\n"
            "\nRemoves the wallet encryption key from memory, locking the wallet.\n"
            "After calling this method, you will need to call walletpassphrase again\n"
            "before being able to call any methods which require the wallet to be unlocked.\n"
            "\nExamples:\n"
            "\nSet the passphrase for 2 minutes to perform a transaction\n"
            + HelpExampleCli("walletpassphrase", "\"my pass phrase\" 120") +
            "\nPerform a send (requires passphrase set)\n"
            + HelpExampleCli("sendtoaddress", "\"LEr4HnaefWYHbMGXcFp2Po1NPRUeIk8km2\" 1.0") +
            "\nClear the passphrase since we are done before 2 minutes is up\n"
            + HelpExampleCli("walletlock", "") +
            "\nAs json rpc call\n"
            + HelpExampleRpc("walletlock", "")
        );
    }

    LOCK2(cs_main, pwallet->cs_wallet);

    if (request.fHelp)
        return true;
    if (!pwallet->IsCrypted()) {
        throw JSONRPCError(RPC_WALLET_WRONG_ENC_STATE, "Error: running with an unencrypted wallet, but walletlock was called.");
    }

    pwallet->Lock();
    pwallet->nRelockTime = 0;

    return NullUniValue;
}


UniValue encryptwallet(const JSONRPCRequest& request)
{
    CWallet * const pwallet = GetWalletForJSONRPCRequest(request);
    if (!EnsureWalletIsAvailable(pwallet, request.fHelp)) {
        return NullUniValue;
    }

    if (!pwallet->IsCrypted() && (request.fHelp || request.params.size() != 1)) {
        throw std::runtime_error(
            "encryptwallet \"passphrase\"\n"
            "\nEncrypts the wallet with 'passphrase'. This is for first time encryption.\n"
            "After this, any calls that interact with private keys such as sending or signing \n"
            "will require the passphrase to be set prior the making these calls.\n"
            "Use the walletpassphrase call for this, and then walletlock call.\n"
            "If the wallet is already encrypted, use the walletpassphrasechange call.\n"
            "Note that this will shutdown the server.\n"
            "\nArguments:\n"
            "1. \"passphrase\"    (string) The pass phrase to encrypt the wallet with. It must be at least 1 character, but should be long.\n"
            "\nExamples:\n"
            "\nEncrypt your wallet\n"
            + HelpExampleCli("encryptwallet", "\"my pass phrase\"") +
            "\nNow set the passphrase to use the wallet, such as for signing or sending litecoin\n"
            + HelpExampleCli("walletpassphrase", "\"my pass phrase\"") +
            "\nNow we can do something like sign\n"
            + HelpExampleCli("signmessage", "\"address\" \"test message\"") +
            "\nNow lock the wallet again by removing the passphrase\n"
            + HelpExampleCli("walletlock", "") +
            "\nAs a json rpc call\n"
            + HelpExampleRpc("encryptwallet", "\"my pass phrase\"")
        );
    }

    LOCK2(cs_main, pwallet->cs_wallet);

    if (request.fHelp)
        return true;
    if (pwallet->IsCrypted()) {
        throw JSONRPCError(RPC_WALLET_WRONG_ENC_STATE, "Error: running with an encrypted wallet, but encryptwallet was called.");
    }

    // TODO: get rid of this .c_str() by implementing SecureString::operator=(std::string)
    // Alternately, find a way to make request.params[0] mlock()'d to begin with.
    SecureString strWalletPass;
    strWalletPass.reserve(100);
    strWalletPass = request.params[0].get_str().c_str();

    if (strWalletPass.length() < 1)
        throw std::runtime_error(
            "encryptwallet <passphrase>\n"
            "Encrypts the wallet with <passphrase>.");

    if (!pwallet->EncryptWallet(strWalletPass)) {
        throw JSONRPCError(RPC_WALLET_ENCRYPTION_FAILED, "Error: Failed to encrypt the wallet.");
    }

    // BDB seems to have a bad habit of writing old data into
    // slack space in .dat files; that is bad if the old data is
    // unencrypted private keys. So:
    StartShutdown();
    return "wallet encrypted; Litecoin server stopping, restart to run with encrypted wallet. The keypool has been flushed and a new HD seed was generated (if you are using HD). You need to make a new backup.";
}

UniValue lockunspent(const JSONRPCRequest& request)
{
    CWallet * const pwallet = GetWalletForJSONRPCRequest(request);
    if (!EnsureWalletIsAvailable(pwallet, request.fHelp)) {
        return NullUniValue;
    }

    if (request.fHelp || request.params.size() < 1 || request.params.size() > 2)
        throw std::runtime_error(
            "lockunspent unlock ([{\"txid\":\"txid\",\"vout\":n},...])\n"
            "\nUpdates list of temporarily unspendable outputs.\n"
            "Temporarily lock (unlock=false) or unlock (unlock=true) specified transaction outputs.\n"
            "If no transaction outputs are specified when unlocking then all current locked transaction outputs are unlocked.\n"
            "A locked transaction output will not be chosen by automatic coin selection, when spending litecoins.\n"
            "Locks are stored in memory only. Nodes start with zero locked outputs, and the locked output list\n"
            "is always cleared (by virtue of process exit) when a node stops or fails.\n"
            "Also see the listunspent call\n"
            "\nArguments:\n"
            "1. unlock            (boolean, required) Whether to unlock (true) or lock (false) the specified transactions\n"
            "2. \"transactions\"  (string, optional) A json array of objects. Each object the txid (string) vout (numeric)\n"
            "     [           (json array of json objects)\n"
            "       {\n"
            "         \"txid\":\"id\",    (string) The transaction id\n"
            "         \"vout\": n         (numeric) The output number\n"
            "       }\n"
            "       ,...\n"
            "     ]\n"

            "\nResult:\n"
            "true|false    (boolean) Whether the command was successful or not\n"

            "\nExamples:\n"
            "\nList the unspent transactions\n"
            + HelpExampleCli("listunspent", "") +
            "\nLock an unspent transaction\n"
            + HelpExampleCli("lockunspent", "false \"[{\\\"txid\\\":\\\"daaf44ec1e64e66ffda4a7e195ea60d5c8c8b602fc6bf22928582d3ff2530462\\\",\\\"vout\\\":1}]\"") +
            "\nList the locked transactions\n"
            + HelpExampleCli("listlockunspent", "") +
            "\nUnlock the transaction again\n"
            + HelpExampleCli("lockunspent", "true \"[{\\\"txid\\\":\\\"daaf44ec1e64e66ffda4a7e195ea60d5c8c8b602fc6bf22928582d3ff2530462\\\",\\\"vout\\\":1}]\"") +
            "\nAs a json rpc call\n"
            + HelpExampleRpc("lockunspent", "false, \"[{\\\"txid\\\":\\\"daaf44ec1e64e66ffda4a7e195ea60d5c8c8b602fc6bf22928582d3ff2530462\\\",\\\"vout\\\":1}]\"")
        );

    LOCK2(cs_main, pwallet->cs_wallet);

    if (request.params.size() == 1)
        RPCTypeCheck(request.params, {UniValue::VBOOL});
    else
        RPCTypeCheck(request.params, {UniValue::VBOOL, UniValue::VARR});

    bool fUnlock = request.params[0].get_bool();

    if (request.params.size() == 1) {
        if (fUnlock)
            pwallet->UnlockAllCoins();
        return true;
    }

    UniValue outputs = request.params[1].get_array();
    for (unsigned int idx = 0; idx < outputs.size(); idx++) {
        const UniValue& output = outputs[idx];
        if (!output.isObject())
            throw JSONRPCError(RPC_INVALID_PARAMETER, "Invalid parameter, expected object");
        const UniValue& o = output.get_obj();

        RPCTypeCheckObj(o,
            {
                {"txid", UniValueType(UniValue::VSTR)},
                {"vout", UniValueType(UniValue::VNUM)},
            });

        std::string txid = find_value(o, "txid").get_str();
        if (!IsHex(txid))
            throw JSONRPCError(RPC_INVALID_PARAMETER, "Invalid parameter, expected hex txid");

        int nOutput = find_value(o, "vout").get_int();
        if (nOutput < 0)
            throw JSONRPCError(RPC_INVALID_PARAMETER, "Invalid parameter, vout must be positive");

        COutPoint outpt(uint256S(txid), nOutput);

        if (fUnlock)
            pwallet->UnlockCoin(outpt);
        else
            pwallet->LockCoin(outpt);
    }

    return true;
}

UniValue listlockunspent(const JSONRPCRequest& request)
{
    CWallet * const pwallet = GetWalletForJSONRPCRequest(request);
    if (!EnsureWalletIsAvailable(pwallet, request.fHelp)) {
        return NullUniValue;
    }

    if (request.fHelp || request.params.size() > 0)
        throw std::runtime_error(
            "listlockunspent\n"
            "\nReturns list of temporarily unspendable outputs.\n"
            "See the lockunspent call to lock and unlock transactions for spending.\n"
            "\nResult:\n"
            "[\n"
            "  {\n"
            "    \"txid\" : \"transactionid\",     (string) The transaction id locked\n"
            "    \"vout\" : n                      (numeric) The vout value\n"
            "  }\n"
            "  ,...\n"
            "]\n"
            "\nExamples:\n"
            "\nList the unspent transactions\n"
            + HelpExampleCli("listunspent", "") +
            "\nLock an unspent transaction\n"
            + HelpExampleCli("lockunspent", "false \"[{\\\"txid\\\":\\\"daaf44ec1e64e66ffda4a7e195ea60d5c8c8b602fc6bf22928582d3ff2530462\\\",\\\"vout\\\":1}]\"") +
            "\nList the locked transactions\n"
            + HelpExampleCli("listlockunspent", "") +
            "\nUnlock the transaction again\n"
            + HelpExampleCli("lockunspent", "true \"[{\\\"txid\\\":\\\"daaf44ec1e64e66ffda4a7e195ea60d5c8c8b602fc6bf22928582d3ff2530462\\\",\\\"vout\\\":1}]\"") +
            "\nAs a json rpc call\n"
            + HelpExampleRpc("listlockunspent", "")
        );

    LOCK2(cs_main, pwallet->cs_wallet);

    std::vector<COutPoint> vOutpts;
    pwallet->ListLockedCoins(vOutpts);

    UniValue ret(UniValue::VARR);

    for (COutPoint &outpt : vOutpts) {
        UniValue o(UniValue::VOBJ);

        o.push_back(Pair("txid", outpt.hash.GetHex()));
        o.push_back(Pair("vout", (int)outpt.n));
        ret.push_back(o);
    }

    return ret;
}

UniValue settxfee(const JSONRPCRequest& request)
{
    CWallet * const pwallet = GetWalletForJSONRPCRequest(request);
    if (!EnsureWalletIsAvailable(pwallet, request.fHelp)) {
        return NullUniValue;
    }

    if (request.fHelp || request.params.size() < 1 || request.params.size() > 1)
        throw std::runtime_error(
            "settxfee amount\n"
            "\nSet the transaction fee per kB. Overwrites the paytxfee parameter.\n"
            "\nArguments:\n"
            "1. amount         (numeric or string, required) The transaction fee in " + CURRENCY_UNIT + "/kB\n"
            "\nResult\n"
            "true|false        (boolean) Returns true if successful\n"
            "\nExamples:\n"
            + HelpExampleCli("settxfee", "0.00001")
            + HelpExampleRpc("settxfee", "0.00001")
        );

    LOCK2(cs_main, pwallet->cs_wallet);

    // Amount
    CAmount nAmount = AmountFromValue(request.params[0]);

    payTxFee = CFeeRate(nAmount, 1000);
    return true;
}

UniValue getwalletinfo(const JSONRPCRequest& request)
{
    CWallet * const pwallet = GetWalletForJSONRPCRequest(request);
    if (!EnsureWalletIsAvailable(pwallet, request.fHelp)) {
        return NullUniValue;
    }

    if (request.fHelp || request.params.size() != 0)
        throw std::runtime_error(
            "getwalletinfo\n"
            "Returns an object containing various wallet state info.\n"
            "\nResult:\n"
            "{\n"
            "  \"walletname\": xxxxx,             (string) the wallet name\n"
            "  \"walletversion\": xxxxx,          (numeric) the wallet version\n"
            "  \"balance\": xxxxxxx,              (numeric) the total confirmed balance of the wallet in " + CURRENCY_UNIT + "\n"
            "  \"unconfirmed_balance\": xxx,      (numeric) the total unconfirmed balance of the wallet in " + CURRENCY_UNIT + "\n"
            "  \"immature_balance\": xxxxxx,      (numeric) the total immature balance of the wallet in " + CURRENCY_UNIT + "\n"
            "  \"txcount\": xxxxxxx,              (numeric) the total number of transactions in the wallet\n"
            "  \"keypoololdest\": xxxxxx,         (numeric) the timestamp (seconds since Unix epoch) of the oldest pre-generated key in the key pool\n"
            "  \"keypoolsize\": xxxx,             (numeric) how many new keys are pre-generated (only counts external keys)\n"
            "  \"keypoolsize_hd_internal\": xxxx, (numeric) how many new keys are pre-generated for internal use (used for change outputs, only appears if the wallet is using this feature, otherwise external keys are used)\n"
            "  \"unlocked_until\": ttt,           (numeric) the timestamp in seconds since epoch (midnight Jan 1 1970 GMT) that the wallet is unlocked for transfers, or 0 if the wallet is locked\n"
            "  \"paytxfee\": x.xxxx,              (numeric) the transaction fee configuration, set in " + CURRENCY_UNIT + "/kB\n"
            "  \"hdmasterkeyid\": \"<hash160>\"     (string) the Hash160 of the HD master pubkey\n"
            "}\n"
            "\nExamples:\n"
            + HelpExampleCli("getwalletinfo", "")
            + HelpExampleRpc("getwalletinfo", "")
        );

    LOCK2(cs_main, pwallet->cs_wallet);

    UniValue obj(UniValue::VOBJ);

    size_t kpExternalSize = pwallet->KeypoolCountExternalKeys();
    obj.push_back(Pair("walletname", pwallet->GetName()));
    obj.push_back(Pair("walletversion", pwallet->GetVersion()));
    obj.push_back(Pair("balance",       ValueFromAmount(pwallet->GetBalance())));
    obj.push_back(Pair("unconfirmed_balance", ValueFromAmount(pwallet->GetUnconfirmedBalance())));
    obj.push_back(Pair("immature_balance",    ValueFromAmount(pwallet->GetImmatureBalance())));
    obj.push_back(Pair("txcount",       (int)pwallet->mapWallet.size()));
    obj.push_back(Pair("keypoololdest", pwallet->GetOldestKeyPoolTime()));
    obj.push_back(Pair("keypoolsize", (int64_t)kpExternalSize));
    CKeyID masterKeyID = pwallet->GetHDChain().masterKeyID;
    if (!masterKeyID.IsNull() && pwallet->CanSupportFeature(FEATURE_HD_SPLIT)) {
        obj.push_back(Pair("keypoolsize_hd_internal",   (int64_t)(pwallet->GetKeyPoolSize() - kpExternalSize)));
    }
    if (pwallet->IsCrypted()) {
        obj.push_back(Pair("unlocked_until", pwallet->nRelockTime));
    }
    obj.push_back(Pair("paytxfee",      ValueFromAmount(payTxFee.GetFeePerK())));
    if (!masterKeyID.IsNull())
         obj.push_back(Pair("hdmasterkeyid", masterKeyID.GetHex()));
    return obj;
}

UniValue listwallets(const JSONRPCRequest& request)
{
    if (request.fHelp || request.params.size() != 0)
        throw std::runtime_error(
            "listwallets\n"
            "Returns a list of currently loaded wallets.\n"
            "For full information on the wallet, use \"getwalletinfo\"\n"
            "\nResult:\n"
            "[                         (json array of strings)\n"
            "  \"walletname\"            (string) the wallet name\n"
            "   ...\n"
            "]\n"
            "\nExamples:\n"
            + HelpExampleCli("listwallets", "")
            + HelpExampleRpc("listwallets", "")
        );

    UniValue obj(UniValue::VARR);

    for (CWalletRef pwallet : vpwallets) {

        if (!EnsureWalletIsAvailable(pwallet, request.fHelp)) {
            return NullUniValue;
        }

        LOCK(pwallet->cs_wallet);

        obj.push_back(pwallet->GetName());
    }

    return obj;
}

UniValue resendwallettransactions(const JSONRPCRequest& request)
{
    CWallet * const pwallet = GetWalletForJSONRPCRequest(request);
    if (!EnsureWalletIsAvailable(pwallet, request.fHelp)) {
        return NullUniValue;
    }

    if (request.fHelp || request.params.size() != 0)
        throw std::runtime_error(
            "resendwallettransactions\n"
            "Immediately re-broadcast unconfirmed wallet transactions to all peers.\n"
            "Intended only for testing; the wallet code periodically re-broadcasts\n"
            "automatically.\n"
            "Returns an RPC error if -walletbroadcast is set to false.\n"
            "Returns array of transaction ids that were re-broadcast.\n"
            );

    if (!g_connman)
        throw JSONRPCError(RPC_CLIENT_P2P_DISABLED, "Error: Peer-to-peer functionality missing or disabled");

    LOCK2(cs_main, pwallet->cs_wallet);

    if (!pwallet->GetBroadcastTransactions()) {
        throw JSONRPCError(RPC_WALLET_ERROR, "Error: Wallet transaction broadcasting is disabled with -walletbroadcast");
    }

    std::vector<uint256> txids = pwallet->ResendWalletTransactionsBefore(GetTime(), g_connman.get());
    UniValue result(UniValue::VARR);
    for (const uint256& txid : txids)
    {
        result.push_back(txid.ToString());
    }
    return result;
}

UniValue listunspent(const JSONRPCRequest& request)
{
    CWallet * const pwallet = GetWalletForJSONRPCRequest(request);
    if (!EnsureWalletIsAvailable(pwallet, request.fHelp)) {
        return NullUniValue;
    }

    if (request.fHelp || request.params.size() > 5)
        throw std::runtime_error(
            "listunspent ( minconf maxconf  [\"addresses\",...] [include_unsafe] [query_options])\n"
            "\nReturns array of unspent transaction outputs\n"
            "with between minconf and maxconf (inclusive) confirmations.\n"
            "Optionally filter to only include txouts paid to specified addresses.\n"
            "\nArguments:\n"
            "1. minconf          (numeric, optional, default=1) The minimum confirmations to filter\n"
            "2. maxconf          (numeric, optional, default=9999999) The maximum confirmations to filter\n"
<<<<<<< HEAD
            "3. \"addresses\"    (string) A json array of litecoin addresses to filter\n"
            "    [\n"
            "      \"address\"   (string) litecoin address\n"
=======
            "3. \"addresses\"      (string) A json array of litecoin addresses to filter\n"
            "    [\n"
            "      \"address\"     (string) litecoin address\n"
>>>>>>> 94adaf84
            "      ,...\n"
            "    ]\n"
            "4. include_unsafe (bool, optional, default=true) Include outputs that are not safe to spend\n"
            "                  See description of \"safe\" attribute below.\n"
            "5. query_options    (json, optional) JSON with query options\n"
            "    {\n"
            "      \"minimumAmount\"    (numeric or string, default=0) Minimum value of each UTXO in " + CURRENCY_UNIT + "\n"
            "      \"maximumAmount\"    (numeric or string, default=unlimited) Maximum value of each UTXO in " + CURRENCY_UNIT + "\n"
            "      \"maximumCount\"     (numeric or string, default=unlimited) Maximum number of UTXOs\n"
            "      \"minimumSumAmount\" (numeric or string, default=unlimited) Minimum sum value of all UTXOs in " + CURRENCY_UNIT + "\n"
            "    }\n"
            "\nResult\n"
            "[                   (array of json object)\n"
            "  {\n"
            "    \"txid\" : \"txid\",          (string) the transaction id \n"
            "    \"vout\" : n,               (numeric) the vout value\n"
            "    \"address\" : \"address\",    (string) the litecoin address\n"
            "    \"account\" : \"account\",    (string) DEPRECATED. The associated account, or \"\" for the default account\n"
            "    \"scriptPubKey\" : \"key\",   (string) the script key\n"
            "    \"amount\" : x.xxx,         (numeric) the transaction output amount in " + CURRENCY_UNIT + "\n"
            "    \"confirmations\" : n,      (numeric) The number of confirmations\n"
            "    \"redeemScript\" : n        (string) The redeemScript if scriptPubKey is P2SH\n"
            "    \"spendable\" : xxx,        (bool) Whether we have the private keys to spend this output\n"
            "    \"solvable\" : xxx,         (bool) Whether we know how to spend this output, ignoring the lack of keys\n"
            "    \"safe\" : xxx              (bool) Whether this output is considered safe to spend. Unconfirmed transactions\n"
            "                              from outside keys and unconfirmed replacement transactions are considered unsafe\n"
            "                              and are not eligible for spending by fundrawtransaction and sendtoaddress.\n"
            "  }\n"
            "  ,...\n"
            "]\n"

            "\nExamples\n"
            + HelpExampleCli("listunspent", "")
            + HelpExampleCli("listunspent", "6 9999999 \"[\\\"LGPYcOdyoBnraaWX5tknkJZZWafjRAGVzx\\\",\\\"LLmraTr3qBjE2YseA3CnZ55la4TQmWnRY3\\\"]\"")
            + HelpExampleRpc("listunspent", "6, 9999999 \"[\\\"LGPYcOdyoBnraaWX5tknkJZZWafjRAGVzx\\\",\\\"LLmraTr3qBjE2YseA3CnZ55la4TQmWnRY3\\\"]\"")
<<<<<<< HEAD
=======
            + HelpExampleCli("listunspent", "6 9999999 '[]' true '{ \"minimumAmount\": 0.005 }'")
            + HelpExampleRpc("listunspent", "6, 9999999, [] , true, { \"minimumAmount\": 0.005 } ")
>>>>>>> 94adaf84
        );

    int nMinDepth = 1;
    if (request.params.size() > 0 && !request.params[0].isNull()) {
        RPCTypeCheckArgument(request.params[0], UniValue::VNUM);
        nMinDepth = request.params[0].get_int();
    }

    int nMaxDepth = 9999999;
    if (request.params.size() > 1 && !request.params[1].isNull()) {
        RPCTypeCheckArgument(request.params[1], UniValue::VNUM);
        nMaxDepth = request.params[1].get_int();
    }

    std::set<CBitcoinAddress> setAddress;
    if (request.params.size() > 2 && !request.params[2].isNull()) {
        RPCTypeCheckArgument(request.params[2], UniValue::VARR);
        UniValue inputs = request.params[2].get_array();
        for (unsigned int idx = 0; idx < inputs.size(); idx++) {
            const UniValue& input = inputs[idx];
            CBitcoinAddress address(input.get_str());
            if (!address.IsValid())
<<<<<<< HEAD
                throw JSONRPCError(RPC_INVALID_ADDRESS_OR_KEY, string("Invalid Litecoin address: ")+input.get_str());
=======
                throw JSONRPCError(RPC_INVALID_ADDRESS_OR_KEY, std::string("Invalid Litecoin address: ")+input.get_str());
>>>>>>> 94adaf84
            if (setAddress.count(address))
                throw JSONRPCError(RPC_INVALID_PARAMETER, std::string("Invalid parameter, duplicated address: ")+input.get_str());
           setAddress.insert(address);
        }
    }

    bool include_unsafe = true;
    if (request.params.size() > 3 && !request.params[3].isNull()) {
        RPCTypeCheckArgument(request.params[3], UniValue::VBOOL);
        include_unsafe = request.params[3].get_bool();
    }

    CAmount nMinimumAmount = 0;
    CAmount nMaximumAmount = MAX_MONEY;
    CAmount nMinimumSumAmount = MAX_MONEY;
    uint64_t nMaximumCount = 0;

    if (!request.params[4].isNull()) {
        const UniValue& options = request.params[4].get_obj();

        if (options.exists("minimumAmount"))
            nMinimumAmount = AmountFromValue(options["minimumAmount"]);

        if (options.exists("maximumAmount"))
            nMaximumAmount = AmountFromValue(options["maximumAmount"]);

        if (options.exists("minimumSumAmount"))
            nMinimumSumAmount = AmountFromValue(options["minimumSumAmount"]);

        if (options.exists("maximumCount"))
            nMaximumCount = options["maximumCount"].get_int64();
    }

    UniValue results(UniValue::VARR);
    std::vector<COutput> vecOutputs;
    assert(pwallet != nullptr);
    LOCK2(cs_main, pwallet->cs_wallet);

    pwallet->AvailableCoins(vecOutputs, !include_unsafe, nullptr, nMinimumAmount, nMaximumAmount, nMinimumSumAmount, nMaximumCount, nMinDepth, nMaxDepth);
    for (const COutput& out : vecOutputs) {
        CTxDestination address;
        const CScript& scriptPubKey = out.tx->tx->vout[out.i].scriptPubKey;
        bool fValidAddress = ExtractDestination(scriptPubKey, address);

        if (setAddress.size() && (!fValidAddress || !setAddress.count(address)))
            continue;

        UniValue entry(UniValue::VOBJ);
        entry.push_back(Pair("txid", out.tx->GetHash().GetHex()));
        entry.push_back(Pair("vout", out.i));

        if (fValidAddress) {
            entry.push_back(Pair("address", CBitcoinAddress(address).ToString()));

            if (pwallet->mapAddressBook.count(address)) {
                entry.push_back(Pair("account", pwallet->mapAddressBook[address].name));
            }

            if (scriptPubKey.IsPayToScriptHash()) {
                const CScriptID& hash = boost::get<CScriptID>(address);
                CScript redeemScript;
                if (pwallet->GetCScript(hash, redeemScript)) {
                    entry.push_back(Pair("redeemScript", HexStr(redeemScript.begin(), redeemScript.end())));
                }
            }
        }

        entry.push_back(Pair("scriptPubKey", HexStr(scriptPubKey.begin(), scriptPubKey.end())));
        entry.push_back(Pair("amount", ValueFromAmount(out.tx->tx->vout[out.i].nValue)));
        entry.push_back(Pair("confirmations", out.nDepth));
        entry.push_back(Pair("spendable", out.fSpendable));
        entry.push_back(Pair("solvable", out.fSolvable));
        entry.push_back(Pair("safe", out.fSafe));
        results.push_back(entry);
    }

    return results;
}

UniValue fundrawtransaction(const JSONRPCRequest& request)
{
    CWallet * const pwallet = GetWalletForJSONRPCRequest(request);
    if (!EnsureWalletIsAvailable(pwallet, request.fHelp)) {
        return NullUniValue;
    }

    if (request.fHelp || request.params.size() < 1 || request.params.size() > 2)
        throw std::runtime_error(
                            "fundrawtransaction \"hexstring\" ( options )\n"
                            "\nAdd inputs to a transaction until it has enough in value to meet its out value.\n"
                            "This will not modify existing inputs, and will add at most one change output to the outputs.\n"
                            "No existing outputs will be modified unless \"subtractFeeFromOutputs\" is specified.\n"
                            "Note that inputs which were signed may need to be resigned after completion since in/outputs have been added.\n"
                            "The inputs added will not be signed, use signrawtransaction for that.\n"
                            "Note that all existing inputs must have their previous output transaction be in the wallet.\n"
                            "Note that all inputs selected must be of standard form and P2SH scripts must be\n"
                            "in the wallet using importaddress or addmultisigaddress (to calculate fees).\n"
                            "You can see whether this is the case by checking the \"solvable\" field in the listunspent output.\n"
                            "Only pay-to-pubkey, multisig, and P2SH versions thereof are currently supported for watch-only\n"
                            "\nArguments:\n"
                            "1. \"hexstring\"           (string, required) The hex string of the raw transaction\n"
                            "2. options                 (object, optional)\n"
                            "   {\n"
                            "     \"changeAddress\"          (string, optional, default pool address) The litecoin address to receive the change\n"
                            "     \"changePosition\"         (numeric, optional, default random) The index of the change output\n"
                            "     \"includeWatching\"        (boolean, optional, default false) Also select inputs which are watch only\n"
                            "     \"lockUnspents\"           (boolean, optional, default false) Lock selected unspent outputs\n"
                            "     \"feeRate\"                (numeric, optional, default not set: makes wallet determine the fee) Set a specific feerate (" + CURRENCY_UNIT + " per KB)\n"
                            "     \"subtractFeeFromOutputs\" (array, optional) A json array of integers.\n"
                            "                              The fee will be equally deducted from the amount of each specified output.\n"
                            "                              The outputs are specified by their zero-based index, before any change output is added.\n"
                            "                              Those recipients will receive less litecoins than you enter in their corresponding amount field.\n"
                            "                              If no outputs are specified here, the sender pays the fee.\n"
                            "                                  [vout_index,...]\n"
                            "     \"replaceable\"            (boolean, optional) Marks this transaction as BIP125 replaceable.\n"
                            "                              Allows this transaction to be replaced by a transaction with higher fees\n"
                            "     \"conf_target\"            (numeric, optional) Confirmation target (in blocks)\n"
                            "     \"estimate_mode\"          (string, optional, default=UNSET) The fee estimate mode, must be one of:\n"
                            "         \"UNSET\"\n"
                            "         \"ECONOMICAL\"\n"
                            "         \"CONSERVATIVE\"\n"
                            "   }\n"
                            "                         for backward compatibility: passing in a true instead of an object will result in {\"includeWatching\":true}\n"
                            "\nResult:\n"
                            "{\n"
                            "  \"hex\":       \"value\", (string)  The resulting raw transaction (hex-encoded string)\n"
                            "  \"fee\":       n,         (numeric) Fee in " + CURRENCY_UNIT + " the resulting transaction pays\n"
                            "  \"changepos\": n          (numeric) The position of the added change output, or -1\n"
                            "}\n"
                            "\nExamples:\n"
                            "\nCreate a transaction with no inputs\n"
                            + HelpExampleCli("createrawtransaction", "\"[]\" \"{\\\"myaddress\\\":0.01}\"") +
                            "\nAdd sufficient unsigned inputs to meet the output value\n"
                            + HelpExampleCli("fundrawtransaction", "\"rawtransactionhex\"") +
                            "\nSign the transaction\n"
                            + HelpExampleCli("signrawtransaction", "\"fundedtransactionhex\"") +
                            "\nSend the transaction\n"
                            + HelpExampleCli("sendrawtransaction", "\"signedtransactionhex\"")
                            );

    RPCTypeCheck(request.params, {UniValue::VSTR});

    CCoinControl coinControl;
    int changePosition = -1;
    bool lockUnspents = false;
    UniValue subtractFeeFromOutputs;
    std::set<int> setSubtractFeeFromOutputs;

    if (!request.params[1].isNull()) {
      if (request.params[1].type() == UniValue::VBOOL) {
        // backward compatibility bool only fallback
        coinControl.fAllowWatchOnly = request.params[1].get_bool();
      }
      else {
        RPCTypeCheck(request.params, {UniValue::VSTR, UniValue::VOBJ});

        UniValue options = request.params[1];

        RPCTypeCheckObj(options,
            {
                {"changeAddress", UniValueType(UniValue::VSTR)},
                {"changePosition", UniValueType(UniValue::VNUM)},
                {"includeWatching", UniValueType(UniValue::VBOOL)},
                {"lockUnspents", UniValueType(UniValue::VBOOL)},
                {"reserveChangeKey", UniValueType(UniValue::VBOOL)}, // DEPRECATED (and ignored), should be removed in 0.16 or so.
                {"feeRate", UniValueType()}, // will be checked below
                {"subtractFeeFromOutputs", UniValueType(UniValue::VARR)},
                {"replaceable", UniValueType(UniValue::VBOOL)},
                {"conf_target", UniValueType(UniValue::VNUM)},
                {"estimate_mode", UniValueType(UniValue::VSTR)},
            },
            true, true);

        if (options.exists("changeAddress")) {
            CBitcoinAddress address(options["changeAddress"].get_str());

            if (!address.IsValid())
<<<<<<< HEAD
                throw JSONRPCError(RPC_INVALID_PARAMETER, "changeAddress must be a valid litecoin address");
=======
                throw JSONRPCError(RPC_INVALID_ADDRESS_OR_KEY, "changeAddress must be a valid litecoin address");
>>>>>>> 94adaf84

            coinControl.destChange = address.Get();
        }

        if (options.exists("changePosition"))
            changePosition = options["changePosition"].get_int();

        if (options.exists("includeWatching"))
            coinControl.fAllowWatchOnly = options["includeWatching"].get_bool();

        if (options.exists("lockUnspents"))
            lockUnspents = options["lockUnspents"].get_bool();

        if (options.exists("feeRate"))
        {
            coinControl.m_feerate = CFeeRate(AmountFromValue(options["feeRate"]));
            coinControl.fOverrideFeeRate = true;
        }

        if (options.exists("subtractFeeFromOutputs"))
            subtractFeeFromOutputs = options["subtractFeeFromOutputs"].get_array();

        if (options.exists("replaceable")) {
            coinControl.signalRbf = options["replaceable"].get_bool();
        }
        if (options.exists("conf_target")) {
            if (options.exists("feeRate")) {
                throw JSONRPCError(RPC_INVALID_PARAMETER, "Cannot specify both conf_target and feeRate");
            }
            coinControl.m_confirm_target = ParseConfirmTarget(options["conf_target"]);
        }
        if (options.exists("estimate_mode")) {
            if (options.exists("feeRate")) {
                throw JSONRPCError(RPC_INVALID_PARAMETER, "Cannot specify both estimate_mode and feeRate");
            }
            if (!FeeModeFromString(options["estimate_mode"].get_str(), coinControl.m_fee_mode)) {
                throw JSONRPCError(RPC_INVALID_PARAMETER, "Invalid estimate_mode parameter");
            }
        }
      }
    }

    // parse hex string from parameter
    CMutableTransaction tx;
    if (!DecodeHexTx(tx, request.params[0].get_str(), true))
        throw JSONRPCError(RPC_DESERIALIZATION_ERROR, "TX decode failed");

    if (tx.vout.size() == 0)
        throw JSONRPCError(RPC_INVALID_PARAMETER, "TX must have at least one output");

    if (changePosition != -1 && (changePosition < 0 || (unsigned int)changePosition > tx.vout.size()))
        throw JSONRPCError(RPC_INVALID_PARAMETER, "changePosition out of bounds");

    for (unsigned int idx = 0; idx < subtractFeeFromOutputs.size(); idx++) {
        int pos = subtractFeeFromOutputs[idx].get_int();
        if (setSubtractFeeFromOutputs.count(pos))
            throw JSONRPCError(RPC_INVALID_PARAMETER, strprintf("Invalid parameter, duplicated position: %d", pos));
        if (pos < 0)
            throw JSONRPCError(RPC_INVALID_PARAMETER, strprintf("Invalid parameter, negative position: %d", pos));
        if (pos >= int(tx.vout.size()))
            throw JSONRPCError(RPC_INVALID_PARAMETER, strprintf("Invalid parameter, position too large: %d", pos));
        setSubtractFeeFromOutputs.insert(pos);
    }

    CAmount nFeeOut;
    std::string strFailReason;

    if (!pwallet->FundTransaction(tx, nFeeOut, changePosition, strFailReason, lockUnspents, setSubtractFeeFromOutputs, coinControl)) {
        throw JSONRPCError(RPC_WALLET_ERROR, strFailReason);
    }

    UniValue result(UniValue::VOBJ);
    result.push_back(Pair("hex", EncodeHexTx(tx)));
    result.push_back(Pair("changepos", changePosition));
    result.push_back(Pair("fee", ValueFromAmount(nFeeOut)));

    return result;
}

UniValue bumpfee(const JSONRPCRequest& request)
{
    CWallet * const pwallet = GetWalletForJSONRPCRequest(request);

    if (!EnsureWalletIsAvailable(pwallet, request.fHelp))
        return NullUniValue;

    if (request.fHelp || request.params.size() < 1 || request.params.size() > 2) {
        throw std::runtime_error(
            "bumpfee \"txid\" ( options ) \n"
            "\nBumps the fee of an opt-in-RBF transaction T, replacing it with a new transaction B.\n"
            "An opt-in RBF transaction with the given txid must be in the wallet.\n"
            "The command will pay the additional fee by decreasing (or perhaps removing) its change output.\n"
            "If the change output is not big enough to cover the increased fee, the command will currently fail\n"
            "instead of adding new inputs to compensate. (A future implementation could improve this.)\n"
            "The command will fail if the wallet or mempool contains a transaction that spends one of T's outputs.\n"
            "By default, the new fee will be calculated automatically using estimatefee.\n"
            "The user can specify a confirmation target for estimatefee.\n"
            "Alternatively, the user can specify totalFee, or use RPC settxfee to set a higher fee rate.\n"
            "At a minimum, the new fee rate must be high enough to pay an additional new relay fee (incrementalfee\n"
            "returned by getnetworkinfo) to enter the node's mempool.\n"
            "\nArguments:\n"
            "1. txid                  (string, required) The txid to be bumped\n"
            "2. options               (object, optional)\n"
            "   {\n"
            "     \"confTarget\"        (numeric, optional) Confirmation target (in blocks)\n"
            "     \"totalFee\"          (numeric, optional) Total fee (NOT feerate) to pay, in satoshis.\n"
            "                         In rare cases, the actual fee paid might be slightly higher than the specified\n"
            "                         totalFee if the tx change output has to be removed because it is too close to\n"
            "                         the dust threshold.\n"
            "     \"replaceable\"       (boolean, optional, default true) Whether the new transaction should still be\n"
            "                         marked bip-125 replaceable. If true, the sequence numbers in the transaction will\n"
            "                         be left unchanged from the original. If false, any input sequence numbers in the\n"
            "                         original transaction that were less than 0xfffffffe will be increased to 0xfffffffe\n"
            "                         so the new transaction will not be explicitly bip-125 replaceable (though it may\n"
            "                         still be replaceable in practice, for example if it has unconfirmed ancestors which\n"
            "                         are replaceable).\n"
            "     \"estimate_mode\"     (string, optional, default=UNSET) The fee estimate mode, must be one of:\n"
            "         \"UNSET\"\n"
            "         \"ECONOMICAL\"\n"
            "         \"CONSERVATIVE\"\n"
            "   }\n"
            "\nResult:\n"
            "{\n"
            "  \"txid\":    \"value\",   (string)  The id of the new transaction\n"
            "  \"origfee\":  n,         (numeric) Fee of the replaced transaction\n"
            "  \"fee\":      n,         (numeric) Fee of the new transaction\n"
            "  \"errors\":  [ str... ] (json array of strings) Errors encountered during processing (may be empty)\n"
            "}\n"
            "\nExamples:\n"
            "\nBump the fee, get the new transaction\'s txid\n" +
            HelpExampleCli("bumpfee", "<txid>"));
    }

    RPCTypeCheck(request.params, {UniValue::VSTR, UniValue::VOBJ});
    uint256 hash;
    hash.SetHex(request.params[0].get_str());

    // optional parameters
    CAmount totalFee = 0;
    CCoinControl coin_control;
    coin_control.signalRbf = true;
    if (!request.params[1].isNull()) {
        UniValue options = request.params[1];
        RPCTypeCheckObj(options,
            {
                {"confTarget", UniValueType(UniValue::VNUM)},
                {"totalFee", UniValueType(UniValue::VNUM)},
                {"replaceable", UniValueType(UniValue::VBOOL)},
                {"estimate_mode", UniValueType(UniValue::VSTR)},
            },
            true, true);

        if (options.exists("confTarget") && options.exists("totalFee")) {
            throw JSONRPCError(RPC_INVALID_PARAMETER, "confTarget and totalFee options should not both be set. Please provide either a confirmation target for fee estimation or an explicit total fee for the transaction.");
        } else if (options.exists("confTarget")) { // TODO: alias this to conf_target
            coin_control.m_confirm_target = ParseConfirmTarget(options["confTarget"]);
        } else if (options.exists("totalFee")) {
            totalFee = options["totalFee"].get_int64();
            if (totalFee <= 0) {
                throw JSONRPCError(RPC_INVALID_PARAMETER, strprintf("Invalid totalFee %s (must be greater than 0)", FormatMoney(totalFee)));
            }
        }

        if (options.exists("replaceable")) {
            coin_control.signalRbf = options["replaceable"].get_bool();
        }
        if (options.exists("estimate_mode")) {
            if (!FeeModeFromString(options["estimate_mode"].get_str(), coin_control.m_fee_mode)) {
                throw JSONRPCError(RPC_INVALID_PARAMETER, "Invalid estimate_mode parameter");
            }
        }
    }

    LOCK2(cs_main, pwallet->cs_wallet);
    EnsureWalletIsUnlocked(pwallet);

    CFeeBumper feeBump(pwallet, hash, coin_control, totalFee);
    BumpFeeResult res = feeBump.getResult();
    if (res != BumpFeeResult::OK)
    {
        switch(res) {
            case BumpFeeResult::INVALID_ADDRESS_OR_KEY:
                throw JSONRPCError(RPC_INVALID_ADDRESS_OR_KEY, feeBump.getErrors()[0]);
                break;
            case BumpFeeResult::INVALID_REQUEST:
                throw JSONRPCError(RPC_INVALID_REQUEST, feeBump.getErrors()[0]);
                break;
            case BumpFeeResult::INVALID_PARAMETER:
                throw JSONRPCError(RPC_INVALID_PARAMETER, feeBump.getErrors()[0]);
                break;
            case BumpFeeResult::WALLET_ERROR:
                throw JSONRPCError(RPC_WALLET_ERROR, feeBump.getErrors()[0]);
                break;
            default:
                throw JSONRPCError(RPC_MISC_ERROR, feeBump.getErrors()[0]);
                break;
        }
    }

    // sign bumped transaction
    if (!feeBump.signTransaction(pwallet)) {
        throw JSONRPCError(RPC_WALLET_ERROR, "Can't sign transaction.");
    }
    // commit the bumped transaction
    if(!feeBump.commit(pwallet)) {
        throw JSONRPCError(RPC_WALLET_ERROR, feeBump.getErrors()[0]);
    }
    UniValue result(UniValue::VOBJ);
    result.push_back(Pair("txid", feeBump.getBumpedTxId().GetHex()));
    result.push_back(Pair("origfee", ValueFromAmount(feeBump.getOldFee())));
    result.push_back(Pair("fee", ValueFromAmount(feeBump.getNewFee())));
    UniValue errors(UniValue::VARR);
    for (const std::string& err: feeBump.getErrors())
        errors.push_back(err);
    result.push_back(Pair("errors", errors));

    return result;
}

UniValue generate(const JSONRPCRequest& request)
{
    CWallet * const pwallet = GetWalletForJSONRPCRequest(request);

    if (!EnsureWalletIsAvailable(pwallet, request.fHelp)) {
        return NullUniValue;
    }

    if (request.fHelp || request.params.size() < 1 || request.params.size() > 2) {
        throw std::runtime_error(
            "generate nblocks ( maxtries )\n"
            "\nMine up to nblocks blocks immediately (before the RPC call returns) to an address in the wallet.\n"
            "\nArguments:\n"
            "1. nblocks      (numeric, required) How many blocks are generated immediately.\n"
            "2. maxtries     (numeric, optional) How many iterations to try (default = 1000000).\n"
            "\nResult:\n"
            "[ blockhashes ]     (array) hashes of blocks generated\n"
            "\nExamples:\n"
            "\nGenerate 11 blocks\n"
            + HelpExampleCli("generate", "11")
        );
    }

    int num_generate = request.params[0].get_int();
    uint64_t max_tries = 1000000;
    if (request.params.size() > 1 && !request.params[1].isNull()) {
        max_tries = request.params[1].get_int();
    }

    std::shared_ptr<CReserveScript> coinbase_script;
    pwallet->GetScriptForMining(coinbase_script);

    // If the keypool is exhausted, no script is returned at all.  Catch this.
    if (!coinbase_script) {
        throw JSONRPCError(RPC_WALLET_KEYPOOL_RAN_OUT, "Error: Keypool ran out, please call keypoolrefill first");
    }

    //throw an error if no script was provided
    if (coinbase_script->reserveScript.empty()) {
        throw JSONRPCError(RPC_INTERNAL_ERROR, "No coinbase script available");
    }

    return generateBlocks(coinbase_script, num_generate, max_tries, true);
}

extern UniValue abortrescan(const JSONRPCRequest& request); // in rpcdump.cpp
extern UniValue dumpprivkey(const JSONRPCRequest& request); // in rpcdump.cpp
extern UniValue importprivkey(const JSONRPCRequest& request);
extern UniValue importaddress(const JSONRPCRequest& request);
extern UniValue importpubkey(const JSONRPCRequest& request);
extern UniValue dumpwallet(const JSONRPCRequest& request);
extern UniValue importwallet(const JSONRPCRequest& request);
extern UniValue importprunedfunds(const JSONRPCRequest& request);
extern UniValue removeprunedfunds(const JSONRPCRequest& request);
extern UniValue importmulti(const JSONRPCRequest& request);

static const CRPCCommand commands[] =
{ //  category              name                        actor (function)           okSafeMode
    //  --------------------- ------------------------    -----------------------    ----------
    { "rawtransactions",    "fundrawtransaction",       &fundrawtransaction,       false,  {"hexstring","options"} },
    { "hidden",             "resendwallettransactions", &resendwallettransactions, true,   {} },
    { "wallet",             "abandontransaction",       &abandontransaction,       false,  {"txid"} },
    { "wallet",             "abortrescan",              &abortrescan,              false,  {} },
    { "wallet",             "addmultisigaddress",       &addmultisigaddress,       true,   {"nrequired","keys","account"} },
    { "wallet",             "addwitnessaddress",        &addwitnessaddress,        true,   {"address"} },
    { "wallet",             "backupwallet",             &backupwallet,             true,   {"destination"} },
    { "wallet",             "bumpfee",                  &bumpfee,                  true,   {"txid", "options"} },
    { "wallet",             "dumpprivkey",              &dumpprivkey,              true,   {"address"}  },
    { "wallet",             "dumpwallet",               &dumpwallet,               true,   {"filename"} },
    { "wallet",             "encryptwallet",            &encryptwallet,            true,   {"passphrase"} },
    { "wallet",             "getaccountaddress",        &getaccountaddress,        true,   {"account"} },
    { "wallet",             "getaccount",               &getaccount,               true,   {"address"} },
    { "wallet",             "getaddressesbyaccount",    &getaddressesbyaccount,    true,   {"account"} },
    { "wallet",             "getbalance",               &getbalance,               false,  {"account","minconf","include_watchonly"} },
    { "wallet",             "getnewaddress",            &getnewaddress,            true,   {"account"} },
    { "wallet",             "getrawchangeaddress",      &getrawchangeaddress,      true,   {} },
    { "wallet",             "getreceivedbyaccount",     &getreceivedbyaccount,     false,  {"account","minconf"} },
    { "wallet",             "getreceivedbyaddress",     &getreceivedbyaddress,     false,  {"address","minconf"} },
    { "wallet",             "gettransaction",           &gettransaction,           false,  {"txid","include_watchonly"} },
    { "wallet",             "getunconfirmedbalance",    &getunconfirmedbalance,    false,  {} },
    { "wallet",             "getwalletinfo",            &getwalletinfo,            false,  {} },
    { "wallet",             "importmulti",              &importmulti,              true,   {"requests","options"} },
    { "wallet",             "importprivkey",            &importprivkey,            true,   {"privkey","label","rescan"} },
    { "wallet",             "importwallet",             &importwallet,             true,   {"filename"} },
    { "wallet",             "importaddress",            &importaddress,            true,   {"address","label","rescan","p2sh"} },
    { "wallet",             "importprunedfunds",        &importprunedfunds,        true,   {"rawtransaction","txoutproof"} },
    { "wallet",             "importpubkey",             &importpubkey,             true,   {"pubkey","label","rescan"} },
    { "wallet",             "keypoolrefill",            &keypoolrefill,            true,   {"newsize"} },
    { "wallet",             "listaccounts",             &listaccounts,             false,  {"minconf","include_watchonly"} },
    { "wallet",             "listaddressgroupings",     &listaddressgroupings,     false,  {} },
    { "wallet",             "listlockunspent",          &listlockunspent,          false,  {} },
    { "wallet",             "listreceivedbyaccount",    &listreceivedbyaccount,    false,  {"minconf","include_empty","include_watchonly"} },
    { "wallet",             "listreceivedbyaddress",    &listreceivedbyaddress,    false,  {"minconf","include_empty","include_watchonly"} },
    { "wallet",             "listsinceblock",           &listsinceblock,           false,  {"blockhash","target_confirmations","include_watchonly","include_removed"} },
    { "wallet",             "listtransactions",         &listtransactions,         false,  {"account","count","skip","include_watchonly"} },
    { "wallet",             "listunspent",              &listunspent,              false,  {"minconf","maxconf","addresses","include_unsafe","query_options"} },
    { "wallet",             "listwallets",              &listwallets,              true,   {} },
    { "wallet",             "lockunspent",              &lockunspent,              true,   {"unlock","transactions"} },
    { "wallet",             "move",                     &movecmd,                  false,  {"fromaccount","toaccount","amount","minconf","comment"} },
    { "wallet",             "sendfrom",                 &sendfrom,                 false,  {"fromaccount","toaddress","amount","minconf","comment","comment_to"} },
    { "wallet",             "sendmany",                 &sendmany,                 false,  {"fromaccount","amounts","minconf","comment","subtractfeefrom","replaceable","conf_target","estimate_mode"} },
    { "wallet",             "sendtoaddress",            &sendtoaddress,            false,  {"address","amount","comment","comment_to","subtractfeefromamount","replaceable","conf_target","estimate_mode"} },
    { "wallet",             "setaccount",               &setaccount,               true,   {"address","account"} },
    { "wallet",             "settxfee",                 &settxfee,                 true,   {"amount"} },
    { "wallet",             "signmessage",              &signmessage,              true,   {"address","message"} },
    { "wallet",             "walletlock",               &walletlock,               true,   {} },
    { "wallet",             "walletpassphrasechange",   &walletpassphrasechange,   true,   {"oldpassphrase","newpassphrase"} },
    { "wallet",             "walletpassphrase",         &walletpassphrase,         true,   {"passphrase","timeout"} },
    { "wallet",             "removeprunedfunds",        &removeprunedfunds,        true,   {"txid"} },

    { "generating",         "generate",                 &generate,                 true,   {"nblocks","maxtries"} },
};

void RegisterWalletRPCCommands(CRPCTable &t)
{
    if (gArgs.GetBoolArg("-disablewallet", false))
        return;

    for (unsigned int vcidx = 0; vcidx < ARRAYLEN(commands); vcidx++)
        t.appendCommand(commands[vcidx].name, &commands[vcidx]);
}<|MERGE_RESOLUTION|>--- conflicted
+++ resolved
@@ -434,15 +434,12 @@
             "                             transaction, just kept in your wallet.\n"
             "5. subtractfeefromamount  (boolean, optional, default=false) The fee will be deducted from the amount being sent.\n"
             "                             The recipient will receive less litecoins than you enter in the amount field.\n"
-<<<<<<< HEAD
-=======
             "6. replaceable            (boolean, optional) Allow this transaction to be replaced by a transaction with higher fees via BIP 125\n"
             "7. conf_target            (numeric, optional) Confirmation target (in blocks)\n"
             "8. \"estimate_mode\"      (string, optional, default=UNSET) The fee estimate mode, must be one of:\n"
             "       \"UNSET\"\n"
             "       \"ECONOMICAL\"\n"
             "       \"CONSERVATIVE\"\n"
->>>>>>> 94adaf84
             "\nResult:\n"
             "\"txid\"                  (string) The transaction id.\n"
             "\nExamples:\n"
@@ -631,11 +628,7 @@
             + HelpExampleCli("getreceivedbyaddress", "\"LEr4hNAefWYhBMgxCFP2Po1NPrUeiK8kM2\"") +
             "\nThe amount including unconfirmed transactions, zero confirmations\n"
             + HelpExampleCli("getreceivedbyaddress", "\"LEr4hNAefWYhBMgxCFP2Po1NPrUeiK8kM2\" 0") +
-<<<<<<< HEAD
-            "\nThe amount with at least 6 confirmation, very safe\n"
-=======
             "\nThe amount with at least 6 confirmations\n"
->>>>>>> 94adaf84
             + HelpExampleCli("getreceivedbyaddress", "\"LEr4hNAefWYhBMgxCFP2Po1NPrUeiK8kM2\" 6") +
             "\nAs a json rpc call\n"
             + HelpExampleRpc("getreceivedbyaddress", "\"LEr4hNAefWYhBMgxCFP2Po1NPrUeiK8kM2\", 6")
@@ -871,11 +864,7 @@
         throw std::runtime_error(
             "sendfrom \"fromaccount\" \"toaddress\" amount ( minconf \"comment\" \"comment_to\" )\n"
             "\nDEPRECATED (use sendtoaddress). Sent an amount from an account to a litecoin address."
-<<<<<<< HEAD
-            + HelpRequiringPassphrase() + "\n"
-=======
             + HelpRequiringPassphrase(pwallet) + "\n"
->>>>>>> 94adaf84
             "\nArguments:\n"
             "1. \"fromaccount\"       (string, required) The name of the account to send funds from. May be the default account using \"\".\n"
             "                       Specifying an account does not influence coin selection, but it does associate the newly created\n"
@@ -1028,11 +1017,7 @@
     {
         CBitcoinAddress address(name_);
         if (!address.IsValid())
-<<<<<<< HEAD
-            throw JSONRPCError(RPC_INVALID_ADDRESS_OR_KEY, string("Invalid Litecoin address: ")+name_);
-=======
             throw JSONRPCError(RPC_INVALID_ADDRESS_OR_KEY, std::string("Invalid Litecoin address: ")+name_);
->>>>>>> 94adaf84
 
         if (setAddress.count(address))
             throw JSONRPCError(RPC_INVALID_PARAMETER, std::string("Invalid parameter, duplicated address: ")+name_);
@@ -2642,15 +2627,9 @@
             "\nArguments:\n"
             "1. minconf          (numeric, optional, default=1) The minimum confirmations to filter\n"
             "2. maxconf          (numeric, optional, default=9999999) The maximum confirmations to filter\n"
-<<<<<<< HEAD
-            "3. \"addresses\"    (string) A json array of litecoin addresses to filter\n"
-            "    [\n"
-            "      \"address\"   (string) litecoin address\n"
-=======
             "3. \"addresses\"      (string) A json array of litecoin addresses to filter\n"
             "    [\n"
             "      \"address\"     (string) litecoin address\n"
->>>>>>> 94adaf84
             "      ,...\n"
             "    ]\n"
             "4. include_unsafe (bool, optional, default=true) Include outputs that are not safe to spend\n"
@@ -2686,11 +2665,8 @@
             + HelpExampleCli("listunspent", "")
             + HelpExampleCli("listunspent", "6 9999999 \"[\\\"LGPYcOdyoBnraaWX5tknkJZZWafjRAGVzx\\\",\\\"LLmraTr3qBjE2YseA3CnZ55la4TQmWnRY3\\\"]\"")
             + HelpExampleRpc("listunspent", "6, 9999999 \"[\\\"LGPYcOdyoBnraaWX5tknkJZZWafjRAGVzx\\\",\\\"LLmraTr3qBjE2YseA3CnZ55la4TQmWnRY3\\\"]\"")
-<<<<<<< HEAD
-=======
             + HelpExampleCli("listunspent", "6 9999999 '[]' true '{ \"minimumAmount\": 0.005 }'")
             + HelpExampleRpc("listunspent", "6, 9999999, [] , true, { \"minimumAmount\": 0.005 } ")
->>>>>>> 94adaf84
         );
 
     int nMinDepth = 1;
@@ -2713,11 +2689,7 @@
             const UniValue& input = inputs[idx];
             CBitcoinAddress address(input.get_str());
             if (!address.IsValid())
-<<<<<<< HEAD
-                throw JSONRPCError(RPC_INVALID_ADDRESS_OR_KEY, string("Invalid Litecoin address: ")+input.get_str());
-=======
                 throw JSONRPCError(RPC_INVALID_ADDRESS_OR_KEY, std::string("Invalid Litecoin address: ")+input.get_str());
->>>>>>> 94adaf84
             if (setAddress.count(address))
                 throw JSONRPCError(RPC_INVALID_PARAMETER, std::string("Invalid parameter, duplicated address: ")+input.get_str());
            setAddress.insert(address);
@@ -2895,11 +2867,7 @@
             CBitcoinAddress address(options["changeAddress"].get_str());
 
             if (!address.IsValid())
-<<<<<<< HEAD
-                throw JSONRPCError(RPC_INVALID_PARAMETER, "changeAddress must be a valid litecoin address");
-=======
                 throw JSONRPCError(RPC_INVALID_ADDRESS_OR_KEY, "changeAddress must be a valid litecoin address");
->>>>>>> 94adaf84
 
             coinControl.destChange = address.Get();
         }
