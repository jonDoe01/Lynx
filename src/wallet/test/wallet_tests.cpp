--- conflicted
+++ resolved
@@ -364,15 +364,6 @@
 }
 
 static void AddKey(CWallet& wallet, const CKey& key)
-<<<<<<< HEAD
-{
-    LOCK(wallet.cs_wallet);
-    wallet.AddKeyPubKey(key, key.GetPubKey());
-}
-
-BOOST_FIXTURE_TEST_CASE(rescan, TestChain100Setup)
-=======
->>>>>>> 69fce744
 {
     LOCK(wallet.cs_wallet);
     wallet.AddKeyPubKey(key, key.GetPubKey());
@@ -394,15 +385,10 @@
     {
         CWallet wallet;
         AddKey(wallet, coinbaseKey);
-<<<<<<< HEAD
-        BOOST_CHECK_EQUAL(nullBlock, wallet.ScanForWalletTransactions(oldTip));
-        BOOST_CHECK_EQUAL(wallet.GetImmatureBalance(), 2 * COIN);
-=======
         WalletRescanReserver reserver(&wallet);
         reserver.reserve();
         BOOST_CHECK_EQUAL(nullBlock, wallet.ScanForWalletTransactions(oldTip, nullptr, reserver));
-        BOOST_CHECK_EQUAL(wallet.GetImmatureBalance(), 100 * COIN);
->>>>>>> 69fce744
+        BOOST_CHECK_EQUAL(wallet.GetImmatureBalance(), 2 * COIN);
     }
 
     // Prune the older block file.
@@ -414,15 +400,10 @@
     {
         CWallet wallet;
         AddKey(wallet, coinbaseKey);
-<<<<<<< HEAD
-        BOOST_CHECK_EQUAL(oldTip, wallet.ScanForWalletTransactions(oldTip));
-        BOOST_CHECK_EQUAL(wallet.GetImmatureBalance(), 1 * COIN);
-=======
         WalletRescanReserver reserver(&wallet);
         reserver.reserve();
         BOOST_CHECK_EQUAL(oldTip, wallet.ScanForWalletTransactions(oldTip, nullptr, reserver));
-        BOOST_CHECK_EQUAL(wallet.GetImmatureBalance(), 50 * COIN);
->>>>>>> 69fce744
+        BOOST_CHECK_EQUAL(wallet.GetImmatureBalance(), 1 * COIN);
     }
 
     // Verify importmulti RPC returns failure for a key whose creation time is
@@ -471,13 +452,10 @@
 // than or equal to key birthday.
 BOOST_FIXTURE_TEST_CASE(importwallet_rescan, TestChain100Setup)
 {
-<<<<<<< HEAD
+    g_address_type = OUTPUT_TYPE_DEFAULT;
+    g_change_type = OUTPUT_TYPE_DEFAULT;
     CWallet *pwalletMainBackup = ::pwalletMain;
     LOCK(cs_main);
-=======
-    g_address_type = OUTPUT_TYPE_DEFAULT;
-    g_change_type = OUTPUT_TYPE_DEFAULT;
->>>>>>> 69fce744
 
     // Create two blocks with same timestamp to verify that importwallet rescan
     // will pick up both blocks, not just the first.
@@ -640,13 +618,9 @@
         bool firstRun;
         wallet->LoadWallet(firstRun);
         AddKey(*wallet, coinbaseKey);
-<<<<<<< HEAD
-        wallet->ScanForWalletTransactions(chainActive.Genesis());
-=======
         WalletRescanReserver reserver(wallet.get());
         reserver.reserve();
         wallet->ScanForWalletTransactions(chainActive.Genesis(), nullptr, reserver);
->>>>>>> 69fce744
     }
 
     ~ListCoinsTestingSetup()
@@ -686,10 +660,7 @@
 BOOST_FIXTURE_TEST_CASE(ListCoins, ListCoinsTestingSetup)
 {
     std::string coinbaseAddress = coinbaseKey.GetPubKey().GetID().ToString();
-<<<<<<< HEAD
     LOCK2(cs_main, wallet->cs_wallet);
-=======
->>>>>>> 69fce744
 
     // Confirm ListCoins initially returns 1 coin grouped under coinbaseKey
     // address.
