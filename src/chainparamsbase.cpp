// Copyright (c) 2010 Satoshi Nakamoto
// Copyright (c) 2009-2017 The Bitcoin Core developers
// Distributed under the MIT software license, see the accompanying
// file COPYING or http://www.opensource.org/licenses/mit-license.php.

#include <chainparamsbase.h>

#include <tinyformat.h>
#include <util.h>

#include <assert.h>
#include <memory>

const std::string CBaseChainParams::MAIN = "main";
const std::string CBaseChainParams::TESTNET = "test";
const std::string CBaseChainParams::REGTEST = "regtest";

void AppendParamsHelpMessages(std::string& strUsage, bool debugHelp)
{
    strUsage += HelpMessageGroup(_("Chain selection options:"));
    strUsage += HelpMessageOpt("-testnet", _("Use the test chain"));
    if (debugHelp) {
        strUsage += HelpMessageOpt("-regtest", "Enter regression test mode, which uses a special chain in which blocks can be solved instantly. "
                                   "This is intended for regression testing tools and app development.");
    }
}

/**
 * Main network
 */
class CBaseMainParams : public CBaseChainParams
{
public:
    CBaseMainParams()
    {
        nRPCPort = 9332;
    }
};

/**
 * Testnet (v3)
 */
class CBaseTestNetParams : public CBaseChainParams
{
public:
    CBaseTestNetParams()
    {
        nRPCPort = 19332;
        strDataDir = "testnet4";
    }
};

/*
 * Regression test
 */
class CBaseRegTestParams : public CBaseChainParams
{
public:
    CBaseRegTestParams()
    {
<<<<<<< HEAD
        nRPCPort = 19332;
=======
        nRPCPort = 19443;
>>>>>>> 69fce744
        strDataDir = "regtest";
    }
};

static std::unique_ptr<CBaseChainParams> globalChainBaseParams;

const CBaseChainParams& BaseParams()
{
    assert(globalChainBaseParams);
    return *globalChainBaseParams;
}

std::unique_ptr<CBaseChainParams> CreateBaseChainParams(const std::string& chain)
{
    if (chain == CBaseChainParams::MAIN)
        return std::unique_ptr<CBaseChainParams>(new CBaseMainParams());
    else if (chain == CBaseChainParams::TESTNET)
        return std::unique_ptr<CBaseChainParams>(new CBaseTestNetParams());
    else if (chain == CBaseChainParams::REGTEST)
        return std::unique_ptr<CBaseChainParams>(new CBaseRegTestParams());
    else
        throw std::runtime_error(strprintf("%s: Unknown chain %s.", __func__, chain));
}

void SelectBaseParams(const std::string& chain)
{
    globalChainBaseParams = CreateBaseChainParams(chain);
}

std::string ChainNameFromCommandLine()
{
    bool fRegTest = gArgs.GetBoolArg("-regtest", false);
    bool fTestNet = gArgs.GetBoolArg("-testnet", false);

    if (fTestNet && fRegTest)
        throw std::runtime_error("Invalid combination of -regtest and -testnet.");
    if (fRegTest)
        return CBaseChainParams::REGTEST;
    if (fTestNet)
        return CBaseChainParams::TESTNET;
    return CBaseChainParams::MAIN;
}<|MERGE_RESOLUTION|>--- conflicted
+++ resolved
@@ -58,11 +58,7 @@
 public:
     CBaseRegTestParams()
     {
-<<<<<<< HEAD
         nRPCPort = 19332;
-=======
-        nRPCPort = 19443;
->>>>>>> 69fce744
         strDataDir = "regtest";
     }
 };
