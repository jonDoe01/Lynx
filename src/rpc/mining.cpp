// Copyright (c) 2010 Satoshi Nakamoto
// Copyright (c) 2009-2017 The Bitcoin Core developers
// Distributed under the MIT software license, see the accompanying
// file COPYING or http://www.opensource.org/licenses/mit-license.php.

<<<<<<< HEAD
#include "base58.h"
#include "amount.h"
#include "chain.h"
#include "chainparams.h"
#include "consensus/consensus.h"
#include "consensus/params.h"
#include "consensus/validation.h"
#include "core_io.h"
#include "init.h"
#include "validation.h"
#include "miner.h"
#include "net.h"
#include "policy/fees.h"
#include "pow.h"
#include "rpc/blockchain.h"
#include "rpc/mining.h"
#include "rpc/server.h"
#include "txmempool.h"
#include "util.h"
#include "utilstrencodings.h"
#include "validationinterface.h"
#include "warnings.h"
#include "lynx_rules.h"
=======
#include <base58.h>
#include <amount.h>
#include <chain.h>
#include <chainparams.h>
#include <consensus/consensus.h>
#include <consensus/params.h>
#include <consensus/validation.h>
#include <core_io.h>
#include <init.h>
#include <validation.h>
#include <miner.h>
#include <net.h>
#include <policy/fees.h>
#include <pow.h>
#include <rpc/blockchain.h>
#include <rpc/mining.h>
#include <rpc/server.h>
#include <txmempool.h>
#include <util.h>
#include <utilstrencodings.h>
#include <validationinterface.h>
#include <warnings.h>
>>>>>>> 69fce744

#include <memory>
#include <stdint.h>

unsigned int ParseConfirmTarget(const UniValue& value)
{
    int target = value.get_int();
    unsigned int max_target = ::feeEstimator.HighestTargetTracked(FeeEstimateHorizon::LONG_HALFLIFE);
    if (target < 1 || (unsigned int)target > max_target) {
        throw JSONRPCError(RPC_INVALID_PARAMETER, strprintf("Invalid conf_target, must be between %u - %u", 1, max_target));
    }
    return (unsigned int)target;
}

/**
 * Return average network hashes per second based on the last 'lookup' blocks,
 * or from the last difficulty change if 'lookup' is nonpositive.
 * If 'height' is nonnegative, compute the estimate at the time when a given block was found.
 */
UniValue GetNetworkHashPS(int lookup, int height) {
    CBlockIndex *pb = chainActive.Tip();

    if (height >= 0 && height < chainActive.Height())
        pb = chainActive[height];

    if (pb == nullptr || !pb->nHeight)
        return 0;

    // If lookup is -1, then use blocks since last difficulty change.
    if (lookup <= 0)
        lookup = pb->nHeight % Params().GetConsensus().DifficultyAdjustmentInterval(chainActive.Height()) + 1;

    // If lookup is larger than chain, then set it to chain length.
    if (lookup > pb->nHeight)
        lookup = pb->nHeight;

    CBlockIndex *pb0 = pb;
    int64_t minTime = pb0->GetBlockTime();
    int64_t maxTime = minTime;
    for (int i = 0; i < lookup; i++) {
        pb0 = pb0->pprev;
        int64_t time = pb0->GetBlockTime();
        minTime = std::min(time, minTime);
        maxTime = std::max(time, maxTime);
    }

    // In case there's a situation where minTime == maxTime, we don't want a divide by zero exception.
    if (minTime == maxTime)
        return 0;

    arith_uint256 workDiff = pb->nChainWork - pb0->nChainWork;
    int64_t timeDiff = maxTime - minTime;

    return workDiff.getdouble() / timeDiff;
}

UniValue getnetworkhashps(const JSONRPCRequest& request)
{
    if (request.fHelp || request.params.size() > 2)
        throw std::runtime_error(
            "getnetworkhashps ( nblocks height )\n"
            "\nReturns the estimated network hashes per second based on the last n blocks.\n"
            "Pass in [blocks] to override # of blocks, -1 specifies since last difficulty change.\n"
            "Pass in [height] to estimate the network speed at the time when a certain block was found.\n"
            "\nArguments:\n"
            "1. nblocks     (numeric, optional, default=120) The number of blocks, or -1 for blocks since last difficulty change.\n"
            "2. height      (numeric, optional, default=-1) To estimate at the time of the given height.\n"
            "\nResult:\n"
            "x             (numeric) Hashes per second estimated\n"
            "\nExamples:\n"
            + HelpExampleCli("getnetworkhashps", "")
            + HelpExampleRpc("getnetworkhashps", "")
       );

    LOCK(cs_main);
    return GetNetworkHashPS(!request.params[0].isNull() ? request.params[0].get_int() : 120, !request.params[1].isNull() ? request.params[1].get_int() : -1);
}

UniValue generateBlocks(std::shared_ptr<CReserveScript> coinbaseScript, int nGenerate, uint64_t &nMaxTries, bool keepScript)
{
    static const int nInnerLoopCount = 0x10000;
    int nHeightEnd = 0;
    int nHeight = 0;

    {   // Don't keep cs_main locked
        LOCK(cs_main);
        nHeight = chainActive.Height();
        nHeightEnd = nHeight+nGenerate;
    }
    unsigned int nExtraNonce = 0;
    UniValue blockHashes(UniValue::VARR);
    while (nHeight < nHeightEnd)
    {
        std::unique_ptr<CBlockTemplate> pblocktemplate(BlockAssembler(Params()).CreateNewBlock(coinbaseScript->reserveScript));
        if (!pblocktemplate.get())
            throw JSONRPCError(RPC_INTERNAL_ERROR, "Couldn't create new block");
        CBlock *pblock = &pblocktemplate->block;
        {
            LOCK(cs_main);
            IncrementExtraNonce(pblock, chainActive.Tip(), nExtraNonce);
        }
<<<<<<< HEAD

        const Consensus::Params& consensusParams = Params().GetConsensus();
        // chainActive.Height() is current height, +1 - height of the new block
        while (nMaxTries > 0 && pblock->nNonce < nInnerLoopCount && (!CheckProofOfWork(pblock->GetPoWHash(), pblock->nBits, consensusParams) || !CheckLynxRule3(pblock, nHeight + 1, consensusParams))) {
=======
        while (nMaxTries > 0 && pblock->nNonce < nInnerLoopCount && !CheckProofOfWork(pblock->GetPoWHash(), pblock->nBits, Params().GetConsensus())) {
>>>>>>> 69fce744
            ++pblock->nNonce;
            --nMaxTries;
        }

        if (nMaxTries == 0) {
            break;
        }
        if (pblock->nNonce == nInnerLoopCount) {
            continue;
        }
        std::shared_ptr<const CBlock> shared_pblock = std::make_shared<const CBlock>(*pblock);
        if (!ProcessNewBlock(Params(), shared_pblock, true, nullptr))
            throw JSONRPCError(RPC_INTERNAL_ERROR, "ProcessNewBlock, block not accepted");
        ++nHeight;
        blockHashes.push_back(pblock->GetHash().GetHex());

        //mark script as important because it was used at least for one coinbase output if the script came from the wallet
        if (keepScript)
        {
            coinbaseScript->KeepScript();
        }
    }
    return blockHashes;
}

<<<<<<< HEAD
=======
UniValue generatetoaddress(const JSONRPCRequest& request)
{
    if (request.fHelp || request.params.size() < 2 || request.params.size() > 3)
        throw std::runtime_error(
            "generatetoaddress nblocks address (maxtries)\n"
            "\nMine blocks immediately to a specified address (before the RPC call returns)\n"
            "\nArguments:\n"
            "1. nblocks      (numeric, required) How many blocks are generated immediately.\n"
            "2. address      (string, required) The address to send the newly generated litecoin to.\n"
            "3. maxtries     (numeric, optional) How many iterations to try (default = 1000000).\n"
            "\nResult:\n"
            "[ blockhashes ]     (array) hashes of blocks generated\n"
            "\nExamples:\n"
            "\nGenerate 11 blocks to myaddress\n"
            + HelpExampleCli("generatetoaddress", "11 \"myaddress\"")
        );

    int nGenerate = request.params[0].get_int();
    uint64_t nMaxTries = 1000000;
    if (!request.params[2].isNull()) {
        nMaxTries = request.params[2].get_int();
    }

    CTxDestination destination = DecodeDestination(request.params[1].get_str());
    if (!IsValidDestination(destination)) {
        throw JSONRPCError(RPC_INVALID_ADDRESS_OR_KEY, "Error: Invalid address");
    }

    std::shared_ptr<CReserveScript> coinbaseScript = std::make_shared<CReserveScript>();
    coinbaseScript->reserveScript = GetScriptForDestination(destination);

    return generateBlocks(coinbaseScript, nGenerate, nMaxTries, false);
}

>>>>>>> 69fce744
UniValue getmininginfo(const JSONRPCRequest& request)
{
    if (request.fHelp || request.params.size() != 0)
        throw std::runtime_error(
            "getmininginfo\n"
            "\nReturns a json object containing mining-related information."
            "\nResult:\n"
            "{\n"
            "  \"blocks\": nnn,             (numeric) The current block\n"
            "  \"currentblockweight\": nnn, (numeric) The last block weight\n"
            "  \"currentblocktx\": nnn,     (numeric) The last block transaction\n"
            "  \"difficulty\": xxx.xxxxx    (numeric) The current difficulty\n"
            "  \"networkhashps\": nnn,      (numeric) The network hashes per second\n"
            "  \"pooledtx\": n              (numeric) The size of the mempool\n"
            "  \"chain\": \"xxxx\",           (string) current network name as defined in BIP70 (main, test, regtest)\n"
            "  \"warnings\": \"...\"          (string) any network and blockchain warnings\n"
            "  \"errors\": \"...\"            (string) DEPRECATED. Same as warnings. Only shown when litecoind is started with -deprecatedrpc=getmininginfo\n"
            "}\n"
            "\nExamples:\n"
            + HelpExampleCli("getmininginfo", "")
            + HelpExampleRpc("getmininginfo", "")
        );


    LOCK(cs_main);

    UniValue obj(UniValue::VOBJ);
    obj.push_back(Pair("blocks",           (int)chainActive.Height()));
    obj.push_back(Pair("currentblockweight", (uint64_t)nLastBlockWeight));
    obj.push_back(Pair("currentblocktx",   (uint64_t)nLastBlockTx));
    obj.push_back(Pair("difficulty",       (double)GetDifficulty()));
    obj.push_back(Pair("networkhashps",    getnetworkhashps(request)));
    obj.push_back(Pair("pooledtx",         (uint64_t)mempool.size()));
    obj.push_back(Pair("chain",            Params().NetworkIDString()));
    if (IsDeprecatedRPCEnabled("getmininginfo")) {
        obj.push_back(Pair("errors",       GetWarnings("statusbar")));
    } else {
        obj.push_back(Pair("warnings",     GetWarnings("statusbar")));
    }
    return obj;
}


// NOTE: Unlike wallet RPC (which use BTC values), mining RPCs follow GBT (BIP 22) in using satoshi amounts
UniValue prioritisetransaction(const JSONRPCRequest& request)
{
    if (request.fHelp || request.params.size() != 3)
        throw std::runtime_error(
            "prioritisetransaction <txid> <dummy value> <fee delta>\n"
            "Accepts the transaction into mined blocks at a higher (or lower) priority\n"
            "\nArguments:\n"
            "1. \"txid\"       (string, required) The transaction id.\n"
            "2. dummy          (numeric, optional) API-Compatibility for previous API. Must be zero or null.\n"
            "                  DEPRECATED. For forward compatibility use named arguments and omit this parameter.\n"
            "3. fee_delta      (numeric, required) The fee value (in satoshis) to add (or subtract, if negative).\n"
            "                  The fee is not actually paid, only the algorithm for selecting transactions into a block\n"
            "                  considers the transaction as it would have paid a higher (or lower) fee.\n"
            "\nResult:\n"
            "true              (boolean) Returns true\n"
            "\nExamples:\n"
            + HelpExampleCli("prioritisetransaction", "\"txid\" 0.0 10000")
            + HelpExampleRpc("prioritisetransaction", "\"txid\", 0.0, 10000")
        );

    LOCK(cs_main);

    uint256 hash = ParseHashStr(request.params[0].get_str(), "txid");
    CAmount nAmount = request.params[2].get_int64();

    if (!(request.params[1].isNull() || request.params[1].get_real() == 0)) {
        throw JSONRPCError(RPC_INVALID_PARAMETER, "Priority is no longer supported, dummy argument to prioritisetransaction must be 0.");
    }

    mempool.PrioritiseTransaction(hash, nAmount);
    return true;
}


// NOTE: Assumes a conclusive result; if result is inconclusive, it must be handled by caller
static UniValue BIP22ValidationResult(const CValidationState& state)
{
    if (state.IsValid())
        return NullUniValue;

    std::string strRejectReason = state.GetRejectReason();
    if (state.IsError())
        throw JSONRPCError(RPC_VERIFY_ERROR, strRejectReason);
    if (state.IsInvalid())
    {
        if (strRejectReason.empty())
            return "rejected";
        return strRejectReason;
    }
    // Should be impossible
    return "valid?";
}

std::string gbt_vb_name(const Consensus::DeploymentPos pos) {
    const struct VBDeploymentInfo& vbinfo = VersionBitsDeploymentInfo[pos];
    std::string s = vbinfo.name;
    if (!vbinfo.gbt_force) {
        s.insert(s.begin(), '!');
    }
    return s;
}

UniValue getblocktemplate(const JSONRPCRequest& request)
{
    if (request.fHelp || request.params.size() > 1)
        throw std::runtime_error(
            "getblocktemplate ( TemplateRequest )\n"
            "\nIf the request parameters include a 'mode' key, that is used to explicitly select between the default 'template' request or a 'proposal'.\n"
            "It returns data needed to construct a block to work on.\n"
            "For full specification, see BIPs 22, 23, 9, and 145:\n"
            "    https://github.com/bitcoin/bips/blob/master/bip-0022.mediawiki\n"
            "    https://github.com/bitcoin/bips/blob/master/bip-0023.mediawiki\n"
            "    https://github.com/bitcoin/bips/blob/master/bip-0009.mediawiki#getblocktemplate_changes\n"
            "    https://github.com/bitcoin/bips/blob/master/bip-0145.mediawiki\n"

            "\nArguments:\n"
            "1. template_request         (json object, optional) A json object in the following spec\n"
            "     {\n"
            "       \"mode\":\"template\"    (string, optional) This must be set to \"template\", \"proposal\" (see BIP 23), or omitted\n"
            "       \"capabilities\":[     (array, optional) A list of strings\n"
            "           \"support\"          (string) client side supported feature, 'longpoll', 'coinbasetxn', 'coinbasevalue', 'proposal', 'serverlist', 'workid'\n"
            "           ,...\n"
            "       ],\n"
            "       \"rules\":[            (array, optional) A list of strings\n"
            "           \"support\"          (string) client side supported softfork deployment\n"
            "           ,...\n"
            "       ]\n"
            "     }\n"
            "\n"

            "\nResult:\n"
            "{\n"
            "  \"version\" : n,                    (numeric) The preferred block version\n"
            "  \"rules\" : [ \"rulename\", ... ],    (array of strings) specific block rules that are to be enforced\n"
            "  \"vbavailable\" : {                 (json object) set of pending, supported versionbit (BIP 9) softfork deployments\n"
            "      \"rulename\" : bitnumber          (numeric) identifies the bit number as indicating acceptance and readiness for the named softfork rule\n"
            "      ,...\n"
            "  },\n"
            "  \"vbrequired\" : n,                 (numeric) bit mask of versionbits the server requires set in submissions\n"
            "  \"previousblockhash\" : \"xxxx\",     (string) The hash of current highest block\n"
            "  \"transactions\" : [                (array) contents of non-coinbase transactions that should be included in the next block\n"
            "      {\n"
            "         \"data\" : \"xxxx\",             (string) transaction data encoded in hexadecimal (byte-for-byte)\n"
            "         \"txid\" : \"xxxx\",             (string) transaction id encoded in little-endian hexadecimal\n"
            "         \"hash\" : \"xxxx\",             (string) hash encoded in little-endian hexadecimal (including witness data)\n"
            "         \"depends\" : [                (array) array of numbers \n"
            "             n                          (numeric) transactions before this one (by 1-based index in 'transactions' list) that must be present in the final block if this one is\n"
            "             ,...\n"
            "         ],\n"
            "         \"fee\": n,                    (numeric) difference in value between transaction inputs and outputs (in satoshis); for coinbase transactions, this is a negative Number of the total collected block fees (ie, not including the block subsidy); if key is not present, fee is unknown and clients MUST NOT assume there isn't one\n"
            "         \"sigops\" : n,                (numeric) total SigOps cost, as counted for purposes of block limits; if key is not present, sigop cost is unknown and clients MUST NOT assume it is zero\n"
            "         \"weight\" : n,                (numeric) total transaction weight, as counted for purposes of block limits\n"
            "         \"required\" : true|false      (boolean) if provided and true, this transaction must be in the final block\n"
            "      }\n"
            "      ,...\n"
            "  ],\n"
            "  \"coinbaseaux\" : {                 (json object) data that should be included in the coinbase's scriptSig content\n"
            "      \"flags\" : \"xx\"                  (string) key name is to be ignored, and value included in scriptSig\n"
            "  },\n"
            "  \"coinbasevalue\" : n,              (numeric) maximum allowable input to coinbase transaction, including the generation award and transaction fees (in satoshis)\n"
            "  \"coinbasetxn\" : { ... },          (json object) information for coinbase transaction\n"
            "  \"target\" : \"xxxx\",                (string) The hash target\n"
            "  \"mintime\" : xxx,                  (numeric) The minimum timestamp appropriate for next block time in seconds since epoch (Jan 1 1970 GMT)\n"
            "  \"mutable\" : [                     (array of string) list of ways the block template may be changed \n"
            "     \"value\"                          (string) A way the block template may be changed, e.g. 'time', 'transactions', 'prevblock'\n"
            "     ,...\n"
            "  ],\n"
            "  \"noncerange\" : \"00000000ffffffff\",(string) A range of valid nonces\n"
            "  \"sigoplimit\" : n,                 (numeric) limit of sigops in blocks\n"
            "  \"sizelimit\" : n,                  (numeric) limit of block size\n"
            "  \"weightlimit\" : n,                (numeric) limit of block weight\n"
            "  \"curtime\" : ttt,                  (numeric) current timestamp in seconds since epoch (Jan 1 1970 GMT)\n"
            "  \"bits\" : \"xxxxxxxx\",              (string) compressed target of next block\n"
            "  \"height\" : n                      (numeric) The height of the next block\n"
            "}\n"

            "\nExamples:\n"
            + HelpExampleCli("getblocktemplate", "")
            + HelpExampleRpc("getblocktemplate", "")
         );

    LOCK(cs_main);

    std::string strMode = "template";
    UniValue lpval = NullUniValue;
    std::set<std::string> setClientRules;
    int64_t nMaxVersionPreVB = -1;
    if (!request.params[0].isNull())
    {
        const UniValue& oparam = request.params[0].get_obj();
        const UniValue& modeval = find_value(oparam, "mode");
        if (modeval.isStr())
            strMode = modeval.get_str();
        else if (modeval.isNull())
        {
            /* Do nothing */
        }
        else
            throw JSONRPCError(RPC_INVALID_PARAMETER, "Invalid mode");
        lpval = find_value(oparam, "longpollid");

        if (strMode == "proposal")
        {
            const UniValue& dataval = find_value(oparam, "data");
            if (!dataval.isStr())
                throw JSONRPCError(RPC_TYPE_ERROR, "Missing data String key for proposal");

            CBlock block;
            if (!DecodeHexBlk(block, dataval.get_str()))
                throw JSONRPCError(RPC_DESERIALIZATION_ERROR, "Block decode failed");

            uint256 hash = block.GetHash();
            BlockMap::iterator mi = mapBlockIndex.find(hash);
            if (mi != mapBlockIndex.end()) {
                CBlockIndex *pindex = mi->second;
                if (pindex->IsValid(BLOCK_VALID_SCRIPTS))
                    return "duplicate";
                if (pindex->nStatus & BLOCK_FAILED_MASK)
                    return "duplicate-invalid";
                return "duplicate-inconclusive";
            }

            CBlockIndex* const pindexPrev = chainActive.Tip();
            // TestBlockValidity only supports blocks built on the current Tip
            if (block.hashPrevBlock != pindexPrev->GetBlockHash())
                return "inconclusive-not-best-prevblk";
            CValidationState state;
            TestBlockValidity(state, Params(), block, pindexPrev, false, true);
            return BIP22ValidationResult(state);
        }

        const UniValue& aClientRules = find_value(oparam, "rules");
        if (aClientRules.isArray()) {
            for (unsigned int i = 0; i < aClientRules.size(); ++i) {
                const UniValue& v = aClientRules[i];
                setClientRules.insert(v.get_str());
            }
        } else {
            // NOTE: It is important that this NOT be read if versionbits is supported
            const UniValue& uvMaxVersion = find_value(oparam, "maxversion");
            if (uvMaxVersion.isNum()) {
                nMaxVersionPreVB = uvMaxVersion.get_int64();
            }
        }
    }

    if (strMode != "template")
        throw JSONRPCError(RPC_INVALID_PARAMETER, "Invalid mode");

    if(!g_connman)
        throw JSONRPCError(RPC_CLIENT_P2P_DISABLED, "Error: Peer-to-peer functionality missing or disabled");

    if (g_connman->GetNodeCount(CConnman::CONNECTIONS_ALL) == 0)
<<<<<<< HEAD
        throw JSONRPCError(RPC_CLIENT_NOT_CONNECTED, "Lynx is not connected!");

    if (IsInitialBlockDownload())
        throw JSONRPCError(RPC_CLIENT_IN_INITIAL_DOWNLOAD, "Lynx is downloading blocks...");
=======
        throw JSONRPCError(RPC_CLIENT_NOT_CONNECTED, "Litecoin is not connected!");

    if (IsInitialBlockDownload())
        throw JSONRPCError(RPC_CLIENT_IN_INITIAL_DOWNLOAD, "Litecoin is downloading blocks...");
>>>>>>> 69fce744

    static unsigned int nTransactionsUpdatedLast;

    if (!lpval.isNull())
    {
        // Wait to respond until either the best block changes, OR a minute has passed and there are more transactions
        uint256 hashWatchedChain;
        std::chrono::steady_clock::time_point checktxtime;
        unsigned int nTransactionsUpdatedLastLP;

        if (lpval.isStr())
        {
            // Format: <hashBestChain><nTransactionsUpdatedLast>
            std::string lpstr = lpval.get_str();

            hashWatchedChain.SetHex(lpstr.substr(0, 64));
            nTransactionsUpdatedLastLP = atoi64(lpstr.substr(64));
        }
        else
        {
            // NOTE: Spec does not specify behaviour for non-string longpollid, but this makes testing easier
            hashWatchedChain = chainActive.Tip()->GetBlockHash();
            nTransactionsUpdatedLastLP = nTransactionsUpdatedLast;
        }

        // Release the wallet and main lock while waiting
        LEAVE_CRITICAL_SECTION(cs_main);
        {
            checktxtime = std::chrono::steady_clock::now() + std::chrono::minutes(1);

            WaitableLock lock(csBestBlock);
            while (hashBestBlock == hashWatchedChain && IsRPCRunning())
            {
                if (cvBlockChange.wait_until(lock, checktxtime) == std::cv_status::timeout)
                {
                    // Timeout: Check transactions for update
                    if (mempool.GetTransactionsUpdated() != nTransactionsUpdatedLastLP)
                        break;
                    checktxtime += std::chrono::seconds(10);
                }
            }
        }
        ENTER_CRITICAL_SECTION(cs_main);

        if (!IsRPCRunning())
            throw JSONRPCError(RPC_CLIENT_NOT_CONNECTED, "Shutting down");
        // TODO: Maybe recheck connections/IBD and (if something wrong) send an expires-immediately template to stop miners?
    }

    const struct VBDeploymentInfo& segwit_info = VersionBitsDeploymentInfo[Consensus::DEPLOYMENT_SEGWIT];
    // If the caller is indicating segwit support, then allow CreateNewBlock()
    // to select witness transactions, after segwit activates (otherwise
    // don't).
    bool fSupportsSegwit = setClientRules.find(segwit_info.name) != setClientRules.end();

    // Update block
    static CBlockIndex* pindexPrev;
    static int64_t nStart;
    static std::unique_ptr<CBlockTemplate> pblocktemplate;
    // Cache whether the last invocation was with segwit support, to avoid returning
    // a segwit-block to a non-segwit caller.
    static bool fLastTemplateSupportsSegwit = true;
    if (pindexPrev != chainActive.Tip() ||
        (mempool.GetTransactionsUpdated() != nTransactionsUpdatedLast && GetTime() - nStart > 5) ||
        fLastTemplateSupportsSegwit != fSupportsSegwit)
    {
        // Clear pindexPrev so future calls make a new block, despite any failures from here on
        pindexPrev = nullptr;

        // Store the pindexBest used before CreateNewBlock, to avoid races
        nTransactionsUpdatedLast = mempool.GetTransactionsUpdated();
        CBlockIndex* pindexPrevNew = chainActive.Tip();
        nStart = GetTime();
        fLastTemplateSupportsSegwit = fSupportsSegwit;

        // Create new block
        CScript scriptDummy = CScript() << OP_TRUE;
        pblocktemplate = BlockAssembler(Params()).CreateNewBlock(scriptDummy, fSupportsSegwit);
        if (!pblocktemplate)
            throw JSONRPCError(RPC_OUT_OF_MEMORY, "Out of memory");

        // Need to update only after we know CreateNewBlock succeeded
        pindexPrev = pindexPrevNew;
    }
    CBlock* pblock = &pblocktemplate->block; // pointer for convenience
    const Consensus::Params& consensusParams = Params().GetConsensus();

    // Update nTime
    UpdateTime(pblock, consensusParams, pindexPrev);
    pblock->nNonce = 0;

    // NOTE: If at some point we support pre-segwit miners post-segwit-activation, this needs to take segwit support into consideration
    const bool fPreSegWit = (THRESHOLD_ACTIVE != VersionBitsState(pindexPrev, consensusParams, Consensus::DEPLOYMENT_SEGWIT, versionbitscache));

    UniValue aCaps(UniValue::VARR); aCaps.push_back("proposal");

    UniValue transactions(UniValue::VARR);
    std::map<uint256, int64_t> setTxIndex;
    int i = 0;
    for (const auto& it : pblock->vtx) {
        const CTransaction& tx = *it;
        uint256 txHash = tx.GetHash();
        setTxIndex[txHash] = i++;

        if (tx.IsCoinBase())
            continue;

        UniValue entry(UniValue::VOBJ);

        entry.push_back(Pair("data", EncodeHexTx(tx)));
        entry.push_back(Pair("txid", txHash.GetHex()));
        entry.push_back(Pair("hash", tx.GetWitnessHash().GetHex()));

        UniValue deps(UniValue::VARR);
        for (const CTxIn &in : tx.vin)
        {
            if (setTxIndex.count(in.prevout.hash))
                deps.push_back(setTxIndex[in.prevout.hash]);
        }
        entry.push_back(Pair("depends", deps));

        int index_in_template = i - 1;
        entry.push_back(Pair("fee", pblocktemplate->vTxFees[index_in_template]));
        int64_t nTxSigOps = pblocktemplate->vTxSigOpsCost[index_in_template];
        if (fPreSegWit) {
            assert(nTxSigOps % WITNESS_SCALE_FACTOR == 0);
            nTxSigOps /= WITNESS_SCALE_FACTOR;
        }
        entry.push_back(Pair("sigops", nTxSigOps));
        entry.push_back(Pair("weight", GetTransactionWeight(tx)));

        transactions.push_back(entry);
    }

    UniValue aux(UniValue::VOBJ);
    aux.push_back(Pair("flags", HexStr(COINBASE_FLAGS.begin(), COINBASE_FLAGS.end())));

    arith_uint256 hashTarget = arith_uint256().SetCompact(pblock->nBits);

    UniValue aMutable(UniValue::VARR);
    aMutable.push_back("time");
    aMutable.push_back("transactions");
    aMutable.push_back("prevblock");

    UniValue result(UniValue::VOBJ);
    result.push_back(Pair("capabilities", aCaps));

    UniValue aRules(UniValue::VARR);
    UniValue vbavailable(UniValue::VOBJ);
    for (int j = 0; j < (int)Consensus::MAX_VERSION_BITS_DEPLOYMENTS; ++j) {
        Consensus::DeploymentPos pos = Consensus::DeploymentPos(j);
        ThresholdState state = VersionBitsState(pindexPrev, consensusParams, pos, versionbitscache);
        switch (state) {
            case THRESHOLD_DEFINED:
            case THRESHOLD_FAILED:
                // Not exposed to GBT at all
                break;
            case THRESHOLD_LOCKED_IN:
                // Ensure bit is set in block version
                pblock->nVersion |= VersionBitsMask(consensusParams, pos);
                // FALL THROUGH to get vbavailable set...
            case THRESHOLD_STARTED:
            {
                const struct VBDeploymentInfo& vbinfo = VersionBitsDeploymentInfo[pos];
                vbavailable.push_back(Pair(gbt_vb_name(pos), consensusParams.vDeployments[pos].bit));
                if (setClientRules.find(vbinfo.name) == setClientRules.end()) {
                    if (!vbinfo.gbt_force) {
                        // If the client doesn't support this, don't indicate it in the [default] version
                        pblock->nVersion &= ~VersionBitsMask(consensusParams, pos);
                    }
                }
                break;
            }
            case THRESHOLD_ACTIVE:
            {
                // Add to rules only
                const struct VBDeploymentInfo& vbinfo = VersionBitsDeploymentInfo[pos];
                aRules.push_back(gbt_vb_name(pos));
                if (setClientRules.find(vbinfo.name) == setClientRules.end()) {
                    // Not supported by the client; make sure it's safe to proceed
                    if (!vbinfo.gbt_force) {
                        // If we do anything other than throw an exception here, be sure version/force isn't sent to old clients
                        throw JSONRPCError(RPC_INVALID_PARAMETER, strprintf("Support for '%s' rule requires explicit client support", vbinfo.name));
                    }
                }
                break;
            }
        }
    }
    result.push_back(Pair("version", pblock->nVersion));
    result.push_back(Pair("rules", aRules));
    result.push_back(Pair("vbavailable", vbavailable));
    result.push_back(Pair("vbrequired", int(0)));

    if (nMaxVersionPreVB >= 2) {
        // If VB is supported by the client, nMaxVersionPreVB is -1, so we won't get here
        // Because BIP 34 changed how the generation transaction is serialized, we can only use version/force back to v2 blocks
        // This is safe to do [otherwise-]unconditionally only because we are throwing an exception above if a non-force deployment gets activated
        // Note that this can probably also be removed entirely after the first BIP9 non-force deployment (ie, probably segwit) gets activated
        aMutable.push_back("version/force");
    }

    result.push_back(Pair("previousblockhash", pblock->hashPrevBlock.GetHex()));
    result.push_back(Pair("transactions", transactions));
    result.push_back(Pair("coinbaseaux", aux));
    result.push_back(Pair("coinbasevalue", (int64_t)pblock->vtx[0]->vout[0].nValue));
    result.push_back(Pair("longpollid", chainActive.Tip()->GetBlockHash().GetHex() + i64tostr(nTransactionsUpdatedLast)));
    result.push_back(Pair("target", hashTarget.GetHex()));
    result.push_back(Pair("mintime", (int64_t)pindexPrev->GetMedianTimePast()+1));
    result.push_back(Pair("mutable", aMutable));
    result.push_back(Pair("noncerange", "00000000ffffffff"));
    int64_t nSigOpLimit = MAX_BLOCK_SIGOPS_COST;
    int64_t nSizeLimit = MAX_BLOCK_SERIALIZED_SIZE;
    if (fPreSegWit) {
        assert(nSigOpLimit % WITNESS_SCALE_FACTOR == 0);
        nSigOpLimit /= WITNESS_SCALE_FACTOR;
        assert(nSizeLimit % WITNESS_SCALE_FACTOR == 0);
        nSizeLimit /= WITNESS_SCALE_FACTOR;
    }
    result.push_back(Pair("sigoplimit", nSigOpLimit));
    result.push_back(Pair("sizelimit", nSizeLimit));
    if (!fPreSegWit) {
        result.push_back(Pair("weightlimit", (int64_t)MAX_BLOCK_WEIGHT));
    }
    result.push_back(Pair("curtime", pblock->GetBlockTime()));
    result.push_back(Pair("bits", strprintf("%08x", pblock->nBits)));
    result.push_back(Pair("height", (int64_t)(pindexPrev->nHeight+1)));

    if (!pblocktemplate->vchCoinbaseCommitment.empty() && fSupportsSegwit) {
        result.push_back(Pair("default_witness_commitment", HexStr(pblocktemplate->vchCoinbaseCommitment.begin(), pblocktemplate->vchCoinbaseCommitment.end())));
    }

    return result;
}

class submitblock_StateCatcher : public CValidationInterface
{
public:
    uint256 hash;
    bool found;
    CValidationState state;

    explicit submitblock_StateCatcher(const uint256 &hashIn) : hash(hashIn), found(false), state() {}

protected:
    void BlockChecked(const CBlock& block, const CValidationState& stateIn) override {
        if (block.GetHash() != hash)
            return;
        found = true;
        state = stateIn;
    }
};

UniValue submitblock(const JSONRPCRequest& request)
{
    // We allow 2 arguments for compliance with BIP22. Argument 2 is ignored.
    if (request.fHelp || request.params.size() < 1 || request.params.size() > 2) {
        throw std::runtime_error(
            "submitblock \"hexdata\"  ( \"dummy\" )\n"
            "\nAttempts to submit new block to network.\n"
            "See https://en.bitcoin.it/wiki/BIP_0022 for full specification.\n"

            "\nArguments\n"
            "1. \"hexdata\"        (string, required) the hex-encoded block data to submit\n"
            "2. \"dummy\"          (optional) dummy value, for compatibility with BIP22. This value is ignored.\n"
            "\nResult:\n"
            "\nExamples:\n"
            + HelpExampleCli("submitblock", "\"mydata\"")
            + HelpExampleRpc("submitblock", "\"mydata\"")
        );
    }

    std::shared_ptr<CBlock> blockptr = std::make_shared<CBlock>();
    CBlock& block = *blockptr;
    if (!DecodeHexBlk(block, request.params[0].get_str())) {
        throw JSONRPCError(RPC_DESERIALIZATION_ERROR, "Block decode failed");
    }

    if (block.vtx.empty() || !block.vtx[0]->IsCoinBase()) {
        throw JSONRPCError(RPC_DESERIALIZATION_ERROR, "Block does not start with a coinbase");
    }

    uint256 hash = block.GetHash();
    bool fBlockPresent = false;
    {
        LOCK(cs_main);
        BlockMap::iterator mi = mapBlockIndex.find(hash);
        if (mi != mapBlockIndex.end()) {
            CBlockIndex *pindex = mi->second;
            if (pindex->IsValid(BLOCK_VALID_SCRIPTS)) {
                return "duplicate";
            }
            if (pindex->nStatus & BLOCK_FAILED_MASK) {
                return "duplicate-invalid";
            }
            // Otherwise, we might only have the header - process the block before returning
            fBlockPresent = true;
        }
    }

    {
        LOCK(cs_main);
        BlockMap::iterator mi = mapBlockIndex.find(block.hashPrevBlock);
        if (mi != mapBlockIndex.end()) {
            UpdateUncommittedBlockStructures(block, mi->second, Params().GetConsensus());
        }
    }

    submitblock_StateCatcher sc(block.GetHash());
    RegisterValidationInterface(&sc);
    bool fAccepted = ProcessNewBlock(Params(), blockptr, true, nullptr);
    UnregisterValidationInterface(&sc);
    if (fBlockPresent) {
        if (fAccepted && !sc.found) {
            return "duplicate-inconclusive";
        }
        return "duplicate";
    }
    if (!sc.found) {
        return "inconclusive";
    }
    return BIP22ValidationResult(sc.state);
}

UniValue estimatefee(const JSONRPCRequest& request)
{
    if (request.fHelp || request.params.size() != 1)
        throw std::runtime_error(
            "estimatefee nblocks\n"
            "\nDEPRECATED. Please use estimatesmartfee for more intelligent estimates."
            "\nEstimates the approximate fee per kilobyte needed for a transaction to begin\n"
            "confirmation within nblocks blocks. Uses virtual transaction size of transaction\n"
            "as defined in BIP 141 (witness data is discounted).\n"
            "\nArguments:\n"
            "1. nblocks     (numeric, required)\n"
            "\nResult:\n"
            "n              (numeric) estimated fee-per-kilobyte\n"
            "\n"
            "A negative value is returned if not enough transactions and blocks\n"
            "have been observed to make an estimate.\n"
            "-1 is always returned for nblocks == 1 as it is impossible to calculate\n"
            "a fee that is high enough to get reliably included in the next block.\n"
            "\nExample:\n"
            + HelpExampleCli("estimatefee", "6")
            );

    if (!IsDeprecatedRPCEnabled("estimatefee")) {
        throw JSONRPCError(RPC_METHOD_DEPRECATED, "estimatefee is deprecated and will be fully removed in v0.17. "
            "To use estimatefee in v0.16, restart litecoind with -deprecatedrpc=estimatefee.\n"
            "Projects should transition to using estimatesmartfee before upgrading to v0.17");
    }

    RPCTypeCheck(request.params, {UniValue::VNUM});

    int nBlocks = request.params[0].get_int();
    if (nBlocks < 1)
        nBlocks = 1;

    CFeeRate feeRate = ::feeEstimator.estimateFee(nBlocks);
    if (feeRate == CFeeRate(0))
        return -1.0;

    return ValueFromAmount(feeRate.GetFeePerK());
}

UniValue estimatesmartfee(const JSONRPCRequest& request)
{
    if (request.fHelp || request.params.size() < 1 || request.params.size() > 2)
        throw std::runtime_error(
            "estimatesmartfee conf_target (\"estimate_mode\")\n"
            "\nEstimates the approximate fee per kilobyte needed for a transaction to begin\n"
            "confirmation within conf_target blocks if possible and return the number of blocks\n"
            "for which the estimate is valid. Uses virtual transaction size as defined\n"
            "in BIP 141 (witness data is discounted).\n"
            "\nArguments:\n"
            "1. conf_target     (numeric) Confirmation target in blocks (1 - 1008)\n"
            "2. \"estimate_mode\" (string, optional, default=CONSERVATIVE) The fee estimate mode.\n"
            "                   Whether to return a more conservative estimate which also satisfies\n"
            "                   a longer history. A conservative estimate potentially returns a\n"
            "                   higher feerate and is more likely to be sufficient for the desired\n"
            "                   target, but is not as responsive to short term drops in the\n"
            "                   prevailing fee market.  Must be one of:\n"
            "       \"UNSET\" (defaults to CONSERVATIVE)\n"
            "       \"ECONOMICAL\"\n"
            "       \"CONSERVATIVE\"\n"
            "\nResult:\n"
            "{\n"
<<<<<<< HEAD
            "  \"feerate\" : x.x,     (numeric, optional) estimate fee-per-kilobyte (in LYNX)\n"
=======
            "  \"feerate\" : x.x,     (numeric, optional) estimate fee rate in " + CURRENCY_UNIT + "/kB\n"
>>>>>>> 69fce744
            "  \"errors\": [ str... ] (json array of strings, optional) Errors encountered during processing\n"
            "  \"blocks\" : n         (numeric) block number where estimate was found\n"
            "}\n"
            "\n"
            "The request target will be clamped between 2 and the highest target\n"
            "fee estimation is able to return based on how long it has been running.\n"
            "An error is returned if not enough transactions and blocks\n"
            "have been observed to make an estimate for any number of blocks.\n"
            "\nExample:\n"
            + HelpExampleCli("estimatesmartfee", "6")
            );

    RPCTypeCheck(request.params, {UniValue::VNUM, UniValue::VSTR});
    RPCTypeCheckArgument(request.params[0], UniValue::VNUM);
    unsigned int conf_target = ParseConfirmTarget(request.params[0]);
    bool conservative = true;
    if (!request.params[1].isNull()) {
        FeeEstimateMode fee_mode;
        if (!FeeModeFromString(request.params[1].get_str(), fee_mode)) {
            throw JSONRPCError(RPC_INVALID_PARAMETER, "Invalid estimate_mode parameter");
        }
        if (fee_mode == FeeEstimateMode::ECONOMICAL) conservative = false;
    }

    UniValue result(UniValue::VOBJ);
    UniValue errors(UniValue::VARR);
    FeeCalculation feeCalc;
    CFeeRate feeRate = ::feeEstimator.estimateSmartFee(conf_target, &feeCalc, conservative);
    if (feeRate != CFeeRate(0)) {
        result.push_back(Pair("feerate", ValueFromAmount(feeRate.GetFeePerK())));
    } else {
        errors.push_back("Insufficient data or no feerate found");
        result.push_back(Pair("errors", errors));
    }
    result.push_back(Pair("blocks", feeCalc.returnedTarget));
    return result;
}

UniValue estimaterawfee(const JSONRPCRequest& request)
{
    if (request.fHelp || request.params.size() < 1 || request.params.size() > 2)
        throw std::runtime_error(
            "estimaterawfee conf_target (threshold)\n"
            "\nWARNING: This interface is unstable and may disappear or change!\n"
            "\nWARNING: This is an advanced API call that is tightly coupled to the specific\n"
            "         implementation of fee estimation. The parameters it can be called with\n"
            "         and the results it returns will change if the internal implementation changes.\n"
            "\nEstimates the approximate fee per kilobyte needed for a transaction to begin\n"
            "confirmation within conf_target blocks if possible. Uses virtual transaction size as\n"
            "defined in BIP 141 (witness data is discounted).\n"
            "\nArguments:\n"
            "1. conf_target (numeric) Confirmation target in blocks (1 - 1008)\n"
            "2. threshold   (numeric, optional) The proportion of transactions in a given feerate range that must have been\n"
            "               confirmed within conf_target in order to consider those feerates as high enough and proceed to check\n"
            "               lower buckets.  Default: 0.95\n"
            "\nResult:\n"
            "{\n"
            "  \"short\" : {            (json object, optional) estimate for short time horizon\n"
            "      \"feerate\" : x.x,        (numeric, optional) estimate fee rate in " + CURRENCY_UNIT + "/kB\n"
            "      \"decay\" : x.x,          (numeric) exponential decay (per block) for historical moving average of confirmation data\n"
            "      \"scale\" : x,            (numeric) The resolution of confirmation targets at this time horizon\n"
            "      \"pass\" : {              (json object, optional) information about the lowest range of feerates to succeed in meeting the threshold\n"
            "          \"startrange\" : x.x,     (numeric) start of feerate range\n"
            "          \"endrange\" : x.x,       (numeric) end of feerate range\n"
            "          \"withintarget\" : x.x,   (numeric) number of txs over history horizon in the feerate range that were confirmed within target\n"
            "          \"totalconfirmed\" : x.x, (numeric) number of txs over history horizon in the feerate range that were confirmed at any point\n"
            "          \"inmempool\" : x.x,      (numeric) current number of txs in mempool in the feerate range unconfirmed for at least target blocks\n"
            "          \"leftmempool\" : x.x,    (numeric) number of txs over history horizon in the feerate range that left mempool unconfirmed after target\n"
            "      },\n"
            "      \"fail\" : { ... },       (json object, optional) information about the highest range of feerates to fail to meet the threshold\n"
            "      \"errors\":  [ str... ]   (json array of strings, optional) Errors encountered during processing\n"
            "  },\n"
            "  \"medium\" : { ... },    (json object, optional) estimate for medium time horizon\n"
            "  \"long\" : { ... }       (json object) estimate for long time horizon\n"
            "}\n"
            "\n"
            "Results are returned for any horizon which tracks blocks up to the confirmation target.\n"
            "\nExample:\n"
            + HelpExampleCli("estimaterawfee", "6 0.9")
            );

    RPCTypeCheck(request.params, {UniValue::VNUM, UniValue::VNUM}, true);
    RPCTypeCheckArgument(request.params[0], UniValue::VNUM);
    unsigned int conf_target = ParseConfirmTarget(request.params[0]);
    double threshold = 0.95;
    if (!request.params[1].isNull()) {
        threshold = request.params[1].get_real();
    }
    if (threshold < 0 || threshold > 1) {
        throw JSONRPCError(RPC_INVALID_PARAMETER, "Invalid threshold");
    }

    UniValue result(UniValue::VOBJ);

    for (FeeEstimateHorizon horizon : {FeeEstimateHorizon::SHORT_HALFLIFE, FeeEstimateHorizon::MED_HALFLIFE, FeeEstimateHorizon::LONG_HALFLIFE}) {
        CFeeRate feeRate;
        EstimationResult buckets;

        // Only output results for horizons which track the target
        if (conf_target > ::feeEstimator.HighestTargetTracked(horizon)) continue;

        feeRate = ::feeEstimator.estimateRawFee(conf_target, threshold, horizon, &buckets);
        UniValue horizon_result(UniValue::VOBJ);
        UniValue errors(UniValue::VARR);
        UniValue passbucket(UniValue::VOBJ);
        passbucket.push_back(Pair("startrange", round(buckets.pass.start)));
        passbucket.push_back(Pair("endrange", round(buckets.pass.end)));
        passbucket.push_back(Pair("withintarget", round(buckets.pass.withinTarget * 100.0) / 100.0));
        passbucket.push_back(Pair("totalconfirmed", round(buckets.pass.totalConfirmed * 100.0) / 100.0));
        passbucket.push_back(Pair("inmempool", round(buckets.pass.inMempool * 100.0) / 100.0));
        passbucket.push_back(Pair("leftmempool", round(buckets.pass.leftMempool * 100.0) / 100.0));
        UniValue failbucket(UniValue::VOBJ);
        failbucket.push_back(Pair("startrange", round(buckets.fail.start)));
        failbucket.push_back(Pair("endrange", round(buckets.fail.end)));
        failbucket.push_back(Pair("withintarget", round(buckets.fail.withinTarget * 100.0) / 100.0));
        failbucket.push_back(Pair("totalconfirmed", round(buckets.fail.totalConfirmed * 100.0) / 100.0));
        failbucket.push_back(Pair("inmempool", round(buckets.fail.inMempool * 100.0) / 100.0));
        failbucket.push_back(Pair("leftmempool", round(buckets.fail.leftMempool * 100.0) / 100.0));

        // CFeeRate(0) is used to indicate error as a return value from estimateRawFee
        if (feeRate != CFeeRate(0)) {
            horizon_result.push_back(Pair("feerate", ValueFromAmount(feeRate.GetFeePerK())));
            horizon_result.push_back(Pair("decay", buckets.decay));
            horizon_result.push_back(Pair("scale", (int)buckets.scale));
            horizon_result.push_back(Pair("pass", passbucket));
            // buckets.fail.start == -1 indicates that all buckets passed, there is no fail bucket to output
            if (buckets.fail.start != -1) horizon_result.push_back(Pair("fail", failbucket));
        } else {
            // Output only information that is still meaningful in the event of error
            horizon_result.push_back(Pair("decay", buckets.decay));
            horizon_result.push_back(Pair("scale", (int)buckets.scale));
            horizon_result.push_back(Pair("fail", failbucket));
            errors.push_back("Insufficient data or no feerate found which meets threshold");
            horizon_result.push_back(Pair("errors",errors));
        }
        result.push_back(Pair(StringForFeeEstimateHorizon(horizon), horizon_result));
    }
    return result;
}

static const CRPCCommand commands[] =
{ //  category              name                      actor (function)         argNames
  //  --------------------- ------------------------  -----------------------  ----------
    { "mining",             "getnetworkhashps",       &getnetworkhashps,       {"nblocks","height"} },
    { "mining",             "getmininginfo",          &getmininginfo,          {} },
    { "mining",             "prioritisetransaction",  &prioritisetransaction,  {"txid","dummy","fee_delta"} },
    { "mining",             "getblocktemplate",       &getblocktemplate,       {"template_request"} },
    { "mining",             "submitblock",            &submitblock,            {"hexdata","dummy"} },


<<<<<<< HEAD
    { "util",               "estimatefee",            &estimatefee,            true,  {"nblocks"} },
    { "util",               "estimatesmartfee",       &estimatesmartfee,       true,  {"conf_target", "estimate_mode"} },
=======
    { "generating",         "generatetoaddress",      &generatetoaddress,      {"nblocks","address","maxtries"} },

    { "util",               "estimatefee",            &estimatefee,            {"nblocks"} },
    { "util",               "estimatesmartfee",       &estimatesmartfee,       {"conf_target", "estimate_mode"} },
>>>>>>> 69fce744

    { "hidden",             "estimaterawfee",         &estimaterawfee,         {"conf_target", "threshold"} },
};

void RegisterMiningRPCCommands(CRPCTable &t)
{
    for (unsigned int vcidx = 0; vcidx < ARRAYLEN(commands); vcidx++)
        t.appendCommand(commands[vcidx].name, &commands[vcidx]);
}<|MERGE_RESOLUTION|>--- conflicted
+++ resolved
@@ -3,7 +3,6 @@
 // Distributed under the MIT software license, see the accompanying
 // file COPYING or http://www.opensource.org/licenses/mit-license.php.
 
-<<<<<<< HEAD
 #include "base58.h"
 #include "amount.h"
 #include "chain.h"
@@ -27,30 +26,6 @@
 #include "validationinterface.h"
 #include "warnings.h"
 #include "lynx_rules.h"
-=======
-#include <base58.h>
-#include <amount.h>
-#include <chain.h>
-#include <chainparams.h>
-#include <consensus/consensus.h>
-#include <consensus/params.h>
-#include <consensus/validation.h>
-#include <core_io.h>
-#include <init.h>
-#include <validation.h>
-#include <miner.h>
-#include <net.h>
-#include <policy/fees.h>
-#include <pow.h>
-#include <rpc/blockchain.h>
-#include <rpc/mining.h>
-#include <rpc/server.h>
-#include <txmempool.h>
-#include <util.h>
-#include <utilstrencodings.h>
-#include <validationinterface.h>
-#include <warnings.h>
->>>>>>> 69fce744
 
 #include <memory>
 #include <stdint.h>
@@ -152,14 +127,10 @@
             LOCK(cs_main);
             IncrementExtraNonce(pblock, chainActive.Tip(), nExtraNonce);
         }
-<<<<<<< HEAD
 
         const Consensus::Params& consensusParams = Params().GetConsensus();
         // chainActive.Height() is current height, +1 - height of the new block
         while (nMaxTries > 0 && pblock->nNonce < nInnerLoopCount && (!CheckProofOfWork(pblock->GetPoWHash(), pblock->nBits, consensusParams) || !CheckLynxRule3(pblock, nHeight + 1, consensusParams))) {
-=======
-        while (nMaxTries > 0 && pblock->nNonce < nInnerLoopCount && !CheckProofOfWork(pblock->GetPoWHash(), pblock->nBits, Params().GetConsensus())) {
->>>>>>> 69fce744
             ++pblock->nNonce;
             --nMaxTries;
         }
@@ -185,43 +156,6 @@
     return blockHashes;
 }
 
-<<<<<<< HEAD
-=======
-UniValue generatetoaddress(const JSONRPCRequest& request)
-{
-    if (request.fHelp || request.params.size() < 2 || request.params.size() > 3)
-        throw std::runtime_error(
-            "generatetoaddress nblocks address (maxtries)\n"
-            "\nMine blocks immediately to a specified address (before the RPC call returns)\n"
-            "\nArguments:\n"
-            "1. nblocks      (numeric, required) How many blocks are generated immediately.\n"
-            "2. address      (string, required) The address to send the newly generated litecoin to.\n"
-            "3. maxtries     (numeric, optional) How many iterations to try (default = 1000000).\n"
-            "\nResult:\n"
-            "[ blockhashes ]     (array) hashes of blocks generated\n"
-            "\nExamples:\n"
-            "\nGenerate 11 blocks to myaddress\n"
-            + HelpExampleCli("generatetoaddress", "11 \"myaddress\"")
-        );
-
-    int nGenerate = request.params[0].get_int();
-    uint64_t nMaxTries = 1000000;
-    if (!request.params[2].isNull()) {
-        nMaxTries = request.params[2].get_int();
-    }
-
-    CTxDestination destination = DecodeDestination(request.params[1].get_str());
-    if (!IsValidDestination(destination)) {
-        throw JSONRPCError(RPC_INVALID_ADDRESS_OR_KEY, "Error: Invalid address");
-    }
-
-    std::shared_ptr<CReserveScript> coinbaseScript = std::make_shared<CReserveScript>();
-    coinbaseScript->reserveScript = GetScriptForDestination(destination);
-
-    return generateBlocks(coinbaseScript, nGenerate, nMaxTries, false);
-}
-
->>>>>>> 69fce744
 UniValue getmininginfo(const JSONRPCRequest& request)
 {
     if (request.fHelp || request.params.size() != 0)
@@ -479,17 +413,10 @@
         throw JSONRPCError(RPC_CLIENT_P2P_DISABLED, "Error: Peer-to-peer functionality missing or disabled");
 
     if (g_connman->GetNodeCount(CConnman::CONNECTIONS_ALL) == 0)
-<<<<<<< HEAD
         throw JSONRPCError(RPC_CLIENT_NOT_CONNECTED, "Lynx is not connected!");
 
     if (IsInitialBlockDownload())
         throw JSONRPCError(RPC_CLIENT_IN_INITIAL_DOWNLOAD, "Lynx is downloading blocks...");
-=======
-        throw JSONRPCError(RPC_CLIENT_NOT_CONNECTED, "Litecoin is not connected!");
-
-    if (IsInitialBlockDownload())
-        throw JSONRPCError(RPC_CLIENT_IN_INITIAL_DOWNLOAD, "Litecoin is downloading blocks...");
->>>>>>> 69fce744
 
     static unsigned int nTransactionsUpdatedLast;
 
@@ -877,11 +804,7 @@
             "       \"CONSERVATIVE\"\n"
             "\nResult:\n"
             "{\n"
-<<<<<<< HEAD
             "  \"feerate\" : x.x,     (numeric, optional) estimate fee-per-kilobyte (in LYNX)\n"
-=======
-            "  \"feerate\" : x.x,     (numeric, optional) estimate fee rate in " + CURRENCY_UNIT + "/kB\n"
->>>>>>> 69fce744
             "  \"errors\": [ str... ] (json array of strings, optional) Errors encountered during processing\n"
             "  \"blocks\" : n         (numeric) block number where estimate was found\n"
             "}\n"
@@ -1025,22 +948,14 @@
 static const CRPCCommand commands[] =
 { //  category              name                      actor (function)         argNames
   //  --------------------- ------------------------  -----------------------  ----------
-    { "mining",             "getnetworkhashps",       &getnetworkhashps,       {"nblocks","height"} },
+    { "mining",             "getnetworkhashps",       &getnetworkhashps,       "nblocks","height"} },
     { "mining",             "getmininginfo",          &getmininginfo,          {} },
     { "mining",             "prioritisetransaction",  &prioritisetransaction,  {"txid","dummy","fee_delta"} },
     { "mining",             "getblocktemplate",       &getblocktemplate,       {"template_request"} },
     { "mining",             "submitblock",            &submitblock,            {"hexdata","dummy"} },
-
-
-<<<<<<< HEAD
-    { "util",               "estimatefee",            &estimatefee,            true,  {"nblocks"} },
-    { "util",               "estimatesmartfee",       &estimatesmartfee,       true,  {"conf_target", "estimate_mode"} },
-=======
-    { "generating",         "generatetoaddress",      &generatetoaddress,      {"nblocks","address","maxtries"} },
-
+    
     { "util",               "estimatefee",            &estimatefee,            {"nblocks"} },
     { "util",               "estimatesmartfee",       &estimatesmartfee,       {"conf_target", "estimate_mode"} },
->>>>>>> 69fce744
 
     { "hidden",             "estimaterawfee",         &estimaterawfee,         {"conf_target", "threshold"} },
 };
