--- conflicted
+++ resolved
@@ -395,11 +395,7 @@
         } else {
             CBitcoinAddress address(name_);
             if (!address.IsValid())
-<<<<<<< HEAD
-                throw JSONRPCError(RPC_INVALID_ADDRESS_OR_KEY, string("Invalid Litecoin address: ")+name_);
-=======
                 throw JSONRPCError(RPC_INVALID_ADDRESS_OR_KEY, std::string("Invalid Litecoin address: ")+name_);
->>>>>>> 94adaf84
 
             if (setAddress.count(address))
                 throw JSONRPCError(RPC_INVALID_PARAMETER, std::string("Invalid parameter, duplicated address: ")+name_);
@@ -966,11 +962,7 @@
 { //  category              name                      actor (function)         okSafeMode
   //  --------------------- ------------------------  -----------------------  ----------
     { "rawtransactions",    "getrawtransaction",      &getrawtransaction,      true,  {"txid","verbose"} },
-<<<<<<< HEAD
-    { "rawtransactions",    "createrawtransaction",   &createrawtransaction,   true,  {"inputs","outputs","locktime"} },
-=======
     { "rawtransactions",    "createrawtransaction",   &createrawtransaction,   true,  {"inputs","outputs","locktime","replaceable"} },
->>>>>>> 94adaf84
     { "rawtransactions",    "decoderawtransaction",   &decoderawtransaction,   true,  {"hexstring"} },
     { "rawtransactions",    "decodescript",           &decodescript,           true,  {"hexstring"} },
     { "rawtransactions",    "sendrawtransaction",     &sendrawtransaction,     false, {"hexstring","allowhighfees"} },
