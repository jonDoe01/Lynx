--- conflicted
+++ resolved
@@ -120,11 +120,7 @@
             "         \"reqSigs\" : n,            (numeric) The required sigs\n"
             "         \"type\" : \"pubkeyhash\",  (string) The type, eg 'pubkeyhash'\n"
             "         \"addresses\" : [           (json array of string)\n"
-<<<<<<< HEAD
             "           \"address\"        (string) lynx address\n"
-=======
-            "           \"address\"        (string) litecoin address\n"
->>>>>>> 69fce744
             "           ,...\n"
             "         ]\n"
             "       }\n"
@@ -173,19 +169,6 @@
     }
 
     CTransactionRef tx;
-<<<<<<< HEAD
-    uint256 hashBlock;
-    if (!GetTransaction(hash, tx, Params().GetConsensus(), hashBlock, true))
-        throw JSONRPCError(RPC_INVALID_ADDRESS_OR_KEY, std::string(fTxIndex ? "No such mempool or blockchain transaction"
-            : "No such mempool transaction. Use -txindex to enable blockchain transaction queries") +
-            ". Use gettransaction for wallet transactions.");
-
-    if (!fVerbose)
-        return EncodeHexTx(*tx, RPCSerializationFlags());
-
-    UniValue result(UniValue::VOBJ);
-    TxToJSON(*tx, hashBlock, result);
-=======
     uint256 hash_block;
     if (!GetTransaction(hash, tx, Params().GetConsensus(), hash_block, true, blockindex)) {
         std::string errmsg;
@@ -206,10 +189,12 @@
         return EncodeHexTx(*tx, RPCSerializationFlags());
     }
 
+    if (!fVerbose)
+        return EncodeHexTx(*tx, RPCSerializationFlags());
+
     UniValue result(UniValue::VOBJ);
     if (blockindex) result.push_back(Pair("in_active_chain", in_active_chain));
     TxToJSON(*tx, hash_block, result);
->>>>>>> 69fce744
     return result;
 }
 
@@ -360,11 +345,7 @@
             "     ]\n"
             "2. \"outputs\"               (object, required) a json object with outputs\n"
             "    {\n"
-<<<<<<< HEAD
             "      \"address\": x.xxx,    (numeric or string, required) The key is the lynx address, the numeric value (can be string) is the " + CURRENCY_UNIT + " amount\n"
-=======
-            "      \"address\": x.xxx,    (numeric or string, required) The key is the litecoin address, the numeric value (can be string) is the " + CURRENCY_UNIT + " amount\n"
->>>>>>> 69fce744
             "      \"data\": \"hex\"      (string, required) The key is \"data\", the value is hex encoded data\n"
             "      ,...\n"
             "    }\n"
@@ -447,16 +428,10 @@
             CTxOut out(0, CScript() << OP_RETURN << data);
             rawTx.vout.push_back(out);
         } else {
-<<<<<<< HEAD
-            CBitcoinAddress address(name_);
-            if (!address.IsValid())
-                throw JSONRPCError(RPC_INVALID_ADDRESS_OR_KEY, std::string("Invalid Lynx address: ")+name_);
-=======
             CTxDestination destination = DecodeDestination(name_);
             if (!IsValidDestination(destination)) {
-                throw JSONRPCError(RPC_INVALID_ADDRESS_OR_KEY, std::string("Invalid Litecoin address: ") + name_);
+                throw JSONRPCError(RPC_INVALID_ADDRESS_OR_KEY, std::string("Invalid Lynx address: ") + name_);
             }
->>>>>>> 69fce744
 
             if (!destinations.insert(destination).second) {
                 throw JSONRPCError(RPC_INVALID_PARAMETER, std::string("Invalid parameter, duplicated address: ") + name_);
@@ -520,11 +495,7 @@
             "         \"reqSigs\" : n,            (numeric) The required sigs\n"
             "         \"type\" : \"pubkeyhash\",  (string) The type, eg 'pubkeyhash'\n"
             "         \"addresses\" : [           (json array of string)\n"
-<<<<<<< HEAD
             "           \"12tvKAXCxZjSmdNbao16dKXC8tRWfcF5oc\"   (string) lynx address\n"
-=======
-            "           \"12tvKAXCxZjSmdNbao16dKXC8tRWfcF5oc\"   (string) litecoin address\n"
->>>>>>> 69fce744
             "           ,...\n"
             "         ]\n"
             "       }\n"
@@ -571,11 +542,7 @@
             "  \"type\":\"type\", (string) The output type\n"
             "  \"reqSigs\": n,    (numeric) The required signatures\n"
             "  \"addresses\": [   (json array of string)\n"
-<<<<<<< HEAD
             "     \"address\"     (string) lynx address\n"
-=======
-            "     \"address\"     (string) litecoin address\n"
->>>>>>> 69fce744
             "     ,...\n"
             "  ],\n"
             "  \"p2sh\",\"address\" (string) address of P2SH script wrapping this redeem script (not returned if the script is already a P2SH).\n"
