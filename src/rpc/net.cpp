// Copyright (c) 2009-2016 The Bitcoin Core developers
// Distributed under the MIT software license, see the accompanying
// file COPYING or http://www.opensource.org/licenses/mit-license.php.

#include "rpc/server.h"

#include "chainparams.h"
#include "clientversion.h"
#include "core_io.h"
#include "validation.h"
#include "net.h"
#include "net_processing.h"
#include "netbase.h"
#include "policy/policy.h"
#include "protocol.h"
#include "sync.h"
#include "timedata.h"
#include "ui_interface.h"
#include "util.h"
#include "utilstrencodings.h"
#include "version.h"
#include "warnings.h"

#include <univalue.h>

UniValue getconnectioncount(const JSONRPCRequest& request)
{
    if (request.fHelp || request.params.size() != 0)
        throw std::runtime_error(
            "getconnectioncount\n"
            "\nReturns the number of connections to other nodes.\n"
            "\nResult:\n"
            "n          (numeric) The connection count\n"
            "\nExamples:\n"
            + HelpExampleCli("getconnectioncount", "")
            + HelpExampleRpc("getconnectioncount", "")
        );

    if(!g_connman)
        throw JSONRPCError(RPC_CLIENT_P2P_DISABLED, "Error: Peer-to-peer functionality missing or disabled");

    return (int)g_connman->GetNodeCount(CConnman::CONNECTIONS_ALL);
}

UniValue ping(const JSONRPCRequest& request)
{
    if (request.fHelp || request.params.size() != 0)
        throw std::runtime_error(
            "ping\n"
            "\nRequests that a ping be sent to all other nodes, to measure ping time.\n"
            "Results provided in getpeerinfo, pingtime and pingwait fields are decimal seconds.\n"
            "Ping command is handled in queue with all other commands, so it measures processing backlog, not just network ping.\n"
            "\nExamples:\n"
            + HelpExampleCli("ping", "")
            + HelpExampleRpc("ping", "")
        );

    if(!g_connman)
        throw JSONRPCError(RPC_CLIENT_P2P_DISABLED, "Error: Peer-to-peer functionality missing or disabled");

    // Request that each node send a ping during next message processing pass
    g_connman->ForEachNode([](CNode* pnode) {
        pnode->fPingQueued = true;
    });
    return NullUniValue;
}

UniValue getpeerinfo(const JSONRPCRequest& request)
{
    if (request.fHelp || request.params.size() != 0)
        throw std::runtime_error(
            "getpeerinfo\n"
            "\nReturns data about each connected network node as a json array of objects.\n"
            "\nResult:\n"
            "[\n"
            "  {\n"
            "    \"id\": n,                   (numeric) Peer index\n"
            "    \"addr\":\"host:port\",      (string) The IP address and port of the peer\n"
            "    \"addrbind\":\"ip:port\",    (string) Bind address of the connection to the peer\n"
            "    \"addrlocal\":\"ip:port\",   (string) Local address as reported by the peer\n"
            "    \"services\":\"xxxxxxxxxxxxxxxx\",   (string) The services offered\n"
            "    \"relaytxes\":true|false,    (boolean) Whether peer has asked us to relay transactions to it\n"
            "    \"lastsend\": ttt,           (numeric) The time in seconds since epoch (Jan 1 1970 GMT) of the last send\n"
            "    \"lastrecv\": ttt,           (numeric) The time in seconds since epoch (Jan 1 1970 GMT) of the last receive\n"
            "    \"bytessent\": n,            (numeric) The total bytes sent\n"
            "    \"bytesrecv\": n,            (numeric) The total bytes received\n"
            "    \"conntime\": ttt,           (numeric) The connection time in seconds since epoch (Jan 1 1970 GMT)\n"
            "    \"timeoffset\": ttt,         (numeric) The time offset in seconds\n"
            "    \"pingtime\": n,             (numeric) ping time (if available)\n"
            "    \"minping\": n,              (numeric) minimum observed ping time (if any at all)\n"
            "    \"pingwait\": n,             (numeric) ping wait (if non-zero)\n"
            "    \"version\": v,              (numeric) The peer version, such as 7001\n"
            "    \"subver\": \"/Satoshi:0.8.5/\",  (string) The string version\n"
            "    \"inbound\": true|false,     (boolean) Inbound (true) or Outbound (false)\n"
            "    \"addnode\": true|false,     (boolean) Whether connection was due to addnode and is using an addnode slot\n"
            "    \"startingheight\": n,       (numeric) The starting height (block) of the peer\n"
            "    \"banscore\": n,             (numeric) The ban score\n"
            "    \"synced_headers\": n,       (numeric) The last header we have in common with this peer\n"
            "    \"synced_blocks\": n,        (numeric) The last block we have in common with this peer\n"
            "    \"inflight\": [\n"
            "       n,                        (numeric) The heights of blocks we're currently asking from this peer\n"
            "       ...\n"
            "    ],\n"
            "    \"whitelisted\": true|false, (boolean) Whether the peer is whitelisted\n"
            "    \"bytessent_per_msg\": {\n"
            "       \"addr\": n,              (numeric) The total bytes sent aggregated by message type\n"
            "       ...\n"
            "    },\n"
            "    \"bytesrecv_per_msg\": {\n"
            "       \"addr\": n,              (numeric) The total bytes received aggregated by message type\n"
            "       ...\n"
            "    }\n"
            "  }\n"
            "  ,...\n"
            "]\n"
            "\nExamples:\n"
            + HelpExampleCli("getpeerinfo", "")
            + HelpExampleRpc("getpeerinfo", "")
        );

    if(!g_connman)
        throw JSONRPCError(RPC_CLIENT_P2P_DISABLED, "Error: Peer-to-peer functionality missing or disabled");

    std::vector<CNodeStats> vstats;
    g_connman->GetNodeStats(vstats);

    UniValue ret(UniValue::VARR);

    for (const CNodeStats& stats : vstats) {
        UniValue obj(UniValue::VOBJ);
        CNodeStateStats statestats;
        bool fStateStats = GetNodeStateStats(stats.nodeid, statestats);
        obj.push_back(Pair("id", stats.nodeid));
        obj.push_back(Pair("addr", stats.addrName));
        if (!(stats.addrLocal.empty()))
            obj.push_back(Pair("addrlocal", stats.addrLocal));
        if (stats.addrBind.IsValid())
            obj.push_back(Pair("addrbind", stats.addrBind.ToString()));
        obj.push_back(Pair("services", strprintf("%016x", stats.nServices)));
        obj.push_back(Pair("relaytxes", stats.fRelayTxes));
        obj.push_back(Pair("lastsend", stats.nLastSend));
        obj.push_back(Pair("lastrecv", stats.nLastRecv));
        obj.push_back(Pair("bytessent", stats.nSendBytes));
        obj.push_back(Pair("bytesrecv", stats.nRecvBytes));
        obj.push_back(Pair("conntime", stats.nTimeConnected));
        obj.push_back(Pair("timeoffset", stats.nTimeOffset));
        if (stats.dPingTime > 0.0)
            obj.push_back(Pair("pingtime", stats.dPingTime));
        if (stats.dMinPing < std::numeric_limits<int64_t>::max()/1e6)
            obj.push_back(Pair("minping", stats.dMinPing));
        if (stats.dPingWait > 0.0)
            obj.push_back(Pair("pingwait", stats.dPingWait));
        obj.push_back(Pair("version", stats.nVersion));
        // Use the sanitized form of subver here, to avoid tricksy remote peers from
        // corrupting or modifying the JSON output by putting special characters in
        // their ver message.
        obj.push_back(Pair("subver", stats.cleanSubVer));
        obj.push_back(Pair("inbound", stats.fInbound));
        obj.push_back(Pair("addnode", stats.fAddnode));
        obj.push_back(Pair("startingheight", stats.nStartingHeight));
        if (fStateStats) {
            obj.push_back(Pair("banscore", statestats.nMisbehavior));
            obj.push_back(Pair("synced_headers", statestats.nSyncHeight));
            obj.push_back(Pair("synced_blocks", statestats.nCommonHeight));
            UniValue heights(UniValue::VARR);
            for (int height : statestats.vHeightInFlight) {
                heights.push_back(height);
            }
            obj.push_back(Pair("inflight", heights));
        }
        obj.push_back(Pair("whitelisted", stats.fWhitelisted));

        UniValue sendPerMsgCmd(UniValue::VOBJ);
        for (const mapMsgCmdSize::value_type &i : stats.mapSendBytesPerMsgCmd) {
            if (i.second > 0)
                sendPerMsgCmd.push_back(Pair(i.first, i.second));
        }
        obj.push_back(Pair("bytessent_per_msg", sendPerMsgCmd));

        UniValue recvPerMsgCmd(UniValue::VOBJ);
        for (const mapMsgCmdSize::value_type &i : stats.mapRecvBytesPerMsgCmd) {
            if (i.second > 0)
                recvPerMsgCmd.push_back(Pair(i.first, i.second));
        }
        obj.push_back(Pair("bytesrecv_per_msg", recvPerMsgCmd));

        ret.push_back(obj);
    }

    return ret;
}

UniValue addnode(const JSONRPCRequest& request)
{
    std::string strCommand;
    if (request.params.size() == 2)
        strCommand = request.params[1].get_str();
    if (request.fHelp || request.params.size() != 2 ||
        (strCommand != "onetry" && strCommand != "add" && strCommand != "remove"))
        throw std::runtime_error(
            "addnode \"node\" \"add|remove|onetry\"\n"
            "\nAttempts to add or remove a node from the addnode list.\n"
            "Or try a connection to a node once.\n"
            "\nArguments:\n"
            "1. \"node\"     (string, required) The node (see getpeerinfo for nodes)\n"
            "2. \"command\"  (string, required) 'add' to add a node to the list, 'remove' to remove a node from the list, 'onetry' to try a connection to the node once\n"
            "\nExamples:\n"
            + HelpExampleCli("addnode", "\"192.168.0.6:9333\" \"onetry\"")
            + HelpExampleRpc("addnode", "\"192.168.0.6:9333\", \"onetry\"")
        );

    if(!g_connman)
        throw JSONRPCError(RPC_CLIENT_P2P_DISABLED, "Error: Peer-to-peer functionality missing or disabled");

    std::string strNode = request.params[0].get_str();

    if (strCommand == "onetry")
    {
        CAddress addr;
        g_connman->OpenNetworkConnection(addr, false, nullptr, strNode.c_str());
        return NullUniValue;
    }

    if (strCommand == "add")
    {
        if(!g_connman->AddNode(strNode))
            throw JSONRPCError(RPC_CLIENT_NODE_ALREADY_ADDED, "Error: Node already added");
    }
    else if(strCommand == "remove")
    {
        if(!g_connman->RemoveAddedNode(strNode))
            throw JSONRPCError(RPC_CLIENT_NODE_NOT_ADDED, "Error: Node has not been added.");
    }

    return NullUniValue;
}

UniValue disconnectnode(const JSONRPCRequest& request)
{
<<<<<<< HEAD
    if (request.fHelp || request.params.size() != 1)
        throw std::runtime_error(
            "disconnectnode \"address\" \n"
            "\nImmediately disconnects from the specified node.\n"
            "\nArguments:\n"
            "1. \"address\"     (string, required) The IP address/port of the node\n"
            "\nExamples:\n"
            + HelpExampleCli("disconnectnode", "\"192.168.0.6:9333\"")
            + HelpExampleRpc("disconnectnode", "\"192.168.0.6:9333\"")
=======
    if (request.fHelp || request.params.size() == 0 || request.params.size() >= 3)
        throw std::runtime_error(
            "disconnectnode \"[address]\" [nodeid]\n"
            "\nImmediately disconnects from the specified peer node.\n"
            "\nStrictly one out of 'address' and 'nodeid' can be provided to identify the node.\n"
            "\nTo disconnect by nodeid, either set 'address' to the empty string, or call using the named 'nodeid' argument only.\n"
            "\nArguments:\n"
            "1. \"address\"     (string, optional) The IP address/port of the node\n"
            "2. \"nodeid\"      (number, optional) The node ID (see getpeerinfo for node IDs)\n"
            "\nExamples:\n"
            + HelpExampleCli("disconnectnode", "\"192.168.0.6:8333\"")
            + HelpExampleCli("disconnectnode", "\"\" 1")
            + HelpExampleRpc("disconnectnode", "\"192.168.0.6:8333\"")
            + HelpExampleRpc("disconnectnode", "\"\", 1")
>>>>>>> 94adaf84
        );

    if(!g_connman)
        throw JSONRPCError(RPC_CLIENT_P2P_DISABLED, "Error: Peer-to-peer functionality missing or disabled");

    bool success;
    const UniValue &address_arg = request.params[0];
    const UniValue &id_arg = request.params.size() < 2 ? NullUniValue : request.params[1];

    if (!address_arg.isNull() && id_arg.isNull()) {
        /* handle disconnect-by-address */
        success = g_connman->DisconnectNode(address_arg.get_str());
    } else if (!id_arg.isNull() && (address_arg.isNull() || (address_arg.isStr() && address_arg.get_str().empty()))) {
        /* handle disconnect-by-id */
        NodeId nodeid = (NodeId) id_arg.get_int64();
        success = g_connman->DisconnectNode(nodeid);
    } else {
        throw JSONRPCError(RPC_INVALID_PARAMS, "Only one of address and nodeid should be provided.");
    }

    if (!success) {
        throw JSONRPCError(RPC_CLIENT_NODE_NOT_CONNECTED, "Node not found in connected nodes");
    }

    return NullUniValue;
}

UniValue getaddednodeinfo(const JSONRPCRequest& request)
{
    if (request.fHelp || request.params.size() > 1)
        throw std::runtime_error(
            "getaddednodeinfo ( \"node\" )\n"
            "\nReturns information about the given added node, or all added nodes\n"
            "(note that onetry addnodes are not listed here)\n"
            "\nArguments:\n"
            "1. \"node\"   (string, optional) If provided, return information about this specific node, otherwise all nodes are returned.\n"
            "\nResult:\n"
            "[\n"
            "  {\n"
            "    \"addednode\" : \"192.168.0.201\",   (string) The node IP address or name (as provided to addnode)\n"
            "    \"connected\" : true|false,          (boolean) If connected\n"
            "    \"addresses\" : [                    (list of objects) Only when connected = true\n"
            "       {\n"
            "         \"address\" : \"192.168.0.201:9333\",  (string) The litecoin server IP and port we're connected to\n"
            "         \"connected\" : \"outbound\"           (string) connection, inbound or outbound\n"
            "       }\n"
            "     ]\n"
            "  }\n"
            "  ,...\n"
            "]\n"
            "\nExamples:\n"
            + HelpExampleCli("getaddednodeinfo", "\"192.168.0.201\"")
            + HelpExampleRpc("getaddednodeinfo", "\"192.168.0.201\"")
        );

    if(!g_connman)
        throw JSONRPCError(RPC_CLIENT_P2P_DISABLED, "Error: Peer-to-peer functionality missing or disabled");

    std::vector<AddedNodeInfo> vInfo = g_connman->GetAddedNodeInfo();

    if (request.params.size() == 1 && !request.params[0].isNull()) {
        bool found = false;
        for (const AddedNodeInfo& info : vInfo) {
            if (info.strAddedNode == request.params[0].get_str()) {
                vInfo.assign(1, info);
                found = true;
                break;
            }
        }
        if (!found) {
            throw JSONRPCError(RPC_CLIENT_NODE_NOT_ADDED, "Error: Node has not been added.");
        }
    }

    UniValue ret(UniValue::VARR);

    for (const AddedNodeInfo& info : vInfo) {
        UniValue obj(UniValue::VOBJ);
        obj.push_back(Pair("addednode", info.strAddedNode));
        obj.push_back(Pair("connected", info.fConnected));
        UniValue addresses(UniValue::VARR);
        if (info.fConnected) {
            UniValue address(UniValue::VOBJ);
            address.push_back(Pair("address", info.resolvedAddress.ToString()));
            address.push_back(Pair("connected", info.fInbound ? "inbound" : "outbound"));
            addresses.push_back(address);
        }
        obj.push_back(Pair("addresses", addresses));
        ret.push_back(obj);
    }

    return ret;
}

UniValue getnettotals(const JSONRPCRequest& request)
{
    if (request.fHelp || request.params.size() > 0)
        throw std::runtime_error(
            "getnettotals\n"
            "\nReturns information about network traffic, including bytes in, bytes out,\n"
            "and current time.\n"
            "\nResult:\n"
            "{\n"
            "  \"totalbytesrecv\": n,   (numeric) Total bytes received\n"
            "  \"totalbytessent\": n,   (numeric) Total bytes sent\n"
            "  \"timemillis\": t,       (numeric) Current UNIX time in milliseconds\n"
            "  \"uploadtarget\":\n"
            "  {\n"
            "    \"timeframe\": n,                         (numeric) Length of the measuring timeframe in seconds\n"
            "    \"target\": n,                            (numeric) Target in bytes\n"
            "    \"target_reached\": true|false,           (boolean) True if target is reached\n"
            "    \"serve_historical_blocks\": true|false,  (boolean) True if serving historical blocks\n"
            "    \"bytes_left_in_cycle\": t,               (numeric) Bytes left in current time cycle\n"
            "    \"time_left_in_cycle\": t                 (numeric) Seconds left in current time cycle\n"
            "  }\n"
            "}\n"
            "\nExamples:\n"
            + HelpExampleCli("getnettotals", "")
            + HelpExampleRpc("getnettotals", "")
       );
    if(!g_connman)
        throw JSONRPCError(RPC_CLIENT_P2P_DISABLED, "Error: Peer-to-peer functionality missing or disabled");

    UniValue obj(UniValue::VOBJ);
    obj.push_back(Pair("totalbytesrecv", g_connman->GetTotalBytesRecv()));
    obj.push_back(Pair("totalbytessent", g_connman->GetTotalBytesSent()));
    obj.push_back(Pair("timemillis", GetTimeMillis()));

    UniValue outboundLimit(UniValue::VOBJ);
    outboundLimit.push_back(Pair("timeframe", g_connman->GetMaxOutboundTimeframe()));
    outboundLimit.push_back(Pair("target", g_connman->GetMaxOutboundTarget()));
    outboundLimit.push_back(Pair("target_reached", g_connman->OutboundTargetReached(false)));
    outboundLimit.push_back(Pair("serve_historical_blocks", !g_connman->OutboundTargetReached(true)));
    outboundLimit.push_back(Pair("bytes_left_in_cycle", g_connman->GetOutboundTargetBytesLeft()));
    outboundLimit.push_back(Pair("time_left_in_cycle", g_connman->GetMaxOutboundTimeLeftInCycle()));
    obj.push_back(Pair("uploadtarget", outboundLimit));
    return obj;
}

static UniValue GetNetworksInfo()
{
    UniValue networks(UniValue::VARR);
    for(int n=0; n<NET_MAX; ++n)
    {
        enum Network network = static_cast<enum Network>(n);
        if(network == NET_UNROUTABLE || network == NET_INTERNAL)
            continue;
        proxyType proxy;
        UniValue obj(UniValue::VOBJ);
        GetProxy(network, proxy);
        obj.push_back(Pair("name", GetNetworkName(network)));
        obj.push_back(Pair("limited", IsLimited(network)));
        obj.push_back(Pair("reachable", IsReachable(network)));
        obj.push_back(Pair("proxy", proxy.IsValid() ? proxy.proxy.ToStringIPPort() : std::string()));
        obj.push_back(Pair("proxy_randomize_credentials", proxy.randomize_credentials));
        networks.push_back(obj);
    }
    return networks;
}

UniValue getnetworkinfo(const JSONRPCRequest& request)
{
    if (request.fHelp || request.params.size() != 0)
        throw std::runtime_error(
            "getnetworkinfo\n"
            "Returns an object containing various state info regarding P2P networking.\n"
            "\nResult:\n"
            "{\n"
            "  \"version\": xxxxx,                      (numeric) the server version\n"
            "  \"subversion\": \"/Satoshi:x.x.x/\",     (string) the server subversion string\n"
            "  \"protocolversion\": xxxxx,              (numeric) the protocol version\n"
            "  \"localservices\": \"xxxxxxxxxxxxxxxx\", (string) the services we offer to the network\n"
            "  \"localrelay\": true|false,              (bool) true if transaction relay is requested from peers\n"
            "  \"timeoffset\": xxxxx,                   (numeric) the time offset\n"
            "  \"connections\": xxxxx,                  (numeric) the number of connections\n"
            "  \"networkactive\": true|false,           (bool) whether p2p networking is enabled\n"
            "  \"networks\": [                          (array) information per network\n"
            "  {\n"
            "    \"name\": \"xxx\",                     (string) network (ipv4, ipv6 or onion)\n"
            "    \"limited\": true|false,               (boolean) is the network limited using -onlynet?\n"
            "    \"reachable\": true|false,             (boolean) is the network reachable?\n"
            "    \"proxy\": \"host:port\"               (string) the proxy that is used for this network, or empty if none\n"
            "    \"proxy_randomize_credentials\": true|false,  (string) Whether randomized credentials are used\n"
            "  }\n"
            "  ,...\n"
            "  ],\n"
            "  \"relayfee\": x.xxxxxxxx,                (numeric) minimum relay fee for transactions in " + CURRENCY_UNIT + "/kB\n"
            "  \"incrementalfee\": x.xxxxxxxx,          (numeric) minimum fee increment for mempool limiting or BIP 125 replacement in " + CURRENCY_UNIT + "/kB\n"
            "  \"localaddresses\": [                    (array) list of local addresses\n"
            "  {\n"
            "    \"address\": \"xxxx\",                 (string) network address\n"
            "    \"port\": xxx,                         (numeric) network port\n"
            "    \"score\": xxx                         (numeric) relative score\n"
            "  }\n"
            "  ,...\n"
            "  ]\n"
            "  \"warnings\": \"...\"                    (string) any network warnings\n"
            "}\n"
            "\nExamples:\n"
            + HelpExampleCli("getnetworkinfo", "")
            + HelpExampleRpc("getnetworkinfo", "")
        );

    LOCK(cs_main);
    UniValue obj(UniValue::VOBJ);
    obj.push_back(Pair("version",       CLIENT_VERSION));
    obj.push_back(Pair("subversion",    strSubVersion));
    obj.push_back(Pair("protocolversion",PROTOCOL_VERSION));
    if(g_connman)
        obj.push_back(Pair("localservices", strprintf("%016x", g_connman->GetLocalServices())));
    obj.push_back(Pair("localrelay",     fRelayTxes));
    obj.push_back(Pair("timeoffset",    GetTimeOffset()));
    if (g_connman) {
        obj.push_back(Pair("networkactive", g_connman->GetNetworkActive()));
        obj.push_back(Pair("connections",   (int)g_connman->GetNodeCount(CConnman::CONNECTIONS_ALL)));
    }
    obj.push_back(Pair("networks",      GetNetworksInfo()));
    obj.push_back(Pair("relayfee",      ValueFromAmount(::minRelayTxFee.GetFeePerK())));
    obj.push_back(Pair("incrementalfee", ValueFromAmount(::incrementalRelayFee.GetFeePerK())));
    UniValue localAddresses(UniValue::VARR);
    {
        LOCK(cs_mapLocalHost);
        for (const std::pair<CNetAddr, LocalServiceInfo> &item : mapLocalHost)
        {
            UniValue rec(UniValue::VOBJ);
            rec.push_back(Pair("address", item.first.ToString()));
            rec.push_back(Pair("port", item.second.nPort));
            rec.push_back(Pair("score", item.second.nScore));
            localAddresses.push_back(rec);
        }
    }
    obj.push_back(Pair("localaddresses", localAddresses));
    obj.push_back(Pair("warnings",       GetWarnings("statusbar")));
    return obj;
}

UniValue setban(const JSONRPCRequest& request)
{
    std::string strCommand;
    if (request.params.size() >= 2)
        strCommand = request.params[1].get_str();
    if (request.fHelp || request.params.size() < 2 ||
        (strCommand != "add" && strCommand != "remove"))
        throw std::runtime_error(
                            "setban \"subnet\" \"add|remove\" (bantime) (absolute)\n"
                            "\nAttempts to add or remove an IP/Subnet from the banned list.\n"
                            "\nArguments:\n"
                            "1. \"subnet\"       (string, required) The IP/Subnet (see getpeerinfo for nodes IP) with an optional netmask (default is /32 = single IP)\n"
                            "2. \"command\"      (string, required) 'add' to add an IP/Subnet to the list, 'remove' to remove an IP/Subnet from the list\n"
                            "3. \"bantime\"      (numeric, optional) time in seconds how long (or until when if [absolute] is set) the IP is banned (0 or empty means using the default time of 24h which can also be overwritten by the -bantime startup argument)\n"
                            "4. \"absolute\"     (boolean, optional) If set, the bantime must be an absolute timestamp in seconds since epoch (Jan 1 1970 GMT)\n"
                            "\nExamples:\n"
                            + HelpExampleCli("setban", "\"192.168.0.6\" \"add\" 86400")
                            + HelpExampleCli("setban", "\"192.168.0.0/24\" \"add\"")
                            + HelpExampleRpc("setban", "\"192.168.0.6\", \"add\", 86400")
                            );
    if(!g_connman)
        throw JSONRPCError(RPC_CLIENT_P2P_DISABLED, "Error: Peer-to-peer functionality missing or disabled");

    CSubNet subNet;
    CNetAddr netAddr;
    bool isSubnet = false;

    if (request.params[0].get_str().find("/") != std::string::npos)
        isSubnet = true;

    if (!isSubnet) {
        CNetAddr resolved;
        LookupHost(request.params[0].get_str().c_str(), resolved, false);
        netAddr = resolved;
    }
    else
        LookupSubNet(request.params[0].get_str().c_str(), subNet);

    if (! (isSubnet ? subNet.IsValid() : netAddr.IsValid()) )
        throw JSONRPCError(RPC_CLIENT_INVALID_IP_OR_SUBNET, "Error: Invalid IP/Subnet");

    if (strCommand == "add")
    {
        if (isSubnet ? g_connman->IsBanned(subNet) : g_connman->IsBanned(netAddr))
            throw JSONRPCError(RPC_CLIENT_NODE_ALREADY_ADDED, "Error: IP/Subnet already banned");

        int64_t banTime = 0; //use standard bantime if not specified
        if (request.params.size() >= 3 && !request.params[2].isNull())
            banTime = request.params[2].get_int64();

        bool absolute = false;
        if (request.params.size() == 4 && request.params[3].isTrue())
            absolute = true;

        isSubnet ? g_connman->Ban(subNet, BanReasonManuallyAdded, banTime, absolute) : g_connman->Ban(netAddr, BanReasonManuallyAdded, banTime, absolute);
    }
    else if(strCommand == "remove")
    {
        if (!( isSubnet ? g_connman->Unban(subNet) : g_connman->Unban(netAddr) ))
            throw JSONRPCError(RPC_CLIENT_INVALID_IP_OR_SUBNET, "Error: Unban failed. Requested address/subnet was not previously banned.");
    }
    return NullUniValue;
}

UniValue listbanned(const JSONRPCRequest& request)
{
    if (request.fHelp || request.params.size() != 0)
        throw std::runtime_error(
                            "listbanned\n"
                            "\nList all banned IPs/Subnets.\n"
                            "\nExamples:\n"
                            + HelpExampleCli("listbanned", "")
                            + HelpExampleRpc("listbanned", "")
                            );

    if(!g_connman)
        throw JSONRPCError(RPC_CLIENT_P2P_DISABLED, "Error: Peer-to-peer functionality missing or disabled");

    banmap_t banMap;
    g_connman->GetBanned(banMap);

    UniValue bannedAddresses(UniValue::VARR);
    for (banmap_t::iterator it = banMap.begin(); it != banMap.end(); it++)
    {
        CBanEntry banEntry = (*it).second;
        UniValue rec(UniValue::VOBJ);
        rec.push_back(Pair("address", (*it).first.ToString()));
        rec.push_back(Pair("banned_until", banEntry.nBanUntil));
        rec.push_back(Pair("ban_created", banEntry.nCreateTime));
        rec.push_back(Pair("ban_reason", banEntry.banReasonToString()));

        bannedAddresses.push_back(rec);
    }

    return bannedAddresses;
}

UniValue clearbanned(const JSONRPCRequest& request)
{
    if (request.fHelp || request.params.size() != 0)
        throw std::runtime_error(
                            "clearbanned\n"
                            "\nClear all banned IPs.\n"
                            "\nExamples:\n"
                            + HelpExampleCli("clearbanned", "")
                            + HelpExampleRpc("clearbanned", "")
                            );
    if(!g_connman)
        throw JSONRPCError(RPC_CLIENT_P2P_DISABLED, "Error: Peer-to-peer functionality missing or disabled");

    g_connman->ClearBanned();

    return NullUniValue;
}

UniValue setnetworkactive(const JSONRPCRequest& request)
{
    if (request.fHelp || request.params.size() != 1) {
        throw std::runtime_error(
            "setnetworkactive true|false\n"
            "\nDisable/enable all p2p network activity.\n"
            "\nArguments:\n"
            "1. \"state\"        (boolean, required) true to enable networking, false to disable\n"
        );
    }

    if (!g_connman) {
        throw JSONRPCError(RPC_CLIENT_P2P_DISABLED, "Error: Peer-to-peer functionality missing or disabled");
    }

    g_connman->SetNetworkActive(request.params[0].get_bool());

    return g_connman->GetNetworkActive();
}

static const CRPCCommand commands[] =
{ //  category              name                      actor (function)         okSafeMode
  //  --------------------- ------------------------  -----------------------  ----------
    { "network",            "getconnectioncount",     &getconnectioncount,     true,  {} },
    { "network",            "ping",                   &ping,                   true,  {} },
    { "network",            "getpeerinfo",            &getpeerinfo,            true,  {} },
    { "network",            "addnode",                &addnode,                true,  {"node","command"} },
<<<<<<< HEAD
    { "network",            "disconnectnode",         &disconnectnode,         true,  {"address"} },
=======
    { "network",            "disconnectnode",         &disconnectnode,         true,  {"address", "nodeid"} },
>>>>>>> 94adaf84
    { "network",            "getaddednodeinfo",       &getaddednodeinfo,       true,  {"node"} },
    { "network",            "getnettotals",           &getnettotals,           true,  {} },
    { "network",            "getnetworkinfo",         &getnetworkinfo,         true,  {} },
    { "network",            "setban",                 &setban,                 true,  {"subnet", "command", "bantime", "absolute"} },
    { "network",            "listbanned",             &listbanned,             true,  {} },
    { "network",            "clearbanned",            &clearbanned,            true,  {} },
    { "network",            "setnetworkactive",       &setnetworkactive,       true,  {"state"} },
};

void RegisterNetRPCCommands(CRPCTable &t)
{
    for (unsigned int vcidx = 0; vcidx < ARRAYLEN(commands); vcidx++)
        t.appendCommand(commands[vcidx].name, &commands[vcidx]);
}<|MERGE_RESOLUTION|>--- conflicted
+++ resolved
@@ -237,17 +237,6 @@
 
 UniValue disconnectnode(const JSONRPCRequest& request)
 {
-<<<<<<< HEAD
-    if (request.fHelp || request.params.size() != 1)
-        throw std::runtime_error(
-            "disconnectnode \"address\" \n"
-            "\nImmediately disconnects from the specified node.\n"
-            "\nArguments:\n"
-            "1. \"address\"     (string, required) The IP address/port of the node\n"
-            "\nExamples:\n"
-            + HelpExampleCli("disconnectnode", "\"192.168.0.6:9333\"")
-            + HelpExampleRpc("disconnectnode", "\"192.168.0.6:9333\"")
-=======
     if (request.fHelp || request.params.size() == 0 || request.params.size() >= 3)
         throw std::runtime_error(
             "disconnectnode \"[address]\" [nodeid]\n"
@@ -262,7 +251,6 @@
             + HelpExampleCli("disconnectnode", "\"\" 1")
             + HelpExampleRpc("disconnectnode", "\"192.168.0.6:8333\"")
             + HelpExampleRpc("disconnectnode", "\"\", 1")
->>>>>>> 94adaf84
         );
 
     if(!g_connman)
@@ -641,11 +629,7 @@
     { "network",            "ping",                   &ping,                   true,  {} },
     { "network",            "getpeerinfo",            &getpeerinfo,            true,  {} },
     { "network",            "addnode",                &addnode,                true,  {"node","command"} },
-<<<<<<< HEAD
-    { "network",            "disconnectnode",         &disconnectnode,         true,  {"address"} },
-=======
     { "network",            "disconnectnode",         &disconnectnode,         true,  {"address", "nodeid"} },
->>>>>>> 94adaf84
     { "network",            "getaddednodeinfo",       &getaddednodeinfo,       true,  {"node"} },
     { "network",            "getnettotals",           &getnettotals,           true,  {} },
     { "network",            "getnetworkinfo",         &getnetworkinfo,         true,  {} },
