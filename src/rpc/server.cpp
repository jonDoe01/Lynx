// Copyright (c) 2010 Satoshi Nakamoto
// Copyright (c) 2009-2016 The Bitcoin Core developers
// Distributed under the MIT software license, see the accompanying
// file COPYING or http://www.opensource.org/licenses/mit-license.php.

#include "rpc/server.h"

#include "base58.h"
#include "fs.h"
#include "init.h"
#include "random.h"
#include "sync.h"
#include "ui_interface.h"
#include "util.h"
#include "utilstrencodings.h"

#include <univalue.h>

#include <boost/bind.hpp>
<<<<<<< HEAD
#include <boost/filesystem.hpp>
#include <boost/foreach.hpp>
#include <boost/shared_ptr.hpp>
=======
>>>>>>> 94adaf84
#include <boost/signals2/signal.hpp>
#include <boost/algorithm/string/case_conv.hpp> // for to_upper()
#include <boost/algorithm/string/classification.hpp>
#include <boost/algorithm/string/split.hpp>

#include <memory> // for unique_ptr
#include <unordered_map>

static bool fRPCRunning = false;
static bool fRPCInWarmup = true;
static std::string rpcWarmupStatus("RPC server started");
static CCriticalSection cs_rpcWarmup;
/* Timer-creating functions */
static RPCTimerInterface* timerInterface = nullptr;
/* Map of name to timer. */
static std::map<std::string, std::unique_ptr<RPCTimerBase> > deadlineTimers;

static struct CRPCSignals
{
    boost::signals2::signal<void ()> Started;
    boost::signals2::signal<void ()> Stopped;
    boost::signals2::signal<void (const CRPCCommand&)> PreCommand;
} g_rpcSignals;

void RPCServer::OnStarted(std::function<void ()> slot)
{
    g_rpcSignals.Started.connect(slot);
}

void RPCServer::OnStopped(std::function<void ()> slot)
{
    g_rpcSignals.Stopped.connect(slot);
}

void RPCServer::OnPreCommand(std::function<void (const CRPCCommand&)> slot)
{
    g_rpcSignals.PreCommand.connect(boost::bind(slot, _1));
}

void RPCTypeCheck(const UniValue& params,
                  const std::list<UniValue::VType>& typesExpected,
                  bool fAllowNull)
{
    unsigned int i = 0;
    for (UniValue::VType t : typesExpected)
    {
        if (params.size() <= i)
            break;

        const UniValue& v = params[i];
        if (!(fAllowNull && v.isNull())) {
            RPCTypeCheckArgument(v, t);
        }
        i++;
    }
}

void RPCTypeCheckArgument(const UniValue& value, UniValue::VType typeExpected)
{
    if (value.type() != typeExpected) {
        throw JSONRPCError(RPC_TYPE_ERROR, strprintf("Expected type %s, got %s", uvTypeName(typeExpected), uvTypeName(value.type())));
    }
}

void RPCTypeCheckObj(const UniValue& o,
    const std::map<std::string, UniValueType>& typesExpected,
    bool fAllowNull,
    bool fStrict)
{
    for (const auto& t : typesExpected) {
        const UniValue& v = find_value(o, t.first);
        if (!fAllowNull && v.isNull())
            throw JSONRPCError(RPC_TYPE_ERROR, strprintf("Missing %s", t.first));

        if (!(t.second.typeAny || v.type() == t.second.type || (fAllowNull && v.isNull()))) {
            std::string err = strprintf("Expected type %s for %s, got %s",
                uvTypeName(t.second.type), t.first, uvTypeName(v.type()));
            throw JSONRPCError(RPC_TYPE_ERROR, err);
        }
    }

    if (fStrict)
    {
        for (const std::string& k : o.getKeys())
        {
            if (typesExpected.count(k) == 0)
            {
                std::string err = strprintf("Unexpected key %s", k);
                throw JSONRPCError(RPC_TYPE_ERROR, err);
            }
        }
    }
}

CAmount AmountFromValue(const UniValue& value)
{
    if (!value.isNum() && !value.isStr())
        throw JSONRPCError(RPC_TYPE_ERROR, "Amount is not a number or string");
    CAmount amount;
    if (!ParseFixedPoint(value.getValStr(), 8, &amount))
        throw JSONRPCError(RPC_TYPE_ERROR, "Invalid amount");
    if (!MoneyRange(amount))
        throw JSONRPCError(RPC_TYPE_ERROR, "Amount out of range");
    return amount;
}

uint256 ParseHashV(const UniValue& v, std::string strName)
{
    std::string strHex;
    if (v.isStr())
        strHex = v.get_str();
    if (!IsHex(strHex)) // Note: IsHex("") is false
        throw JSONRPCError(RPC_INVALID_PARAMETER, strName+" must be hexadecimal string (not '"+strHex+"')");
    if (64 != strHex.length())
        throw JSONRPCError(RPC_INVALID_PARAMETER, strprintf("%s must be of length %d (not %d)", strName, 64, strHex.length()));
    uint256 result;
    result.SetHex(strHex);
    return result;
}
uint256 ParseHashO(const UniValue& o, std::string strKey)
{
    return ParseHashV(find_value(o, strKey), strKey);
}
std::vector<unsigned char> ParseHexV(const UniValue& v, std::string strName)
{
    std::string strHex;
    if (v.isStr())
        strHex = v.get_str();
    if (!IsHex(strHex))
        throw JSONRPCError(RPC_INVALID_PARAMETER, strName+" must be hexadecimal string (not '"+strHex+"')");
    return ParseHex(strHex);
}
std::vector<unsigned char> ParseHexO(const UniValue& o, std::string strKey)
{
    return ParseHexV(find_value(o, strKey), strKey);
}

/**
 * Note: This interface may still be subject to change.
 */

std::string CRPCTable::help(const std::string& strCommand, const JSONRPCRequest& helpreq) const
{
    std::string strRet;
    std::string category;
    std::set<rpcfn_type> setDone;
    std::vector<std::pair<std::string, const CRPCCommand*> > vCommands;

    for (std::map<std::string, const CRPCCommand*>::const_iterator mi = mapCommands.begin(); mi != mapCommands.end(); ++mi)
        vCommands.push_back(make_pair(mi->second->category + mi->first, mi->second));
    sort(vCommands.begin(), vCommands.end());

    JSONRPCRequest jreq(helpreq);
    jreq.fHelp = true;
    jreq.params = UniValue();

    for (const std::pair<std::string, const CRPCCommand*>& command : vCommands)
    {
        const CRPCCommand *pcmd = command.second;
        std::string strMethod = pcmd->name;
        if ((strCommand != "" || pcmd->category == "hidden") && strMethod != strCommand)
            continue;
        jreq.strMethod = strMethod;
        try
        {
            rpcfn_type pfn = pcmd->actor;
            if (setDone.insert(pfn).second)
                (*pfn)(jreq);
        }
        catch (const std::exception& e)
        {
            // Help text is returned in an exception
            std::string strHelp = std::string(e.what());
            if (strCommand == "")
            {
                if (strHelp.find('\n') != std::string::npos)
                    strHelp = strHelp.substr(0, strHelp.find('\n'));

                if (category != pcmd->category)
                {
                    if (!category.empty())
                        strRet += "\n";
                    category = pcmd->category;
                    std::string firstLetter = category.substr(0,1);
                    boost::to_upper(firstLetter);
                    strRet += "== " + firstLetter + category.substr(1) + " ==\n";
                }
            }
            strRet += strHelp + "\n";
        }
    }
    if (strRet == "")
        strRet = strprintf("help: unknown command: %s\n", strCommand);
    strRet = strRet.substr(0,strRet.size()-1);
    return strRet;
}

UniValue help(const JSONRPCRequest& jsonRequest)
{
    if (jsonRequest.fHelp || jsonRequest.params.size() > 1)
        throw std::runtime_error(
            "help ( \"command\" )\n"
            "\nList all commands, or get help for a specified command.\n"
            "\nArguments:\n"
            "1. \"command\"     (string, optional) The command to get help on\n"
            "\nResult:\n"
            "\"text\"     (string) The help text\n"
        );

    std::string strCommand;
    if (jsonRequest.params.size() > 0)
        strCommand = jsonRequest.params[0].get_str();

    return tableRPC.help(strCommand, jsonRequest);
}


UniValue stop(const JSONRPCRequest& jsonRequest)
{
    // Accept the deprecated and ignored 'detach' boolean argument
    if (jsonRequest.fHelp || jsonRequest.params.size() > 1)
        throw std::runtime_error(
            "stop\n"
            "\nStop Litecoin server.");
    // Event loop will exit after current HTTP requests have been handled, so
    // this reply will get back to the client.
    StartShutdown();
    return "Litecoin server stopping";
<<<<<<< HEAD
=======
}

UniValue uptime(const JSONRPCRequest& jsonRequest)
{
    if (jsonRequest.fHelp || jsonRequest.params.size() > 1)
        throw std::runtime_error(
                "uptime\n"
                        "\nReturns the total uptime of the server.\n"
                        "\nResult:\n"
                        "ttt        (numeric) The number of seconds that the server has been running\n"
                        "\nExamples:\n"
                + HelpExampleCli("uptime", "")
                + HelpExampleRpc("uptime", "")
        );

    return GetTime() - GetStartupTime();
>>>>>>> 94adaf84
}

/**
 * Call Table
 */
static const CRPCCommand vRPCCommands[] =
{ //  category              name                      actor (function)         okSafe argNames
  //  --------------------- ------------------------  -----------------------  ------ ----------
    /* Overall control/query calls */
    { "control",            "help",                   &help,                   true,  {"command"}  },
    { "control",            "stop",                   &stop,                   true,  {}  },
    { "control",            "uptime",                 &uptime,                 true,  {}  },
};

CRPCTable::CRPCTable()
{
    unsigned int vcidx;
    for (vcidx = 0; vcidx < (sizeof(vRPCCommands) / sizeof(vRPCCommands[0])); vcidx++)
    {
        const CRPCCommand *pcmd;

        pcmd = &vRPCCommands[vcidx];
        mapCommands[pcmd->name] = pcmd;
    }
}

const CRPCCommand *CRPCTable::operator[](const std::string &name) const
{
    std::map<std::string, const CRPCCommand*>::const_iterator it = mapCommands.find(name);
    if (it == mapCommands.end())
        return nullptr;
    return (*it).second;
}

bool CRPCTable::appendCommand(const std::string& name, const CRPCCommand* pcmd)
{
    if (IsRPCRunning())
        return false;

    // don't allow overwriting for now
    std::map<std::string, const CRPCCommand*>::const_iterator it = mapCommands.find(name);
    if (it != mapCommands.end())
        return false;

    mapCommands[name] = pcmd;
    return true;
}

bool StartRPC()
{
    LogPrint(BCLog::RPC, "Starting RPC\n");
    fRPCRunning = true;
    g_rpcSignals.Started();
    return true;
}

void InterruptRPC()
{
    LogPrint(BCLog::RPC, "Interrupting RPC\n");
    // Interrupt e.g. running longpolls
    fRPCRunning = false;
}

void StopRPC()
{
    LogPrint(BCLog::RPC, "Stopping RPC\n");
    deadlineTimers.clear();
    DeleteAuthCookie();
    g_rpcSignals.Stopped();
}

bool IsRPCRunning()
{
    return fRPCRunning;
}

void SetRPCWarmupStatus(const std::string& newStatus)
{
    LOCK(cs_rpcWarmup);
    rpcWarmupStatus = newStatus;
}

void SetRPCWarmupFinished()
{
    LOCK(cs_rpcWarmup);
    assert(fRPCInWarmup);
    fRPCInWarmup = false;
}

bool RPCIsInWarmup(std::string *outStatus)
{
    LOCK(cs_rpcWarmup);
    if (outStatus)
        *outStatus = rpcWarmupStatus;
    return fRPCInWarmup;
}

void JSONRPCRequest::parse(const UniValue& valRequest)
{
    // Parse request
    if (!valRequest.isObject())
        throw JSONRPCError(RPC_INVALID_REQUEST, "Invalid Request object");
    const UniValue& request = valRequest.get_obj();

    // Parse id now so errors from here on will have the id
    id = find_value(request, "id");

    // Parse method
    UniValue valMethod = find_value(request, "method");
    if (valMethod.isNull())
        throw JSONRPCError(RPC_INVALID_REQUEST, "Missing method");
    if (!valMethod.isStr())
        throw JSONRPCError(RPC_INVALID_REQUEST, "Method must be a string");
    strMethod = valMethod.get_str();
    LogPrint(BCLog::RPC, "ThreadRPCServer method=%s\n", SanitizeString(strMethod));

    // Parse params
    UniValue valParams = find_value(request, "params");
    if (valParams.isArray() || valParams.isObject())
        params = valParams;
    else if (valParams.isNull())
        params = UniValue(UniValue::VARR);
    else
        throw JSONRPCError(RPC_INVALID_REQUEST, "Params must be an array or object");
}

static UniValue JSONRPCExecOne(const UniValue& req)
{
    UniValue rpc_result(UniValue::VOBJ);

    JSONRPCRequest jreq;
    try {
        jreq.parse(req);

        UniValue result = tableRPC.execute(jreq);
        rpc_result = JSONRPCReplyObj(result, NullUniValue, jreq.id);
    }
    catch (const UniValue& objError)
    {
        rpc_result = JSONRPCReplyObj(NullUniValue, objError, jreq.id);
    }
    catch (const std::exception& e)
    {
        rpc_result = JSONRPCReplyObj(NullUniValue,
                                     JSONRPCError(RPC_PARSE_ERROR, e.what()), jreq.id);
    }

    return rpc_result;
}

std::string JSONRPCExecBatch(const UniValue& vReq)
{
    UniValue ret(UniValue::VARR);
    for (unsigned int reqIdx = 0; reqIdx < vReq.size(); reqIdx++)
        ret.push_back(JSONRPCExecOne(vReq[reqIdx]));

    return ret.write() + "\n";
}

/**
 * Process named arguments into a vector of positional arguments, based on the
 * passed-in specification for the RPC call's arguments.
 */
static inline JSONRPCRequest transformNamedArguments(const JSONRPCRequest& in, const std::vector<std::string>& argNames)
{
    JSONRPCRequest out = in;
    out.params = UniValue(UniValue::VARR);
    // Build a map of parameters, and remove ones that have been processed, so that we can throw a focused error if
    // there is an unknown one.
    const std::vector<std::string>& keys = in.params.getKeys();
    const std::vector<UniValue>& values = in.params.getValues();
    std::unordered_map<std::string, const UniValue*> argsIn;
    for (size_t i=0; i<keys.size(); ++i) {
        argsIn[keys[i]] = &values[i];
    }
    // Process expected parameters.
    int hole = 0;
    for (const std::string &argNamePattern: argNames) {
        std::vector<std::string> vargNames;
        boost::algorithm::split(vargNames, argNamePattern, boost::algorithm::is_any_of("|"));
        auto fr = argsIn.end();
        for (const std::string & argName : vargNames) {
            fr = argsIn.find(argName);
            if (fr != argsIn.end()) {
                break;
            }
        }
        if (fr != argsIn.end()) {
            for (int i = 0; i < hole; ++i) {
                // Fill hole between specified parameters with JSON nulls,
                // but not at the end (for backwards compatibility with calls
                // that act based on number of specified parameters).
                out.params.push_back(UniValue());
            }
            hole = 0;
            out.params.push_back(*fr->second);
            argsIn.erase(fr);
        } else {
            hole += 1;
        }
    }
    // If there are still arguments in the argsIn map, this is an error.
    if (!argsIn.empty()) {
        throw JSONRPCError(RPC_INVALID_PARAMETER, "Unknown named parameter " + argsIn.begin()->first);
    }
    // Return request with named arguments transformed to positional arguments
    return out;
}

UniValue CRPCTable::execute(const JSONRPCRequest &request) const
{
    // Return immediately if in warmup
    {
        LOCK(cs_rpcWarmup);
        if (fRPCInWarmup)
            throw JSONRPCError(RPC_IN_WARMUP, rpcWarmupStatus);
    }

    // Find method
    const CRPCCommand *pcmd = tableRPC[request.strMethod];
    if (!pcmd)
        throw JSONRPCError(RPC_METHOD_NOT_FOUND, "Method not found");

    g_rpcSignals.PreCommand(*pcmd);

    try
    {
        // Execute, convert arguments to array if necessary
        if (request.params.isObject()) {
            return pcmd->actor(transformNamedArguments(request, pcmd->argNames));
        } else {
            return pcmd->actor(request);
        }
    }
    catch (const std::exception& e)
    {
        throw JSONRPCError(RPC_MISC_ERROR, e.what());
    }
}

std::vector<std::string> CRPCTable::listCommands() const
{
    std::vector<std::string> commandList;
    typedef std::map<std::string, const CRPCCommand*> commandMap;

    std::transform( mapCommands.begin(), mapCommands.end(),
                   std::back_inserter(commandList),
                   boost::bind(&commandMap::value_type::first,_1) );
    return commandList;
}

std::string HelpExampleCli(const std::string& methodname, const std::string& args)
{
    return "> litecoin-cli " + methodname + " " + args + "\n";
}

std::string HelpExampleRpc(const std::string& methodname, const std::string& args)
{
    return "> curl --user myusername --data-binary '{\"jsonrpc\": \"1.0\", \"id\":\"curltest\", "
        "\"method\": \"" + methodname + "\", \"params\": [" + args + "] }' -H 'content-type: text/plain;' http://127.0.0.1:9332/\n";
}

void RPCSetTimerInterfaceIfUnset(RPCTimerInterface *iface)
{
    if (!timerInterface)
        timerInterface = iface;
}

void RPCSetTimerInterface(RPCTimerInterface *iface)
{
    timerInterface = iface;
}

void RPCUnsetTimerInterface(RPCTimerInterface *iface)
{
    if (timerInterface == iface)
        timerInterface = nullptr;
}

void RPCRunLater(const std::string& name, std::function<void(void)> func, int64_t nSeconds)
{
    if (!timerInterface)
        throw JSONRPCError(RPC_INTERNAL_ERROR, "No timer handler registered for RPC");
    deadlineTimers.erase(name);
    LogPrint(BCLog::RPC, "queue run of timer %s in %i seconds (using %s)\n", name, nSeconds, timerInterface->Name());
    deadlineTimers.emplace(name, std::unique_ptr<RPCTimerBase>(timerInterface->NewTimer(func, nSeconds*1000)));
}

int RPCSerializationFlags()
{
    int flag = 0;
    if (gArgs.GetArg("-rpcserialversion", DEFAULT_RPC_SERIALIZE_VERSION) == 0)
        flag |= SERIALIZE_TRANSACTION_NO_WITNESS;
    return flag;
}

CRPCTable tableRPC;<|MERGE_RESOLUTION|>--- conflicted
+++ resolved
@@ -17,12 +17,6 @@
 #include <univalue.h>
 
 #include <boost/bind.hpp>
-<<<<<<< HEAD
-#include <boost/filesystem.hpp>
-#include <boost/foreach.hpp>
-#include <boost/shared_ptr.hpp>
-=======
->>>>>>> 94adaf84
 #include <boost/signals2/signal.hpp>
 #include <boost/algorithm/string/case_conv.hpp> // for to_upper()
 #include <boost/algorithm/string/classification.hpp>
@@ -251,8 +245,6 @@
     // this reply will get back to the client.
     StartShutdown();
     return "Litecoin server stopping";
-<<<<<<< HEAD
-=======
 }
 
 UniValue uptime(const JSONRPCRequest& jsonRequest)
@@ -269,7 +261,6 @@
         );
 
     return GetTime() - GetStartupTime();
->>>>>>> 94adaf84
 }
 
 /**
