--- conflicted
+++ resolved
@@ -221,26 +221,12 @@
         return f1 < f2;
     }
 
-<<<<<<< HEAD
     // Calculate which score to use for an entry (avoiding division).
     bool UseDescendantScore(const CTxMemPoolEntry &a) const
-=======
-    // Return the fee/size we're using for sorting this entry.
-    void GetModFeeAndSize(const CTxMemPoolEntry &a, double &mod_fee, double &size) const
->>>>>>> 69fce744
-    {
-        // Compare feerate with descendants to feerate of the transaction, and
-        // return the fee/size for the max.
+    {
         double f1 = (double)a.GetModifiedFee() * a.GetSizeWithDescendants();
         double f2 = (double)a.GetModFeesWithDescendants() * a.GetTxSize();
-
-        if (f2 > f1) {
-            mod_fee = a.GetModFeesWithDescendants();
-            size = a.GetSizeWithDescendants();
-        } else {
-            mod_fee = a.GetModifiedFee();
-            size = a.GetTxSize();
-        }
+        return f2 > f1;
     }
 };
 
@@ -278,12 +264,8 @@
 class CompareTxMemPoolEntryByAncestorFee
 {
 public:
-<<<<<<< HEAD
-    bool operator()(const CTxMemPoolEntry& a, const CTxMemPoolEntry& b) const
-=======
     template<typename T>
     bool operator()(const T& a, const T& b) const
->>>>>>> 69fce744
     {
         double a_mod_fee, a_size, b_mod_fee, b_size;
 
