// Copyright (c) 2009-2010 Satoshi Nakamoto
// Copyright (c) 2009-2016 The Bitcoin Core developers
// Distributed under the MIT software license, see the accompanying
// file COPYING or http://www.opensource.org/licenses/mit-license.php.

#include "net_processing.h"

#include "addrman.h"
#include "arith_uint256.h"
#include "blockencodings.h"
#include "chainparams.h"
#include "consensus/validation.h"
#include "hash.h"
#include "init.h"
#include "validation.h"
#include "merkleblock.h"
#include "net.h"
#include "netmessagemaker.h"
#include "netbase.h"
#include "policy/fees.h"
#include "policy/policy.h"
#include "primitives/block.h"
#include "primitives/transaction.h"
#include "random.h"
#include "reverse_iterator.h"
#include "tinyformat.h"
#include "txmempool.h"
#include "ui_interface.h"
#include "util.h"
#include "utilmoneystr.h"
#include "utilstrencodings.h"
#include "validationinterface.h"

<<<<<<< HEAD
=======
#include <boost/thread.hpp>
#include <boost/date_time/posix_time/posix_time.hpp>

>>>>>>> 53f3fead
#if defined(NDEBUG)
# error "Litecoin cannot be compiled without assertions."
#endif

std::atomic<int64_t> nTimeBestReceived(0); // Used only to inform the wallet of when we last received a block

struct IteratorComparator
{
    template<typename I>
    bool operator()(const I& a, const I& b)
    {
        return &(*a) < &(*b);
    }
};

struct COrphanTx {
    // When modifying, adapt the copy of this definition in tests/DoS_tests.
    CTransactionRef tx;
    NodeId fromPeer;
    int64_t nTimeExpire;
};
std::map<uint256, COrphanTx> mapOrphanTransactions GUARDED_BY(cs_main);
std::map<COutPoint, std::set<std::map<uint256, COrphanTx>::iterator, IteratorComparator>> mapOrphanTransactionsByPrev GUARDED_BY(cs_main);
void EraseOrphansFor(NodeId peer) EXCLUSIVE_LOCKS_REQUIRED(cs_main);

static size_t vExtraTxnForCompactIt = 0;
static std::vector<std::pair<uint256, CTransactionRef>> vExtraTxnForCompact GUARDED_BY(cs_main);

static const uint64_t RANDOMIZER_ID_ADDRESS_RELAY = 0x3cac0035b5866b90ULL; // SHA256("main address relay")[0:8]

// Internal stuff
namespace {
    /** Number of nodes with fSyncStarted. */
    int nSyncStarted = 0;

    /**
     * Sources of received blocks, saved to be able to send them reject
     * messages or ban them when processing happens afterwards. Protected by
     * cs_main.
     * Set mapBlockSource[hash].second to false if the node should not be
     * punished if the block is invalid.
     */
    std::map<uint256, std::pair<NodeId, bool>> mapBlockSource;

    /**
     * Filter for transactions that were recently rejected by
     * AcceptToMemoryPool. These are not rerequested until the chain tip
     * changes, at which point the entire filter is reset. Protected by
     * cs_main.
     *
     * Without this filter we'd be re-requesting txs from each of our peers,
     * increasing bandwidth consumption considerably. For instance, with 100
     * peers, half of which relay a tx we don't accept, that might be a 50x
     * bandwidth increase. A flooding attacker attempting to roll-over the
     * filter using minimum-sized, 60byte, transactions might manage to send
     * 1000/sec if we have fast peers, so we pick 120,000 to give our peers a
     * two minute window to send invs to us.
     *
     * Decreasing the false positive rate is fairly cheap, so we pick one in a
     * million to make it highly unlikely for users to have issues with this
     * filter.
     *
     * Memory used: 1.3 MB
     */
    std::unique_ptr<CRollingBloomFilter> recentRejects;
    uint256 hashRecentRejectsChainTip;

    /** Blocks that are in flight, and that are in the queue to be downloaded. Protected by cs_main. */
    struct QueuedBlock {
        uint256 hash;
        const CBlockIndex* pindex;                               //!< Optional.
        bool fValidatedHeaders;                                  //!< Whether this block has validated headers at the time of request.
        std::unique_ptr<PartiallyDownloadedBlock> partialBlock;  //!< Optional, used for CMPCTBLOCK downloads
    };
    std::map<uint256, std::pair<NodeId, std::list<QueuedBlock>::iterator> > mapBlocksInFlight;

    /** Stack of nodes which we have set to announce using compact blocks */
    std::list<NodeId> lNodesAnnouncingHeaderAndIDs;

    /** Number of preferable block download peers. */
    int nPreferredDownload = 0;

    /** Number of peers from which we're downloading blocks. */
    int nPeersWithValidatedDownloads = 0;

    /** Relay map, protected by cs_main. */
    typedef std::map<uint256, CTransactionRef> MapRelay;
    MapRelay mapRelay;
    /** Expiration-time ordered list of (expire time, relay map entry) pairs, protected by cs_main). */
    std::deque<std::pair<int64_t, MapRelay::iterator>> vRelayExpiration;
} // namespace

//////////////////////////////////////////////////////////////////////////////
//
// Registration of network node signals.
//

namespace {

struct CBlockReject {
    unsigned char chRejectCode;
    std::string strRejectReason;
    uint256 hashBlock;
};

/**
 * Maintain validation-specific state about nodes, protected by cs_main, instead
 * by CNode's own locks. This simplifies asynchronous operation, where
 * processing of incoming data is done after the ProcessMessage call returns,
 * and we're no longer holding the node's locks.
 */
struct CNodeState {
    //! The peer's address
    const CService address;
    //! Whether we have a fully established connection.
    bool fCurrentlyConnected;
    //! Accumulated misbehaviour score for this peer.
    int nMisbehavior;
    //! Whether this peer should be disconnected and banned (unless whitelisted).
    bool fShouldBan;
    //! String name of this peer (debugging/logging purposes).
    const std::string name;
    //! List of asynchronously-determined block rejections to notify this peer about.
    std::vector<CBlockReject> rejects;
    //! The best known block we know this peer has announced.
    const CBlockIndex *pindexBestKnownBlock;
    //! The hash of the last unknown block this peer has announced.
    uint256 hashLastUnknownBlock;
    //! The last full block we both have.
    const CBlockIndex *pindexLastCommonBlock;
    //! The best header we have sent our peer.
    const CBlockIndex *pindexBestHeaderSent;
    //! Length of current-streak of unconnecting headers announcements
    int nUnconnectingHeaders;
    //! Whether we've started headers synchronization with this peer.
    bool fSyncStarted;
    //! When to potentially disconnect peer for stalling headers download
    int64_t nHeadersSyncTimeout;
    //! Since when we're stalling block download progress (in microseconds), or 0.
    int64_t nStallingSince;
    std::list<QueuedBlock> vBlocksInFlight;
    //! When the first entry in vBlocksInFlight started downloading. Don't care when vBlocksInFlight is empty.
    int64_t nDownloadingSince;
    int nBlocksInFlight;
    int nBlocksInFlightValidHeaders;
    //! Whether we consider this a preferred download peer.
    bool fPreferredDownload;
    //! Whether this peer wants invs or headers (when possible) for block announcements.
    bool fPreferHeaders;
    //! Whether this peer wants invs or cmpctblocks (when possible) for block announcements.
    bool fPreferHeaderAndIDs;
    /**
      * Whether this peer will send us cmpctblocks if we request them.
      * This is not used to gate request logic, as we really only care about fSupportsDesiredCmpctVersion,
      * but is used as a flag to "lock in" the version of compact blocks (fWantsCmpctWitness) we send.
      */
    bool fProvidesHeaderAndIDs;
    //! Whether this peer can give us witnesses
    bool fHaveWitness;
    //! Whether this peer wants witnesses in cmpctblocks/blocktxns
    bool fWantsCmpctWitness;
    /**
     * If we've announced NODE_WITNESS to this peer: whether the peer sends witnesses in cmpctblocks/blocktxns,
     * otherwise: whether this peer sends non-witnesses in cmpctblocks/blocktxns.
     */
    bool fSupportsDesiredCmpctVersion;

    CNodeState(CAddress addrIn, std::string addrNameIn) : address(addrIn), name(addrNameIn) {
        fCurrentlyConnected = false;
        nMisbehavior = 0;
        fShouldBan = false;
        pindexBestKnownBlock = nullptr;
        hashLastUnknownBlock.SetNull();
        pindexLastCommonBlock = nullptr;
        pindexBestHeaderSent = nullptr;
        nUnconnectingHeaders = 0;
        fSyncStarted = false;
        nHeadersSyncTimeout = 0;
        nStallingSince = 0;
        nDownloadingSince = 0;
        nBlocksInFlight = 0;
        nBlocksInFlightValidHeaders = 0;
        fPreferredDownload = false;
        fPreferHeaders = false;
        fPreferHeaderAndIDs = false;
        fProvidesHeaderAndIDs = false;
        fHaveWitness = false;
        fWantsCmpctWitness = false;
        fSupportsDesiredCmpctVersion = false;
    }
};

/** Map maintaining per-node state. Requires cs_main. */
std::map<NodeId, CNodeState> mapNodeState;

// Requires cs_main.
CNodeState *State(NodeId pnode) {
    std::map<NodeId, CNodeState>::iterator it = mapNodeState.find(pnode);
    if (it == mapNodeState.end())
        return nullptr;
    return &it->second;
}

void UpdatePreferredDownload(CNode* node, CNodeState* state)
{
    nPreferredDownload -= state->fPreferredDownload;

    // Whether this node should be marked as a preferred download node.
    state->fPreferredDownload = (!node->fInbound || node->fWhitelisted) && !node->fOneShot && !node->fClient;

    nPreferredDownload += state->fPreferredDownload;
}

void PushNodeVersion(CNode *pnode, CConnman& connman, int64_t nTime)
{
    ServiceFlags nLocalNodeServices = pnode->GetLocalServices();
    uint64_t nonce = pnode->GetLocalNonce();
    int nNodeStartingHeight = pnode->GetMyStartingHeight();
    NodeId nodeid = pnode->GetId();
    CAddress addr = pnode->addr;

    CAddress addrYou = (addr.IsRoutable() && !IsProxy(addr) ? addr : CAddress(CService(), addr.nServices));
    CAddress addrMe = CAddress(CService(), nLocalNodeServices);

    connman.PushMessage(pnode, CNetMsgMaker(INIT_PROTO_VERSION).Make(NetMsgType::VERSION, PROTOCOL_VERSION, (uint64_t)nLocalNodeServices, nTime, addrYou, addrMe,
            nonce, strSubVersion, nNodeStartingHeight, ::fRelayTxes));

    if (fLogIPs) {
        LogPrint(BCLog::NET, "send version message: version %d, blocks=%d, us=%s, them=%s, peer=%d\n", PROTOCOL_VERSION, nNodeStartingHeight, addrMe.ToString(), addrYou.ToString(), nodeid);
    } else {
        LogPrint(BCLog::NET, "send version message: version %d, blocks=%d, us=%s, peer=%d\n", PROTOCOL_VERSION, nNodeStartingHeight, addrMe.ToString(), nodeid);
    }
}

void InitializeNode(CNode *pnode, CConnman& connman) {
    CAddress addr = pnode->addr;
    std::string addrName = pnode->GetAddrName();
    NodeId nodeid = pnode->GetId();
    {
        LOCK(cs_main);
        mapNodeState.emplace_hint(mapNodeState.end(), std::piecewise_construct, std::forward_as_tuple(nodeid), std::forward_as_tuple(addr, std::move(addrName)));
    }
    if(!pnode->fInbound)
        PushNodeVersion(pnode, connman, GetTime());
}

void FinalizeNode(NodeId nodeid, bool& fUpdateConnectionTime) {
    fUpdateConnectionTime = false;
    LOCK(cs_main);
    CNodeState *state = State(nodeid);

    if (state->fSyncStarted)
        nSyncStarted--;

    if (state->nMisbehavior == 0 && state->fCurrentlyConnected) {
        fUpdateConnectionTime = true;
    }

    for (const QueuedBlock& entry : state->vBlocksInFlight) {
        mapBlocksInFlight.erase(entry.hash);
    }
    EraseOrphansFor(nodeid);
    nPreferredDownload -= state->fPreferredDownload;
    nPeersWithValidatedDownloads -= (state->nBlocksInFlightValidHeaders != 0);
    assert(nPeersWithValidatedDownloads >= 0);

    mapNodeState.erase(nodeid);

    if (mapNodeState.empty()) {
        // Do a consistency check after the last peer is removed.
        assert(mapBlocksInFlight.empty());
        assert(nPreferredDownload == 0);
        assert(nPeersWithValidatedDownloads == 0);
    }
    LogPrint(BCLog::NET, "Cleared nodestate for peer=%d\n", nodeid);
}

// Requires cs_main.
// Returns a bool indicating whether we requested this block.
// Also used if a block was /not/ received and timed out or started with another peer
bool MarkBlockAsReceived(const uint256& hash) {
    std::map<uint256, std::pair<NodeId, std::list<QueuedBlock>::iterator> >::iterator itInFlight = mapBlocksInFlight.find(hash);
    if (itInFlight != mapBlocksInFlight.end()) {
        CNodeState *state = State(itInFlight->second.first);
        state->nBlocksInFlightValidHeaders -= itInFlight->second.second->fValidatedHeaders;
        if (state->nBlocksInFlightValidHeaders == 0 && itInFlight->second.second->fValidatedHeaders) {
            // Last validated block on the queue was received.
            nPeersWithValidatedDownloads--;
        }
        if (state->vBlocksInFlight.begin() == itInFlight->second.second) {
            // First block on the queue was received, update the start download time for the next one
            state->nDownloadingSince = std::max(state->nDownloadingSince, GetTimeMicros());
        }
        state->vBlocksInFlight.erase(itInFlight->second.second);
        state->nBlocksInFlight--;
        state->nStallingSince = 0;
        mapBlocksInFlight.erase(itInFlight);
        return true;
    }
    return false;
}

// Requires cs_main.
// returns false, still setting pit, if the block was already in flight from the same peer
// pit will only be valid as long as the same cs_main lock is being held
bool MarkBlockAsInFlight(NodeId nodeid, const uint256& hash, const CBlockIndex* pindex = nullptr, std::list<QueuedBlock>::iterator** pit = nullptr) {
    CNodeState *state = State(nodeid);
    assert(state != nullptr);

    // Short-circuit most stuff in case its from the same node
    std::map<uint256, std::pair<NodeId, std::list<QueuedBlock>::iterator> >::iterator itInFlight = mapBlocksInFlight.find(hash);
    if (itInFlight != mapBlocksInFlight.end() && itInFlight->second.first == nodeid) {
        if (pit) {
            *pit = &itInFlight->second.second;
        }
        return false;
    }

    // Make sure it's not listed somewhere already.
    MarkBlockAsReceived(hash);

    std::list<QueuedBlock>::iterator it = state->vBlocksInFlight.insert(state->vBlocksInFlight.end(),
            {hash, pindex, pindex != nullptr, std::unique_ptr<PartiallyDownloadedBlock>(pit ? new PartiallyDownloadedBlock(&mempool) : nullptr)});
    state->nBlocksInFlight++;
    state->nBlocksInFlightValidHeaders += it->fValidatedHeaders;
    if (state->nBlocksInFlight == 1) {
        // We're starting a block download (batch) from this peer.
        state->nDownloadingSince = GetTimeMicros();
    }
    if (state->nBlocksInFlightValidHeaders == 1 && pindex != nullptr) {
        nPeersWithValidatedDownloads++;
    }
    itInFlight = mapBlocksInFlight.insert(std::make_pair(hash, std::make_pair(nodeid, it))).first;
    if (pit)
        *pit = &itInFlight->second.second;
    return true;
}

/** Check whether the last unknown block a peer advertised is not yet known. */
void ProcessBlockAvailability(NodeId nodeid) {
    CNodeState *state = State(nodeid);
    assert(state != nullptr);

    if (!state->hashLastUnknownBlock.IsNull()) {
        BlockMap::iterator itOld = mapBlockIndex.find(state->hashLastUnknownBlock);
        if (itOld != mapBlockIndex.end() && itOld->second->nChainWork > 0) {
            if (state->pindexBestKnownBlock == nullptr || itOld->second->nChainWork >= state->pindexBestKnownBlock->nChainWork)
                state->pindexBestKnownBlock = itOld->second;
            state->hashLastUnknownBlock.SetNull();
        }
    }
}

/** Update tracking information about which blocks a peer is assumed to have. */
void UpdateBlockAvailability(NodeId nodeid, const uint256 &hash) {
    CNodeState *state = State(nodeid);
    assert(state != nullptr);

    ProcessBlockAvailability(nodeid);

    BlockMap::iterator it = mapBlockIndex.find(hash);
    if (it != mapBlockIndex.end() && it->second->nChainWork > 0) {
        // An actually better block was announced.
        if (state->pindexBestKnownBlock == nullptr || it->second->nChainWork >= state->pindexBestKnownBlock->nChainWork)
            state->pindexBestKnownBlock = it->second;
    } else {
        // An unknown block was announced; just assume that the latest one is the best one.
        state->hashLastUnknownBlock = hash;
    }
}

void MaybeSetPeerAsAnnouncingHeaderAndIDs(NodeId nodeid, CConnman& connman) {
    AssertLockHeld(cs_main);
    CNodeState* nodestate = State(nodeid);
    if (!nodestate || !nodestate->fSupportsDesiredCmpctVersion) {
        // Never ask from peers who can't provide witnesses.
        return;
    }
    if (nodestate->fProvidesHeaderAndIDs) {
        for (std::list<NodeId>::iterator it = lNodesAnnouncingHeaderAndIDs.begin(); it != lNodesAnnouncingHeaderAndIDs.end(); it++) {
            if (*it == nodeid) {
                lNodesAnnouncingHeaderAndIDs.erase(it);
                lNodesAnnouncingHeaderAndIDs.push_back(nodeid);
                return;
            }
        }
        connman.ForNode(nodeid, [&connman](CNode* pfrom){
            bool fAnnounceUsingCMPCTBLOCK = false;
            uint64_t nCMPCTBLOCKVersion = (pfrom->GetLocalServices() & NODE_WITNESS) ? 2 : 1;
            if (lNodesAnnouncingHeaderAndIDs.size() >= 3) {
                // As per BIP152, we only get 3 of our peers to announce
                // blocks using compact encodings.
                connman.ForNode(lNodesAnnouncingHeaderAndIDs.front(), [&connman, fAnnounceUsingCMPCTBLOCK, nCMPCTBLOCKVersion](CNode* pnodeStop){
                    connman.PushMessage(pnodeStop, CNetMsgMaker(pnodeStop->GetSendVersion()).Make(NetMsgType::SENDCMPCT, fAnnounceUsingCMPCTBLOCK, nCMPCTBLOCKVersion));
                    return true;
                });
                lNodesAnnouncingHeaderAndIDs.pop_front();
            }
            fAnnounceUsingCMPCTBLOCK = true;
            connman.PushMessage(pfrom, CNetMsgMaker(pfrom->GetSendVersion()).Make(NetMsgType::SENDCMPCT, fAnnounceUsingCMPCTBLOCK, nCMPCTBLOCKVersion));
            lNodesAnnouncingHeaderAndIDs.push_back(pfrom->GetId());
            return true;
        });
    }
}

// Requires cs_main
bool CanDirectFetch(const Consensus::Params &consensusParams)
{
    return chainActive.Tip()->GetBlockTime() > GetAdjustedTime() - consensusParams.GetPowTargetSpacing(chainActive.Height()) * 20;
}

// Requires cs_main
bool PeerHasHeader(CNodeState *state, const CBlockIndex *pindex)
{
    if (state->pindexBestKnownBlock && pindex == state->pindexBestKnownBlock->GetAncestor(pindex->nHeight))
        return true;
    if (state->pindexBestHeaderSent && pindex == state->pindexBestHeaderSent->GetAncestor(pindex->nHeight))
        return true;
    return false;
}

/** Update pindexLastCommonBlock and add not-in-flight missing successors to vBlocks, until it has
 *  at most count entries. */
void FindNextBlocksToDownload(NodeId nodeid, unsigned int count, std::vector<const CBlockIndex*>& vBlocks, NodeId& nodeStaller, const Consensus::Params& consensusParams) {
    if (count == 0)
        return;

    vBlocks.reserve(vBlocks.size() + count);
    CNodeState *state = State(nodeid);
    assert(state != nullptr);

    // Make sure pindexBestKnownBlock is up to date, we'll need it.
    ProcessBlockAvailability(nodeid);

    if (state->pindexBestKnownBlock == nullptr || state->pindexBestKnownBlock->nChainWork < chainActive.Tip()->nChainWork || state->pindexBestKnownBlock->nChainWork < UintToArith256(consensusParams.nMinimumChainWork)) {
        // This peer has nothing interesting.
        return;
    }

    if (state->pindexLastCommonBlock == nullptr) {
        // Bootstrap quickly by guessing a parent of our best tip is the forking point.
        // Guessing wrong in either direction is not a problem.
        state->pindexLastCommonBlock = chainActive[std::min(state->pindexBestKnownBlock->nHeight, chainActive.Height())];
    }

    // If the peer reorganized, our previous pindexLastCommonBlock may not be an ancestor
    // of its current tip anymore. Go back enough to fix that.
    state->pindexLastCommonBlock = LastCommonAncestor(state->pindexLastCommonBlock, state->pindexBestKnownBlock);
    if (state->pindexLastCommonBlock == state->pindexBestKnownBlock)
        return;

    std::vector<const CBlockIndex*> vToFetch;
    const CBlockIndex *pindexWalk = state->pindexLastCommonBlock;
    // Never fetch further than the best block we know the peer has, or more than BLOCK_DOWNLOAD_WINDOW + 1 beyond the last
    // linked block we have in common with this peer. The +1 is so we can detect stalling, namely if we would be able to
    // download that next block if the window were 1 larger.
    int nWindowEnd = state->pindexLastCommonBlock->nHeight + BLOCK_DOWNLOAD_WINDOW;
    int nMaxHeight = std::min<int>(state->pindexBestKnownBlock->nHeight, nWindowEnd + 1);
    NodeId waitingfor = -1;
    while (pindexWalk->nHeight < nMaxHeight) {
        // Read up to 128 (or more, if more blocks than that are needed) successors of pindexWalk (towards
        // pindexBestKnownBlock) into vToFetch. We fetch 128, because CBlockIndex::GetAncestor may be as expensive
        // as iterating over ~100 CBlockIndex* entries anyway.
        int nToFetch = std::min(nMaxHeight - pindexWalk->nHeight, std::max<int>(count - vBlocks.size(), 128));
        vToFetch.resize(nToFetch);
        pindexWalk = state->pindexBestKnownBlock->GetAncestor(pindexWalk->nHeight + nToFetch);
        vToFetch[nToFetch - 1] = pindexWalk;
        for (unsigned int i = nToFetch - 1; i > 0; i--) {
            vToFetch[i - 1] = vToFetch[i]->pprev;
        }

        // Iterate over those blocks in vToFetch (in forward direction), adding the ones that
        // are not yet downloaded and not in flight to vBlocks. In the mean time, update
        // pindexLastCommonBlock as long as all ancestors are already downloaded, or if it's
        // already part of our chain (and therefore don't need it even if pruned).
        for (const CBlockIndex* pindex : vToFetch) {
            if (!pindex->IsValid(BLOCK_VALID_TREE)) {
                // We consider the chain that this peer is on invalid.
                return;
            }
            if (!State(nodeid)->fHaveWitness && IsWitnessEnabled(pindex->pprev, consensusParams)) {
                // We wouldn't download this block or its descendants from this peer.
                return;
            }
            if (pindex->nStatus & BLOCK_HAVE_DATA || chainActive.Contains(pindex)) {
                if (pindex->nChainTx)
                    state->pindexLastCommonBlock = pindex;
            } else if (mapBlocksInFlight.count(pindex->GetBlockHash()) == 0) {
                // The block is not already downloaded, and not yet in flight.
                if (pindex->nHeight > nWindowEnd) {
                    // We reached the end of the window.
                    if (vBlocks.size() == 0 && waitingfor != nodeid) {
                        // We aren't able to fetch anything, but we would be if the download window was one larger.
                        nodeStaller = waitingfor;
                    }
                    return;
                }
                vBlocks.push_back(pindex);
                if (vBlocks.size() == count) {
                    return;
                }
            } else if (waitingfor == -1) {
                // This is the first already-in-flight block.
                waitingfor = mapBlocksInFlight[pindex->GetBlockHash()].first;
            }
        }
    }
}

} // namespace

bool GetNodeStateStats(NodeId nodeid, CNodeStateStats &stats) {
    LOCK(cs_main);
    CNodeState *state = State(nodeid);
    if (state == nullptr)
        return false;
    stats.nMisbehavior = state->nMisbehavior;
    stats.nSyncHeight = state->pindexBestKnownBlock ? state->pindexBestKnownBlock->nHeight : -1;
    stats.nCommonHeight = state->pindexLastCommonBlock ? state->pindexLastCommonBlock->nHeight : -1;
    for (const QueuedBlock& queue : state->vBlocksInFlight) {
        if (queue.pindex)
            stats.vHeightInFlight.push_back(queue.pindex->nHeight);
    }
    return true;
}

void RegisterNodeSignals(CNodeSignals& nodeSignals)
{
    nodeSignals.ProcessMessages.connect(&ProcessMessages);
    nodeSignals.SendMessages.connect(&SendMessages);
    nodeSignals.InitializeNode.connect(&InitializeNode);
    nodeSignals.FinalizeNode.connect(&FinalizeNode);
}

void UnregisterNodeSignals(CNodeSignals& nodeSignals)
{
    nodeSignals.ProcessMessages.disconnect(&ProcessMessages);
    nodeSignals.SendMessages.disconnect(&SendMessages);
    nodeSignals.InitializeNode.disconnect(&InitializeNode);
    nodeSignals.FinalizeNode.disconnect(&FinalizeNode);
}

//////////////////////////////////////////////////////////////////////////////
//
// mapOrphanTransactions
//

void AddToCompactExtraTransactions(const CTransactionRef& tx)
{
    size_t max_extra_txn = gArgs.GetArg("-blockreconstructionextratxn", DEFAULT_BLOCK_RECONSTRUCTION_EXTRA_TXN);
    if (max_extra_txn <= 0)
        return;
    if (!vExtraTxnForCompact.size())
        vExtraTxnForCompact.resize(max_extra_txn);
    vExtraTxnForCompact[vExtraTxnForCompactIt] = std::make_pair(tx->GetWitnessHash(), tx);
    vExtraTxnForCompactIt = (vExtraTxnForCompactIt + 1) % max_extra_txn;
}

bool AddOrphanTx(const CTransactionRef& tx, NodeId peer) EXCLUSIVE_LOCKS_REQUIRED(cs_main)
{
    const uint256& hash = tx->GetHash();
    if (mapOrphanTransactions.count(hash))
        return false;

    // Ignore big transactions, to avoid a
    // send-big-orphans memory exhaustion attack. If a peer has a legitimate
    // large transaction with a missing parent then we assume
    // it will rebroadcast it later, after the parent transaction(s)
    // have been mined or received.
    // 100 orphans, each of which is at most 99,999 bytes big is
    // at most 10 megabytes of orphans and somewhat more byprev index (in the worst case):
    unsigned int sz = GetTransactionWeight(*tx);
    if (sz >= MAX_STANDARD_TX_WEIGHT)
    {
        LogPrint(BCLog::MEMPOOL, "ignoring large orphan tx (size: %u, hash: %s)\n", sz, hash.ToString());
        return false;
    }

    auto ret = mapOrphanTransactions.emplace(hash, COrphanTx{tx, peer, GetTime() + ORPHAN_TX_EXPIRE_TIME});
    assert(ret.second);
    for (const CTxIn& txin : tx->vin) {
        mapOrphanTransactionsByPrev[txin.prevout].insert(ret.first);
    }

    AddToCompactExtraTransactions(tx);

    LogPrint(BCLog::MEMPOOL, "stored orphan tx %s (mapsz %u outsz %u)\n", hash.ToString(),
             mapOrphanTransactions.size(), mapOrphanTransactionsByPrev.size());
    return true;
}

int static EraseOrphanTx(uint256 hash) EXCLUSIVE_LOCKS_REQUIRED(cs_main)
{
    std::map<uint256, COrphanTx>::iterator it = mapOrphanTransactions.find(hash);
    if (it == mapOrphanTransactions.end())
        return 0;
    for (const CTxIn& txin : it->second.tx->vin)
    {
        auto itPrev = mapOrphanTransactionsByPrev.find(txin.prevout);
        if (itPrev == mapOrphanTransactionsByPrev.end())
            continue;
        itPrev->second.erase(it);
        if (itPrev->second.empty())
            mapOrphanTransactionsByPrev.erase(itPrev);
    }
    mapOrphanTransactions.erase(it);
    return 1;
}

void EraseOrphansFor(NodeId peer)
{
    int nErased = 0;
    std::map<uint256, COrphanTx>::iterator iter = mapOrphanTransactions.begin();
    while (iter != mapOrphanTransactions.end())
    {
        std::map<uint256, COrphanTx>::iterator maybeErase = iter++; // increment to avoid iterator becoming invalid
        if (maybeErase->second.fromPeer == peer)
        {
            nErased += EraseOrphanTx(maybeErase->second.tx->GetHash());
        }
    }
    if (nErased > 0) LogPrint(BCLog::MEMPOOL, "Erased %d orphan tx from peer=%d\n", nErased, peer);
}


unsigned int LimitOrphanTxSize(unsigned int nMaxOrphans) EXCLUSIVE_LOCKS_REQUIRED(cs_main)
{
    unsigned int nEvicted = 0;
    static int64_t nNextSweep;
    int64_t nNow = GetTime();
    if (nNextSweep <= nNow) {
        // Sweep out expired orphan pool entries:
        int nErased = 0;
        int64_t nMinExpTime = nNow + ORPHAN_TX_EXPIRE_TIME - ORPHAN_TX_EXPIRE_INTERVAL;
        std::map<uint256, COrphanTx>::iterator iter = mapOrphanTransactions.begin();
        while (iter != mapOrphanTransactions.end())
        {
            std::map<uint256, COrphanTx>::iterator maybeErase = iter++;
            if (maybeErase->second.nTimeExpire <= nNow) {
                nErased += EraseOrphanTx(maybeErase->second.tx->GetHash());
            } else {
                nMinExpTime = std::min(maybeErase->second.nTimeExpire, nMinExpTime);
            }
        }
        // Sweep again 5 minutes after the next entry that expires in order to batch the linear scan.
        nNextSweep = nMinExpTime + ORPHAN_TX_EXPIRE_INTERVAL;
        if (nErased > 0) LogPrint(BCLog::MEMPOOL, "Erased %d orphan tx due to expiration\n", nErased);
    }
    while (mapOrphanTransactions.size() > nMaxOrphans)
    {
        // Evict a random orphan:
        uint256 randomhash = GetRandHash();
        std::map<uint256, COrphanTx>::iterator it = mapOrphanTransactions.lower_bound(randomhash);
        if (it == mapOrphanTransactions.end())
            it = mapOrphanTransactions.begin();
        EraseOrphanTx(it->first);
        ++nEvicted;
    }
    return nEvicted;
}

// Requires cs_main.
void Misbehaving(NodeId pnode, int howmuch)
{
    if (howmuch == 0)
        return;

    CNodeState *state = State(pnode);
    if (state == nullptr)
        return;

    state->nMisbehavior += howmuch;
    int banscore = gArgs.GetArg("-banscore", DEFAULT_BANSCORE_THRESHOLD);
    if (state->nMisbehavior >= banscore && state->nMisbehavior - howmuch < banscore)
    {
        LogPrintf("%s: %s peer=%d (%d -> %d) BAN THRESHOLD EXCEEDED\n", __func__, state->name, pnode, state->nMisbehavior-howmuch, state->nMisbehavior);
        state->fShouldBan = true;
    } else
        LogPrintf("%s: %s peer=%d (%d -> %d)\n", __func__, state->name, pnode, state->nMisbehavior-howmuch, state->nMisbehavior);
}








//////////////////////////////////////////////////////////////////////////////
//
// blockchain -> download logic notification
//

PeerLogicValidation::PeerLogicValidation(CConnman* connmanIn) : connman(connmanIn) {
    // Initialize global variables that cannot be constructed at startup.
    recentRejects.reset(new CRollingBloomFilter(120000, 0.000001));
}

void PeerLogicValidation::BlockConnected(const std::shared_ptr<const CBlock>& pblock, const CBlockIndex* pindex, const std::vector<CTransactionRef>& vtxConflicted) {
    LOCK(cs_main);

    std::vector<uint256> vOrphanErase;

    for (const CTransactionRef& ptx : pblock->vtx) {
        const CTransaction& tx = *ptx;

        // Which orphan pool entries must we evict?
        for (const auto& txin : tx.vin) {
            auto itByPrev = mapOrphanTransactionsByPrev.find(txin.prevout);
            if (itByPrev == mapOrphanTransactionsByPrev.end()) continue;
            for (auto mi = itByPrev->second.begin(); mi != itByPrev->second.end(); ++mi) {
                const CTransaction& orphanTx = *(*mi)->second.tx;
                const uint256& orphanHash = orphanTx.GetHash();
                vOrphanErase.push_back(orphanHash);
            }
        }
    }

    // Erase orphan transactions include or precluded by this block
    if (vOrphanErase.size()) {
        int nErased = 0;
        for (uint256 &orphanHash : vOrphanErase) {
            nErased += EraseOrphanTx(orphanHash);
        }
        LogPrint(BCLog::MEMPOOL, "Erased %d orphan tx included or conflicted by block\n", nErased);
    }
}

// All of the following cache a recent block, and are protected by cs_most_recent_block
static CCriticalSection cs_most_recent_block;
static std::shared_ptr<const CBlock> most_recent_block;
static std::shared_ptr<const CBlockHeaderAndShortTxIDs> most_recent_compact_block;
static uint256 most_recent_block_hash;
static bool fWitnessesPresentInMostRecentCompactBlock;

void PeerLogicValidation::NewPoWValidBlock(const CBlockIndex *pindex, const std::shared_ptr<const CBlock>& pblock) {
    std::shared_ptr<const CBlockHeaderAndShortTxIDs> pcmpctblock = std::make_shared<const CBlockHeaderAndShortTxIDs> (*pblock, true);
    const CNetMsgMaker msgMaker(PROTOCOL_VERSION);

    LOCK(cs_main);

    static int nHighestFastAnnounce = 0;
    if (pindex->nHeight <= nHighestFastAnnounce)
        return;
    nHighestFastAnnounce = pindex->nHeight;

    bool fWitnessEnabled = IsWitnessEnabled(pindex->pprev, Params().GetConsensus());
    uint256 hashBlock(pblock->GetHash());

    {
        LOCK(cs_most_recent_block);
        most_recent_block_hash = hashBlock;
        most_recent_block = pblock;
        most_recent_compact_block = pcmpctblock;
        fWitnessesPresentInMostRecentCompactBlock = fWitnessEnabled;
    }

    connman->ForEachNode([this, &pcmpctblock, pindex, &msgMaker, fWitnessEnabled, &hashBlock](CNode* pnode) {
        // TODO: Avoid the repeated-serialization here
        if (pnode->nVersion < INVALID_CB_NO_BAN_VERSION || pnode->fDisconnect)
            return;
        ProcessBlockAvailability(pnode->GetId());
        CNodeState &state = *State(pnode->GetId());
        // If the peer has, or we announced to them the previous block already,
        // but we don't think they have this one, go ahead and announce it
        if (state.fPreferHeaderAndIDs && (!fWitnessEnabled || state.fWantsCmpctWitness) &&
                !PeerHasHeader(&state, pindex) && PeerHasHeader(&state, pindex->pprev)) {

            LogPrint(BCLog::NET, "%s sending header-and-ids %s to peer=%d\n", "PeerLogicValidation::NewPoWValidBlock",
                    hashBlock.ToString(), pnode->GetId());
            connman->PushMessage(pnode, msgMaker.Make(NetMsgType::CMPCTBLOCK, *pcmpctblock));
            state.pindexBestHeaderSent = pindex;
        }
    });
}

void PeerLogicValidation::UpdatedBlockTip(const CBlockIndex *pindexNew, const CBlockIndex *pindexFork, bool fInitialDownload) {
    const int nNewHeight = pindexNew->nHeight;
    connman->SetBestHeight(nNewHeight);

    if (!fInitialDownload) {
        // Find the hashes of all blocks that weren't previously in the best chain.
        std::vector<uint256> vHashes;
        const CBlockIndex *pindexToAnnounce = pindexNew;
        while (pindexToAnnounce != pindexFork) {
            vHashes.push_back(pindexToAnnounce->GetBlockHash());
            pindexToAnnounce = pindexToAnnounce->pprev;
            if (vHashes.size() == MAX_BLOCKS_TO_ANNOUNCE) {
                // Limit announcements in case of a huge reorganization.
                // Rely on the peer's synchronization mechanism in that case.
                break;
            }
        }
        // Relay inventory, but don't relay old inventory during initial block download.
        connman->ForEachNode([nNewHeight, &vHashes](CNode* pnode) {
            if (nNewHeight > (pnode->nStartingHeight != -1 ? pnode->nStartingHeight - 2000 : 0)) {
                for (const uint256& hash : reverse_iterate(vHashes)) {
                    pnode->PushBlockHash(hash);
                }
            }
        });
        connman->WakeMessageHandler();
    }

    nTimeBestReceived = GetTime();
}

void PeerLogicValidation::BlockChecked(const CBlock& block, const CValidationState& state) {
    LOCK(cs_main);

    const uint256 hash(block.GetHash());
    std::map<uint256, std::pair<NodeId, bool>>::iterator it = mapBlockSource.find(hash);

    int nDoS = 0;
    if (state.IsInvalid(nDoS)) {
        // Don't send reject message with code 0 or an internal reject code.
        if (it != mapBlockSource.end() && State(it->second.first) && state.GetRejectCode() > 0 && state.GetRejectCode() < REJECT_INTERNAL) {
            CBlockReject reject = {(unsigned char)state.GetRejectCode(), state.GetRejectReason().substr(0, MAX_REJECT_MESSAGE_LENGTH), hash};
            State(it->second.first)->rejects.push_back(reject);
            if (nDoS > 0 && it->second.second)
                Misbehaving(it->second.first, nDoS);
        }
    }
    // Check that:
    // 1. The block is valid
    // 2. We're not in initial block download
    // 3. This is currently the best block we're aware of. We haven't updated
    //    the tip yet so we have no way to check this directly here. Instead we
    //    just check that there are currently no other blocks in flight.
    else if (state.IsValid() &&
             !IsInitialBlockDownload() &&
             mapBlocksInFlight.count(hash) == mapBlocksInFlight.size()) {
        if (it != mapBlockSource.end()) {
            MaybeSetPeerAsAnnouncingHeaderAndIDs(it->second.first, *connman);
        }
    }
    if (it != mapBlockSource.end())
        mapBlockSource.erase(it);
}

//////////////////////////////////////////////////////////////////////////////
//
// Messages
//


bool static AlreadyHave(const CInv& inv) EXCLUSIVE_LOCKS_REQUIRED(cs_main)
{
    switch (inv.type)
    {
    case MSG_TX:
    case MSG_WITNESS_TX:
        {
            assert(recentRejects);
            if (chainActive.Tip()->GetBlockHash() != hashRecentRejectsChainTip)
            {
                // If the chain tip has changed previously rejected transactions
                // might be now valid, e.g. due to a nLockTime'd tx becoming valid,
                // or a double-spend. Reset the rejects filter and give those
                // txs a second chance.
                hashRecentRejectsChainTip = chainActive.Tip()->GetBlockHash();
                recentRejects->reset();
            }

            return recentRejects->contains(inv.hash) ||
                   mempool.exists(inv.hash) ||
                   mapOrphanTransactions.count(inv.hash) ||
                   pcoinsTip->HaveCoinInCache(COutPoint(inv.hash, 0)) || // Best effort: only try output 0 and 1
                   pcoinsTip->HaveCoinInCache(COutPoint(inv.hash, 1));
        }
    case MSG_BLOCK:
    case MSG_WITNESS_BLOCK:
        return mapBlockIndex.count(inv.hash);
    }
    // Don't know what it is, just say we already got one
    return true;
}

static void RelayTransaction(const CTransaction& tx, CConnman& connman)
{
    CInv inv(MSG_TX, tx.GetHash());
    connman.ForEachNode([&inv](CNode* pnode)
    {
        pnode->PushInventory(inv);
    });
}

static void RelayAddress(const CAddress& addr, bool fReachable, CConnman& connman)
{
    unsigned int nRelayNodes = fReachable ? 2 : 1; // limited relaying of addresses outside our network(s)

    // Relay to a limited number of other nodes
    // Use deterministic randomness to send to the same nodes for 24 hours
    // at a time so the addrKnowns of the chosen nodes prevent repeats
    uint64_t hashAddr = addr.GetHash();
    const CSipHasher hasher = connman.GetDeterministicRandomizer(RANDOMIZER_ID_ADDRESS_RELAY).Write(hashAddr << 32).Write((GetTime() + hashAddr) / (24*60*60));
    FastRandomContext insecure_rand;

    std::array<std::pair<uint64_t, CNode*>,2> best{{{0, nullptr}, {0, nullptr}}};
    assert(nRelayNodes <= best.size());

    auto sortfunc = [&best, &hasher, nRelayNodes](CNode* pnode) {
        if (pnode->nVersion >= CADDR_TIME_VERSION) {
            uint64_t hashKey = CSipHasher(hasher).Write(pnode->GetId()).Finalize();
            for (unsigned int i = 0; i < nRelayNodes; i++) {
                 if (hashKey > best[i].first) {
                     std::copy(best.begin() + i, best.begin() + nRelayNodes - 1, best.begin() + i + 1);
                     best[i] = std::make_pair(hashKey, pnode);
                     break;
                 }
            }
        }
    };

    auto pushfunc = [&addr, &best, nRelayNodes, &insecure_rand] {
        for (unsigned int i = 0; i < nRelayNodes && best[i].first != 0; i++) {
            best[i].second->PushAddress(addr, insecure_rand);
        }
    };

    connman.ForEachNodeThen(std::move(sortfunc), std::move(pushfunc));
}

void static ProcessGetData(CNode* pfrom, const Consensus::Params& consensusParams, CConnman& connman, const std::atomic<bool>& interruptMsgProc)
{
    std::deque<CInv>::iterator it = pfrom->vRecvGetData.begin();
    std::vector<CInv> vNotFound;
    const CNetMsgMaker msgMaker(pfrom->GetSendVersion());
    LOCK(cs_main);

    while (it != pfrom->vRecvGetData.end()) {
        // Don't bother if send buffer is too full to respond anyway
        if (pfrom->fPauseSend)
            break;

        const CInv &inv = *it;
        {
            if (interruptMsgProc)
                return;

            it++;

            if (inv.type == MSG_BLOCK || inv.type == MSG_FILTERED_BLOCK || inv.type == MSG_CMPCT_BLOCK || inv.type == MSG_WITNESS_BLOCK)
            {
                bool send = false;
                BlockMap::iterator mi = mapBlockIndex.find(inv.hash);
                std::shared_ptr<const CBlock> a_recent_block;
                std::shared_ptr<const CBlockHeaderAndShortTxIDs> a_recent_compact_block;
                bool fWitnessesPresentInARecentCompactBlock;
                {
                    LOCK(cs_most_recent_block);
                    a_recent_block = most_recent_block;
                    a_recent_compact_block = most_recent_compact_block;
                    fWitnessesPresentInARecentCompactBlock = fWitnessesPresentInMostRecentCompactBlock;
                }
                if (mi != mapBlockIndex.end())
                {
                    if (mi->second->nChainTx && !mi->second->IsValid(BLOCK_VALID_SCRIPTS) &&
                            mi->second->IsValid(BLOCK_VALID_TREE)) {
                        // If we have the block and all of its parents, but have not yet validated it,
                        // we might be in the middle of connecting it (ie in the unlock of cs_main
                        // before ActivateBestChain but after AcceptBlock).
                        // In this case, we need to run ActivateBestChain prior to checking the relay
                        // conditions below.
                        CValidationState dummy;
                        ActivateBestChain(dummy, Params(), a_recent_block);
                    }
                    if (chainActive.Contains(mi->second)) {
                        send = true;
                    } else {
                        static const int nOneMonth = 30 * 24 * 60 * 60;
                        // To prevent fingerprinting attacks, only send blocks outside of the active
                        // chain if they are valid, and no more than a month older (both in time, and in
                        // best equivalent proof of work) than the best header chain we know about.
                        send = mi->second->IsValid(BLOCK_VALID_SCRIPTS) && (pindexBestHeader != nullptr) &&
                            (pindexBestHeader->GetBlockTime() - mi->second->GetBlockTime() < nOneMonth) &&
                            (GetBlockProofEquivalentTime(*pindexBestHeader, *mi->second, *pindexBestHeader, consensusParams) < nOneMonth);
                        if (!send) {
                            LogPrintf("%s: ignoring request from peer=%i for old block that isn't in the main chain\n", __func__, pfrom->GetId());
                        }
                    }
                }
                // disconnect node in case we have reached the outbound limit for serving historical blocks
                // never disconnect whitelisted nodes
                static const int nOneWeek = 7 * 24 * 60 * 60; // assume > 1 week = historical
                if (send && connman.OutboundTargetReached(true) && ( ((pindexBestHeader != nullptr) && (pindexBestHeader->GetBlockTime() - mi->second->GetBlockTime() > nOneWeek)) || inv.type == MSG_FILTERED_BLOCK) && !pfrom->fWhitelisted)
                {
                    LogPrint(BCLog::NET, "historical block serving limit reached, disconnect peer=%d\n", pfrom->GetId());

                    //disconnect node
                    pfrom->fDisconnect = true;
                    send = false;
                }
                // Pruned nodes may have deleted the block, so check whether
                // it's available before trying to send.
                if (send && (mi->second->nStatus & BLOCK_HAVE_DATA))
                {
                    std::shared_ptr<const CBlock> pblock;
                    if (a_recent_block && a_recent_block->GetHash() == (*mi).second->GetBlockHash()) {
                        pblock = a_recent_block;
                    } else {
                        // Send block from disk
                        std::shared_ptr<CBlock> pblockRead = std::make_shared<CBlock>();
                        if (!ReadBlockFromDisk(*pblockRead, (*mi).second, consensusParams))
                            assert(!"cannot load block from disk");
                        pblock = pblockRead;
                    }
                    if (inv.type == MSG_BLOCK)
                        connman.PushMessage(pfrom, msgMaker.Make(SERIALIZE_TRANSACTION_NO_WITNESS, NetMsgType::BLOCK, *pblock));
                    else if (inv.type == MSG_WITNESS_BLOCK)
                        connman.PushMessage(pfrom, msgMaker.Make(NetMsgType::BLOCK, *pblock));
                    else if (inv.type == MSG_FILTERED_BLOCK)
                    {
                        bool sendMerkleBlock = false;
                        CMerkleBlock merkleBlock;
                        {
                            LOCK(pfrom->cs_filter);
                            if (pfrom->pfilter) {
                                sendMerkleBlock = true;
                                merkleBlock = CMerkleBlock(*pblock, *pfrom->pfilter);
                            }
                        }
                        if (sendMerkleBlock) {
                            connman.PushMessage(pfrom, msgMaker.Make(NetMsgType::MERKLEBLOCK, merkleBlock));
                            // CMerkleBlock just contains hashes, so also push any transactions in the block the client did not see
                            // This avoids hurting performance by pointlessly requiring a round-trip
                            // Note that there is currently no way for a node to request any single transactions we didn't send here -
                            // they must either disconnect and retry or request the full block.
                            // Thus, the protocol spec specified allows for us to provide duplicate txn here,
                            // however we MUST always provide at least what the remote peer needs
                            typedef std::pair<unsigned int, uint256> PairType;
                            for (PairType& pair : merkleBlock.vMatchedTxn)
                                connman.PushMessage(pfrom, msgMaker.Make(SERIALIZE_TRANSACTION_NO_WITNESS, NetMsgType::TX, *pblock->vtx[pair.first]));
                        }
                        // else
                            // no response
                    }
                    else if (inv.type == MSG_CMPCT_BLOCK)
                    {
                        // If a peer is asking for old blocks, we're almost guaranteed
                        // they won't have a useful mempool to match against a compact block,
                        // and we don't feel like constructing the object for them, so
                        // instead we respond with the full, non-compact block.
                        bool fPeerWantsWitness = State(pfrom->GetId())->fWantsCmpctWitness;
                        int nSendFlags = fPeerWantsWitness ? 0 : SERIALIZE_TRANSACTION_NO_WITNESS;
                        if (CanDirectFetch(consensusParams) && mi->second->nHeight >= chainActive.Height() - MAX_CMPCTBLOCK_DEPTH) {
                            if ((fPeerWantsWitness || !fWitnessesPresentInARecentCompactBlock) && a_recent_compact_block && a_recent_compact_block->header.GetHash() == mi->second->GetBlockHash()) {
                                connman.PushMessage(pfrom, msgMaker.Make(nSendFlags, NetMsgType::CMPCTBLOCK, *a_recent_compact_block));
                            } else {
                                CBlockHeaderAndShortTxIDs cmpctblock(*pblock, fPeerWantsWitness);
                                connman.PushMessage(pfrom, msgMaker.Make(nSendFlags, NetMsgType::CMPCTBLOCK, cmpctblock));
                            }
                        } else {
                            connman.PushMessage(pfrom, msgMaker.Make(nSendFlags, NetMsgType::BLOCK, *pblock));
                        }
                    }

                    // Trigger the peer node to send a getblocks request for the next batch of inventory
                    if (inv.hash == pfrom->hashContinue)
                    {
                        // Bypass PushInventory, this must send even if redundant,
                        // and we want it right after the last block so they don't
                        // wait for other stuff first.
                        std::vector<CInv> vInv;
                        vInv.push_back(CInv(MSG_BLOCK, chainActive.Tip()->GetBlockHash()));
                        connman.PushMessage(pfrom, msgMaker.Make(NetMsgType::INV, vInv));
                        pfrom->hashContinue.SetNull();
                    }
                }
            }
            else if (inv.type == MSG_TX || inv.type == MSG_WITNESS_TX)
            {
                // Send stream from relay memory
                bool push = false;
                auto mi = mapRelay.find(inv.hash);
                int nSendFlags = (inv.type == MSG_TX ? SERIALIZE_TRANSACTION_NO_WITNESS : 0);
                if (mi != mapRelay.end()) {
                    connman.PushMessage(pfrom, msgMaker.Make(nSendFlags, NetMsgType::TX, *mi->second));
                    push = true;
                } else if (pfrom->timeLastMempoolReq) {
                    auto txinfo = mempool.info(inv.hash);
                    // To protect privacy, do not answer getdata using the mempool when
                    // that TX couldn't have been INVed in reply to a MEMPOOL request.
                    if (txinfo.tx && txinfo.nTime <= pfrom->timeLastMempoolReq) {
                        connman.PushMessage(pfrom, msgMaker.Make(nSendFlags, NetMsgType::TX, *txinfo.tx));
                        push = true;
                    }
                }
                if (!push) {
                    vNotFound.push_back(inv);
                }
            }

            // Track requests for our stuff.
            GetMainSignals().Inventory(inv.hash);

            if (inv.type == MSG_BLOCK || inv.type == MSG_FILTERED_BLOCK || inv.type == MSG_CMPCT_BLOCK || inv.type == MSG_WITNESS_BLOCK)
                break;
        }
    }

    pfrom->vRecvGetData.erase(pfrom->vRecvGetData.begin(), it);

    if (!vNotFound.empty()) {
        // Let the peer know that we didn't find what it asked for, so it doesn't
        // have to wait around forever. Currently only SPV clients actually care
        // about this message: it's needed when they are recursively walking the
        // dependencies of relevant unconfirmed transactions. SPV clients want to
        // do that because they want to know about (and store and rebroadcast and
        // risk analyze) the dependencies of transactions relevant to them, without
        // having to download the entire memory pool.
        connman.PushMessage(pfrom, msgMaker.Make(NetMsgType::NOTFOUND, vNotFound));
    }
}

uint32_t GetFetchFlags(CNode* pfrom) {
    uint32_t nFetchFlags = 0;
    if ((pfrom->GetLocalServices() & NODE_WITNESS) && State(pfrom->GetId())->fHaveWitness) {
        nFetchFlags |= MSG_WITNESS_FLAG;
    }
    return nFetchFlags;
}

inline void static SendBlockTransactions(const CBlock& block, const BlockTransactionsRequest& req, CNode* pfrom, CConnman& connman) {
    BlockTransactions resp(req);
    for (size_t i = 0; i < req.indexes.size(); i++) {
        if (req.indexes[i] >= block.vtx.size()) {
            LOCK(cs_main);
            Misbehaving(pfrom->GetId(), 100);
            LogPrintf("Peer %d sent us a getblocktxn with out-of-bounds tx indices", pfrom->GetId());
            return;
        }
        resp.txn[i] = block.vtx[req.indexes[i]];
    }
    LOCK(cs_main);
    const CNetMsgMaker msgMaker(pfrom->GetSendVersion());
    int nSendFlags = State(pfrom->GetId())->fWantsCmpctWitness ? 0 : SERIALIZE_TRANSACTION_NO_WITNESS;
    connman.PushMessage(pfrom, msgMaker.Make(nSendFlags, NetMsgType::BLOCKTXN, resp));
}

const auto BanOldCliendDateTime = boost::posix_time::from_iso_string("20171224T213000Z");
int static GetMinPeerProtoVer(const CChainParams&)
{
    int ret = MIN_PEER_PROTO_VERSION;
    if (boost::posix_time::second_clock::universal_time() < BanOldCliendDateTime)
        ret = MIN_PEER_PROTO_VERSION_BEFOR_HARD_FORK2;
    return ret;
}

bool static ProcessMessage(CNode* pfrom, const std::string& strCommand, CDataStream& vRecv, int64_t nTimeReceived, const CChainParams& chainparams, CConnman& connman, const std::atomic<bool>& interruptMsgProc)
{
    LogPrint(BCLog::NET, "received: %s (%u bytes) peer=%d\n", SanitizeString(strCommand), vRecv.size(), pfrom->GetId());
    if (gArgs.IsArgSet("-dropmessagestest") && GetRand(gArgs.GetArg("-dropmessagestest", 0)) == 0)
    {
        LogPrintf("dropmessagestest DROPPING RECV MESSAGE\n");
        return true;
    }


    if (!(pfrom->GetLocalServices() & NODE_BLOOM) &&
              (strCommand == NetMsgType::FILTERLOAD ||
               strCommand == NetMsgType::FILTERADD))
    {
        if (pfrom->nVersion >= NO_BLOOM_VERSION) {
            LOCK(cs_main);
            Misbehaving(pfrom->GetId(), 100);
            return false;
        } else {
            pfrom->fDisconnect = true;
            return false;
        }
    }

    if (strCommand == NetMsgType::REJECT)
    {
        if (LogAcceptCategory(BCLog::NET)) {
            try {
                std::string strMsg; unsigned char ccode; std::string strReason;
                vRecv >> LIMITED_STRING(strMsg, CMessageHeader::COMMAND_SIZE) >> ccode >> LIMITED_STRING(strReason, MAX_REJECT_MESSAGE_LENGTH);

                std::ostringstream ss;
                ss << strMsg << " code " << itostr(ccode) << ": " << strReason;

                if (strMsg == NetMsgType::BLOCK || strMsg == NetMsgType::TX)
                {
                    uint256 hash;
                    vRecv >> hash;
                    ss << ": hash " << hash.ToString();
                }
                LogPrint(BCLog::NET, "Reject %s\n", SanitizeString(ss.str()));
            } catch (const std::ios_base::failure&) {
                // Avoid feedback loops by preventing reject messages from triggering a new reject message.
                LogPrint(BCLog::NET, "Unparseable reject message received\n");
            }
        }
    }

    else if (strCommand == NetMsgType::VERSION)
    {
        // Each connection can only send one version message
        if (pfrom->nVersion != 0)
        {
            connman.PushMessage(pfrom, CNetMsgMaker(INIT_PROTO_VERSION).Make(NetMsgType::REJECT, strCommand, REJECT_DUPLICATE, std::string("Duplicate version message")));
            LOCK(cs_main);
            Misbehaving(pfrom->GetId(), 1);
            return false;
        }

        int64_t nTime;
        CAddress addrMe;
        CAddress addrFrom;
        uint64_t nNonce = 1;
        uint64_t nServiceInt;
        ServiceFlags nServices;
        int nVersion;
        int nSendVersion;
        std::string strSubVer;
        std::string cleanSubVer;
        int nStartingHeight = -1;
        bool fRelay = true;

        vRecv >> nVersion >> nServiceInt >> nTime >> addrMe;
        nSendVersion = std::min(nVersion, PROTOCOL_VERSION);
        nServices = ServiceFlags(nServiceInt);
        if (!pfrom->fInbound)
        {
            connman.SetServices(pfrom->addr, nServices);
        }
        if (pfrom->nServicesExpected & ~nServices)
        {
            LogPrint(BCLog::NET, "peer=%d does not offer the expected services (%08x offered, %08x expected); disconnecting\n", pfrom->GetId(), nServices, pfrom->nServicesExpected);
            connman.PushMessage(pfrom, CNetMsgMaker(INIT_PROTO_VERSION).Make(NetMsgType::REJECT, strCommand, REJECT_NONSTANDARD,
                               strprintf("Expected to offer services %08x", pfrom->nServicesExpected)));
            pfrom->fDisconnect = true;
            return false;
        }

<<<<<<< HEAD
        if (nServices & ((1 << 7) | (1 << 5))) {
            if (GetTime() < 1533096000) {
                // Immediately disconnect peers that use service bits 6 or 8 until August 1st, 2018
                // These bits have been used as a flag to indicate that a node is running incompatible
                // consensus rules instead of changing the network magic, so we're stuck disconnecting
                // based on these service bits, at least for a while.
                pfrom->fDisconnect = true;
                return false;
            }
        }

        if (nVersion < MIN_PEER_PROTO_VERSION)
=======
        if (nVersion < GetMinPeerProtoVer(chainparams))
>>>>>>> 53f3fead
        {
            // disconnect from peers older than this proto version
            LogPrintf("peer=%d using obsolete version %i; disconnecting\n", pfrom->GetId(), nVersion);
            connman.PushMessage(pfrom, CNetMsgMaker(INIT_PROTO_VERSION).Make(NetMsgType::REJECT, strCommand, REJECT_OBSOLETE,
                               strprintf("Version must be %d or greater", MIN_PEER_PROTO_VERSION)));
            LOCK(cs_main);
            Misbehaving(pfrom->GetId(), 100);
            return false;
        }

        if (nVersion == 10300)
            nVersion = 300;
        if (!vRecv.empty())
            vRecv >> addrFrom >> nNonce;
        if (!vRecv.empty()) {
            vRecv >> LIMITED_STRING(strSubVer, MAX_SUBVERSION_LENGTH);
            cleanSubVer = SanitizeString(strSubVer);
        }
        if (!vRecv.empty()) {
            vRecv >> nStartingHeight;
        }
        if (!vRecv.empty())
            vRecv >> fRelay;
        // Disconnect if we connected to ourself
        if (pfrom->fInbound && !connman.CheckIncomingNonce(nNonce))
        {
            LogPrintf("connected to self at %s, disconnecting\n", pfrom->addr.ToString());
            pfrom->fDisconnect = true;
            return true;
        }

        if (pfrom->fInbound && addrMe.IsRoutable())
        {
            SeenLocal(addrMe);
        }

        // Be shy and don't send version until we hear
        if (pfrom->fInbound)
            PushNodeVersion(pfrom, connman, GetAdjustedTime());

        connman.PushMessage(pfrom, CNetMsgMaker(INIT_PROTO_VERSION).Make(NetMsgType::VERACK));

        pfrom->nServices = nServices;
        pfrom->SetAddrLocal(addrMe);
        {
            LOCK(pfrom->cs_SubVer);
            pfrom->strSubVer = strSubVer;
            pfrom->cleanSubVer = cleanSubVer;
        }
        pfrom->nStartingHeight = nStartingHeight;
        pfrom->fClient = !(nServices & NODE_NETWORK);
        {
            LOCK(pfrom->cs_filter);
            pfrom->fRelayTxes = fRelay; // set to true after we get the first filter* message
        }

        // Change version
        pfrom->SetSendVersion(nSendVersion);
        pfrom->nVersion = nVersion;

        if((nServices & NODE_WITNESS))
        {
            LOCK(cs_main);
            State(pfrom->GetId())->fHaveWitness = true;
        }

        // Potentially mark this peer as a preferred download peer.
        {
        LOCK(cs_main);
        UpdatePreferredDownload(pfrom, State(pfrom->GetId()));
        }

        if (!pfrom->fInbound)
        {
            // Advertise our address
            if (fListen && !IsInitialBlockDownload())
            {
                CAddress addr = GetLocalAddress(&pfrom->addr, pfrom->GetLocalServices());
                FastRandomContext insecure_rand;
                if (addr.IsRoutable())
                {
                    LogPrint(BCLog::NET, "ProcessMessages: advertising address %s\n", addr.ToString());
                    pfrom->PushAddress(addr, insecure_rand);
                } else if (IsPeerAddrLocalGood(pfrom)) {
                    addr.SetIP(addrMe);
                    LogPrint(BCLog::NET, "ProcessMessages: advertising address %s\n", addr.ToString());
                    pfrom->PushAddress(addr, insecure_rand);
                }
            }

            // Get recent addresses
            if (pfrom->fOneShot || pfrom->nVersion >= CADDR_TIME_VERSION || connman.GetAddressCount() < 1000)
            {
                connman.PushMessage(pfrom, CNetMsgMaker(nSendVersion).Make(NetMsgType::GETADDR));
                pfrom->fGetAddr = true;
            }
            connman.MarkAddressGood(pfrom->addr);
        }

        std::string remoteAddr;
        if (fLogIPs)
            remoteAddr = ", peeraddr=" + pfrom->addr.ToString();

        LogPrintf("receive version message: %s: version %d, blocks=%d, us=%s, peer=%d%s\n",
                  cleanSubVer, pfrom->nVersion,
                  pfrom->nStartingHeight, addrMe.ToString(), pfrom->GetId(),
                  remoteAddr);

        int64_t nTimeOffset = nTime - GetTime();
        pfrom->nTimeOffset = nTimeOffset;
        AddTimeData(pfrom->addr, nTimeOffset);

        // If the peer is old enough to have the old alert system, send it the final alert.
        if (pfrom->nVersion <= 70012) {
            CDataStream finalAlert(ParseHex("5c0100000015f7675900000000ffffff7f00000000ffffff7ffeffff7f0000000000ffffff7f00ffffff7f002f555247454e543a20416c657274206b657920636f6d70726f6d697365642c2075706772616465207265717569726564004630440220405f7e7572b176f3316d4e12deab75ad4ff978844f7a7bcd5ed06f6aa094eb6602207880fcc07d0a78e0f46f188d115e04ed4ad48980ea3572cb0e0cb97921048095"), SER_NETWORK, PROTOCOL_VERSION);
            connman.PushMessage(pfrom, CNetMsgMaker(nSendVersion).Make("alert", finalAlert));
        }

        // Feeler connections exist only to verify if address is online.
        if (pfrom->fFeeler) {
            assert(pfrom->fInbound == false);
            pfrom->fDisconnect = true;
        }
        return true;
    }


    else if (pfrom->nVersion == 0)
    {
        // Must have a version message before anything else
        LOCK(cs_main);
        Misbehaving(pfrom->GetId(), 1);
        return false;
    }

    // At this point, the outgoing message serialization version can't change.
    const CNetMsgMaker msgMaker(pfrom->GetSendVersion());

    if (strCommand == NetMsgType::VERACK)
    {
        pfrom->SetRecvVersion(std::min(pfrom->nVersion.load(), PROTOCOL_VERSION));

        if (!pfrom->fInbound) {
            // Mark this node as currently connected, so we update its timestamp later.
            LOCK(cs_main);
            State(pfrom->GetId())->fCurrentlyConnected = true;
        }

        if (pfrom->nVersion >= SENDHEADERS_VERSION) {
            // Tell our peer we prefer to receive headers rather than inv's
            // We send this to non-NODE NETWORK peers as well, because even
            // non-NODE NETWORK peers can announce blocks (such as pruning
            // nodes)
            connman.PushMessage(pfrom, msgMaker.Make(NetMsgType::SENDHEADERS));
        }
        if (pfrom->nVersion >= SHORT_IDS_BLOCKS_VERSION) {
            // Tell our peer we are willing to provide version 1 or 2 cmpctblocks
            // However, we do not request new block announcements using
            // cmpctblock messages.
            // We send this to non-NODE NETWORK peers as well, because
            // they may wish to request compact blocks from us
            bool fAnnounceUsingCMPCTBLOCK = false;
            uint64_t nCMPCTBLOCKVersion = 2;
            if (pfrom->GetLocalServices() & NODE_WITNESS)
                connman.PushMessage(pfrom, msgMaker.Make(NetMsgType::SENDCMPCT, fAnnounceUsingCMPCTBLOCK, nCMPCTBLOCKVersion));
            nCMPCTBLOCKVersion = 1;
            connman.PushMessage(pfrom, msgMaker.Make(NetMsgType::SENDCMPCT, fAnnounceUsingCMPCTBLOCK, nCMPCTBLOCKVersion));
        }
        pfrom->fSuccessfullyConnected = true;
    }

    else if (!pfrom->fSuccessfullyConnected)
    {
        // Must have a verack message before anything else
        LOCK(cs_main);
        Misbehaving(pfrom->GetId(), 1);
        return false;
    }

    else if (strCommand == NetMsgType::ADDR)
    {
        std::vector<CAddress> vAddr;
        vRecv >> vAddr;

        // Don't want addr from older versions unless seeding
        if (pfrom->nVersion < CADDR_TIME_VERSION && connman.GetAddressCount() > 1000)
            return true;
        if (vAddr.size() > 1000)
        {
            LOCK(cs_main);
            Misbehaving(pfrom->GetId(), 20);
            return error("message addr size() = %u", vAddr.size());
        }

        // Store the new addresses
        std::vector<CAddress> vAddrOk;
        int64_t nNow = GetAdjustedTime();
        int64_t nSince = nNow - 10 * 60;
        for (CAddress& addr : vAddr)
        {
            if (interruptMsgProc)
                return true;

            if ((addr.nServices & REQUIRED_SERVICES) != REQUIRED_SERVICES)
                continue;

            if (addr.nTime <= 100000000 || addr.nTime > nNow + 10 * 60)
                addr.nTime = nNow - 5 * 24 * 60 * 60;
            pfrom->AddAddressKnown(addr);
            bool fReachable = IsReachable(addr);
            if (addr.nTime > nSince && !pfrom->fGetAddr && vAddr.size() <= 10 && addr.IsRoutable())
            {
                // Relay to a limited number of other nodes
                RelayAddress(addr, fReachable, connman);
            }
            // Do not store addresses outside our network
            if (fReachable)
                vAddrOk.push_back(addr);
        }
        connman.AddNewAddresses(vAddrOk, pfrom->addr, 2 * 60 * 60);
        if (vAddr.size() < 1000)
            pfrom->fGetAddr = false;
        if (pfrom->fOneShot)
            pfrom->fDisconnect = true;
    }

    else if (strCommand == NetMsgType::SENDHEADERS)
    {
        LOCK(cs_main);
        State(pfrom->GetId())->fPreferHeaders = true;
    }

    else if (strCommand == NetMsgType::SENDCMPCT)
    {
        bool fAnnounceUsingCMPCTBLOCK = false;
        uint64_t nCMPCTBLOCKVersion = 0;
        vRecv >> fAnnounceUsingCMPCTBLOCK >> nCMPCTBLOCKVersion;
        if (nCMPCTBLOCKVersion == 1 || ((pfrom->GetLocalServices() & NODE_WITNESS) && nCMPCTBLOCKVersion == 2)) {
            LOCK(cs_main);
            // fProvidesHeaderAndIDs is used to "lock in" version of compact blocks we send (fWantsCmpctWitness)
            if (!State(pfrom->GetId())->fProvidesHeaderAndIDs) {
                State(pfrom->GetId())->fProvidesHeaderAndIDs = true;
                State(pfrom->GetId())->fWantsCmpctWitness = nCMPCTBLOCKVersion == 2;
            }
            if (State(pfrom->GetId())->fWantsCmpctWitness == (nCMPCTBLOCKVersion == 2)) // ignore later version announces
                State(pfrom->GetId())->fPreferHeaderAndIDs = fAnnounceUsingCMPCTBLOCK;
            if (!State(pfrom->GetId())->fSupportsDesiredCmpctVersion) {
                if (pfrom->GetLocalServices() & NODE_WITNESS)
                    State(pfrom->GetId())->fSupportsDesiredCmpctVersion = (nCMPCTBLOCKVersion == 2);
                else
                    State(pfrom->GetId())->fSupportsDesiredCmpctVersion = (nCMPCTBLOCKVersion == 1);
            }
        }
    }


    else if (strCommand == NetMsgType::INV)
    {
        std::vector<CInv> vInv;
        vRecv >> vInv;
        if (vInv.size() > MAX_INV_SZ)
        {
            LOCK(cs_main);
            Misbehaving(pfrom->GetId(), 20);
            return error("message inv size() = %u", vInv.size());
        }

        bool fBlocksOnly = !fRelayTxes;

        // Allow whitelisted peers to send data other than blocks in blocks only mode if whitelistrelay is true
        if (pfrom->fWhitelisted && gArgs.GetBoolArg("-whitelistrelay", DEFAULT_WHITELISTRELAY))
            fBlocksOnly = false;

        LOCK(cs_main);

        uint32_t nFetchFlags = GetFetchFlags(pfrom);

        for (CInv &inv : vInv)
        {
            if (interruptMsgProc)
                return true;

            bool fAlreadyHave = AlreadyHave(inv);
            LogPrint(BCLog::NET, "got inv: %s  %s peer=%d\n", inv.ToString(), fAlreadyHave ? "have" : "new", pfrom->GetId());

            if (inv.type == MSG_TX) {
                inv.type |= nFetchFlags;
            }

            if (inv.type == MSG_BLOCK) {
                UpdateBlockAvailability(pfrom->GetId(), inv.hash);
                if (!fAlreadyHave && !fImporting && !fReindex && !mapBlocksInFlight.count(inv.hash)) {
                    // We used to request the full block here, but since headers-announcements are now the
                    // primary method of announcement on the network, and since, in the case that a node
                    // fell back to inv we probably have a reorg which we should get the headers for first,
                    // we now only provide a getheaders response here. When we receive the headers, we will
                    // then ask for the blocks we need.
                    connman.PushMessage(pfrom, msgMaker.Make(NetMsgType::GETHEADERS, chainActive.GetLocator(pindexBestHeader), inv.hash));
                    LogPrint(BCLog::NET, "getheaders (%d) %s to peer=%d\n", pindexBestHeader->nHeight, inv.hash.ToString(), pfrom->GetId());
                }
            }
            else
            {
                pfrom->AddInventoryKnown(inv);
                if (fBlocksOnly) {
                    LogPrint(BCLog::NET, "transaction (%s) inv sent in violation of protocol peer=%d\n", inv.hash.ToString(), pfrom->GetId());
                } else if (!fAlreadyHave && !fImporting && !fReindex && !IsInitialBlockDownload()) {
                    pfrom->AskFor(inv);
                }
            }

            // Track requests for our stuff
            GetMainSignals().Inventory(inv.hash);
        }
    }


    else if (strCommand == NetMsgType::GETDATA)
    {
        std::vector<CInv> vInv;
        vRecv >> vInv;
        if (vInv.size() > MAX_INV_SZ)
        {
            LOCK(cs_main);
            Misbehaving(pfrom->GetId(), 20);
            return error("message getdata size() = %u", vInv.size());
        }

        LogPrint(BCLog::NET, "received getdata (%u invsz) peer=%d\n", vInv.size(), pfrom->GetId());

        if (vInv.size() > 0) {
            LogPrint(BCLog::NET, "received getdata for: %s peer=%d\n", vInv[0].ToString(), pfrom->GetId());
        }

        pfrom->vRecvGetData.insert(pfrom->vRecvGetData.end(), vInv.begin(), vInv.end());
        ProcessGetData(pfrom, chainparams.GetConsensus(), connman, interruptMsgProc);
    }


    else if (strCommand == NetMsgType::GETBLOCKS)
    {
        CBlockLocator locator;
        uint256 hashStop;
        vRecv >> locator >> hashStop;

        // We might have announced the currently-being-connected tip using a
        // compact block, which resulted in the peer sending a getblocks
        // request, which we would otherwise respond to without the new block.
        // To avoid this situation we simply verify that we are on our best
        // known chain now. This is super overkill, but we handle it better
        // for getheaders requests, and there are no known nodes which support
        // compact blocks but still use getblocks to request blocks.
        {
            std::shared_ptr<const CBlock> a_recent_block;
            {
                LOCK(cs_most_recent_block);
                a_recent_block = most_recent_block;
            }
            CValidationState dummy;
            ActivateBestChain(dummy, Params(), a_recent_block);
        }

        LOCK(cs_main);

        // Find the last block the caller has in the main chain
        const CBlockIndex* pindex = FindForkInGlobalIndex(chainActive, locator);

        // Send the rest of the chain
        if (pindex)
            pindex = chainActive.Next(pindex);
        int nLimit = 500;
        LogPrint(BCLog::NET, "getblocks %d to %s limit %d from peer=%d\n", (pindex ? pindex->nHeight : -1), hashStop.IsNull() ? "end" : hashStop.ToString(), nLimit, pfrom->GetId());
        for (; pindex; pindex = chainActive.Next(pindex))
        {
            if (pindex->GetBlockHash() == hashStop)
            {
                LogPrint(BCLog::NET, "  getblocks stopping at %d %s\n", pindex->nHeight, pindex->GetBlockHash().ToString());
                break;
            }
            // If pruning, don't inv blocks unless we have on disk and are likely to still have
            // for some reasonable time window (1 hour) that block relay might require.
            const int nPrunedBlocksLikelyToHave = MIN_BLOCKS_TO_KEEP - 3600 / chainparams.GetConsensus().GetPowTargetSpacing(pindex->nHeight);
            if (fPruneMode && (!(pindex->nStatus & BLOCK_HAVE_DATA) || pindex->nHeight <= chainActive.Tip()->nHeight - nPrunedBlocksLikelyToHave))
            {
                LogPrint(BCLog::NET, " getblocks stopping, pruned or too old block at %d %s\n", pindex->nHeight, pindex->GetBlockHash().ToString());
                break;
            }
            pfrom->PushInventory(CInv(MSG_BLOCK, pindex->GetBlockHash()));
            if (--nLimit <= 0)
            {
                // When this block is requested, we'll send an inv that'll
                // trigger the peer to getblocks the next batch of inventory.
                LogPrint(BCLog::NET, "  getblocks stopping at limit %d %s\n", pindex->nHeight, pindex->GetBlockHash().ToString());
                pfrom->hashContinue = pindex->GetBlockHash();
                break;
            }
        }
    }


    else if (strCommand == NetMsgType::GETBLOCKTXN)
    {
        BlockTransactionsRequest req;
        vRecv >> req;

        std::shared_ptr<const CBlock> recent_block;
        {
            LOCK(cs_most_recent_block);
            if (most_recent_block_hash == req.blockhash)
                recent_block = most_recent_block;
            // Unlock cs_most_recent_block to avoid cs_main lock inversion
        }
        if (recent_block) {
            SendBlockTransactions(*recent_block, req, pfrom, connman);
            return true;
        }

        LOCK(cs_main);

        BlockMap::iterator it = mapBlockIndex.find(req.blockhash);
        if (it == mapBlockIndex.end() || !(it->second->nStatus & BLOCK_HAVE_DATA)) {
            LogPrintf("Peer %d sent us a getblocktxn for a block we don't have", pfrom->GetId());
            return true;
        }

        if (it->second->nHeight < chainActive.Height() - MAX_BLOCKTXN_DEPTH) {
            // If an older block is requested (should never happen in practice,
            // but can happen in tests) send a block response instead of a
            // blocktxn response. Sending a full block response instead of a
            // small blocktxn response is preferable in the case where a peer
            // might maliciously send lots of getblocktxn requests to trigger
            // expensive disk reads, because it will require the peer to
            // actually receive all the data read from disk over the network.
            LogPrint(BCLog::NET, "Peer %d sent us a getblocktxn for a block > %i deep", pfrom->GetId(), MAX_BLOCKTXN_DEPTH);
            CInv inv;
            inv.type = State(pfrom->GetId())->fWantsCmpctWitness ? MSG_WITNESS_BLOCK : MSG_BLOCK;
            inv.hash = req.blockhash;
            pfrom->vRecvGetData.push_back(inv);
            ProcessGetData(pfrom, chainparams.GetConsensus(), connman, interruptMsgProc);
            return true;
        }

        CBlock block;
        bool ret = ReadBlockFromDisk(block, it->second, chainparams.GetConsensus());
        assert(ret);

        SendBlockTransactions(block, req, pfrom, connman);
    }


    else if (strCommand == NetMsgType::GETHEADERS)
    {
        CBlockLocator locator;
        uint256 hashStop;
        vRecv >> locator >> hashStop;

        LOCK(cs_main);
        if (IsInitialBlockDownload() && !pfrom->fWhitelisted) {
            LogPrint(BCLog::NET, "Ignoring getheaders from peer=%d because node is in initial block download\n", pfrom->GetId());
            return true;
        }

        CNodeState *nodestate = State(pfrom->GetId());
        const CBlockIndex* pindex = nullptr;
        if (locator.IsNull())
        {
            // If locator is null, return the hashStop block
            BlockMap::iterator mi = mapBlockIndex.find(hashStop);
            if (mi == mapBlockIndex.end())
                return true;
            pindex = (*mi).second;
        }
        else
        {
            // Find the last block the caller has in the main chain
            pindex = FindForkInGlobalIndex(chainActive, locator);
            if (pindex)
                pindex = chainActive.Next(pindex);
        }

        // we must use CBlocks, as CBlockHeaders won't include the 0x00 nTx count at the end
        std::vector<CBlock> vHeaders;
        int nLimit = MAX_HEADERS_RESULTS;
        LogPrint(BCLog::NET, "getheaders %d to %s from peer=%d\n", (pindex ? pindex->nHeight : -1), hashStop.IsNull() ? "end" : hashStop.ToString(), pfrom->GetId());
        for (; pindex; pindex = chainActive.Next(pindex))
        {
            vHeaders.push_back(pindex->GetBlockHeader());
            if (--nLimit <= 0 || pindex->GetBlockHash() == hashStop)
                break;
        }
        // pindex can be nullptr either if we sent chainActive.Tip() OR
        // if our peer has chainActive.Tip() (and thus we are sending an empty
        // headers message). In both cases it's safe to update
        // pindexBestHeaderSent to be our tip.
        //
        // It is important that we simply reset the BestHeaderSent value here,
        // and not max(BestHeaderSent, newHeaderSent). We might have announced
        // the currently-being-connected tip using a compact block, which
        // resulted in the peer sending a headers request, which we respond to
        // without the new block. By resetting the BestHeaderSent, we ensure we
        // will re-announce the new block via headers (or compact blocks again)
        // in the SendMessages logic.
        nodestate->pindexBestHeaderSent = pindex ? pindex : chainActive.Tip();
        connman.PushMessage(pfrom, msgMaker.Make(NetMsgType::HEADERS, vHeaders));
    }


    else if (strCommand == NetMsgType::TX)
    {
        // Stop processing the transaction early if
        // We are in blocks only mode and peer is either not whitelisted or whitelistrelay is off
        if (!fRelayTxes && (!pfrom->fWhitelisted || !gArgs.GetBoolArg("-whitelistrelay", DEFAULT_WHITELISTRELAY)))
        {
            LogPrint(BCLog::NET, "transaction sent in violation of protocol peer=%d\n", pfrom->GetId());
            return true;
        }

        std::deque<COutPoint> vWorkQueue;
        std::vector<uint256> vEraseQueue;
        CTransactionRef ptx;
        vRecv >> ptx;
        const CTransaction& tx = *ptx;

        CInv inv(MSG_TX, tx.GetHash());
        pfrom->AddInventoryKnown(inv);

        LOCK(cs_main);

        bool fMissingInputs = false;
        CValidationState state;

        pfrom->setAskFor.erase(inv.hash);
        mapAlreadyAskedFor.erase(inv.hash);

        std::list<CTransactionRef> lRemovedTxn;

        if (!AlreadyHave(inv) && AcceptToMemoryPool(mempool, state, ptx, true, &fMissingInputs, &lRemovedTxn)) {
            mempool.check(pcoinsTip);
            RelayTransaction(tx, connman);
            for (unsigned int i = 0; i < tx.vout.size(); i++) {
                vWorkQueue.emplace_back(inv.hash, i);
            }

            pfrom->nLastTXTime = GetTime();

            LogPrint(BCLog::MEMPOOL, "AcceptToMemoryPool: peer=%d: accepted %s (poolsz %u txn, %u kB)\n",
                pfrom->GetId(),
                tx.GetHash().ToString(),
                mempool.size(), mempool.DynamicMemoryUsage() / 1000);

            // Recursively process any orphan transactions that depended on this one
            std::set<NodeId> setMisbehaving;
            while (!vWorkQueue.empty()) {
                auto itByPrev = mapOrphanTransactionsByPrev.find(vWorkQueue.front());
                vWorkQueue.pop_front();
                if (itByPrev == mapOrphanTransactionsByPrev.end())
                    continue;
                for (auto mi = itByPrev->second.begin();
                     mi != itByPrev->second.end();
                     ++mi)
                {
                    const CTransactionRef& porphanTx = (*mi)->second.tx;
                    const CTransaction& orphanTx = *porphanTx;
                    const uint256& orphanHash = orphanTx.GetHash();
                    NodeId fromPeer = (*mi)->second.fromPeer;
                    bool fMissingInputs2 = false;
                    // Use a dummy CValidationState so someone can't setup nodes to counter-DoS based on orphan
                    // resolution (that is, feeding people an invalid transaction based on LegitTxX in order to get
                    // anyone relaying LegitTxX banned)
                    CValidationState stateDummy;


                    if (setMisbehaving.count(fromPeer))
                        continue;
                    if (AcceptToMemoryPool(mempool, stateDummy, porphanTx, true, &fMissingInputs2, &lRemovedTxn)) {
                        LogPrint(BCLog::MEMPOOL, "   accepted orphan tx %s\n", orphanHash.ToString());
                        RelayTransaction(orphanTx, connman);
                        for (unsigned int i = 0; i < orphanTx.vout.size(); i++) {
                            vWorkQueue.emplace_back(orphanHash, i);
                        }
                        vEraseQueue.push_back(orphanHash);
                    }
                    else if (!fMissingInputs2)
                    {
                        int nDos = 0;
                        if (stateDummy.IsInvalid(nDos) && nDos > 0)
                        {
                            // Punish peer that gave us an invalid orphan tx
                            Misbehaving(fromPeer, nDos);
                            setMisbehaving.insert(fromPeer);
                            LogPrint(BCLog::MEMPOOL, "   invalid orphan tx %s\n", orphanHash.ToString());
                        }
                        // Has inputs but not accepted to mempool
                        // Probably non-standard or insufficient fee
                        LogPrint(BCLog::MEMPOOL, "   removed orphan tx %s\n", orphanHash.ToString());
                        vEraseQueue.push_back(orphanHash);
                        if (!orphanTx.HasWitness() && !stateDummy.CorruptionPossible()) {
                            // Do not use rejection cache for witness transactions or
                            // witness-stripped transactions, as they can have been malleated.
                            // See https://github.com/bitcoin/bitcoin/issues/8279 for details.
                            assert(recentRejects);
                            recentRejects->insert(orphanHash);
                        }
                    }
                    mempool.check(pcoinsTip);
                }
            }

            for (uint256 hash : vEraseQueue)
                EraseOrphanTx(hash);
        }
        else if (fMissingInputs)
        {
            bool fRejectedParents = false; // It may be the case that the orphans parents have all been rejected
            for (const CTxIn& txin : tx.vin) {
                if (recentRejects->contains(txin.prevout.hash)) {
                    fRejectedParents = true;
                    break;
                }
            }
            if (!fRejectedParents) {
                uint32_t nFetchFlags = GetFetchFlags(pfrom);
                for (const CTxIn& txin : tx.vin) {
                    CInv _inv(MSG_TX | nFetchFlags, txin.prevout.hash);
                    pfrom->AddInventoryKnown(_inv);
                    if (!AlreadyHave(_inv)) pfrom->AskFor(_inv);
                }
                AddOrphanTx(ptx, pfrom->GetId());

                // DoS prevention: do not allow mapOrphanTransactions to grow unbounded
                unsigned int nMaxOrphanTx = (unsigned int)std::max((int64_t)0, gArgs.GetArg("-maxorphantx", DEFAULT_MAX_ORPHAN_TRANSACTIONS));
                unsigned int nEvicted = LimitOrphanTxSize(nMaxOrphanTx);
                if (nEvicted > 0) {
                    LogPrint(BCLog::MEMPOOL, "mapOrphan overflow, removed %u tx\n", nEvicted);
                }
            } else {
                LogPrint(BCLog::MEMPOOL, "not keeping orphan with rejected parents %s\n",tx.GetHash().ToString());
                // We will continue to reject this tx since it has rejected
                // parents so avoid re-requesting it from other peers.
                recentRejects->insert(tx.GetHash());
            }
        } else {
            if (!tx.HasWitness() && !state.CorruptionPossible()) {
                // Do not use rejection cache for witness transactions or
                // witness-stripped transactions, as they can have been malleated.
                // See https://github.com/bitcoin/bitcoin/issues/8279 for details.
                assert(recentRejects);
                recentRejects->insert(tx.GetHash());
                if (RecursiveDynamicUsage(*ptx) < 100000) {
                    AddToCompactExtraTransactions(ptx);
                }
            } else if (tx.HasWitness() && RecursiveDynamicUsage(*ptx) < 100000) {
                AddToCompactExtraTransactions(ptx);
            }

            if (pfrom->fWhitelisted && gArgs.GetBoolArg("-whitelistforcerelay", DEFAULT_WHITELISTFORCERELAY)) {
                // Always relay transactions received from whitelisted peers, even
                // if they were already in the mempool or rejected from it due
                // to policy, allowing the node to function as a gateway for
                // nodes hidden behind it.
                //
                // Never relay transactions that we would assign a non-zero DoS
                // score for, as we expect peers to do the same with us in that
                // case.
                int nDoS = 0;
                if (!state.IsInvalid(nDoS) || nDoS == 0) {
                    LogPrintf("Force relaying tx %s from whitelisted peer=%d\n", tx.GetHash().ToString(), pfrom->GetId());
                    RelayTransaction(tx, connman);
                } else {
                    LogPrintf("Not relaying invalid transaction %s from whitelisted peer=%d (%s)\n", tx.GetHash().ToString(), pfrom->GetId(), FormatStateMessage(state));
                }
            }
        }

        for (const CTransactionRef& removedTx : lRemovedTxn)
            AddToCompactExtraTransactions(removedTx);

        int nDoS = 0;
        if (state.IsInvalid(nDoS))
        {
            LogPrint(BCLog::MEMPOOLREJ, "%s from peer=%d was not accepted: %s\n", tx.GetHash().ToString(),
                pfrom->GetId(),
                FormatStateMessage(state));
            if (state.GetRejectCode() > 0 && state.GetRejectCode() < REJECT_INTERNAL) // Never send AcceptToMemoryPool's internal codes over P2P
                connman.PushMessage(pfrom, msgMaker.Make(NetMsgType::REJECT, strCommand, (unsigned char)state.GetRejectCode(),
                                   state.GetRejectReason().substr(0, MAX_REJECT_MESSAGE_LENGTH), inv.hash));
            if (nDoS > 0) {
                Misbehaving(pfrom->GetId(), nDoS);
            }
        }
    }


    else if (strCommand == NetMsgType::CMPCTBLOCK && !fImporting && !fReindex) // Ignore blocks received while importing
    {
        CBlockHeaderAndShortTxIDs cmpctblock;
        vRecv >> cmpctblock;

        {
        LOCK(cs_main);

        if (mapBlockIndex.find(cmpctblock.header.hashPrevBlock) == mapBlockIndex.end()) {
            // Doesn't connect (or is genesis), instead of DoSing in AcceptBlockHeader, request deeper headers
            if (!IsInitialBlockDownload())
                connman.PushMessage(pfrom, msgMaker.Make(NetMsgType::GETHEADERS, chainActive.GetLocator(pindexBestHeader), uint256()));
            return true;
        }
        }

        const CBlockIndex *pindex = nullptr;
        CValidationState state;
        if (!ProcessNewBlockHeaders({cmpctblock.header}, state, chainparams, &pindex)) {
            int nDoS;
            if (state.IsInvalid(nDoS)) {
                if (nDoS > 0) {
                    LOCK(cs_main);
                    Misbehaving(pfrom->GetId(), nDoS);
                }
                LogPrintf("Peer %d sent us invalid header via cmpctblock\n", pfrom->GetId());
                return true;
            }
        }

        // When we succeed in decoding a block's txids from a cmpctblock
        // message we typically jump to the BLOCKTXN handling code, with a
        // dummy (empty) BLOCKTXN message, to re-use the logic there in
        // completing processing of the putative block (without cs_main).
        bool fProcessBLOCKTXN = false;
        CDataStream blockTxnMsg(SER_NETWORK, PROTOCOL_VERSION);

        // If we end up treating this as a plain headers message, call that as well
        // without cs_main.
        bool fRevertToHeaderProcessing = false;
        CDataStream vHeadersMsg(SER_NETWORK, PROTOCOL_VERSION);

        // Keep a CBlock for "optimistic" compactblock reconstructions (see
        // below)
        std::shared_ptr<CBlock> pblock = std::make_shared<CBlock>();
        bool fBlockReconstructed = false;

        {
        LOCK(cs_main);
        // If AcceptBlockHeader returned true, it set pindex
        assert(pindex);
        UpdateBlockAvailability(pfrom->GetId(), pindex->GetBlockHash());

        std::map<uint256, std::pair<NodeId, std::list<QueuedBlock>::iterator> >::iterator blockInFlightIt = mapBlocksInFlight.find(pindex->GetBlockHash());
        bool fAlreadyInFlight = blockInFlightIt != mapBlocksInFlight.end();

        if (pindex->nStatus & BLOCK_HAVE_DATA) // Nothing to do here
            return true;

        if (pindex->nChainWork <= chainActive.Tip()->nChainWork || // We know something better
                pindex->nTx != 0) { // We had this block at some point, but pruned it
            if (fAlreadyInFlight) {
                // We requested this block for some reason, but our mempool will probably be useless
                // so we just grab the block via normal getdata
                std::vector<CInv> vInv(1);
                vInv[0] = CInv(MSG_BLOCK | GetFetchFlags(pfrom), cmpctblock.header.GetHash());
                connman.PushMessage(pfrom, msgMaker.Make(NetMsgType::GETDATA, vInv));
            }
            return true;
        }

        // If we're not close to tip yet, give up and let parallel block fetch work its magic
        if (!fAlreadyInFlight && !CanDirectFetch(chainparams.GetConsensus()))
            return true;

        CNodeState *nodestate = State(pfrom->GetId());

        if (IsWitnessEnabled(pindex->pprev, chainparams.GetConsensus()) && !nodestate->fSupportsDesiredCmpctVersion) {
            // Don't bother trying to process compact blocks from v1 peers
            // after segwit activates.
            return true;
        }

        // We want to be a bit conservative just to be extra careful about DoS
        // possibilities in compact block processing...
        if (pindex->nHeight <= chainActive.Height() + 2) {
            if ((!fAlreadyInFlight && nodestate->nBlocksInFlight < MAX_BLOCKS_IN_TRANSIT_PER_PEER) ||
                 (fAlreadyInFlight && blockInFlightIt->second.first == pfrom->GetId())) {
                std::list<QueuedBlock>::iterator* queuedBlockIt = nullptr;
                if (!MarkBlockAsInFlight(pfrom->GetId(), pindex->GetBlockHash(), pindex, &queuedBlockIt)) {
                    if (!(*queuedBlockIt)->partialBlock)
                        (*queuedBlockIt)->partialBlock.reset(new PartiallyDownloadedBlock(&mempool));
                    else {
                        // The block was already in flight using compact blocks from the same peer
                        LogPrint(BCLog::NET, "Peer sent us compact block we were already syncing!\n");
                        return true;
                    }
                }

                PartiallyDownloadedBlock& partialBlock = *(*queuedBlockIt)->partialBlock;
                ReadStatus status = partialBlock.InitData(cmpctblock, vExtraTxnForCompact);
                if (status == READ_STATUS_INVALID) {
                    MarkBlockAsReceived(pindex->GetBlockHash()); // Reset in-flight state in case of whitelist
                    Misbehaving(pfrom->GetId(), 100);
                    LogPrintf("Peer %d sent us invalid compact block\n", pfrom->GetId());
                    return true;
                } else if (status == READ_STATUS_FAILED) {
                    // Duplicate txindexes, the block is now in-flight, so just request it
                    std::vector<CInv> vInv(1);
                    vInv[0] = CInv(MSG_BLOCK | GetFetchFlags(pfrom), cmpctblock.header.GetHash());
                    connman.PushMessage(pfrom, msgMaker.Make(NetMsgType::GETDATA, vInv));
                    return true;
                }

                BlockTransactionsRequest req;
                for (size_t i = 0; i < cmpctblock.BlockTxCount(); i++) {
                    if (!partialBlock.IsTxAvailable(i))
                        req.indexes.push_back(i);
                }
                if (req.indexes.empty()) {
                    // Dirty hack to jump to BLOCKTXN code (TODO: move message handling into their own functions)
                    BlockTransactions txn;
                    txn.blockhash = cmpctblock.header.GetHash();
                    blockTxnMsg << txn;
                    fProcessBLOCKTXN = true;
                } else {
                    req.blockhash = pindex->GetBlockHash();
                    connman.PushMessage(pfrom, msgMaker.Make(NetMsgType::GETBLOCKTXN, req));
                }
            } else {
                // This block is either already in flight from a different
                // peer, or this peer has too many blocks outstanding to
                // download from.
                // Optimistically try to reconstruct anyway since we might be
                // able to without any round trips.
                PartiallyDownloadedBlock tempBlock(&mempool);
                ReadStatus status = tempBlock.InitData(cmpctblock, vExtraTxnForCompact);
                if (status != READ_STATUS_OK) {
                    // TODO: don't ignore failures
                    return true;
                }
                std::vector<CTransactionRef> dummy;
                status = tempBlock.FillBlock(*pblock, dummy);
                if (status == READ_STATUS_OK) {
                    fBlockReconstructed = true;
                }
            }
        } else {
            if (fAlreadyInFlight) {
                // We requested this block, but its far into the future, so our
                // mempool will probably be useless - request the block normally
                std::vector<CInv> vInv(1);
                vInv[0] = CInv(MSG_BLOCK | GetFetchFlags(pfrom), cmpctblock.header.GetHash());
                connman.PushMessage(pfrom, msgMaker.Make(NetMsgType::GETDATA, vInv));
                return true;
            } else {
                // If this was an announce-cmpctblock, we want the same treatment as a header message
                // Dirty hack to process as if it were just a headers message (TODO: move message handling into their own functions)
                std::vector<CBlock> headers;
                headers.push_back(cmpctblock.header);
                vHeadersMsg << headers;
                fRevertToHeaderProcessing = true;
            }
        }
        } // cs_main

        if (fProcessBLOCKTXN)
            return ProcessMessage(pfrom, NetMsgType::BLOCKTXN, blockTxnMsg, nTimeReceived, chainparams, connman, interruptMsgProc);

        if (fRevertToHeaderProcessing)
            return ProcessMessage(pfrom, NetMsgType::HEADERS, vHeadersMsg, nTimeReceived, chainparams, connman, interruptMsgProc);

        if (fBlockReconstructed) {
            // If we got here, we were able to optimistically reconstruct a
            // block that is in flight from some other peer.
            {
                LOCK(cs_main);
                mapBlockSource.emplace(pblock->GetHash(), std::make_pair(pfrom->GetId(), false));
            }
            bool fNewBlock = false;
            ProcessNewBlock(chainparams, pblock, true, &fNewBlock);
            if (fNewBlock) {
                pfrom->nLastBlockTime = GetTime();
            } else {
                LOCK(cs_main);
                mapBlockSource.erase(pblock->GetHash());
            }
            LOCK(cs_main); // hold cs_main for CBlockIndex::IsValid()
            if (pindex->IsValid(BLOCK_VALID_TRANSACTIONS)) {
                // Clear download state for this block, which is in
                // process from some other peer.  We do this after calling
                // ProcessNewBlock so that a malleated cmpctblock announcement
                // can't be used to interfere with block relay.
                MarkBlockAsReceived(pblock->GetHash());
            }
        }

    }

    else if (strCommand == NetMsgType::BLOCKTXN && !fImporting && !fReindex) // Ignore blocks received while importing
    {
        BlockTransactions resp;
        vRecv >> resp;

        std::shared_ptr<CBlock> pblock = std::make_shared<CBlock>();
        bool fBlockRead = false;
        {
            LOCK(cs_main);

            std::map<uint256, std::pair<NodeId, std::list<QueuedBlock>::iterator> >::iterator it = mapBlocksInFlight.find(resp.blockhash);
            if (it == mapBlocksInFlight.end() || !it->second.second->partialBlock ||
                    it->second.first != pfrom->GetId()) {
                LogPrint(BCLog::NET, "Peer %d sent us block transactions for block we weren't expecting\n", pfrom->GetId());
                return true;
            }

            PartiallyDownloadedBlock& partialBlock = *it->second.second->partialBlock;
            ReadStatus status = partialBlock.FillBlock(*pblock, resp.txn);
            if (status == READ_STATUS_INVALID) {
                MarkBlockAsReceived(resp.blockhash); // Reset in-flight state in case of whitelist
                Misbehaving(pfrom->GetId(), 100);
                LogPrintf("Peer %d sent us invalid compact block/non-matching block transactions\n", pfrom->GetId());
                return true;
            } else if (status == READ_STATUS_FAILED) {
                // Might have collided, fall back to getdata now :(
                std::vector<CInv> invs;
                invs.push_back(CInv(MSG_BLOCK | GetFetchFlags(pfrom), resp.blockhash));
                connman.PushMessage(pfrom, msgMaker.Make(NetMsgType::GETDATA, invs));
            } else {
                // Block is either okay, or possibly we received
                // READ_STATUS_CHECKBLOCK_FAILED.
                // Note that CheckBlock can only fail for one of a few reasons:
                // 1. bad-proof-of-work (impossible here, because we've already
                //    accepted the header)
                // 2. merkleroot doesn't match the transactions given (already
                //    caught in FillBlock with READ_STATUS_FAILED, so
                //    impossible here)
                // 3. the block is otherwise invalid (eg invalid coinbase,
                //    block is too big, too many legacy sigops, etc).
                // So if CheckBlock failed, #3 is the only possibility.
                // Under BIP 152, we don't DoS-ban unless proof of work is
                // invalid (we don't require all the stateless checks to have
                // been run).  This is handled below, so just treat this as
                // though the block was successfully read, and rely on the
                // handling in ProcessNewBlock to ensure the block index is
                // updated, reject messages go out, etc.
                MarkBlockAsReceived(resp.blockhash); // it is now an empty pointer
                fBlockRead = true;
                // mapBlockSource is only used for sending reject messages and DoS scores,
                // so the race between here and cs_main in ProcessNewBlock is fine.
                // BIP 152 permits peers to relay compact blocks after validating
                // the header only; we should not punish peers if the block turns
                // out to be invalid.
                mapBlockSource.emplace(resp.blockhash, std::make_pair(pfrom->GetId(), false));
            }
        } // Don't hold cs_main when we call into ProcessNewBlock
        if (fBlockRead) {
            bool fNewBlock = false;
            // Since we requested this block (it was in mapBlocksInFlight), force it to be processed,
            // even if it would not be a candidate for new tip (missing previous block, chain not long enough, etc)
            ProcessNewBlock(chainparams, pblock, true, &fNewBlock);
            if (fNewBlock) {
                pfrom->nLastBlockTime = GetTime();
            } else {
                LOCK(cs_main);
                mapBlockSource.erase(pblock->GetHash());
            }
        }
    }


    else if (strCommand == NetMsgType::HEADERS && !fImporting && !fReindex) // Ignore headers received while importing
    {
        std::vector<CBlockHeader> headers;

        // Bypass the normal CBlock deserialization, as we don't want to risk deserializing 2000 full blocks.
        unsigned int nCount = ReadCompactSize(vRecv);
        if (nCount > MAX_HEADERS_RESULTS) {
            LOCK(cs_main);
            Misbehaving(pfrom->GetId(), 20);
            return error("headers message size = %u", nCount);
        }
        headers.resize(nCount);
        for (unsigned int n = 0; n < nCount; n++) {
            vRecv >> headers[n];
            ReadCompactSize(vRecv); // ignore tx count; assume it is 0.
        }

        if (nCount == 0) {
            // Nothing interesting. Stop asking this peers for more headers.
            return true;
        }

        const CBlockIndex *pindexLast = nullptr;
        {
        LOCK(cs_main);
        CNodeState *nodestate = State(pfrom->GetId());

        // If this looks like it could be a block announcement (nCount <
        // MAX_BLOCKS_TO_ANNOUNCE), use special logic for handling headers that
        // don't connect:
        // - Send a getheaders message in response to try to connect the chain.
        // - The peer can send up to MAX_UNCONNECTING_HEADERS in a row that
        //   don't connect before giving DoS points
        // - Once a headers message is received that is valid and does connect,
        //   nUnconnectingHeaders gets reset back to 0.
        if (mapBlockIndex.find(headers[0].hashPrevBlock) == mapBlockIndex.end() && nCount < MAX_BLOCKS_TO_ANNOUNCE) {
            nodestate->nUnconnectingHeaders++;
            connman.PushMessage(pfrom, msgMaker.Make(NetMsgType::GETHEADERS, chainActive.GetLocator(pindexBestHeader), uint256()));
            LogPrint(BCLog::NET, "received header %s: missing prev block %s, sending getheaders (%d) to end (peer=%d, nUnconnectingHeaders=%d)\n",
                    headers[0].GetHash().ToString(),
                    headers[0].hashPrevBlock.ToString(),
                    pindexBestHeader->nHeight,
                    pfrom->GetId(), nodestate->nUnconnectingHeaders);
            // Set hashLastUnknownBlock for this peer, so that if we
            // eventually get the headers - even from a different peer -
            // we can use this peer to download.
            UpdateBlockAvailability(pfrom->GetId(), headers.back().GetHash());

            if (nodestate->nUnconnectingHeaders % MAX_UNCONNECTING_HEADERS == 0) {
                Misbehaving(pfrom->GetId(), 20);
            }
            return true;
        }

        uint256 hashLastBlock;
        for (const CBlockHeader& header : headers) {
            if (!hashLastBlock.IsNull() && header.hashPrevBlock != hashLastBlock) {
                Misbehaving(pfrom->GetId(), 20);
                return error("non-continuous headers sequence");
            }
            hashLastBlock = header.GetHash();
        }
        }

        CValidationState state;
        if (!ProcessNewBlockHeaders(headers, state, chainparams, &pindexLast)) {
            int nDoS;
            if (state.IsInvalid(nDoS)) {
                if (nDoS > 0) {
                    LOCK(cs_main);
                    Misbehaving(pfrom->GetId(), nDoS);
                }
                return error("invalid header received");
            }
        }

        {
        LOCK(cs_main);
        CNodeState *nodestate = State(pfrom->GetId());
        if (nodestate->nUnconnectingHeaders > 0) {
            LogPrint(BCLog::NET, "peer=%d: resetting nUnconnectingHeaders (%d -> 0)\n", pfrom->GetId(), nodestate->nUnconnectingHeaders);
        }
        nodestate->nUnconnectingHeaders = 0;

        assert(pindexLast);
        UpdateBlockAvailability(pfrom->GetId(), pindexLast->GetBlockHash());

        if (nCount == MAX_HEADERS_RESULTS) {
            // Headers message had its maximum size; the peer may have more headers.
            // TODO: optimize: if pindexLast is an ancestor of chainActive.Tip or pindexBestHeader, continue
            // from there instead.
            LogPrint(BCLog::NET, "more getheaders (%d) to end to peer=%d (startheight:%d)\n", pindexLast->nHeight, pfrom->GetId(), pfrom->nStartingHeight);
            connman.PushMessage(pfrom, msgMaker.Make(NetMsgType::GETHEADERS, chainActive.GetLocator(pindexLast), uint256()));
        }

        bool fCanDirectFetch = CanDirectFetch(chainparams.GetConsensus());
        // If this set of headers is valid and ends in a block with at least as
        // much work as our tip, download as much as possible.
        if (fCanDirectFetch && pindexLast->IsValid(BLOCK_VALID_TREE) && chainActive.Tip()->nChainWork <= pindexLast->nChainWork) {
            std::vector<const CBlockIndex*> vToFetch;
            const CBlockIndex *pindexWalk = pindexLast;
            // Calculate all the blocks we'd need to switch to pindexLast, up to a limit.
            while (pindexWalk && !chainActive.Contains(pindexWalk) && vToFetch.size() <= MAX_BLOCKS_IN_TRANSIT_PER_PEER) {
                if (!(pindexWalk->nStatus & BLOCK_HAVE_DATA) &&
                        !mapBlocksInFlight.count(pindexWalk->GetBlockHash()) &&
                        (!IsWitnessEnabled(pindexWalk->pprev, chainparams.GetConsensus()) || State(pfrom->GetId())->fHaveWitness)) {
                    // We don't have this block, and it's not yet in flight.
                    vToFetch.push_back(pindexWalk);
                }
                pindexWalk = pindexWalk->pprev;
            }
            // If pindexWalk still isn't on our main chain, we're looking at a
            // very large reorg at a time we think we're close to caught up to
            // the main chain -- this shouldn't really happen.  Bail out on the
            // direct fetch and rely on parallel download instead.
            if (!chainActive.Contains(pindexWalk)) {
                LogPrint(BCLog::NET, "Large reorg, won't direct fetch to %s (%d)\n",
                        pindexLast->GetBlockHash().ToString(),
                        pindexLast->nHeight);
            } else {
                std::vector<CInv> vGetData;
                // Download as much as possible, from earliest to latest.
                for (const CBlockIndex *pindex : reverse_iterate(vToFetch)) {
                    if (nodestate->nBlocksInFlight >= MAX_BLOCKS_IN_TRANSIT_PER_PEER) {
                        // Can't download any more from this peer
                        break;
                    }
                    uint32_t nFetchFlags = GetFetchFlags(pfrom);
                    vGetData.push_back(CInv(MSG_BLOCK | nFetchFlags, pindex->GetBlockHash()));
                    MarkBlockAsInFlight(pfrom->GetId(), pindex->GetBlockHash(), pindex);
                    LogPrint(BCLog::NET, "Requesting block %s from  peer=%d\n",
                            pindex->GetBlockHash().ToString(), pfrom->GetId());
                }
                if (vGetData.size() > 1) {
                    LogPrint(BCLog::NET, "Downloading blocks toward %s (%d) via headers direct fetch\n",
                            pindexLast->GetBlockHash().ToString(), pindexLast->nHeight);
                }
                if (vGetData.size() > 0) {
                    if (nodestate->fSupportsDesiredCmpctVersion && vGetData.size() == 1 && mapBlocksInFlight.size() == 1 && pindexLast->pprev->IsValid(BLOCK_VALID_CHAIN)) {
                        // In any case, we want to download using a compact block, not a regular one
                        vGetData[0] = CInv(MSG_CMPCT_BLOCK, vGetData[0].hash);
                    }
                    connman.PushMessage(pfrom, msgMaker.Make(NetMsgType::GETDATA, vGetData));
                }
            }
        }
        }
    }

    else if (strCommand == NetMsgType::BLOCK && !fImporting && !fReindex) // Ignore blocks received while importing
    {
        std::shared_ptr<CBlock> pblock = std::make_shared<CBlock>();
        vRecv >> *pblock;

        LogPrint(BCLog::NET, "received block %s peer=%d\n", pblock->GetHash().ToString(), pfrom->GetId());

        // Process all blocks from whitelisted peers, even if not requested,
        // unless we're still syncing with the network.
        // Such an unrequested block may still be processed, subject to the
        // conditions in AcceptBlock().
        bool forceProcessing = pfrom->fWhitelisted && !IsInitialBlockDownload();
        const uint256 hash(pblock->GetHash());
        {
            LOCK(cs_main);
            // Also always process if we requested the block explicitly, as we may
            // need it even though it is not a candidate for a new best tip.
            forceProcessing |= MarkBlockAsReceived(hash);
            // mapBlockSource is only used for sending reject messages and DoS scores,
            // so the race between here and cs_main in ProcessNewBlock is fine.
            mapBlockSource.emplace(hash, std::make_pair(pfrom->GetId(), true));
        }
        bool fNewBlock = false;
        ProcessNewBlock(chainparams, pblock, forceProcessing, &fNewBlock);
        if (fNewBlock) {
            pfrom->nLastBlockTime = GetTime();
        } else {
            LOCK(cs_main);
            mapBlockSource.erase(pblock->GetHash());
        }
    }


    else if (strCommand == NetMsgType::GETADDR)
    {
        // This asymmetric behavior for inbound and outbound connections was introduced
        // to prevent a fingerprinting attack: an attacker can send specific fake addresses
        // to users' AddrMan and later request them by sending getaddr messages.
        // Making nodes which are behind NAT and can only make outgoing connections ignore
        // the getaddr message mitigates the attack.
        if (!pfrom->fInbound) {
            LogPrint(BCLog::NET, "Ignoring \"getaddr\" from outbound connection. peer=%d\n", pfrom->GetId());
            return true;
        }

        // Only send one GetAddr response per connection to reduce resource waste
        //  and discourage addr stamping of INV announcements.
        if (pfrom->fSentAddr) {
            LogPrint(BCLog::NET, "Ignoring repeated \"getaddr\". peer=%d\n", pfrom->GetId());
            return true;
        }
        pfrom->fSentAddr = true;

        pfrom->vAddrToSend.clear();
        std::vector<CAddress> vAddr = connman.GetAddresses();
        FastRandomContext insecure_rand;
        for (const CAddress &addr : vAddr)
            pfrom->PushAddress(addr, insecure_rand);
    }


    else if (strCommand == NetMsgType::MEMPOOL)
    {
        if (!(pfrom->GetLocalServices() & NODE_BLOOM) && !pfrom->fWhitelisted)
        {
            LogPrint(BCLog::NET, "mempool request with bloom filters disabled, disconnect peer=%d\n", pfrom->GetId());
            pfrom->fDisconnect = true;
            return true;
        }

        if (connman.OutboundTargetReached(false) && !pfrom->fWhitelisted)
        {
            LogPrint(BCLog::NET, "mempool request with bandwidth limit reached, disconnect peer=%d\n", pfrom->GetId());
            pfrom->fDisconnect = true;
            return true;
        }

        LOCK(pfrom->cs_inventory);
        pfrom->fSendMempool = true;
    }


    else if (strCommand == NetMsgType::PING)
    {
        if (pfrom->nVersion > BIP0031_VERSION)
        {
            uint64_t nonce = 0;
            vRecv >> nonce;
            // Echo the message back with the nonce. This allows for two useful features:
            //
            // 1) A remote node can quickly check if the connection is operational
            // 2) Remote nodes can measure the latency of the network thread. If this node
            //    is overloaded it won't respond to pings quickly and the remote node can
            //    avoid sending us more work, like chain download requests.
            //
            // The nonce stops the remote getting confused between different pings: without
            // it, if the remote node sends a ping once per second and this node takes 5
            // seconds to respond to each, the 5th ping the remote sends would appear to
            // return very quickly.
            connman.PushMessage(pfrom, msgMaker.Make(NetMsgType::PONG, nonce));
        }
    }


    else if (strCommand == NetMsgType::PONG)
    {
        int64_t pingUsecEnd = nTimeReceived;
        uint64_t nonce = 0;
        size_t nAvail = vRecv.in_avail();
        bool bPingFinished = false;
        std::string sProblem;

        if (nAvail >= sizeof(nonce)) {
            vRecv >> nonce;

            // Only process pong message if there is an outstanding ping (old ping without nonce should never pong)
            if (pfrom->nPingNonceSent != 0) {
                if (nonce == pfrom->nPingNonceSent) {
                    // Matching pong received, this ping is no longer outstanding
                    bPingFinished = true;
                    int64_t pingUsecTime = pingUsecEnd - pfrom->nPingUsecStart;
                    if (pingUsecTime > 0) {
                        // Successful ping time measurement, replace previous
                        pfrom->nPingUsecTime = pingUsecTime;
                        pfrom->nMinPingUsecTime = std::min(pfrom->nMinPingUsecTime.load(), pingUsecTime);
                    } else {
                        // This should never happen
                        sProblem = "Timing mishap";
                    }
                } else {
                    // Nonce mismatches are normal when pings are overlapping
                    sProblem = "Nonce mismatch";
                    if (nonce == 0) {
                        // This is most likely a bug in another implementation somewhere; cancel this ping
                        bPingFinished = true;
                        sProblem = "Nonce zero";
                    }
                }
            } else {
                sProblem = "Unsolicited pong without ping";
            }
        } else {
            // This is most likely a bug in another implementation somewhere; cancel this ping
            bPingFinished = true;
            sProblem = "Short payload";
        }

        if (!(sProblem.empty())) {
            LogPrint(BCLog::NET, "pong peer=%d: %s, %x expected, %x received, %u bytes\n",
                pfrom->GetId(),
                sProblem,
                pfrom->nPingNonceSent,
                nonce,
                nAvail);
        }
        if (bPingFinished) {
            pfrom->nPingNonceSent = 0;
        }
    }


    else if (strCommand == NetMsgType::FILTERLOAD)
    {
        CBloomFilter filter;
        vRecv >> filter;

        if (!filter.IsWithinSizeConstraints())
        {
            // There is no excuse for sending a too-large filter
            LOCK(cs_main);
            Misbehaving(pfrom->GetId(), 100);
        }
        else
        {
            LOCK(pfrom->cs_filter);
            delete pfrom->pfilter;
            pfrom->pfilter = new CBloomFilter(filter);
            pfrom->pfilter->UpdateEmptyFull();
            pfrom->fRelayTxes = true;
        }
    }


    else if (strCommand == NetMsgType::FILTERADD)
    {
        std::vector<unsigned char> vData;
        vRecv >> vData;

        // Nodes must NEVER send a data item > 520 bytes (the max size for a script data object,
        // and thus, the maximum size any matched object can have) in a filteradd message
        bool bad = false;
        if (vData.size() > MAX_SCRIPT_ELEMENT_SIZE) {
            bad = true;
        } else {
            LOCK(pfrom->cs_filter);
            if (pfrom->pfilter) {
                pfrom->pfilter->insert(vData);
            } else {
                bad = true;
            }
        }
        if (bad) {
            LOCK(cs_main);
            Misbehaving(pfrom->GetId(), 100);
        }
    }


    else if (strCommand == NetMsgType::FILTERCLEAR)
    {
        LOCK(pfrom->cs_filter);
        if (pfrom->GetLocalServices() & NODE_BLOOM) {
            delete pfrom->pfilter;
            pfrom->pfilter = new CBloomFilter();
        }
        pfrom->fRelayTxes = true;
    }

    else if (strCommand == NetMsgType::FEEFILTER) {
        CAmount newFeeFilter = 0;
        vRecv >> newFeeFilter;
        if (MoneyRange(newFeeFilter)) {
            {
                LOCK(pfrom->cs_feeFilter);
                pfrom->minFeeFilter = newFeeFilter;
            }
            LogPrint(BCLog::NET, "received: feefilter of %s from peer=%d\n", CFeeRate(newFeeFilter).ToString(), pfrom->GetId());
        }
    }

    else if (strCommand == NetMsgType::NOTFOUND) {
        // We do not care about the NOTFOUND message, but logging an Unknown Command
        // message would be undesirable as we transmit it ourselves.
    }

    else {
        // Ignore unknown commands for extensibility
        LogPrint(BCLog::NET, "Unknown command \"%s\" from peer=%d\n", SanitizeString(strCommand), pfrom->GetId());
    }



    return true;
}

static bool SendRejectsAndCheckIfBanned(CNode* pnode, CConnman& connman)
{
    AssertLockHeld(cs_main);
    CNodeState &state = *State(pnode->GetId());

    for (const CBlockReject& reject : state.rejects) {
        connman.PushMessage(pnode, CNetMsgMaker(INIT_PROTO_VERSION).Make(NetMsgType::REJECT, (std::string)NetMsgType::BLOCK, reject.chRejectCode, reject.strRejectReason, reject.hashBlock));
    }
    state.rejects.clear();

    if (state.fShouldBan) {
        state.fShouldBan = false;
        if (pnode->fWhitelisted)
            LogPrintf("Warning: not punishing whitelisted peer %s!\n", pnode->addr.ToString());
        else if (pnode->fAddnode)
            LogPrintf("Warning: not punishing addnoded peer %s!\n", pnode->addr.ToString());
        else {
            pnode->fDisconnect = true;
            if (pnode->addr.IsLocal())
                LogPrintf("Warning: not banning local peer %s!\n", pnode->addr.ToString());
            else
            {
                connman.Ban(pnode->addr, BanReasonNodeMisbehaving);
            }
        }
        return true;
    }
    return false;
}

bool ProcessMessages(CNode* pfrom, CConnman& connman, const std::atomic<bool>& interruptMsgProc)
{
    const CChainParams& chainparams = Params();
    //
    // Message format
    //  (4) message start
    //  (12) command
    //  (4) size
    //  (4) checksum
    //  (x) data
    //
    bool fMoreWork = false;

    if (!pfrom->vRecvGetData.empty())
        ProcessGetData(pfrom, chainparams.GetConsensus(), connman, interruptMsgProc);

    if (pfrom->fDisconnect)
        return false;

    // this maintains the order of responses
    if (!pfrom->vRecvGetData.empty()) return true;

    // Don't bother if send buffer is too full to respond anyway
    if (pfrom->fPauseSend)
        return false;

    std::list<CNetMessage> msgs;
    {
        LOCK(pfrom->cs_vProcessMsg);
        if (pfrom->vProcessMsg.empty())
            return false;
        // Just take one message
        msgs.splice(msgs.begin(), pfrom->vProcessMsg, pfrom->vProcessMsg.begin());
        pfrom->nProcessQueueSize -= msgs.front().vRecv.size() + CMessageHeader::HEADER_SIZE;
        pfrom->fPauseRecv = pfrom->nProcessQueueSize > connman.GetReceiveFloodSize();
        fMoreWork = !pfrom->vProcessMsg.empty();
    }
    CNetMessage& msg(msgs.front());

    msg.SetVersion(pfrom->GetRecvVersion());
    // Scan for message start
    if (memcmp(msg.hdr.pchMessageStart, chainparams.MessageStart(), CMessageHeader::MESSAGE_START_SIZE) != 0) {
        LogPrintf("PROCESSMESSAGE: INVALID MESSAGESTART %s peer=%d\n", SanitizeString(msg.hdr.GetCommand()), pfrom->GetId());
        pfrom->fDisconnect = true;
        return false;
    }

    // Read header
    CMessageHeader& hdr = msg.hdr;
    if (!hdr.IsValid(chainparams.MessageStart()))
    {
        LogPrintf("PROCESSMESSAGE: ERRORS IN HEADER %s peer=%d\n", SanitizeString(hdr.GetCommand()), pfrom->GetId());
        return fMoreWork;
    }
    std::string strCommand = hdr.GetCommand();

    // Message size
    unsigned int nMessageSize = hdr.nMessageSize;

    // Checksum
    CDataStream& vRecv = msg.vRecv;
    const uint256& hash = msg.GetMessageHash();
    if (memcmp(hash.begin(), hdr.pchChecksum, CMessageHeader::CHECKSUM_SIZE) != 0)
    {
        LogPrintf("%s(%s, %u bytes): CHECKSUM ERROR expected %s was %s\n", __func__,
           SanitizeString(strCommand), nMessageSize,
           HexStr(hash.begin(), hash.begin()+CMessageHeader::CHECKSUM_SIZE),
           HexStr(hdr.pchChecksum, hdr.pchChecksum+CMessageHeader::CHECKSUM_SIZE));
        return fMoreWork;
    }

    // Process message
    bool fRet = false;
    try
    {
        fRet = ProcessMessage(pfrom, strCommand, vRecv, msg.nTime, chainparams, connman, interruptMsgProc);
        if (interruptMsgProc)
            return false;
        if (!pfrom->vRecvGetData.empty())
            fMoreWork = true;
    }
    catch (const std::ios_base::failure& e)
    {
        connman.PushMessage(pfrom, CNetMsgMaker(INIT_PROTO_VERSION).Make(NetMsgType::REJECT, strCommand, REJECT_MALFORMED, std::string("error parsing message")));
        if (strstr(e.what(), "end of data"))
        {
            // Allow exceptions from under-length message on vRecv
            LogPrintf("%s(%s, %u bytes): Exception '%s' caught, normally caused by a message being shorter than its stated length\n", __func__, SanitizeString(strCommand), nMessageSize, e.what());
        }
        else if (strstr(e.what(), "size too large"))
        {
            // Allow exceptions from over-long size
            LogPrintf("%s(%s, %u bytes): Exception '%s' caught\n", __func__, SanitizeString(strCommand), nMessageSize, e.what());
        }
        else if (strstr(e.what(), "non-canonical ReadCompactSize()"))
        {
            // Allow exceptions from non-canonical encoding
            LogPrintf("%s(%s, %u bytes): Exception '%s' caught\n", __func__, SanitizeString(strCommand), nMessageSize, e.what());
        }
        else
        {
            PrintExceptionContinue(&e, "ProcessMessages()");
        }
    }
    catch (const std::exception& e) {
        PrintExceptionContinue(&e, "ProcessMessages()");
    } catch (...) {
        PrintExceptionContinue(nullptr, "ProcessMessages()");
    }

    if (!fRet) {
        LogPrintf("%s(%s, %u bytes) FAILED peer=%d\n", __func__, SanitizeString(strCommand), nMessageSize, pfrom->GetId());
    }

    LOCK(cs_main);
    SendRejectsAndCheckIfBanned(pfrom, connman);

    return fMoreWork;
}

class CompareInvMempoolOrder
{
    CTxMemPool *mp;
public:
    CompareInvMempoolOrder(CTxMemPool *_mempool)
    {
        mp = _mempool;
    }

    bool operator()(std::set<uint256>::iterator a, std::set<uint256>::iterator b)
    {
        /* As std::make_heap produces a max-heap, we want the entries with the
         * fewest ancestors/highest fee to sort later. */
        return mp->CompareDepthAndScore(*b, *a);
    }
};

bool SendMessages(CNode* pto, CConnman& connman, const std::atomic<bool>& interruptMsgProc)
{
    const Consensus::Params& consensusParams = Params().GetConsensus();
    {
        // Don't send anything until the version handshake is complete
        if (!pto->fSuccessfullyConnected || pto->fDisconnect)
            return true;

        // If we get here, the outgoing message serialization version is set and can't change.
        const CNetMsgMaker msgMaker(pto->GetSendVersion());

        //
        // Message: ping
        //
        bool pingSend = false;
        if (pto->fPingQueued) {
            // RPC ping request by user
            pingSend = true;
        }
        if (pto->nPingNonceSent == 0 && pto->nPingUsecStart + PING_INTERVAL * 1000000 < GetTimeMicros()) {
            // Ping automatically sent as a latency probe & keepalive.
            pingSend = true;
        }
        if (pingSend) {
            uint64_t nonce = 0;
            while (nonce == 0) {
                GetRandBytes((unsigned char*)&nonce, sizeof(nonce));
            }
            pto->fPingQueued = false;
            pto->nPingUsecStart = GetTimeMicros();
            if (pto->nVersion > BIP0031_VERSION) {
                pto->nPingNonceSent = nonce;
                connman.PushMessage(pto, msgMaker.Make(NetMsgType::PING, nonce));
            } else {
                // Peer is too old to support ping command with nonce, pong will never arrive.
                pto->nPingNonceSent = 0;
                connman.PushMessage(pto, msgMaker.Make(NetMsgType::PING));
            }
        }

        TRY_LOCK(cs_main, lockMain); // Acquire cs_main for IsInitialBlockDownload() and CNodeState()
        if (!lockMain)
            return true;

        if (SendRejectsAndCheckIfBanned(pto, connman))
            return true;
        CNodeState &state = *State(pto->GetId());

        // Address refresh broadcast
        int64_t nNow = GetTimeMicros();
        if (!IsInitialBlockDownload() && pto->nNextLocalAddrSend < nNow) {
            AdvertiseLocal(pto);
            pto->nNextLocalAddrSend = PoissonNextSend(nNow, AVG_LOCAL_ADDRESS_BROADCAST_INTERVAL);
        }

        //
        // Message: addr
        //
        if (pto->nNextAddrSend < nNow) {
            pto->nNextAddrSend = PoissonNextSend(nNow, AVG_ADDRESS_BROADCAST_INTERVAL);
            std::vector<CAddress> vAddr;
            vAddr.reserve(pto->vAddrToSend.size());
            for (const CAddress& addr : pto->vAddrToSend)
            {
                if (!pto->addrKnown.contains(addr.GetKey()))
                {
                    pto->addrKnown.insert(addr.GetKey());
                    vAddr.push_back(addr);
                    // receiver rejects addr messages larger than 1000
                    if (vAddr.size() >= 1000)
                    {
                        connman.PushMessage(pto, msgMaker.Make(NetMsgType::ADDR, vAddr));
                        vAddr.clear();
                    }
                }
            }
            pto->vAddrToSend.clear();
            if (!vAddr.empty())
                connman.PushMessage(pto, msgMaker.Make(NetMsgType::ADDR, vAddr));
            // we only send the big addr message once
            if (pto->vAddrToSend.capacity() > 40)
                pto->vAddrToSend.shrink_to_fit();
        }

        // Start block sync
        if (pindexBestHeader == nullptr)
            pindexBestHeader = chainActive.Tip();
        bool fFetch = state.fPreferredDownload || (nPreferredDownload == 0 && !pto->fClient && !pto->fOneShot); // Download if this is a nice peer, or we have no nice peers and this one might do.
        if (!state.fSyncStarted && !pto->fClient && !fImporting && !fReindex) {
            // Only actively request headers from a single peer, unless we're close to today.
            if ((nSyncStarted == 0 && fFetch) || pindexBestHeader->GetBlockTime() > GetAdjustedTime() - 24 * 60 * 60) {
                state.fSyncStarted = true;
                state.nHeadersSyncTimeout = GetTimeMicros() + HEADERS_DOWNLOAD_TIMEOUT_BASE + HEADERS_DOWNLOAD_TIMEOUT_PER_HEADER * (GetAdjustedTime() - pindexBestHeader->GetBlockTime())/(consensusParams.nPowTargetSpacing);
                nSyncStarted++;
                const CBlockIndex *pindexStart = pindexBestHeader;
                /* If possible, start at the block preceding the currently
                   best known header.  This ensures that we always get a
                   non-empty list of headers back as long as the peer
                   is up-to-date.  With a non-empty response, we can initialise
                   the peer's known best block.  This wouldn't be possible
                   if we requested starting at pindexBestHeader and
                   got back an empty response.  */
                if (pindexStart->pprev)
                    pindexStart = pindexStart->pprev;
                LogPrint(BCLog::NET, "initial getheaders (%d) to peer=%d (startheight:%d)\n", pindexStart->nHeight, pto->GetId(), pto->nStartingHeight);
                connman.PushMessage(pto, msgMaker.Make(NetMsgType::GETHEADERS, chainActive.GetLocator(pindexStart), uint256()));
            }
        }

        // Resend wallet transactions that haven't gotten in a block yet
        // Except during reindex, importing and IBD, when old wallet
        // transactions become unconfirmed and spams other nodes.
        if (!fReindex && !fImporting && !IsInitialBlockDownload())
        {
            GetMainSignals().Broadcast(nTimeBestReceived, &connman);
        }

        //
        // Try sending block announcements via headers
        //
        {
            // If we have less than MAX_BLOCKS_TO_ANNOUNCE in our
            // list of block hashes we're relaying, and our peer wants
            // headers announcements, then find the first header
            // not yet known to our peer but would connect, and send.
            // If no header would connect, or if we have too many
            // blocks, or if the peer doesn't want headers, just
            // add all to the inv queue.
            LOCK(pto->cs_inventory);
            std::vector<CBlock> vHeaders;
            bool fRevertToInv = ((!state.fPreferHeaders &&
                                 (!state.fPreferHeaderAndIDs || pto->vBlockHashesToAnnounce.size() > 1)) ||
                                pto->vBlockHashesToAnnounce.size() > MAX_BLOCKS_TO_ANNOUNCE);
            const CBlockIndex *pBestIndex = nullptr; // last header queued for delivery
            ProcessBlockAvailability(pto->GetId()); // ensure pindexBestKnownBlock is up-to-date

            if (!fRevertToInv) {
                bool fFoundStartingHeader = false;
                // Try to find first header that our peer doesn't have, and
                // then send all headers past that one.  If we come across any
                // headers that aren't on chainActive, give up.
                for (const uint256 &hash : pto->vBlockHashesToAnnounce) {
                    BlockMap::iterator mi = mapBlockIndex.find(hash);
                    assert(mi != mapBlockIndex.end());
                    const CBlockIndex *pindex = mi->second;
                    if (chainActive[pindex->nHeight] != pindex) {
                        // Bail out if we reorged away from this block
                        fRevertToInv = true;
                        break;
                    }
                    if (pBestIndex != nullptr && pindex->pprev != pBestIndex) {
                        // This means that the list of blocks to announce don't
                        // connect to each other.
                        // This shouldn't really be possible to hit during
                        // regular operation (because reorgs should take us to
                        // a chain that has some block not on the prior chain,
                        // which should be caught by the prior check), but one
                        // way this could happen is by using invalidateblock /
                        // reconsiderblock repeatedly on the tip, causing it to
                        // be added multiple times to vBlockHashesToAnnounce.
                        // Robustly deal with this rare situation by reverting
                        // to an inv.
                        fRevertToInv = true;
                        break;
                    }
                    pBestIndex = pindex;
                    if (fFoundStartingHeader) {
                        // add this to the headers message
                        vHeaders.push_back(pindex->GetBlockHeader());
                    } else if (PeerHasHeader(&state, pindex)) {
                        continue; // keep looking for the first new block
                    } else if (pindex->pprev == nullptr || PeerHasHeader(&state, pindex->pprev)) {
                        // Peer doesn't have this header but they do have the prior one.
                        // Start sending headers.
                        fFoundStartingHeader = true;
                        vHeaders.push_back(pindex->GetBlockHeader());
                    } else {
                        // Peer doesn't have this header or the prior one -- nothing will
                        // connect, so bail out.
                        fRevertToInv = true;
                        break;
                    }
                }
            }
            if (!fRevertToInv && !vHeaders.empty()) {
                if (vHeaders.size() == 1 && state.fPreferHeaderAndIDs) {
                    // We only send up to 1 block as header-and-ids, as otherwise
                    // probably means we're doing an initial-ish-sync or they're slow
                    LogPrint(BCLog::NET, "%s sending header-and-ids %s to peer=%d\n", __func__,
                            vHeaders.front().GetHash().ToString(), pto->GetId());

                    int nSendFlags = state.fWantsCmpctWitness ? 0 : SERIALIZE_TRANSACTION_NO_WITNESS;

                    bool fGotBlockFromCache = false;
                    {
                        LOCK(cs_most_recent_block);
                        if (most_recent_block_hash == pBestIndex->GetBlockHash()) {
                            if (state.fWantsCmpctWitness || !fWitnessesPresentInMostRecentCompactBlock)
                                connman.PushMessage(pto, msgMaker.Make(nSendFlags, NetMsgType::CMPCTBLOCK, *most_recent_compact_block));
                            else {
                                CBlockHeaderAndShortTxIDs cmpctblock(*most_recent_block, state.fWantsCmpctWitness);
                                connman.PushMessage(pto, msgMaker.Make(nSendFlags, NetMsgType::CMPCTBLOCK, cmpctblock));
                            }
                            fGotBlockFromCache = true;
                        }
                    }
                    if (!fGotBlockFromCache) {
                        CBlock block;
                        bool ret = ReadBlockFromDisk(block, pBestIndex, consensusParams);
                        assert(ret);
                        CBlockHeaderAndShortTxIDs cmpctblock(block, state.fWantsCmpctWitness);
                        connman.PushMessage(pto, msgMaker.Make(nSendFlags, NetMsgType::CMPCTBLOCK, cmpctblock));
                    }
                    state.pindexBestHeaderSent = pBestIndex;
                } else if (state.fPreferHeaders) {
                    if (vHeaders.size() > 1) {
                        LogPrint(BCLog::NET, "%s: %u headers, range (%s, %s), to peer=%d\n", __func__,
                                vHeaders.size(),
                                vHeaders.front().GetHash().ToString(),
                                vHeaders.back().GetHash().ToString(), pto->GetId());
                    } else {
                        LogPrint(BCLog::NET, "%s: sending header %s to peer=%d\n", __func__,
                                vHeaders.front().GetHash().ToString(), pto->GetId());
                    }
                    connman.PushMessage(pto, msgMaker.Make(NetMsgType::HEADERS, vHeaders));
                    state.pindexBestHeaderSent = pBestIndex;
                } else
                    fRevertToInv = true;
            }
            if (fRevertToInv) {
                // If falling back to using an inv, just try to inv the tip.
                // The last entry in vBlockHashesToAnnounce was our tip at some point
                // in the past.
                if (!pto->vBlockHashesToAnnounce.empty()) {
                    const uint256 &hashToAnnounce = pto->vBlockHashesToAnnounce.back();
                    BlockMap::iterator mi = mapBlockIndex.find(hashToAnnounce);
                    assert(mi != mapBlockIndex.end());
                    const CBlockIndex *pindex = mi->second;

                    // Warn if we're announcing a block that is not on the main chain.
                    // This should be very rare and could be optimized out.
                    // Just log for now.
                    if (chainActive[pindex->nHeight] != pindex) {
                        LogPrint(BCLog::NET, "Announcing block %s not on main chain (tip=%s)\n",
                            hashToAnnounce.ToString(), chainActive.Tip()->GetBlockHash().ToString());
                    }

                    // If the peer's chain has this block, don't inv it back.
                    if (!PeerHasHeader(&state, pindex)) {
                        pto->PushInventory(CInv(MSG_BLOCK, hashToAnnounce));
                        LogPrint(BCLog::NET, "%s: sending inv peer=%d hash=%s\n", __func__,
                            pto->GetId(), hashToAnnounce.ToString());
                    }
                }
            }
            pto->vBlockHashesToAnnounce.clear();
        }

        //
        // Message: inventory
        //
        std::vector<CInv> vInv;
        {
            LOCK(pto->cs_inventory);
            vInv.reserve(std::max<size_t>(pto->vInventoryBlockToSend.size(), INVENTORY_BROADCAST_MAX));

            // Add blocks
            for (const uint256& hash : pto->vInventoryBlockToSend) {
                vInv.push_back(CInv(MSG_BLOCK, hash));
                if (vInv.size() == MAX_INV_SZ) {
                    connman.PushMessage(pto, msgMaker.Make(NetMsgType::INV, vInv));
                    vInv.clear();
                }
            }
            pto->vInventoryBlockToSend.clear();

            // Check whether periodic sends should happen
            bool fSendTrickle = pto->fWhitelisted;
            if (pto->nNextInvSend < nNow) {
                fSendTrickle = true;
                // Use half the delay for outbound peers, as there is less privacy concern for them.
                pto->nNextInvSend = PoissonNextSend(nNow, INVENTORY_BROADCAST_INTERVAL >> !pto->fInbound);
            }

            // Time to send but the peer has requested we not relay transactions.
            if (fSendTrickle) {
                LOCK(pto->cs_filter);
                if (!pto->fRelayTxes) pto->setInventoryTxToSend.clear();
            }

            // Respond to BIP35 mempool requests
            if (fSendTrickle && pto->fSendMempool) {
                auto vtxinfo = mempool.infoAll();
                pto->fSendMempool = false;
                CAmount filterrate = 0;
                {
                    LOCK(pto->cs_feeFilter);
                    filterrate = pto->minFeeFilter;
                }

                LOCK(pto->cs_filter);

                for (const auto& txinfo : vtxinfo) {
                    const uint256& hash = txinfo.tx->GetHash();
                    CInv inv(MSG_TX, hash);
                    pto->setInventoryTxToSend.erase(hash);
                    if (filterrate) {
                        if (txinfo.feeRate.GetFeePerK() < filterrate)
                            continue;
                    }
                    if (pto->pfilter) {
                        if (!pto->pfilter->IsRelevantAndUpdate(*txinfo.tx)) continue;
                    }
                    pto->filterInventoryKnown.insert(hash);
                    vInv.push_back(inv);
                    if (vInv.size() == MAX_INV_SZ) {
                        connman.PushMessage(pto, msgMaker.Make(NetMsgType::INV, vInv));
                        vInv.clear();
                    }
                }
                pto->timeLastMempoolReq = GetTime();
            }

            // Determine transactions to relay
            if (fSendTrickle) {
                // Produce a vector with all candidates for sending
                std::vector<std::set<uint256>::iterator> vInvTx;
                vInvTx.reserve(pto->setInventoryTxToSend.size());
                for (std::set<uint256>::iterator it = pto->setInventoryTxToSend.begin(); it != pto->setInventoryTxToSend.end(); it++) {
                    vInvTx.push_back(it);
                }
                CAmount filterrate = 0;
                {
                    LOCK(pto->cs_feeFilter);
                    filterrate = pto->minFeeFilter;
                }
                // Topologically and fee-rate sort the inventory we send for privacy and priority reasons.
                // A heap is used so that not all items need sorting if only a few are being sent.
                CompareInvMempoolOrder compareInvMempoolOrder(&mempool);
                std::make_heap(vInvTx.begin(), vInvTx.end(), compareInvMempoolOrder);
                // No reason to drain out at many times the network's capacity,
                // especially since we have many peers and some will draw much shorter delays.
                unsigned int nRelayedTransactions = 0;
                LOCK(pto->cs_filter);
                while (!vInvTx.empty() && nRelayedTransactions < INVENTORY_BROADCAST_MAX) {
                    // Fetch the top element from the heap
                    std::pop_heap(vInvTx.begin(), vInvTx.end(), compareInvMempoolOrder);
                    std::set<uint256>::iterator it = vInvTx.back();
                    vInvTx.pop_back();
                    uint256 hash = *it;
                    // Remove it from the to-be-sent set
                    pto->setInventoryTxToSend.erase(it);
                    // Check if not in the filter already
                    if (pto->filterInventoryKnown.contains(hash)) {
                        continue;
                    }
                    // Not in the mempool anymore? don't bother sending it.
                    auto txinfo = mempool.info(hash);
                    if (!txinfo.tx) {
                        continue;
                    }
                    if (filterrate && txinfo.feeRate.GetFeePerK() < filterrate) {
                        continue;
                    }
                    if (pto->pfilter && !pto->pfilter->IsRelevantAndUpdate(*txinfo.tx)) continue;
                    // Send
                    vInv.push_back(CInv(MSG_TX, hash));
                    nRelayedTransactions++;
                    {
                        // Expire old relay messages
                        while (!vRelayExpiration.empty() && vRelayExpiration.front().first < nNow)
                        {
                            mapRelay.erase(vRelayExpiration.front().second);
                            vRelayExpiration.pop_front();
                        }

                        auto ret = mapRelay.insert(std::make_pair(hash, std::move(txinfo.tx)));
                        if (ret.second) {
                            vRelayExpiration.push_back(std::make_pair(nNow + 15 * 60 * 1000000, ret.first));
                        }
                    }
                    if (vInv.size() == MAX_INV_SZ) {
                        connman.PushMessage(pto, msgMaker.Make(NetMsgType::INV, vInv));
                        vInv.clear();
                    }
                    pto->filterInventoryKnown.insert(hash);
                }
            }
        }
        if (!vInv.empty())
            connman.PushMessage(pto, msgMaker.Make(NetMsgType::INV, vInv));

        // Detect whether we're stalling
        nNow = GetTimeMicros();
        if (state.nStallingSince && state.nStallingSince < nNow - 1000000 * BLOCK_STALLING_TIMEOUT) {
            // Stalling only triggers when the block download window cannot move. During normal steady state,
            // the download window should be much larger than the to-be-downloaded set of blocks, so disconnection
            // should only happen during initial block download.
            LogPrintf("Peer=%d is stalling block download, disconnecting\n", pto->GetId());
            pto->fDisconnect = true;
            return true;
        }
        // In case there is a block that has been in flight from this peer for 2 + 0.5 * N times the block interval
        // (with N the number of peers from which we're downloading validated blocks), disconnect due to timeout.
        // We compensate for other peers to prevent killing off peers due to our own downstream link
        // being saturated. We only count validated in-flight blocks so peers can't advertise non-existing block hashes
        // to unreasonably increase our timeout.
        if (state.vBlocksInFlight.size() > 0) {
            QueuedBlock &queuedBlock = state.vBlocksInFlight.front();
            int nOtherPeersWithValidatedDownloads = nPeersWithValidatedDownloads - (state.nBlocksInFlightValidHeaders > 0);
<<<<<<< HEAD
            if (nNow > state.nDownloadingSince + consensusParams.nPowTargetSpacing * (BLOCK_DOWNLOAD_TIMEOUT_BASE + BLOCK_DOWNLOAD_TIMEOUT_PER_PEER * nOtherPeersWithValidatedDownloads)) {
                LogPrintf("Timeout downloading block %s from peer=%d, disconnecting\n", queuedBlock.hash.ToString(), pto->GetId());
=======
            if (nNow > state.nDownloadingSince + consensusParams.GetPowTargetSpacing(chainActive.Height()) * (BLOCK_DOWNLOAD_TIMEOUT_BASE + BLOCK_DOWNLOAD_TIMEOUT_PER_PEER * nOtherPeersWithValidatedDownloads)) {
                LogPrintf("Timeout downloading block %s from peer=%d, disconnecting\n", queuedBlock.hash.ToString(), pto->id);
>>>>>>> 53f3fead
                pto->fDisconnect = true;
                return true;
            }
        }
        // Check for headers sync timeouts
        if (state.fSyncStarted && state.nHeadersSyncTimeout < std::numeric_limits<int64_t>::max()) {
            // Detect whether this is a stalling initial-headers-sync peer
            if (pindexBestHeader->GetBlockTime() <= GetAdjustedTime() - 24*60*60) {
                if (nNow > state.nHeadersSyncTimeout && nSyncStarted == 1 && (nPreferredDownload - state.fPreferredDownload >= 1)) {
                    // Disconnect a (non-whitelisted) peer if it is our only sync peer,
                    // and we have others we could be using instead.
                    // Note: If all our peers are inbound, then we won't
                    // disconnect our sync peer for stalling; we have bigger
                    // problems if we can't get any outbound peers.
                    if (!pto->fWhitelisted) {
                        LogPrintf("Timeout downloading headers from peer=%d, disconnecting\n", pto->GetId());
                        pto->fDisconnect = true;
                        return true;
                    } else {
                        LogPrintf("Timeout downloading headers from whitelisted peer=%d, not disconnecting\n", pto->GetId());
                        // Reset the headers sync state so that we have a
                        // chance to try downloading from a different peer.
                        // Note: this will also result in at least one more
                        // getheaders message to be sent to
                        // this peer (eventually).
                        state.fSyncStarted = false;
                        nSyncStarted--;
                        state.nHeadersSyncTimeout = 0;
                    }
                }
            } else {
                // After we've caught up once, reset the timeout so we can't trigger
                // disconnect later.
                state.nHeadersSyncTimeout = std::numeric_limits<int64_t>::max();
            }
        }


        //
        // Message: getdata (blocks)
        //
        std::vector<CInv> vGetData;
        if (!pto->fClient && (fFetch || !IsInitialBlockDownload()) && state.nBlocksInFlight < MAX_BLOCKS_IN_TRANSIT_PER_PEER) {
            std::vector<const CBlockIndex*> vToDownload;
            NodeId staller = -1;
            FindNextBlocksToDownload(pto->GetId(), MAX_BLOCKS_IN_TRANSIT_PER_PEER - state.nBlocksInFlight, vToDownload, staller, consensusParams);
            for (const CBlockIndex *pindex : vToDownload) {
                uint32_t nFetchFlags = GetFetchFlags(pto);
                vGetData.push_back(CInv(MSG_BLOCK | nFetchFlags, pindex->GetBlockHash()));
                MarkBlockAsInFlight(pto->GetId(), pindex->GetBlockHash(), pindex);
                LogPrint(BCLog::NET, "Requesting block %s (%d) peer=%d\n", pindex->GetBlockHash().ToString(),
                    pindex->nHeight, pto->GetId());
            }
            if (state.nBlocksInFlight == 0 && staller != -1) {
                if (State(staller)->nStallingSince == 0) {
                    State(staller)->nStallingSince = nNow;
                    LogPrint(BCLog::NET, "Stall started peer=%d\n", staller);
                }
            }
        }

        //
        // Message: getdata (non-blocks)
        //
        while (!pto->mapAskFor.empty() && (*pto->mapAskFor.begin()).first <= nNow)
        {
            const CInv& inv = (*pto->mapAskFor.begin()).second;
            if (!AlreadyHave(inv))
            {
                LogPrint(BCLog::NET, "Requesting %s peer=%d\n", inv.ToString(), pto->GetId());
                vGetData.push_back(inv);
                if (vGetData.size() >= 1000)
                {
                    connman.PushMessage(pto, msgMaker.Make(NetMsgType::GETDATA, vGetData));
                    vGetData.clear();
                }
            } else {
                //If we're not going to ask, don't expect a response.
                pto->setAskFor.erase(inv.hash);
            }
            pto->mapAskFor.erase(pto->mapAskFor.begin());
        }
        if (!vGetData.empty())
            connman.PushMessage(pto, msgMaker.Make(NetMsgType::GETDATA, vGetData));

        //
        // Message: feefilter
        //
        // We don't want white listed peers to filter txs to us if we have -whitelistforcerelay
        if (pto->nVersion >= FEEFILTER_VERSION && gArgs.GetBoolArg("-feefilter", DEFAULT_FEEFILTER) &&
            !(pto->fWhitelisted && gArgs.GetBoolArg("-whitelistforcerelay", DEFAULT_WHITELISTFORCERELAY))) {
            CAmount currentFilter = mempool.GetMinFee(gArgs.GetArg("-maxmempool", DEFAULT_MAX_MEMPOOL_SIZE) * 1000000).GetFeePerK();
            int64_t timeNow = GetTimeMicros();
            if (timeNow > pto->nextSendTimeFeeFilter) {
                static CFeeRate default_feerate(DEFAULT_MIN_RELAY_TX_FEE);
                static FeeFilterRounder filterRounder(default_feerate);
                CAmount filterToSend = filterRounder.round(currentFilter);
                // We always have a fee filter of at least minRelayTxFee
                filterToSend = std::max(filterToSend, ::minRelayTxFee.GetFeePerK());
                if (filterToSend != pto->lastSentFeeFilter) {
                    connman.PushMessage(pto, msgMaker.Make(NetMsgType::FEEFILTER, filterToSend));
                    pto->lastSentFeeFilter = filterToSend;
                }
                pto->nextSendTimeFeeFilter = PoissonNextSend(timeNow, AVG_FEEFILTER_BROADCAST_INTERVAL);
            }
            // If the fee filter has changed substantially and it's still more than MAX_FEEFILTER_CHANGE_DELAY
            // until scheduled broadcast, then move the broadcast to within MAX_FEEFILTER_CHANGE_DELAY.
            else if (timeNow + MAX_FEEFILTER_CHANGE_DELAY * 1000000 < pto->nextSendTimeFeeFilter &&
                     (currentFilter < 3 * pto->lastSentFeeFilter / 4 || currentFilter > 4 * pto->lastSentFeeFilter / 3)) {
                pto->nextSendTimeFeeFilter = timeNow + GetRandInt(MAX_FEEFILTER_CHANGE_DELAY) * 1000000;
            }
        }
    }
    return true;
}

class CNetProcessingCleanup
{
public:
    CNetProcessingCleanup() {}
    ~CNetProcessingCleanup() {
        // orphan transactions
        mapOrphanTransactions.clear();
        mapOrphanTransactionsByPrev.clear();
    }
} instance_of_cnetprocessingcleanup;<|MERGE_RESOLUTION|>--- conflicted
+++ resolved
@@ -31,12 +31,6 @@
 #include "utilstrencodings.h"
 #include "validationinterface.h"
 
-<<<<<<< HEAD
-=======
-#include <boost/thread.hpp>
-#include <boost/date_time/posix_time/posix_time.hpp>
-
->>>>>>> 53f3fead
 #if defined(NDEBUG)
 # error "Litecoin cannot be compiled without assertions."
 #endif
@@ -1275,7 +1269,6 @@
             return false;
         }
 
-<<<<<<< HEAD
         if (nServices & ((1 << 7) | (1 << 5))) {
             if (GetTime() < 1533096000) {
                 // Immediately disconnect peers that use service bits 6 or 8 until August 1st, 2018
@@ -1287,10 +1280,7 @@
             }
         }
 
-        if (nVersion < MIN_PEER_PROTO_VERSION)
-=======
         if (nVersion < GetMinPeerProtoVer(chainparams))
->>>>>>> 53f3fead
         {
             // disconnect from peers older than this proto version
             LogPrintf("peer=%d using obsolete version %i; disconnecting\n", pfrom->GetId(), nVersion);
@@ -3226,13 +3216,8 @@
         if (state.vBlocksInFlight.size() > 0) {
             QueuedBlock &queuedBlock = state.vBlocksInFlight.front();
             int nOtherPeersWithValidatedDownloads = nPeersWithValidatedDownloads - (state.nBlocksInFlightValidHeaders > 0);
-<<<<<<< HEAD
-            if (nNow > state.nDownloadingSince + consensusParams.nPowTargetSpacing * (BLOCK_DOWNLOAD_TIMEOUT_BASE + BLOCK_DOWNLOAD_TIMEOUT_PER_PEER * nOtherPeersWithValidatedDownloads)) {
+            if (nNow > state.nDownloadingSince + consensusParams.GetPowTargetSpacing(chainActive.Height()) * (BLOCK_DOWNLOAD_TIMEOUT_BASE + BLOCK_DOWNLOAD_TIMEOUT_PER_PEER * nOtherPeersWithValidatedDownloads)) {
                 LogPrintf("Timeout downloading block %s from peer=%d, disconnecting\n", queuedBlock.hash.ToString(), pto->GetId());
-=======
-            if (nNow > state.nDownloadingSince + consensusParams.GetPowTargetSpacing(chainActive.Height()) * (BLOCK_DOWNLOAD_TIMEOUT_BASE + BLOCK_DOWNLOAD_TIMEOUT_PER_PEER * nOtherPeersWithValidatedDownloads)) {
-                LogPrintf("Timeout downloading block %s from peer=%d, disconnecting\n", queuedBlock.hash.ToString(), pto->id);
->>>>>>> 53f3fead
                 pto->fDisconnect = true;
                 return true;
             }
