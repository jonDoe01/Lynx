// Copyright (c) 2012-2017 The Bitcoin Core developers
// Distributed under the MIT software license, see the accompanying
// file COPYING or http://www.opensource.org/licenses/mit-license.php.

#include <coins.h>

<<<<<<< HEAD
#include "consensus/consensus.h"
#include "memusage.h"
#include "random.h"
#include "base58.h"
#include "util.h"

#include <assert.h>
#include <sstream>
#include <iomanip>
=======
#include <consensus/consensus.h>
#include <random.h>
>>>>>>> 69fce744

bool CCoinsView::GetCoin(const COutPoint &outpoint, Coin &coin) const { return false; }
uint256 CCoinsView::GetBestBlock() const { return uint256(); }
std::vector<uint256> CCoinsView::GetHeadBlocks() const { return std::vector<uint256>(); }
bool CCoinsView::BatchWrite(CCoinsMap &mapCoins, const uint256 &hashBlock) { return false; }
CCoinsViewCursor *CCoinsView::Cursor() const { return nullptr; }

bool CCoinsView::HaveCoin(const COutPoint &outpoint) const
{
    Coin coin;
    return GetCoin(outpoint, coin);
}

CCoinsViewBacked::CCoinsViewBacked(CCoinsView *viewIn) : base(viewIn) { }
bool CCoinsViewBacked::GetCoin(const COutPoint &outpoint, Coin &coin) const { return base->GetCoin(outpoint, coin); }
bool CCoinsViewBacked::HaveCoin(const COutPoint &outpoint) const { return base->HaveCoin(outpoint); }
uint256 CCoinsViewBacked::GetBestBlock() const { return base->GetBestBlock(); }
std::vector<uint256> CCoinsViewBacked::GetHeadBlocks() const { return base->GetHeadBlocks(); }
void CCoinsViewBacked::SetBackend(CCoinsView &viewIn) { base = &viewIn; }
bool CCoinsViewBacked::BatchWrite(CCoinsMap &mapCoins, const uint256 &hashBlock) { return base->BatchWrite(mapCoins, hashBlock); }
CCoinsViewCursor *CCoinsViewBacked::Cursor() const { return base->Cursor(); }
size_t CCoinsViewBacked::EstimateSize() const { return base->EstimateSize(); }

SaltedOutpointHasher::SaltedOutpointHasher() : k0(GetRand(std::numeric_limits<uint64_t>::max())), k1(GetRand(std::numeric_limits<uint64_t>::max())) {}

CCoinsViewCache::CCoinsViewCache(CCoinsView *baseIn) : CCoinsViewBacked(baseIn), cachedCoinsUsage(0) {}

size_t CCoinsViewCache::DynamicMemoryUsage() const {
    return memusage::DynamicUsage(cacheCoins) + cachedCoinsUsage;
}

CCoinsMap::iterator CCoinsViewCache::FetchCoin(const COutPoint &outpoint) const {
    CCoinsMap::iterator it = cacheCoins.find(outpoint);
    if (it != cacheCoins.end())
        return it;
    Coin tmp;
    if (!base->GetCoin(outpoint, tmp))
        return cacheCoins.end();
    CCoinsMap::iterator ret = cacheCoins.emplace(std::piecewise_construct, std::forward_as_tuple(outpoint), std::forward_as_tuple(std::move(tmp))).first;
    if (ret->second.coin.IsSpent()) {
        // The parent only has an empty entry for this outpoint; we can consider our
        // version as fresh.
        ret->second.flags = CCoinsCacheEntry::FRESH;
    }
    cachedCoinsUsage += ret->second.coin.DynamicMemoryUsage();
    return ret;
}

bool CCoinsViewCache::GetCoin(const COutPoint &outpoint, Coin &coin) const {
    CCoinsMap::const_iterator it = FetchCoin(outpoint);
    if (it != cacheCoins.end()) {
        coin = it->second.coin;
        return !coin.IsSpent();
    }
    return false;
}

void CCoinsViewCache::AddCoin(const COutPoint &outpoint, Coin&& coin, bool possible_overwrite) {
    assert(!coin.IsSpent());
    if (coin.out.scriptPubKey.IsUnspendable()) return;
    CCoinsMap::iterator it;
    bool inserted;
    std::tie(it, inserted) = cacheCoins.emplace(std::piecewise_construct, std::forward_as_tuple(outpoint), std::tuple<>());
    bool fresh = false;
    if (!inserted) {
        cachedCoinsUsage -= it->second.coin.DynamicMemoryUsage();
    }
    if (!possible_overwrite) {
        if (!it->second.coin.IsSpent()) {
            throw std::logic_error("Adding new coin that replaces non-pruned entry");
        }
        fresh = !(it->second.flags & CCoinsCacheEntry::DIRTY);
    }
    it->second.coin = std::move(coin);
    it->second.flags |= CCoinsCacheEntry::DIRTY | (fresh ? CCoinsCacheEntry::FRESH : 0);
    cachedCoinsUsage += it->second.coin.DynamicMemoryUsage();
}

void AddCoins(CCoinsViewCache& cache, const CTransaction &tx, int nHeight, bool check) {
    bool fCoinbase = tx.IsCoinBase();
    const uint256& txid = tx.GetHash();
    for (size_t i = 0; i < tx.vout.size(); ++i) {
        bool overwrite = check ? cache.HaveCoin(COutPoint(txid, i)) : fCoinbase;
        // Always set the possible_overwrite flag to AddCoin for coinbase txn, in order to correctly
        // deal with the pre-BIP30 occurrences of duplicate coinbase transactions.
        cache.AddCoin(COutPoint(txid, i), Coin(tx.vout[i], nHeight, fCoinbase), overwrite);
    }
}

bool CCoinsViewCache::SpendCoin(const COutPoint &outpoint, Coin* moveout) {
    CCoinsMap::iterator it = FetchCoin(outpoint);
    if (it == cacheCoins.end()) return false;
    cachedCoinsUsage -= it->second.coin.DynamicMemoryUsage();
    if (moveout) {
        *moveout = std::move(it->second.coin);
    }
    if (it->second.flags & CCoinsCacheEntry::FRESH) {
        cacheCoins.erase(it);
    } else {
        it->second.flags |= CCoinsCacheEntry::DIRTY;
        it->second.coin.Clear();
    }
    return true;
}

static const Coin coinEmpty;

const Coin& CCoinsViewCache::AccessCoin(const COutPoint &outpoint) const {
    CCoinsMap::const_iterator it = FetchCoin(outpoint);
    if (it == cacheCoins.end()) {
        return coinEmpty;
    } else {
        return it->second.coin;
    }
}

bool CCoinsViewCache::HaveCoin(const COutPoint &outpoint) const {
    CCoinsMap::const_iterator it = FetchCoin(outpoint);
    return (it != cacheCoins.end() && !it->second.coin.IsSpent());
}

bool CCoinsViewCache::HaveCoinInCache(const COutPoint &outpoint) const {
    CCoinsMap::const_iterator it = cacheCoins.find(outpoint);
    return (it != cacheCoins.end() && !it->second.coin.IsSpent());
}

uint256 CCoinsViewCache::GetBestBlock() const {
    if (hashBlock.IsNull())
        hashBlock = base->GetBestBlock();
    return hashBlock;
}

void CCoinsViewCache::SetBestBlock(const uint256 &hashBlockIn) {
    hashBlock = hashBlockIn;
}

bool CCoinsViewCache::BatchWrite(CCoinsMap &mapCoins, const uint256 &hashBlockIn) {
    for (CCoinsMap::iterator it = mapCoins.begin(); it != mapCoins.end(); it = mapCoins.erase(it)) {
        // Ignore non-dirty entries (optimization).
        if (!(it->second.flags & CCoinsCacheEntry::DIRTY)) {
            continue;
        }
        CCoinsMap::iterator itUs = cacheCoins.find(it->first);
        if (itUs == cacheCoins.end()) {
            // The parent cache does not have an entry, while the child does
            // We can ignore it if it's both FRESH and pruned in the child
            if (!(it->second.flags & CCoinsCacheEntry::FRESH && it->second.coin.IsSpent())) {
                // Otherwise we will need to create it in the parent
                // and move the data up and mark it as dirty
                CCoinsCacheEntry& entry = cacheCoins[it->first];
                entry.coin = std::move(it->second.coin);
                cachedCoinsUsage += entry.coin.DynamicMemoryUsage();
                entry.flags = CCoinsCacheEntry::DIRTY;
                // We can mark it FRESH in the parent if it was FRESH in the child
                // Otherwise it might have just been flushed from the parent's cache
                // and already exist in the grandparent
                if (it->second.flags & CCoinsCacheEntry::FRESH) {
                    entry.flags |= CCoinsCacheEntry::FRESH;
                }
            }
        } else {
            // Assert that the child cache entry was not marked FRESH if the
            // parent cache entry has unspent outputs. If this ever happens,
            // it means the FRESH flag was misapplied and there is a logic
            // error in the calling code.
            if ((it->second.flags & CCoinsCacheEntry::FRESH) && !itUs->second.coin.IsSpent()) {
                throw std::logic_error("FRESH flag misapplied to cache entry for base transaction with spendable outputs");
            }

            // Found the entry in the parent cache
            if ((itUs->second.flags & CCoinsCacheEntry::FRESH) && it->second.coin.IsSpent()) {
                // The grandparent does not have an entry, and the child is
                // modified and being pruned. This means we can just delete
                // it from the parent.
                cachedCoinsUsage -= itUs->second.coin.DynamicMemoryUsage();
                cacheCoins.erase(itUs);
            } else {
                // A normal modification.
                cachedCoinsUsage -= itUs->second.coin.DynamicMemoryUsage();
                itUs->second.coin = std::move(it->second.coin);
                cachedCoinsUsage += itUs->second.coin.DynamicMemoryUsage();
                itUs->second.flags |= CCoinsCacheEntry::DIRTY;
                // NOTE: It is possible the child has a FRESH flag here in
                // the event the entry we found in the parent is pruned. But
                // we must not copy that FRESH flag to the parent as that
                // pruned state likely still needs to be communicated to the
                // grandparent.
            }
        }
    }
    hashBlock = hashBlockIn;
    return true;
}

bool CCoinsViewCache::Flush() {
    bool fOk = base->BatchWrite(cacheCoins, hashBlock);
    cacheCoins.clear();
    cachedCoinsUsage = 0;
    return fOk;
}

void CCoinsViewCache::Uncache(const COutPoint& hash)
{
    CCoinsMap::iterator it = cacheCoins.find(hash);
    if (it != cacheCoins.end() && it->second.flags == 0) {
        cachedCoinsUsage -= it->second.coin.DynamicMemoryUsage();
        cacheCoins.erase(it);
    }
}

unsigned int CCoinsViewCache::GetCacheSize() const {
    return cacheCoins.size();
}

CAmount CCoinsViewCache::GetValueIn(const CTransaction& tx) const
{
    if (tx.IsCoinBase())
        return 0;

    CAmount nResult = 0;
    for (unsigned int i = 0; i < tx.vin.size(); i++)
        nResult += AccessCoin(tx.vin[i].prevout).out.nValue;

    return nResult;
}

bool CCoinsViewCache::HaveInputs(const CTransaction& tx) const
{
    if (!tx.IsCoinBase()) {
        for (unsigned int i = 0; i < tx.vin.size(); i++) {
            if (!HaveCoin(tx.vin[i].prevout)) {
                return false;
            }
        }
    }
    return true;
}

CAmount CCoinsViewCache::GetAddressBalance(std::string address)
{
    /* We calculate balance as sum of all unspent transaction outputs from
     * underlying CCoinsViewDB which not exist in current CCoinsViewCache and
     * entries cached in current CCoinsViewCache
     */

    CAmount balance = 0;

    std::unique_ptr<CCoinsViewCursor> pcursor(base->Cursor());
    while (pcursor->Valid()) {
        COutPoint key;
        Coin coin;
        if (pcursor->GetKey(key) && pcursor->GetValue(coin)) {
            if (cacheCoins.end() == cacheCoins.find(key)) { 
                txnouttype type;
                std::vector<CTxDestination> addresses;
                int nRequired;
                ExtractDestinations(coin.out.scriptPubKey, type, addresses, nRequired);

                // XXX: need to discuss if we should count transaction of other types
                if (type == TX_PUBKEY || type == TX_PUBKEYHASH) {
                    assert(addresses.size() == 1);
                    for (const CTxDestination& addr : addresses) {
                        std::string s = CBitcoinAddress(addr).ToString();
                        if (s.compare(address) == 0)
                            balance += coin.out.nValue;

                        //std::ostringstream oss;
                        //oss << "UTXO1 addr " << s << ": " << std::setw(30) << coin.out.nValue << "\n";
                        //LogPrintf(oss.str().c_str());
                    }
                }
            }
        } else {
            throw std::logic_error("unable to read required value from UTXO database");
        }
        pcursor->Next();
    }

    for (CCoinsMap::iterator it = cacheCoins.begin(); it != cacheCoins.end(); it++) {
        if (it->second.coin.IsSpent())
            continue;

        txnouttype type;
        std::vector<CTxDestination> addresses;
        int nRequired;

        ExtractDestinations(it->second.coin.out.scriptPubKey, type, addresses, nRequired);

        // XXX: need to discuss if we should count transaction of other types
        if (type == TX_PUBKEY || type == TX_PUBKEYHASH) {
            assert(addresses.size() == 1);
            for (const CTxDestination& addr : addresses)
            {
                std::string s = CBitcoinAddress(addr).ToString();
                if (s.compare(address) == 0)
                    balance += it->second.coin.out.nValue;

                //std::ostringstream oss;
                //oss << "UTXO2 addr " << s << ": " << std::setw(30) << it->second.coin.out.nValue << "\n";
                //LogPrintf(oss.str().c_str());
            }
        }
    }
    return balance;
}

static const size_t MIN_TRANSACTION_OUTPUT_WEIGHT = WITNESS_SCALE_FACTOR * ::GetSerializeSize(CTxOut(), SER_NETWORK, PROTOCOL_VERSION);
static const size_t MAX_OUTPUTS_PER_BLOCK = MAX_BLOCK_WEIGHT / MIN_TRANSACTION_OUTPUT_WEIGHT;

const Coin& AccessByTxid(const CCoinsViewCache& view, const uint256& txid)
{
    COutPoint iter(txid, 0);
    while (iter.n < MAX_OUTPUTS_PER_BLOCK) {
        const Coin& alternate = view.AccessCoin(iter);
        if (!alternate.IsSpent()) return alternate;
        ++iter.n;
    }
    return coinEmpty;
}<|MERGE_RESOLUTION|>--- conflicted
+++ resolved
@@ -4,7 +4,6 @@
 
 #include <coins.h>
 
-<<<<<<< HEAD
 #include "consensus/consensus.h"
 #include "memusage.h"
 #include "random.h"
@@ -14,10 +13,6 @@
 #include <assert.h>
 #include <sstream>
 #include <iomanip>
-=======
-#include <consensus/consensus.h>
-#include <random.h>
->>>>>>> 69fce744
 
 bool CCoinsView::GetCoin(const COutPoint &outpoint, Coin &coin) const { return false; }
 uint256 CCoinsView::GetBestBlock() const { return uint256(); }
