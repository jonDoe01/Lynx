// Copyright (c) 2010 Satoshi Nakamoto
// Copyright (c) 2009-2015 The Bitcoin Core developers
// Distributed under the MIT software license, see the accompanying
// file COPYING or http://www.opensource.org/licenses/mit-license.php.

#include "chainparams.h"
#include "consensus/merkle.h"

#include "tinyformat.h"
#include "util.h"
#include "utilstrencodings.h"

#include <assert.h>

#include "chainparamsseeds.h"

static CBlock CreateGenesisBlock(const char* pszTimestamp, const CScript& genesisOutputScript, uint32_t nTime, uint32_t nNonce, uint32_t nBits, int32_t nVersion, const CAmount& genesisReward)
{
    CMutableTransaction txNew;
    txNew.nVersion = 1;
    txNew.vin.resize(1);
    txNew.vout.resize(1);
    txNew.vin[0].scriptSig = CScript() << 486604799 << CScriptNum(4) << std::vector<unsigned char>((const unsigned char*)pszTimestamp, (const unsigned char*)pszTimestamp + strlen(pszTimestamp));
    txNew.vout[0].nValue = genesisReward;
    txNew.vout[0].scriptPubKey = genesisOutputScript;

    CBlock genesis;
    genesis.nTime    = nTime;
    genesis.nBits    = nBits;
    genesis.nNonce   = nNonce;
    genesis.nVersion = nVersion;
    genesis.vtx.push_back(MakeTransactionRef(std::move(txNew)));
    genesis.hashPrevBlock.SetNull();
    genesis.hashMerkleRoot = BlockMerkleRoot(genesis);
    return genesis;
}

/**
 * Build the genesis block. Note that the output of its generation
 * transaction cannot be spent since it did not originally exist in the
 * database.
 *
 * CBlock(hash=000000000019d6, ver=1, hashPrevBlock=00000000000000, hashMerkleRoot=4a5e1e, nTime=1231006505, nBits=1d00ffff, nNonce=2083236893, vtx=1)
 *   CTransaction(hash=4a5e1e, ver=1, vin.size=1, vout.size=1, nLockTime=0)
 *     CTxIn(COutPoint(000000, -1), coinbase 04ffff001d0104455468652054696d65732030332f4a616e2f32303039204368616e63656c6c6f72206f6e206272696e6b206f66207365636f6e64206261696c6f757420666f722062616e6b73)
 *     CTxOut(nValue=50.00000000, scriptPubKey=0x5F1DF16B2B704C8A578D0B)
 *   vMerkleTree: 4a5e1e
 */
static CBlock CreateGenesisBlock(uint32_t nTime, uint32_t nNonce, uint32_t nBits, int32_t nVersion, const CAmount& genesisReward)
{
    const char* pszTimestamp = "ICanHazKitteh at epoch 1387779684. Meow. Now pet me.";
    const CScript genesisOutputScript = CScript() << ParseHex("040184710fa689ad5023690c80f3a49c8f13f8d45b8c857fbcbc8bc4a8e4d3eb4b10f4d4604fa08dce601aaf0f470216fe1b51850b4acf21b179c45070ac7b03a9") << OP_CHECKSIG;
    return CreateGenesisBlock(pszTimestamp, genesisOutputScript, nTime, nNonce, nBits, nVersion, genesisReward);
}

void CChainParams::UpdateVersionBitsParameters(Consensus::DeploymentPos d, int64_t nStartTime, int64_t nTimeout)
{
    consensus.vDeployments[d].nStartTime = nStartTime;
    consensus.vDeployments[d].nTimeout = nTimeout;
}

/**
 * Main network
 */
/**
 * What makes a good checkpoint block?
 * + Is surrounded by blocks with reasonable timestamps
 *   (no blocks before with a timestamp after, none after with
 *    timestamp before)
 * + Contains no strange transactions
 */

class CMainParams : public CChainParams {
public:
    CMainParams() {
        strNetworkID = "main";
        consensus.nSubsidyHalvingInterval = 840000;
        consensus.BIP34Height = 710000;
        consensus.BIP34Hash = uint256S("fa09d204a83a768ed5a7c8d441fa62f2043abf420cff1226c7b4329aeb9d51cf");
        consensus.BIP65Height = 918684; // bab3041e8977e0dc3eeff63fe707b92bde1dd449d8efafb248c27c8264cc311a
        consensus.BIP66Height = 811879; // 7aceee012833fa8952f8835d8b1b3ae233cd6ab08fdb27a771d2bd7bdc491894
        consensus.HardForkHeight = 126250;
        consensus.HardFork2Height = 1711675;
        consensus.HardFork3Height = 1838000;
        consensus.powLimit = uint256S("00000fffffffffffffffffffffffffffffffffffffffffffffffffffffffffff"); 
        consensus.nPowTargetTimespan = 1 * 60 * 60; // KittehCoin: retarget every 1 hours
        consensus.PowTargetSpacingV1 = 30;
        consensus.PowTargetSpacingV2 = 60;
        consensus.PowTargetSpacingV3 = 30;
        consensus.fPowAllowMinDifficultyBlocks = false;
        consensus.fPowNoRetargeting = false;
        consensus.nRuleChangeActivationThreshold = 6048; // 75% of 8064
        consensus.nMinerConfirmationWindow = 8064;
        consensus.vDeployments[Consensus::DEPLOYMENT_TESTDUMMY].bit = 28;
        consensus.vDeployments[Consensus::DEPLOYMENT_TESTDUMMY].nStartTime = 1199145601; // January 1, 2008
        consensus.vDeployments[Consensus::DEPLOYMENT_TESTDUMMY].nTimeout = 1230767999; // December 31, 2008

        // Deployment of BIP68, BIP112, and BIP113.
        consensus.vDeployments[Consensus::DEPLOYMENT_CSV].bit = 0;
        consensus.vDeployments[Consensus::DEPLOYMENT_CSV].nStartTime = 1485561600; // January 28, 2017
        consensus.vDeployments[Consensus::DEPLOYMENT_CSV].nTimeout = 1517356801; // January 31st, 2018

        // Deployment of SegWit (BIP141, BIP143, and BIP147)
        consensus.vDeployments[Consensus::DEPLOYMENT_SEGWIT].bit = 1;
        consensus.vDeployments[Consensus::DEPLOYMENT_SEGWIT].nStartTime = 1485561600; // January 28, 2017
        consensus.vDeployments[Consensus::DEPLOYMENT_SEGWIT].nTimeout = 1517356801; // January 31st, 2018

        // The best chain should have at least this much work.
<<<<<<< HEAD
        consensus.nMinimumChainWork = uint256S("0x00000000000000000000000000000000000000000000000ba50a60f8b56c7fe0");
=======
        consensus.nMinimumChainWork = uint256S("0x000000000000000000000000000000000000000000000000002025852fc35a72h");
>>>>>>> 53f3fead

        // By default assume that the signatures in ancestors of this block are valid.
        consensus.defaultAssumeValid = uint256S("0x29c8c00e1a5f446a6364a29633d3f1ee16428d87c8d3851a1c570be8170b04c2"); //1259849

        /**
         * The message start string is designed to be unlikely to occur in normal data.
         * The characters are rarely used upper ASCII, not valid as UTF-8, and produce
         * a large 32-bit integer with any alignment.
         */
        pchMessageStart[0] = 0xc0;
        pchMessageStart[1] = 0xc0;
        pchMessageStart[2] = 0xc0;
        pchMessageStart[3] = 0xc0;
        nDefaultPort = 22566;
        nPruneAfterHeight = 100000;

        genesis = CreateGenesisBlock(1387779684, 2714385, 0x1e0ffff0, 1, 88 * COIN);
        consensus.hashGenesisBlock = genesis.GetHash();
        assert(consensus.hashGenesisBlock == uint256S("0x984b30fc9bb5e5ff424ad7f4ec1930538a7b14a2d93e58ad7976c23154ea4a76"));
        assert(genesis.hashMerkleRoot == uint256S("0xc2adb964220f170f6c4fe9002f0db19a6f9c9608f6f765ba0629ac3897028de5"));

        // Note that of those with the service bits flag, most only support a subset of possible options
<<<<<<< HEAD
        vSeeds.emplace_back("seed-a.litecoin.loshan.co.uk", true);
        vSeeds.emplace_back("dnsseed.thrasher.io", true);
        vSeeds.emplace_back("dnsseed.litecointools.com", true);
        vSeeds.emplace_back("dnsseed.litecoinpool.org", true);
        vSeeds.emplace_back("dnsseed.koin-project.com", false);

        base58Prefixes[PUBKEY_ADDRESS] = std::vector<unsigned char>(1,48);
        base58Prefixes[SCRIPT_ADDRESS] = std::vector<unsigned char>(1,5);
        base58Prefixes[SCRIPT_ADDRESS2] = std::vector<unsigned char>(1,50);
        base58Prefixes[SECRET_KEY] =     std::vector<unsigned char>(1,176);
        base58Prefixes[EXT_PUBLIC_KEY] = {0x04, 0x88, 0xB2, 0x1E};
        base58Prefixes[EXT_SECRET_KEY] = {0x04, 0x88, 0xAD, 0xE4};
=======
        vSeeds.push_back(CDNSSeedData("seed00.getlynx.io", "seed00.getlynx.io"));
        vSeeds.push_back(CDNSSeedData("seed01.getlynx.io", "seed01.getlynx.io"));
        vSeeds.push_back(CDNSSeedData("seed02.getlynx.io", "seed02.getlynx.io"));
        vSeeds.push_back(CDNSSeedData("seed03.getlynx.io", "seed03.getlynx.io"));
        vSeeds.push_back(CDNSSeedData("seed04.getlynx.io", "seed04.getlynx.io"));
        vSeeds.push_back(CDNSSeedData("seed05.getlynx.io", "seed05.getlynx.io"));
        vSeeds.push_back(CDNSSeedData("seed06.getlynx.io", "seed06.getlynx.io"));
        vSeeds.push_back(CDNSSeedData("seed07.getlynx.io", "seed07.getlynx.io"));
        vSeeds.push_back(CDNSSeedData("seed08.getlynx.io", "seed08.getlynx.io"));
        vSeeds.push_back(CDNSSeedData("seed09.getlynx.io", "seed09.getlynx.io"));
        vSeeds.push_back(CDNSSeedData("seed10.getlynx.io", "seed10.getlynx.io"));
        vSeeds.push_back(CDNSSeedData("seed11.getlynx.io", "seed11.getlynx.io"));
        vSeeds.push_back(CDNSSeedData("seed12.getlynx.io", "seed12.getlynx.io"));
        vSeeds.push_back(CDNSSeedData("seed13.getlynx.io", "seed13.getlynx.io"));
        vSeeds.push_back(CDNSSeedData("seed14.getlynx.io", "seed14.getlynx.io"));
        vSeeds.push_back(CDNSSeedData("seed15.getlynx.io", "seed15.getlynx.io"));
        // vSeeds.push_back(CDNSSeedData("kittehcoin.info", "dnsseed.kittehcoin.info"));
        // vSeeds.push_back(CDNSSeedData("kittehcoinwallet.com", "dnsseed.kittehcoinwallet.com"));
        // vSeeds.push_back(CDNSSeedData("kittehcoinblockexplorer.com", "dnsseed.kittehcoinblockexplorer.com"));
        // vSeeds.push_back(CDNSSeedData("kittehcoinpool.com", "dnsseed.kittehcoinpool.com"));

        base58Prefixes[PUBKEY_ADDRESS] = std::vector<unsigned char>(1,45);
        base58Prefixes[SCRIPT_ADDRESS] = std::vector<unsigned char>(1,22);
        base58Prefixes[SCRIPT_ADDRESS2] = std::vector<unsigned char>(1,50);
        base58Prefixes[SECRET_KEY] =     std::vector<unsigned char>(1,173);
        base58Prefixes[EXT_PUBLIC_KEY] = boost::assign::list_of(0x04)(0x88)(0xB2)(0x1E).convert_to_container<std::vector<unsigned char> >();
        base58Prefixes[EXT_SECRET_KEY] = boost::assign::list_of(0x04)(0x88)(0xAD)(0xE4).convert_to_container<std::vector<unsigned char> >();
>>>>>>> 53f3fead

        vFixedSeeds = std::vector<SeedSpec6>(pnSeed6_main, pnSeed6_main + ARRAYLEN(pnSeed6_main));

        fDefaultConsistencyChecks = false;
        fRequireStandard = true;
        fMineBlocksOnDemand = false;

        checkpointData = (CCheckpointData) {
<<<<<<< HEAD
            {
                {  1500, uint256S("0x841a2965955dd288cfa707a755d05a54e45f8bd476835ec9af4402a2b59a2967")},
                {  4032, uint256S("0x9ce90e427198fc0ef05e5905ce3503725b80e26afd35a987965fd7e3d9cf0846")},
                {  8064, uint256S("0xeb984353fc5190f210651f150c40b8a4bab9eeeff0b729fcb3987da694430d70")},
                { 16128, uint256S("0x602edf1859b7f9a6af809f1d9b0e6cb66fdc1d4d9dcd7a4bec03e12a1ccd153d")},
                { 23420, uint256S("0xd80fdf9ca81afd0bd2b2a90ac3a9fe547da58f2530ec874e978fce0b5101b507")},
                { 50000, uint256S("0x69dc37eb029b68f075a5012dcc0419c127672adb4f3a32882b2b3e71d07a20a6")},
                { 80000, uint256S("0x4fcb7c02f676a300503f49c764a89955a8f920b46a8cbecb4867182ecdb2e90a")},
                {120000, uint256S("0xbd9d26924f05f6daa7f0155f32828ec89e8e29cee9e7121b026a7a3552ac6131")},
                {161500, uint256S("0xdbe89880474f4bb4f75c227c77ba1cdc024991123b28b8418dbbf7798471ff43")},
                {179620, uint256S("0x2ad9c65c990ac00426d18e446e0fd7be2ffa69e9a7dcb28358a50b2b78b9f709")},
                {240000, uint256S("0x7140d1c4b4c2157ca217ee7636f24c9c73db39c4590c4e6eab2e3ea1555088aa")},
                {383640, uint256S("0x2b6809f094a9215bafc65eb3f110a35127a34be94b7d0590a096c3f126c6f364")},
                {409004, uint256S("0x487518d663d9f1fa08611d9395ad74d982b667fbdc0e77e9cf39b4f1355908a3")},
                {456000, uint256S("0xbf34f71cc6366cd487930d06be22f897e34ca6a40501ac7d401be32456372004")},
                {638902, uint256S("0x15238656e8ec63d28de29a8c75fcf3a5819afc953dcd9cc45cecc53baec74f38")},
                {721000, uint256S("0x198a7b4de1df9478e2463bd99d75b714eab235a2e63e741641dc8a759a9840e5")},
            }
        };

        chainTxData = ChainTxData{
            // Data as of block db42d00d824950a125f9b08b6b6c282c484781562fa8b3bd29d6ce4a2627c348 (height 1259851).
            1502955334, // * UNIX timestamp of last known number of transactions
            11428845,  // * total number of transactions between genesis and that timestamp
                    //   (the tx=... number in the SetBestChain debug.log lines)
            0.06     // * estimated number of transactions per second after that timestamp
=======
            boost::assign::map_list_of
            (  1492, uint256S("0xe1e3c5fd193697408f7dd987f03d114bee961eee1f506717266548002330fa79"))
        };

        chainTxData = ChainTxData{
            // Data as of block b44bc5ae41d1be67227ba9ad875d7268aa86c965b1d64b47c35be6e8d5c352f4 (height 1155626).
            1387905669, // * UNIX timestamp of last known number of transactions
            1717,       // * total number of transactions between genesis and that timestamp
                        //   (the tx=... number in the SetBestChain debug.log lines)
            3.0         // * estimated number of transactions per second after that timestamp
>>>>>>> 53f3fead
        };
    }
};

/**
 * Testnet (v3)
 */
class CTestNetParams : public CChainParams {
public:
    CTestNetParams() {
        strNetworkID = "test";
        consensus.nSubsidyHalvingInterval = 840000;
        consensus.BIP34Height = 76;
        consensus.BIP34Hash = uint256S("8075c771ed8b495ffd943980a95f702ab34fce3c8c54e379548bda33cc8c0573");
        consensus.BIP65Height = 76; // 8075c771ed8b495ffd943980a95f702ab34fce3c8c54e379548bda33cc8c0573
        consensus.BIP66Height = 76; // 8075c771ed8b495ffd943980a95f702ab34fce3c8c54e379548bda33cc8c0573
        consensus.HardForkHeight = 100;
        consensus.HardFork2Height = 200;
        consensus.HardFork3Height = 300;
        consensus.powLimit = uint256S("00000fffffffffffffffffffffffffffffffffffffffffffffffffffffffffff");
        consensus.nPowTargetTimespan = 1 * 60 * 60; // // KittehCoin: retarget every 1 hours
        consensus.PowTargetSpacingV1 = 60;
        consensus.PowTargetSpacingV2 = 60;
        consensus.PowTargetSpacingV3 = 60;
        consensus.fPowAllowMinDifficultyBlocks = true;
        consensus.fPowNoRetargeting = false;
        consensus.nRuleChangeActivationThreshold = 1512; // 75% for testchains
        consensus.nMinerConfirmationWindow = 60; // nPowTargetTimespan / nPowTargetSpacingV2
        consensus.vDeployments[Consensus::DEPLOYMENT_TESTDUMMY].bit = 28;
        consensus.vDeployments[Consensus::DEPLOYMENT_TESTDUMMY].nStartTime = 1199145601; // January 1, 2008
        consensus.vDeployments[Consensus::DEPLOYMENT_TESTDUMMY].nTimeout = 1230767999; // December 31, 2008

        // Deployment of BIP68, BIP112, and BIP113.
        consensus.vDeployments[Consensus::DEPLOYMENT_CSV].bit = 0;
        consensus.vDeployments[Consensus::DEPLOYMENT_CSV].nStartTime = 1483228800; // January 1, 2017
        consensus.vDeployments[Consensus::DEPLOYMENT_CSV].nTimeout = 1517356801; // January 31st, 2018

        // Deployment of SegWit (BIP141, BIP143, and BIP147)
        consensus.vDeployments[Consensus::DEPLOYMENT_SEGWIT].bit = 1;
        consensus.vDeployments[Consensus::DEPLOYMENT_SEGWIT].nStartTime = 1483228800; // January 1, 2017
        consensus.vDeployments[Consensus::DEPLOYMENT_SEGWIT].nTimeout = 1517356801; // January 31st, 2018

        // The best chain should have at least this much work.
<<<<<<< HEAD
        consensus.nMinimumChainWork = uint256S("0x0000000000000000000000000000000000000000000000000000364b0cbc3568");
=======
        consensus.nMinimumChainWork = uint256S("0x00000000000000000000000000000000000000000000000000000000000010000");
>>>>>>> 53f3fead

        // By default assume that the signatures in ancestors of this block are valid.
        consensus.defaultAssumeValid = uint256S("0xad8ff6c2f5580d2b50bd881e11312425ea84fa99f322bf132beb722f97971bba"); //153490

        pchMessageStart[0] = 0xcf;
        pchMessageStart[1] = 0xcf;
        pchMessageStart[2] = 0xcf;
        pchMessageStart[3] = 0xcf;
        nDefaultPort = 44566;
        nPruneAfterHeight = 1000;

        genesis = CreateGenesisBlock(1387779622, 8069, 0x1e0ffff0, 1, 88 * COIN);
        consensus.hashGenesisBlock = genesis.GetHash();
        assert(consensus.hashGenesisBlock == uint256S("0x16a9688c3fc8b4f0fcb0ea7453dbf0de698bc4e45f7bf111cf4cf149505d77ee"));
        assert(genesis.hashMerkleRoot == uint256S("0xc2adb964220f170f6c4fe9002f0db19a6f9c9608f6f765ba0629ac3897028de5"));

        vFixedSeeds.clear();
        vSeeds.clear();
        // nodes with support for servicebits filtering should be at the top
<<<<<<< HEAD
        vSeeds.emplace_back("testnet-seed.litecointools.com", true);
        vSeeds.emplace_back("seed-b.litecoin.loshan.co.uk", true);
        vSeeds.emplace_back("dnsseed-testnet.thrasher.io", true);
=======
        vSeeds.push_back(CDNSSeedData("kittehcoinblockexplorer.com", "dnsseed.kittehcoinblockexplorer.com"));
>>>>>>> 53f3fead

        base58Prefixes[PUBKEY_ADDRESS] = std::vector<unsigned char>(1,111);
        base58Prefixes[SCRIPT_ADDRESS] = std::vector<unsigned char>(1,196);
        base58Prefixes[SCRIPT_ADDRESS2] = std::vector<unsigned char>(1,58);
        base58Prefixes[SECRET_KEY] =     std::vector<unsigned char>(1,239);
        base58Prefixes[EXT_PUBLIC_KEY] = {0x04, 0x35, 0x87, 0xCF};
        base58Prefixes[EXT_SECRET_KEY] = {0x04, 0x35, 0x83, 0x94};

        vFixedSeeds = std::vector<SeedSpec6>(pnSeed6_test, pnSeed6_test + ARRAYLEN(pnSeed6_test));

        fDefaultConsistencyChecks = false;
        fRequireStandard = false;
        fMineBlocksOnDemand = false;

        checkpointData = (CCheckpointData) {
<<<<<<< HEAD
            {
                {2056, uint256S("17748a31ba97afdc9a4f86837a39d287e3e7c7290a08a1d816c5969c78a83289")},
            }
        };

        chainTxData = ChainTxData{
            // Data as of block 3351b6229da00b47ad7a8d7e1323b0e2874744b5296e3d6448293463ab758624 (height 153489)
            1502953751,
            382986,
            0.01
=======
            boost::assign::map_list_of
            (   546, uint256S("000000002a936ca763904c3c35fce2f3556c559c0214345d31b1bcebf76acb70"))
        };

        chainTxData = ChainTxData{
            1369685559,
            37581,
            300
>>>>>>> 53f3fead
        };

    }
};

/**
 * Regression test
 */
class CRegTestParams : public CChainParams {
public:
    CRegTestParams() {
        strNetworkID = "regtest";
        consensus.nSubsidyHalvingInterval = 150;
        consensus.BIP34Height = 100000000; // BIP34 has not activated on regtest (far in the future so block v1 are not rejected in tests)
        consensus.BIP34Hash = uint256();
        consensus.BIP65Height = 1351; // BIP65 activated on regtest (Used in rpc activation tests)
        consensus.BIP66Height = 1251; // BIP66 activated on regtest (Used in rpc activation tests)
        consensus.HardForkHeight = -1;
        consensus.HardFork2Height = -1;
        consensus.HardFork3Height = -1;
        consensus.powLimit = uint256S("7fffffffffffffffffffffffffffffffffffffffffffffffffffffffffffffff");
        consensus.nPowTargetTimespan = 3.5 * 24 * 60 * 60; // two weeks
        consensus.PowTargetSpacingV1 = 60;
        consensus.PowTargetSpacingV2 = 60;
        consensus.PowTargetSpacingV3 = 60;
        consensus.fPowAllowMinDifficultyBlocks = true;
        consensus.fPowNoRetargeting = true;
        consensus.nRuleChangeActivationThreshold = 108; // 75% for testchains
        consensus.nMinerConfirmationWindow = 144; // Faster than normal for regtest (144 instead of 2016)
        consensus.vDeployments[Consensus::DEPLOYMENT_TESTDUMMY].bit = 28;
        consensus.vDeployments[Consensus::DEPLOYMENT_TESTDUMMY].nStartTime = 0;
        consensus.vDeployments[Consensus::DEPLOYMENT_TESTDUMMY].nTimeout = 999999999999ULL;
        consensus.vDeployments[Consensus::DEPLOYMENT_CSV].bit = 0;
        consensus.vDeployments[Consensus::DEPLOYMENT_CSV].nStartTime = 0;
        consensus.vDeployments[Consensus::DEPLOYMENT_CSV].nTimeout = 999999999999ULL;
        consensus.vDeployments[Consensus::DEPLOYMENT_SEGWIT].bit = 1;
        consensus.vDeployments[Consensus::DEPLOYMENT_SEGWIT].nStartTime = 0;
        consensus.vDeployments[Consensus::DEPLOYMENT_SEGWIT].nTimeout = 999999999999ULL;

        // The best chain should have at least this much work.
        consensus.nMinimumChainWork = uint256S("0x00");

        // By default assume that the signatures in ancestors of this block are valid.
        consensus.defaultAssumeValid = uint256S("0x00");

        pchMessageStart[0] = 0xfa;
        pchMessageStart[1] = 0xbf;
        pchMessageStart[2] = 0xb5;
        pchMessageStart[3] = 0xda;
        nDefaultPort = 19444;
        nPruneAfterHeight = 1000;

        genesis = CreateGenesisBlock(1296688608, 0, 0x207fffff, 1, 50 * COIN);
        consensus.hashGenesisBlock = genesis.GetHash();
        assert(consensus.hashGenesisBlock == uint256S("0x7b1821f586316703643a5ffbf7a6694c8ffa891390888559f854ca5b23e3d05c"));
        assert(genesis.hashMerkleRoot == uint256S("0xe17e4369f534691fade36848437428efdd6c51141b504aca65568ae564f171bf"));

        vFixedSeeds.clear(); //!< Regtest mode doesn't have any fixed seeds.
        vSeeds.clear();      //!< Regtest mode doesn't have any DNS seeds.

        fDefaultConsistencyChecks = true;
        fRequireStandard = false;
        fMineBlocksOnDemand = true; 

        checkpointData = (CCheckpointData) {
            {
                {0, uint256S("530827f38f93b43ed12af0b3ad25a288dc02ed74d6d7857862df51fc56c416f9")},
            }
        };

        chainTxData = ChainTxData{
            0,
            0,
            0
        };

        base58Prefixes[PUBKEY_ADDRESS] = std::vector<unsigned char>(1,111);
        base58Prefixes[SCRIPT_ADDRESS] = std::vector<unsigned char>(1,196);
        base58Prefixes[SCRIPT_ADDRESS2] = std::vector<unsigned char>(1,58);
        base58Prefixes[SECRET_KEY] =     std::vector<unsigned char>(1,239);
        base58Prefixes[EXT_PUBLIC_KEY] = {0x04, 0x35, 0x87, 0xCF};
        base58Prefixes[EXT_SECRET_KEY] = {0x04, 0x35, 0x83, 0x94};
    }
};

static std::unique_ptr<CChainParams> globalChainParams;

const CChainParams &Params() {
    assert(globalChainParams);
    return *globalChainParams;
}

std::unique_ptr<CChainParams> CreateChainParams(const std::string& chain)
{
    if (chain == CBaseChainParams::MAIN)
        return std::unique_ptr<CChainParams>(new CMainParams());
    else if (chain == CBaseChainParams::TESTNET)
        return std::unique_ptr<CChainParams>(new CTestNetParams());
    else if (chain == CBaseChainParams::REGTEST)
        return std::unique_ptr<CChainParams>(new CRegTestParams());
    throw std::runtime_error(strprintf("%s: Unknown chain %s.", __func__, chain));
}

void SelectParams(const std::string& network)
{
    SelectBaseParams(network);
    globalChainParams = CreateChainParams(network);
}

void UpdateVersionBitsParameters(Consensus::DeploymentPos d, int64_t nStartTime, int64_t nTimeout)
{
    globalChainParams->UpdateVersionBitsParameters(d, nStartTime, nTimeout);
}<|MERGE_RESOLUTION|>--- conflicted
+++ resolved
@@ -106,11 +106,7 @@
         consensus.vDeployments[Consensus::DEPLOYMENT_SEGWIT].nTimeout = 1517356801; // January 31st, 2018
 
         // The best chain should have at least this much work.
-<<<<<<< HEAD
-        consensus.nMinimumChainWork = uint256S("0x00000000000000000000000000000000000000000000000ba50a60f8b56c7fe0");
-=======
         consensus.nMinimumChainWork = uint256S("0x000000000000000000000000000000000000000000000000002025852fc35a72h");
->>>>>>> 53f3fead
 
         // By default assume that the signatures in ancestors of this block are valid.
         consensus.defaultAssumeValid = uint256S("0x29c8c00e1a5f446a6364a29633d3f1ee16428d87c8d3851a1c570be8170b04c2"); //1259849
@@ -133,20 +129,6 @@
         assert(genesis.hashMerkleRoot == uint256S("0xc2adb964220f170f6c4fe9002f0db19a6f9c9608f6f765ba0629ac3897028de5"));
 
         // Note that of those with the service bits flag, most only support a subset of possible options
-<<<<<<< HEAD
-        vSeeds.emplace_back("seed-a.litecoin.loshan.co.uk", true);
-        vSeeds.emplace_back("dnsseed.thrasher.io", true);
-        vSeeds.emplace_back("dnsseed.litecointools.com", true);
-        vSeeds.emplace_back("dnsseed.litecoinpool.org", true);
-        vSeeds.emplace_back("dnsseed.koin-project.com", false);
-
-        base58Prefixes[PUBKEY_ADDRESS] = std::vector<unsigned char>(1,48);
-        base58Prefixes[SCRIPT_ADDRESS] = std::vector<unsigned char>(1,5);
-        base58Prefixes[SCRIPT_ADDRESS2] = std::vector<unsigned char>(1,50);
-        base58Prefixes[SECRET_KEY] =     std::vector<unsigned char>(1,176);
-        base58Prefixes[EXT_PUBLIC_KEY] = {0x04, 0x88, 0xB2, 0x1E};
-        base58Prefixes[EXT_SECRET_KEY] = {0x04, 0x88, 0xAD, 0xE4};
-=======
         vSeeds.push_back(CDNSSeedData("seed00.getlynx.io", "seed00.getlynx.io"));
         vSeeds.push_back(CDNSSeedData("seed01.getlynx.io", "seed01.getlynx.io"));
         vSeeds.push_back(CDNSSeedData("seed02.getlynx.io", "seed02.getlynx.io"));
@@ -172,9 +154,8 @@
         base58Prefixes[SCRIPT_ADDRESS] = std::vector<unsigned char>(1,22);
         base58Prefixes[SCRIPT_ADDRESS2] = std::vector<unsigned char>(1,50);
         base58Prefixes[SECRET_KEY] =     std::vector<unsigned char>(1,173);
-        base58Prefixes[EXT_PUBLIC_KEY] = boost::assign::list_of(0x04)(0x88)(0xB2)(0x1E).convert_to_container<std::vector<unsigned char> >();
-        base58Prefixes[EXT_SECRET_KEY] = boost::assign::list_of(0x04)(0x88)(0xAD)(0xE4).convert_to_container<std::vector<unsigned char> >();
->>>>>>> 53f3fead
+        base58Prefixes[EXT_PUBLIC_KEY] = {0x04, 0x88, 0xB2, 0x1E};
+        base58Prefixes[EXT_SECRET_KEY] = {0x04, 0x88, 0xAD, 0xE4};
 
         vFixedSeeds = std::vector<SeedSpec6>(pnSeed6_main, pnSeed6_main + ARRAYLEN(pnSeed6_main));
 
@@ -183,34 +164,6 @@
         fMineBlocksOnDemand = false;
 
         checkpointData = (CCheckpointData) {
-<<<<<<< HEAD
-            {
-                {  1500, uint256S("0x841a2965955dd288cfa707a755d05a54e45f8bd476835ec9af4402a2b59a2967")},
-                {  4032, uint256S("0x9ce90e427198fc0ef05e5905ce3503725b80e26afd35a987965fd7e3d9cf0846")},
-                {  8064, uint256S("0xeb984353fc5190f210651f150c40b8a4bab9eeeff0b729fcb3987da694430d70")},
-                { 16128, uint256S("0x602edf1859b7f9a6af809f1d9b0e6cb66fdc1d4d9dcd7a4bec03e12a1ccd153d")},
-                { 23420, uint256S("0xd80fdf9ca81afd0bd2b2a90ac3a9fe547da58f2530ec874e978fce0b5101b507")},
-                { 50000, uint256S("0x69dc37eb029b68f075a5012dcc0419c127672adb4f3a32882b2b3e71d07a20a6")},
-                { 80000, uint256S("0x4fcb7c02f676a300503f49c764a89955a8f920b46a8cbecb4867182ecdb2e90a")},
-                {120000, uint256S("0xbd9d26924f05f6daa7f0155f32828ec89e8e29cee9e7121b026a7a3552ac6131")},
-                {161500, uint256S("0xdbe89880474f4bb4f75c227c77ba1cdc024991123b28b8418dbbf7798471ff43")},
-                {179620, uint256S("0x2ad9c65c990ac00426d18e446e0fd7be2ffa69e9a7dcb28358a50b2b78b9f709")},
-                {240000, uint256S("0x7140d1c4b4c2157ca217ee7636f24c9c73db39c4590c4e6eab2e3ea1555088aa")},
-                {383640, uint256S("0x2b6809f094a9215bafc65eb3f110a35127a34be94b7d0590a096c3f126c6f364")},
-                {409004, uint256S("0x487518d663d9f1fa08611d9395ad74d982b667fbdc0e77e9cf39b4f1355908a3")},
-                {456000, uint256S("0xbf34f71cc6366cd487930d06be22f897e34ca6a40501ac7d401be32456372004")},
-                {638902, uint256S("0x15238656e8ec63d28de29a8c75fcf3a5819afc953dcd9cc45cecc53baec74f38")},
-                {721000, uint256S("0x198a7b4de1df9478e2463bd99d75b714eab235a2e63e741641dc8a759a9840e5")},
-            }
-        };
-
-        chainTxData = ChainTxData{
-            // Data as of block db42d00d824950a125f9b08b6b6c282c484781562fa8b3bd29d6ce4a2627c348 (height 1259851).
-            1502955334, // * UNIX timestamp of last known number of transactions
-            11428845,  // * total number of transactions between genesis and that timestamp
-                    //   (the tx=... number in the SetBestChain debug.log lines)
-            0.06     // * estimated number of transactions per second after that timestamp
-=======
             boost::assign::map_list_of
             (  1492, uint256S("0xe1e3c5fd193697408f7dd987f03d114bee961eee1f506717266548002330fa79"))
         };
@@ -221,7 +174,6 @@
             1717,       // * total number of transactions between genesis and that timestamp
                         //   (the tx=... number in the SetBestChain debug.log lines)
             3.0         // * estimated number of transactions per second after that timestamp
->>>>>>> 53f3fead
         };
     }
 };
@@ -265,14 +217,10 @@
         consensus.vDeployments[Consensus::DEPLOYMENT_SEGWIT].nTimeout = 1517356801; // January 31st, 2018
 
         // The best chain should have at least this much work.
-<<<<<<< HEAD
-        consensus.nMinimumChainWork = uint256S("0x0000000000000000000000000000000000000000000000000000364b0cbc3568");
-=======
         consensus.nMinimumChainWork = uint256S("0x00000000000000000000000000000000000000000000000000000000000010000");
->>>>>>> 53f3fead
 
         // By default assume that the signatures in ancestors of this block are valid.
-        consensus.defaultAssumeValid = uint256S("0xad8ff6c2f5580d2b50bd881e11312425ea84fa99f322bf132beb722f97971bba"); //153490
+        consensus.defaultAssumeValid = uint256S("0x43a16a626ef2ffdbe928f2bc26dcd5475c6a1a04f9542dfc6a0a88e5fcf9bd4c"); //8711
 
         pchMessageStart[0] = 0xcf;
         pchMessageStart[1] = 0xcf;
@@ -289,13 +237,7 @@
         vFixedSeeds.clear();
         vSeeds.clear();
         // nodes with support for servicebits filtering should be at the top
-<<<<<<< HEAD
-        vSeeds.emplace_back("testnet-seed.litecointools.com", true);
-        vSeeds.emplace_back("seed-b.litecoin.loshan.co.uk", true);
-        vSeeds.emplace_back("dnsseed-testnet.thrasher.io", true);
-=======
         vSeeds.push_back(CDNSSeedData("kittehcoinblockexplorer.com", "dnsseed.kittehcoinblockexplorer.com"));
->>>>>>> 53f3fead
 
         base58Prefixes[PUBKEY_ADDRESS] = std::vector<unsigned char>(1,111);
         base58Prefixes[SCRIPT_ADDRESS] = std::vector<unsigned char>(1,196);
@@ -311,27 +253,15 @@
         fMineBlocksOnDemand = false;
 
         checkpointData = (CCheckpointData) {
-<<<<<<< HEAD
             {
-                {2056, uint256S("17748a31ba97afdc9a4f86837a39d287e3e7c7290a08a1d816c5969c78a83289")},
-            }
-        };
-
-        chainTxData = ChainTxData{
-            // Data as of block 3351b6229da00b47ad7a8d7e1323b0e2874744b5296e3d6448293463ab758624 (height 153489)
-            1502953751,
-            382986,
-            0.01
-=======
-            boost::assign::map_list_of
-            (   546, uint256S("000000002a936ca763904c3c35fce2f3556c559c0214345d31b1bcebf76acb70"))
+                { 546, uint256S("000000002a936ca763904c3c35fce2f3556c559c0214345d31b1bcebf76acb70")},
+			}
         };
 
         chainTxData = ChainTxData{
             1369685559,
             37581,
             300
->>>>>>> 53f3fead
         };
 
     }
