// Copyright (c) 2011-2016 The Bitcoin Core developers
// Distributed under the MIT software license, see the accompanying
// file COPYING or http://www.opensource.org/licenses/mit-license.php.

#if defined(HAVE_CONFIG_H)
#include "config/bitcoin-config.h"
#endif

#include "fs.h"
#include "intro.h"
#include "ui_intro.h"

#include "guiutil.h"

#include "util.h"

#include <QFileDialog>
#include <QSettings>
#include <QMessageBox>

#include <cmath>

static const uint64_t GB_BYTES = 1000000000LL;
/* Minimum free space (in GB) needed for data directory */
<<<<<<< HEAD
static const uint64_t BLOCK_CHAIN_SIZE = 8;
=======
static const uint64_t BLOCK_CHAIN_SIZE = 9;
>>>>>>> 94adaf84
/* Minimum free space (in GB) needed for data directory when pruned; Does not include prune target */
static const uint64_t CHAIN_STATE_SIZE = 3;
/* Total required space (in GB) depending on user choice (prune, not prune) */
static uint64_t requiredSpace;

/* Check free space asynchronously to prevent hanging the UI thread.

   Up to one request to check a path is in flight to this thread; when the check()
   function runs, the current path is requested from the associated Intro object.
   The reply is sent back through a signal.

   This ensures that no queue of checking requests is built up while the user is
   still entering the path, and that always the most recently entered path is checked as
   soon as the thread becomes available.
*/
class FreespaceChecker : public QObject
{
    Q_OBJECT

public:
    FreespaceChecker(Intro *intro);

    enum Status {
        ST_OK,
        ST_ERROR
    };

public Q_SLOTS:
    void check();

Q_SIGNALS:
    void reply(int status, const QString &message, quint64 available);

private:
    Intro *intro;
};

#include "intro.moc"

FreespaceChecker::FreespaceChecker(Intro *_intro)
{
    this->intro = _intro;
}

void FreespaceChecker::check()
{
    QString dataDirStr = intro->getPathToCheck();
    fs::path dataDir = GUIUtil::qstringToBoostPath(dataDirStr);
    uint64_t freeBytesAvailable = 0;
    int replyStatus = ST_OK;
    QString replyMessage = tr("A new data directory will be created.");

    /* Find first parent that exists, so that fs::space does not fail */
    fs::path parentDir = dataDir;
    fs::path parentDirOld = fs::path();
    while(parentDir.has_parent_path() && !fs::exists(parentDir))
    {
        parentDir = parentDir.parent_path();

        /* Check if we make any progress, break if not to prevent an infinite loop here */
        if (parentDirOld == parentDir)
            break;

        parentDirOld = parentDir;
    }

    try {
        freeBytesAvailable = fs::space(parentDir).available;
        if(fs::exists(dataDir))
        {
            if(fs::is_directory(dataDir))
            {
                QString separator = "<code>" + QDir::toNativeSeparators("/") + tr("name") + "</code>";
                replyStatus = ST_OK;
                replyMessage = tr("Directory already exists. Add %1 if you intend to create a new directory here.").arg(separator);
            } else {
                replyStatus = ST_ERROR;
                replyMessage = tr("Path already exists, and is not a directory.");
            }
        }
    } catch (const fs::filesystem_error&)
    {
        /* Parent directory does not exist or is not accessible */
        replyStatus = ST_ERROR;
        replyMessage = tr("Cannot create data directory here.");
    }
    Q_EMIT reply(replyStatus, replyMessage, freeBytesAvailable);
}


Intro::Intro(QWidget *parent) :
    QDialog(parent),
    ui(new Ui::Intro),
    thread(0),
    signalled(false)
{
    ui->setupUi(this);
    ui->welcomeLabel->setText(ui->welcomeLabel->text().arg(tr(PACKAGE_NAME)));
    ui->storageLabel->setText(ui->storageLabel->text().arg(tr(PACKAGE_NAME)));

    ui->lblExplanation1->setText(ui->lblExplanation1->text()
        .arg(tr(PACKAGE_NAME))
        .arg(BLOCK_CHAIN_SIZE)
        .arg(2009)
        .arg(tr("Bitcoin"))
    );
    ui->lblExplanation2->setText(ui->lblExplanation2->text().arg(tr(PACKAGE_NAME)));

    uint64_t pruneTarget = std::max<int64_t>(0, gArgs.GetArg("-prune", 0));
    requiredSpace = BLOCK_CHAIN_SIZE;
    QString storageRequiresMsg = tr("At least %1 GB of data will be stored in this directory, and it will grow over time.");
    if (pruneTarget) {
        uint64_t prunedGBs = std::ceil(pruneTarget * 1024 * 1024.0 / GB_BYTES);
        if (prunedGBs <= requiredSpace) {
            requiredSpace = prunedGBs;
            storageRequiresMsg = tr("Approximately %1 GB of data will be stored in this directory.");
        }
        ui->lblExplanation3->setVisible(true);
    } else {
        ui->lblExplanation3->setVisible(false);
    }
    requiredSpace += CHAIN_STATE_SIZE;
    ui->sizeWarningLabel->setText(
        tr("%1 will download and store a copy of the Bitcoin block chain.").arg(tr(PACKAGE_NAME)) + " " +
        storageRequiresMsg.arg(requiredSpace) + " " +
        tr("The wallet will also be stored in this directory.")
    );
    startThread();
}

Intro::~Intro()
{
    delete ui;
    /* Ensure thread is finished before it is deleted */
    Q_EMIT stopThread();
    thread->wait();
}

QString Intro::getDataDirectory()
{
    return ui->dataDirectory->text();
}

void Intro::setDataDirectory(const QString &dataDir)
{
    ui->dataDirectory->setText(dataDir);
    if(dataDir == getDefaultDataDirectory())
    {
        ui->dataDirDefault->setChecked(true);
        ui->dataDirectory->setEnabled(false);
        ui->ellipsisButton->setEnabled(false);
    } else {
        ui->dataDirCustom->setChecked(true);
        ui->dataDirectory->setEnabled(true);
        ui->ellipsisButton->setEnabled(true);
    }
}

QString Intro::getDefaultDataDirectory()
{
    return GUIUtil::boostPathToQString(GetDefaultDataDir());
}

bool Intro::pickDataDirectory()
{
    QSettings settings;
    /* If data directory provided on command line, no need to look at settings
       or show a picking dialog */
    if(!gArgs.GetArg("-datadir", "").empty())
        return true;
    /* 1) Default data directory for operating system */
    QString dataDir = getDefaultDataDirectory();
    /* 2) Allow QSettings to override default dir */
    dataDir = settings.value("strDataDir", dataDir).toString();

    if(!fs::exists(GUIUtil::qstringToBoostPath(dataDir)) || gArgs.GetBoolArg("-choosedatadir", DEFAULT_CHOOSE_DATADIR) || settings.value("fReset", false).toBool() || gArgs.GetBoolArg("-resetguisettings", false))
    {
        /* If current default data directory does not exist, let the user choose one */
        Intro intro;
        intro.setDataDirectory(dataDir);
        intro.setWindowIcon(QIcon(":icons/bitcoin"));

        while(true)
        {
            if(!intro.exec())
            {
                /* Cancel clicked */
                return false;
            }
            dataDir = intro.getDataDirectory();
            try {
                TryCreateDirectories(GUIUtil::qstringToBoostPath(dataDir));
                break;
            } catch (const fs::filesystem_error&) {
                QMessageBox::critical(0, tr(PACKAGE_NAME),
                    tr("Error: Specified data directory \"%1\" cannot be created.").arg(dataDir));
                /* fall through, back to choosing screen */
            }
        }

        settings.setValue("strDataDir", dataDir);
        settings.setValue("fReset", false);
    }
    /* Only override -datadir if different from the default, to make it possible to
     * override -datadir in the bitcoin.conf file in the default data directory
     * (to be consistent with bitcoind behavior)
     */
    if(dataDir != getDefaultDataDirectory())
        gArgs.SoftSetArg("-datadir", GUIUtil::qstringToBoostPath(dataDir).string()); // use OS locale for path setting
    return true;
}

void Intro::setStatus(int status, const QString &message, quint64 bytesAvailable)
{
    switch(status)
    {
    case FreespaceChecker::ST_OK:
        ui->errorMessage->setText(message);
        ui->errorMessage->setStyleSheet("");
        break;
    case FreespaceChecker::ST_ERROR:
        ui->errorMessage->setText(tr("Error") + ": " + message);
        ui->errorMessage->setStyleSheet("QLabel { color: #800000 }");
        break;
    }
    /* Indicate number of bytes available */
    if(status == FreespaceChecker::ST_ERROR)
    {
        ui->freeSpace->setText("");
    } else {
        QString freeString = tr("%n GB of free space available", "", bytesAvailable/GB_BYTES);
        if(bytesAvailable < requiredSpace * GB_BYTES)
        {
            freeString += " " + tr("(of %n GB needed)", "", requiredSpace);
            ui->freeSpace->setStyleSheet("QLabel { color: #800000 }");
        } else {
            ui->freeSpace->setStyleSheet("");
        }
        ui->freeSpace->setText(freeString + ".");
    }
    /* Don't allow confirm in ERROR state */
    ui->buttonBox->button(QDialogButtonBox::Ok)->setEnabled(status != FreespaceChecker::ST_ERROR);
}

void Intro::on_dataDirectory_textChanged(const QString &dataDirStr)
{
    /* Disable OK button until check result comes in */
    ui->buttonBox->button(QDialogButtonBox::Ok)->setEnabled(false);
    checkPath(dataDirStr);
}

void Intro::on_ellipsisButton_clicked()
{
    QString dir = QDir::toNativeSeparators(QFileDialog::getExistingDirectory(0, "Choose data directory", ui->dataDirectory->text()));
    if(!dir.isEmpty())
        ui->dataDirectory->setText(dir);
}

void Intro::on_dataDirDefault_clicked()
{
    setDataDirectory(getDefaultDataDirectory());
}

void Intro::on_dataDirCustom_clicked()
{
    ui->dataDirectory->setEnabled(true);
    ui->ellipsisButton->setEnabled(true);
}

void Intro::startThread()
{
    thread = new QThread(this);
    FreespaceChecker *executor = new FreespaceChecker(this);
    executor->moveToThread(thread);

    connect(executor, SIGNAL(reply(int,QString,quint64)), this, SLOT(setStatus(int,QString,quint64)));
    connect(this, SIGNAL(requestCheck()), executor, SLOT(check()));
    /*  make sure executor object is deleted in its own thread */
    connect(this, SIGNAL(stopThread()), executor, SLOT(deleteLater()));
    connect(this, SIGNAL(stopThread()), thread, SLOT(quit()));

    thread->start();
}

void Intro::checkPath(const QString &dataDir)
{
    mutex.lock();
    pathToCheck = dataDir;
    if(!signalled)
    {
        signalled = true;
        Q_EMIT requestCheck();
    }
    mutex.unlock();
}

QString Intro::getPathToCheck()
{
    QString retval;
    mutex.lock();
    retval = pathToCheck;
    signalled = false; /* new request can be queued now */
    mutex.unlock();
    return retval;
}<|MERGE_RESOLUTION|>--- conflicted
+++ resolved
@@ -22,11 +22,7 @@
 
 static const uint64_t GB_BYTES = 1000000000LL;
 /* Minimum free space (in GB) needed for data directory */
-<<<<<<< HEAD
-static const uint64_t BLOCK_CHAIN_SIZE = 8;
-=======
 static const uint64_t BLOCK_CHAIN_SIZE = 9;
->>>>>>> 94adaf84
 /* Minimum free space (in GB) needed for data directory when pruned; Does not include prune target */
 static const uint64_t CHAIN_STATE_SIZE = 3;
 /* Total required space (in GB) depending on user choice (prune, not prune) */
