--- conflicted
+++ resolved
@@ -16,11 +16,7 @@
 {
     ui->setupUi(this);
 #if QT_VERSION >= 0x040700
-<<<<<<< HEAD
     ui->uriEdit->setPlaceholderText("lynx:");
-=======
-    ui->uriEdit->setPlaceholderText("litecoin:");
->>>>>>> 69fce744
 #endif
 }
 
@@ -52,9 +48,5 @@
     if(filename.isEmpty())
         return;
     QUrl fileUri = QUrl::fromLocalFile(filename);
-<<<<<<< HEAD
     ui->uriEdit->setText("lynx:?r=" + QUrl::toPercentEncoding(fileUri.toString()));
-=======
-    ui->uriEdit->setText("litecoin:?r=" + QUrl::toPercentEncoding(fileUri.toString()));
->>>>>>> 69fce744
 }