// Copyright (c) 2011-2017 The Bitcoin Core developers
// Distributed under the MIT software license, see the accompanying
// file COPYING or http://www.opensource.org/licenses/mit-license.php.

#include <qt/transactionview.h>

#include <qt/addresstablemodel.h>
#include <qt/bitcoinunits.h>
#include <qt/csvmodelwriter.h>
#include <qt/editaddressdialog.h>
#include <qt/optionsmodel.h>
#include <qt/platformstyle.h>
#include <qt/sendcoinsdialog.h>
#include <qt/transactiondescdialog.h>
#include <qt/transactionfilterproxy.h>
#include <qt/transactionrecord.h>
#include <qt/transactiontablemodel.h>
#include <qt/walletmodel.h>

#include <ui_interface.h>

#include <QComboBox>
#include <QDateTimeEdit>
#include <QDesktopServices>
#include <QDoubleValidator>
#include <QHBoxLayout>
#include <QHeaderView>
#include <QLabel>
#include <QLineEdit>
#include <QMenu>
#include <QPoint>
#include <QScrollBar>
#include <QSignalMapper>
#include <QTableView>
#include <QTimer>
#include <QUrl>
#include <QVBoxLayout>

TransactionView::TransactionView(const PlatformStyle *platformStyle, QWidget *parent) :
    QWidget(parent), model(0), transactionProxyModel(0),
    transactionView(0), abandonAction(0), bumpFeeAction(0), columnResizingFixer(0)
{
    // Build filter row
    setContentsMargins(0,0,0,0);

    QHBoxLayout *hlayout = new QHBoxLayout();
    hlayout->setContentsMargins(0,0,0,0);

    if (platformStyle->getUseExtraSpacing()) {
        hlayout->setSpacing(5);
        hlayout->addSpacing(26);
    } else {
        hlayout->setSpacing(0);
        hlayout->addSpacing(23);
    }

    watchOnlyWidget = new QComboBox(this);
    watchOnlyWidget->setFixedWidth(24);
    watchOnlyWidget->addItem("", TransactionFilterProxy::WatchOnlyFilter_All);
    watchOnlyWidget->addItem(platformStyle->SingleColorIcon(":/icons/eye_plus"), "", TransactionFilterProxy::WatchOnlyFilter_Yes);
    watchOnlyWidget->addItem(platformStyle->SingleColorIcon(":/icons/eye_minus"), "", TransactionFilterProxy::WatchOnlyFilter_No);
    hlayout->addWidget(watchOnlyWidget);

    dateWidget = new QComboBox(this);
    if (platformStyle->getUseExtraSpacing()) {
        dateWidget->setFixedWidth(121);
    } else {
        dateWidget->setFixedWidth(120);
    }
    dateWidget->addItem(tr("All"), All);
    dateWidget->addItem(tr("Today"), Today);
    dateWidget->addItem(tr("This week"), ThisWeek);
    dateWidget->addItem(tr("This month"), ThisMonth);
    dateWidget->addItem(tr("Last month"), LastMonth);
    dateWidget->addItem(tr("This year"), ThisYear);
    dateWidget->addItem(tr("Range..."), Range);
    hlayout->addWidget(dateWidget);

    typeWidget = new QComboBox(this);
    if (platformStyle->getUseExtraSpacing()) {
        typeWidget->setFixedWidth(121);
    } else {
        typeWidget->setFixedWidth(120);
    }

    typeWidget->addItem(tr("All"), TransactionFilterProxy::ALL_TYPES);
    typeWidget->addItem(tr("Received with"), TransactionFilterProxy::TYPE(TransactionRecord::RecvWithAddress) |
                                        TransactionFilterProxy::TYPE(TransactionRecord::RecvFromOther));
    typeWidget->addItem(tr("Sent to"), TransactionFilterProxy::TYPE(TransactionRecord::SendToAddress) |
                                  TransactionFilterProxy::TYPE(TransactionRecord::SendToOther));
    typeWidget->addItem(tr("To yourself"), TransactionFilterProxy::TYPE(TransactionRecord::SendToSelf));
    typeWidget->addItem(tr("Mined"), TransactionFilterProxy::TYPE(TransactionRecord::Generated));
    typeWidget->addItem(tr("Other"), TransactionFilterProxy::TYPE(TransactionRecord::Other));

    hlayout->addWidget(typeWidget);

    search_widget = new QLineEdit(this);
#if QT_VERSION >= 0x040700
    search_widget->setPlaceholderText(tr("Enter address, transaction id, or label to search"));
#endif
    hlayout->addWidget(search_widget);

    amountWidget = new QLineEdit(this);
#if QT_VERSION >= 0x040700
    amountWidget->setPlaceholderText(tr("Min amount"));
#endif
    if (platformStyle->getUseExtraSpacing()) {
        amountWidget->setFixedWidth(97);
    } else {
        amountWidget->setFixedWidth(100);
    }
    amountWidget->setValidator(new QDoubleValidator(0, 1e20, 8, this));
    hlayout->addWidget(amountWidget);

    // Delay before filtering transactions in ms
    static const int input_filter_delay = 200;

    QTimer* amount_typing_delay = new QTimer(this);
    amount_typing_delay->setSingleShot(true);
    amount_typing_delay->setInterval(input_filter_delay);

    QTimer* prefix_typing_delay = new QTimer(this);
    prefix_typing_delay->setSingleShot(true);
    prefix_typing_delay->setInterval(input_filter_delay);

    QVBoxLayout *vlayout = new QVBoxLayout(this);
    vlayout->setContentsMargins(0,0,0,0);
    vlayout->setSpacing(0);

    QTableView *view = new QTableView(this);
    vlayout->addLayout(hlayout);
    vlayout->addWidget(createDateRangeWidget());
    vlayout->addWidget(view);
    vlayout->setSpacing(0);
    int width = view->verticalScrollBar()->sizeHint().width();
    // Cover scroll bar width with spacing
    if (platformStyle->getUseExtraSpacing()) {
        hlayout->addSpacing(width+2);
    } else {
        hlayout->addSpacing(width);
    }
    // Always show scroll bar
    view->setVerticalScrollBarPolicy(Qt::ScrollBarAlwaysOn);
    view->setTabKeyNavigation(false);
    view->setContextMenuPolicy(Qt::CustomContextMenu);

    view->installEventFilter(this);

    transactionView = view;
    transactionView->setObjectName("transactionView");

    // Actions
    abandonAction = new QAction(tr("Abandon transaction"), this);
    bumpFeeAction = new QAction(tr("Increase transaction fee"), this);
    bumpFeeAction->setObjectName("bumpFeeAction");
    QAction *copyAddressAction = new QAction(tr("Copy address"), this);
    QAction *copyLabelAction = new QAction(tr("Copy label"), this);
    QAction *copyAmountAction = new QAction(tr("Copy amount"), this);
    QAction *copyTxIDAction = new QAction(tr("Copy transaction ID"), this);
    QAction *copyTxHexAction = new QAction(tr("Copy raw transaction"), this);
    QAction *copyTxPlainText = new QAction(tr("Copy full transaction details"), this);
    QAction *editLabelAction = new QAction(tr("Edit label"), this);
    QAction *showDetailsAction = new QAction(tr("Show transaction details"), this);

    contextMenu = new QMenu(this);
    contextMenu->setObjectName("contextMenu");
    contextMenu->addAction(copyAddressAction);
    contextMenu->addAction(copyLabelAction);
    contextMenu->addAction(copyAmountAction);
    contextMenu->addAction(copyTxIDAction);
    contextMenu->addAction(copyTxHexAction);
    contextMenu->addAction(copyTxPlainText);
    contextMenu->addAction(showDetailsAction);
    contextMenu->addSeparator();
    contextMenu->addAction(bumpFeeAction);
    contextMenu->addAction(abandonAction);
    contextMenu->addAction(editLabelAction);

    mapperThirdPartyTxUrls = new QSignalMapper(this);

    // Connect actions
    connect(mapperThirdPartyTxUrls, SIGNAL(mapped(QString)), this, SLOT(openThirdPartyTxUrl(QString)));

    connect(dateWidget, SIGNAL(activated(int)), this, SLOT(chooseDate(int)));
    connect(typeWidget, SIGNAL(activated(int)), this, SLOT(chooseType(int)));
    connect(watchOnlyWidget, SIGNAL(activated(int)), this, SLOT(chooseWatchonly(int)));
    connect(amountWidget, SIGNAL(textChanged(QString)), amount_typing_delay, SLOT(start()));
    connect(amount_typing_delay, SIGNAL(timeout()), this, SLOT(changedAmount()));
<<<<<<< HEAD
    connect(addressWidget, SIGNAL(textChanged(QString)), prefix_typing_delay, SLOT(start()));
    connect(prefix_typing_delay, SIGNAL(timeout()), this, SLOT(changedPrefix()));
=======
    connect(search_widget, SIGNAL(textChanged(QString)), prefix_typing_delay, SLOT(start()));
    connect(prefix_typing_delay, SIGNAL(timeout()), this, SLOT(changedSearch()));
>>>>>>> 69fce744

    connect(view, SIGNAL(doubleClicked(QModelIndex)), this, SIGNAL(doubleClicked(QModelIndex)));
    connect(view, SIGNAL(customContextMenuRequested(QPoint)), this, SLOT(contextualMenu(QPoint)));

    connect(bumpFeeAction, SIGNAL(triggered()), this, SLOT(bumpFee()));
    connect(abandonAction, SIGNAL(triggered()), this, SLOT(abandonTx()));
    connect(copyAddressAction, SIGNAL(triggered()), this, SLOT(copyAddress()));
    connect(copyLabelAction, SIGNAL(triggered()), this, SLOT(copyLabel()));
    connect(copyAmountAction, SIGNAL(triggered()), this, SLOT(copyAmount()));
    connect(copyTxIDAction, SIGNAL(triggered()), this, SLOT(copyTxID()));
    connect(copyTxHexAction, SIGNAL(triggered()), this, SLOT(copyTxHex()));
    connect(copyTxPlainText, SIGNAL(triggered()), this, SLOT(copyTxPlainText()));
    connect(editLabelAction, SIGNAL(triggered()), this, SLOT(editLabel()));
    connect(showDetailsAction, SIGNAL(triggered()), this, SLOT(showDetails()));
}

void TransactionView::setModel(WalletModel *_model)
{
    this->model = _model;
    if(_model)
    {
        transactionProxyModel = new TransactionFilterProxy(this);
        transactionProxyModel->setSourceModel(_model->getTransactionTableModel());
        transactionProxyModel->setDynamicSortFilter(true);
        transactionProxyModel->setSortCaseSensitivity(Qt::CaseInsensitive);
        transactionProxyModel->setFilterCaseSensitivity(Qt::CaseInsensitive);

        transactionProxyModel->setSortRole(Qt::EditRole);

        transactionView->setHorizontalScrollBarPolicy(Qt::ScrollBarAlwaysOff);
        transactionView->setModel(transactionProxyModel);
        transactionView->setAlternatingRowColors(true);
        transactionView->setSelectionBehavior(QAbstractItemView::SelectRows);
        transactionView->setSelectionMode(QAbstractItemView::ExtendedSelection);
        transactionView->setSortingEnabled(true);
        transactionView->sortByColumn(TransactionTableModel::Date, Qt::DescendingOrder);
        transactionView->verticalHeader()->hide();

        transactionView->setColumnWidth(TransactionTableModel::Status, STATUS_COLUMN_WIDTH);
        transactionView->setColumnWidth(TransactionTableModel::Watchonly, WATCHONLY_COLUMN_WIDTH);
        transactionView->setColumnWidth(TransactionTableModel::Date, DATE_COLUMN_WIDTH);
        transactionView->setColumnWidth(TransactionTableModel::Type, TYPE_COLUMN_WIDTH);
        transactionView->setColumnWidth(TransactionTableModel::Amount, AMOUNT_MINIMUM_COLUMN_WIDTH);

        columnResizingFixer = new GUIUtil::TableViewLastColumnResizingFixer(transactionView, AMOUNT_MINIMUM_COLUMN_WIDTH, MINIMUM_COLUMN_WIDTH, this);

        if (_model->getOptionsModel())
        {
            // Add third party transaction URLs to context menu
            QStringList listUrls = _model->getOptionsModel()->getThirdPartyTxUrls().split("|", QString::SkipEmptyParts);
            for (int i = 0; i < listUrls.size(); ++i)
            {
                QString host = QUrl(listUrls[i].trimmed(), QUrl::StrictMode).host();
                if (!host.isEmpty())
                {
                    QAction *thirdPartyTxUrlAction = new QAction(host, this); // use host as menu item label
                    if (i == 0)
                        contextMenu->addSeparator();
                    contextMenu->addAction(thirdPartyTxUrlAction);
                    connect(thirdPartyTxUrlAction, SIGNAL(triggered()), mapperThirdPartyTxUrls, SLOT(map()));
                    mapperThirdPartyTxUrls->setMapping(thirdPartyTxUrlAction, listUrls[i].trimmed());
                }
            }
        }

        // show/hide column Watch-only
        updateWatchOnlyColumn(_model->haveWatchOnly());

        // Watch-only signal
        connect(_model, SIGNAL(notifyWatchonlyChanged(bool)), this, SLOT(updateWatchOnlyColumn(bool)));
    }
}

void TransactionView::chooseDate(int idx)
{
    if(!transactionProxyModel)
        return;
    QDate current = QDate::currentDate();
    dateRangeWidget->setVisible(false);
    switch(dateWidget->itemData(idx).toInt())
    {
    case All:
        transactionProxyModel->setDateRange(
                TransactionFilterProxy::MIN_DATE,
                TransactionFilterProxy::MAX_DATE);
        break;
    case Today:
        transactionProxyModel->setDateRange(
                QDateTime(current),
                TransactionFilterProxy::MAX_DATE);
        break;
    case ThisWeek: {
        // Find last Monday
        QDate startOfWeek = current.addDays(-(current.dayOfWeek()-1));
        transactionProxyModel->setDateRange(
                QDateTime(startOfWeek),
                TransactionFilterProxy::MAX_DATE);

        } break;
    case ThisMonth:
        transactionProxyModel->setDateRange(
                QDateTime(QDate(current.year(), current.month(), 1)),
                TransactionFilterProxy::MAX_DATE);
        break;
    case LastMonth:
        transactionProxyModel->setDateRange(
                QDateTime(QDate(current.year(), current.month(), 1).addMonths(-1)),
                QDateTime(QDate(current.year(), current.month(), 1)));
        break;
    case ThisYear:
        transactionProxyModel->setDateRange(
                QDateTime(QDate(current.year(), 1, 1)),
                TransactionFilterProxy::MAX_DATE);
        break;
    case Range:
        dateRangeWidget->setVisible(true);
        dateRangeChanged();
        break;
    }
}

void TransactionView::chooseType(int idx)
{
    if(!transactionProxyModel)
        return;
    transactionProxyModel->setTypeFilter(
        typeWidget->itemData(idx).toInt());
}

void TransactionView::chooseWatchonly(int idx)
{
    if(!transactionProxyModel)
        return;
    transactionProxyModel->setWatchOnlyFilter(
        (TransactionFilterProxy::WatchOnlyFilter)watchOnlyWidget->itemData(idx).toInt());
}

<<<<<<< HEAD
void TransactionView::changedPrefix()
{
    if(!transactionProxyModel)
        return;
    transactionProxyModel->setAddressPrefix(addressWidget->text());
=======
void TransactionView::changedSearch()
{
    if(!transactionProxyModel)
        return;
    transactionProxyModel->setSearchString(search_widget->text());
>>>>>>> 69fce744
}

void TransactionView::changedAmount()
{
    if(!transactionProxyModel)
        return;
    CAmount amount_parsed = 0;
    if (BitcoinUnits::parse(model->getOptionsModel()->getDisplayUnit(), amountWidget->text(), &amount_parsed)) {
        transactionProxyModel->setMinAmount(amount_parsed);
    }
    else
    {
        transactionProxyModel->setMinAmount(0);
    }
}

void TransactionView::exportClicked()
{
    if (!model || !model->getOptionsModel()) {
        return;
    }

    // CSV is currently the only supported format
    QString filename = GUIUtil::getSaveFileName(this,
        tr("Export Transaction History"), QString(),
        tr("Comma separated file (*.csv)"), nullptr);

    if (filename.isNull())
        return;

    CSVModelWriter writer(filename);

    // name, column, role
    writer.setModel(transactionProxyModel);
    writer.addColumn(tr("Confirmed"), 0, TransactionTableModel::ConfirmedRole);
    if (model->haveWatchOnly())
        writer.addColumn(tr("Watch-only"), TransactionTableModel::Watchonly);
    writer.addColumn(tr("Date"), 0, TransactionTableModel::DateRole);
    writer.addColumn(tr("Type"), TransactionTableModel::Type, Qt::EditRole);
    writer.addColumn(tr("Label"), 0, TransactionTableModel::LabelRole);
    writer.addColumn(tr("Address"), 0, TransactionTableModel::AddressRole);
    writer.addColumn(BitcoinUnits::getAmountColumnTitle(model->getOptionsModel()->getDisplayUnit()), 0, TransactionTableModel::FormattedAmountRole);
    writer.addColumn(tr("ID"), 0, TransactionTableModel::TxIDRole);

    if(!writer.write()) {
        Q_EMIT message(tr("Exporting Failed"), tr("There was an error trying to save the transaction history to %1.").arg(filename),
            CClientUIInterface::MSG_ERROR);
    }
    else {
        Q_EMIT message(tr("Exporting Successful"), tr("The transaction history was successfully saved to %1.").arg(filename),
            CClientUIInterface::MSG_INFORMATION);
    }
}

void TransactionView::contextualMenu(const QPoint &point)
{
    QModelIndex index = transactionView->indexAt(point);
    QModelIndexList selection = transactionView->selectionModel()->selectedRows(0);
    if (selection.empty())
        return;

    // check if transaction can be abandoned, disable context menu action in case it doesn't
    uint256 hash;
    hash.SetHex(selection.at(0).data(TransactionTableModel::TxHashRole).toString().toStdString());
    abandonAction->setEnabled(model->transactionCanBeAbandoned(hash));
    bumpFeeAction->setEnabled(model->transactionCanBeBumped(hash));

    if(index.isValid())
    {
        contextMenu->popup(transactionView->viewport()->mapToGlobal(point));
    }
}

void TransactionView::abandonTx()
{
    if(!transactionView || !transactionView->selectionModel())
        return;
    QModelIndexList selection = transactionView->selectionModel()->selectedRows(0);

    // get the hash from the TxHashRole (QVariant / QString)
    uint256 hash;
    QString hashQStr = selection.at(0).data(TransactionTableModel::TxHashRole).toString();
    hash.SetHex(hashQStr.toStdString());

    // Abandon the wallet transaction over the walletModel
    model->abandonTransaction(hash);

    // Update the table
    model->getTransactionTableModel()->updateTransaction(hashQStr, CT_UPDATED, false);
}

void TransactionView::bumpFee()
{
    if(!transactionView || !transactionView->selectionModel())
        return;
    QModelIndexList selection = transactionView->selectionModel()->selectedRows(0);

    // get the hash from the TxHashRole (QVariant / QString)
    uint256 hash;
    QString hashQStr = selection.at(0).data(TransactionTableModel::TxHashRole).toString();
    hash.SetHex(hashQStr.toStdString());

    // Bump tx fee over the walletModel
    if (model->bumpFee(hash)) {
        // Update the table
        model->getTransactionTableModel()->updateTransaction(hashQStr, CT_UPDATED, true);
    }
}

void TransactionView::copyAddress()
{
    GUIUtil::copyEntryData(transactionView, 0, TransactionTableModel::AddressRole);
}

void TransactionView::copyLabel()
{
    GUIUtil::copyEntryData(transactionView, 0, TransactionTableModel::LabelRole);
}

void TransactionView::copyAmount()
{
    GUIUtil::copyEntryData(transactionView, 0, TransactionTableModel::FormattedAmountRole);
}

void TransactionView::copyTxID()
{
    GUIUtil::copyEntryData(transactionView, 0, TransactionTableModel::TxIDRole);
}

void TransactionView::copyTxHex()
{
    GUIUtil::copyEntryData(transactionView, 0, TransactionTableModel::TxHexRole);
}

void TransactionView::copyTxPlainText()
{
    GUIUtil::copyEntryData(transactionView, 0, TransactionTableModel::TxPlainTextRole);
}

void TransactionView::editLabel()
{
    if(!transactionView->selectionModel() ||!model)
        return;
    QModelIndexList selection = transactionView->selectionModel()->selectedRows();
    if(!selection.isEmpty())
    {
        AddressTableModel *addressBook = model->getAddressTableModel();
        if(!addressBook)
            return;
        QString address = selection.at(0).data(TransactionTableModel::AddressRole).toString();
        if(address.isEmpty())
        {
            // If this transaction has no associated address, exit
            return;
        }
        // Is address in address book? Address book can miss address when a transaction is
        // sent from outside the UI.
        int idx = addressBook->lookupAddress(address);
        if(idx != -1)
        {
            // Edit sending / receiving address
            QModelIndex modelIdx = addressBook->index(idx, 0, QModelIndex());
            // Determine type of address, launch appropriate editor dialog type
            QString type = modelIdx.data(AddressTableModel::TypeRole).toString();

            EditAddressDialog dlg(
                type == AddressTableModel::Receive
                ? EditAddressDialog::EditReceivingAddress
                : EditAddressDialog::EditSendingAddress, this);
            dlg.setModel(addressBook);
            dlg.loadRow(idx);
            dlg.exec();
        }
        else
        {
            // Add sending address
            EditAddressDialog dlg(EditAddressDialog::NewSendingAddress,
                this);
            dlg.setModel(addressBook);
            dlg.setAddress(address);
            dlg.exec();
        }
    }
}

void TransactionView::showDetails()
{
    if(!transactionView->selectionModel())
        return;
    QModelIndexList selection = transactionView->selectionModel()->selectedRows();
    if(!selection.isEmpty())
    {
        TransactionDescDialog *dlg = new TransactionDescDialog(selection.at(0));
        dlg->setAttribute(Qt::WA_DeleteOnClose);
        dlg->show();
    }
}

void TransactionView::openThirdPartyTxUrl(QString url)
{
    if(!transactionView || !transactionView->selectionModel())
        return;
    QModelIndexList selection = transactionView->selectionModel()->selectedRows(0);
    if(!selection.isEmpty())
         QDesktopServices::openUrl(QUrl::fromUserInput(url.replace("%s", selection.at(0).data(TransactionTableModel::TxHashRole).toString())));
}

QWidget *TransactionView::createDateRangeWidget()
{
    dateRangeWidget = new QFrame();
    dateRangeWidget->setFrameStyle(QFrame::Panel | QFrame::Raised);
    dateRangeWidget->setContentsMargins(1,1,1,1);
    QHBoxLayout *layout = new QHBoxLayout(dateRangeWidget);
    layout->setContentsMargins(0,0,0,0);
    layout->addSpacing(23);
    layout->addWidget(new QLabel(tr("Range:")));

    dateFrom = new QDateTimeEdit(this);
    dateFrom->setDisplayFormat("dd/MM/yy");
    dateFrom->setCalendarPopup(true);
    dateFrom->setMinimumWidth(100);
    dateFrom->setDate(QDate::currentDate().addDays(-7));
    layout->addWidget(dateFrom);
    layout->addWidget(new QLabel(tr("to")));

    dateTo = new QDateTimeEdit(this);
    dateTo->setDisplayFormat("dd/MM/yy");
    dateTo->setCalendarPopup(true);
    dateTo->setMinimumWidth(100);
    dateTo->setDate(QDate::currentDate());
    layout->addWidget(dateTo);
    layout->addStretch();

    // Hide by default
    dateRangeWidget->setVisible(false);

    // Notify on change
    connect(dateFrom, SIGNAL(dateChanged(QDate)), this, SLOT(dateRangeChanged()));
    connect(dateTo, SIGNAL(dateChanged(QDate)), this, SLOT(dateRangeChanged()));

    return dateRangeWidget;
}

void TransactionView::dateRangeChanged()
{
    if(!transactionProxyModel)
        return;
    transactionProxyModel->setDateRange(
            QDateTime(dateFrom->date()),
            QDateTime(dateTo->date()).addDays(1));
}

void TransactionView::focusTransaction(const QModelIndex &idx)
{
    if(!transactionProxyModel)
        return;
    QModelIndex targetIdx = transactionProxyModel->mapFromSource(idx);
    transactionView->scrollTo(targetIdx);
    transactionView->setCurrentIndex(targetIdx);
    transactionView->setFocus();
}

// We override the virtual resizeEvent of the QWidget to adjust tables column
// sizes as the tables width is proportional to the dialogs width.
void TransactionView::resizeEvent(QResizeEvent* event)
{
    QWidget::resizeEvent(event);
    columnResizingFixer->stretchColumnWidth(TransactionTableModel::ToAddress);
}

// Need to override default Ctrl+C action for amount as default behaviour is just to copy DisplayRole text
bool TransactionView::eventFilter(QObject *obj, QEvent *event)
{
    if (event->type() == QEvent::KeyPress)
    {
        QKeyEvent *ke = static_cast<QKeyEvent *>(event);
        if (ke->key() == Qt::Key_C && ke->modifiers().testFlag(Qt::ControlModifier))
        {
             GUIUtil::copyEntryData(transactionView, 0, TransactionTableModel::TxPlainTextRole);
             return true;
        }
    }
    return QWidget::eventFilter(obj, event);
}

// show/hide column Watch-only
void TransactionView::updateWatchOnlyColumn(bool fHaveWatchOnly)
{
    watchOnlyWidget->setVisible(fHaveWatchOnly);
    transactionView->setColumnHidden(TransactionTableModel::Watchonly, !fHaveWatchOnly);
}<|MERGE_RESOLUTION|>--- conflicted
+++ resolved
@@ -186,13 +186,8 @@
     connect(watchOnlyWidget, SIGNAL(activated(int)), this, SLOT(chooseWatchonly(int)));
     connect(amountWidget, SIGNAL(textChanged(QString)), amount_typing_delay, SLOT(start()));
     connect(amount_typing_delay, SIGNAL(timeout()), this, SLOT(changedAmount()));
-<<<<<<< HEAD
     connect(addressWidget, SIGNAL(textChanged(QString)), prefix_typing_delay, SLOT(start()));
     connect(prefix_typing_delay, SIGNAL(timeout()), this, SLOT(changedPrefix()));
-=======
-    connect(search_widget, SIGNAL(textChanged(QString)), prefix_typing_delay, SLOT(start()));
-    connect(prefix_typing_delay, SIGNAL(timeout()), this, SLOT(changedSearch()));
->>>>>>> 69fce744
 
     connect(view, SIGNAL(doubleClicked(QModelIndex)), this, SIGNAL(doubleClicked(QModelIndex)));
     connect(view, SIGNAL(customContextMenuRequested(QPoint)), this, SLOT(contextualMenu(QPoint)));
@@ -330,19 +325,11 @@
         (TransactionFilterProxy::WatchOnlyFilter)watchOnlyWidget->itemData(idx).toInt());
 }
 
-<<<<<<< HEAD
 void TransactionView::changedPrefix()
 {
     if(!transactionProxyModel)
         return;
     transactionProxyModel->setAddressPrefix(addressWidget->text());
-=======
-void TransactionView::changedSearch()
-{
-    if(!transactionProxyModel)
-        return;
-    transactionProxyModel->setSearchString(search_widget->text());
->>>>>>> 69fce744
 }
 
 void TransactionView::changedAmount()
