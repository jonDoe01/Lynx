// Copyright (c) 2011-2016 The Bitcoin Core developers
// Distributed under the MIT software license, see the accompanying
// file COPYING or http://www.opensource.org/licenses/mit-license.php.

#if defined(HAVE_CONFIG_H)
#include "config/bitcoin-config.h"
#endif

#include "bitcoingui.h"

#include "bitcoinunits.h"
#include "clientmodel.h"
#include "guiconstants.h"
#include "guiutil.h"
#include "modaloverlay.h"
#include "networkstyle.h"
#include "notificator.h"
#include "openuridialog.h"
#include "optionsdialog.h"
#include "optionsmodel.h"
#include "platformstyle.h"
#include "rpcconsole.h"
#include "utilitydialog.h"

#ifdef ENABLE_WALLET
#include "walletframe.h"
#include "walletmodel.h"
#endif // ENABLE_WALLET

#ifdef Q_OS_MAC
#include "macdockiconhandler.h"
#endif

#include "chainparams.h"
#include "init.h"
#include "ui_interface.h"
#include "util.h"

#include <iostream>

#include <QAction>
#include <QApplication>
#include <QDateTime>
#include <QDesktopWidget>
#include <QDragEnterEvent>
#include <QListWidget>
#include <QMenuBar>
#include <QMessageBox>
#include <QMimeData>
#include <QProgressDialog>
#include <QSettings>
#include <QShortcut>
#include <QStackedWidget>
#include <QStatusBar>
#include <QStyle>
#include <QTimer>
#include <QToolBar>
#include <QVBoxLayout>

#if QT_VERSION < 0x050000
#include <QTextDocument>
#include <QUrl>
#else
#include <QUrlQuery>
#endif

const std::string BitcoinGUI::DEFAULT_UIPLATFORM =
#if defined(Q_OS_MAC)
        "macosx"
#elif defined(Q_OS_WIN)
        "windows"
#else
        "other"
#endif
        ;

/** Display name for default wallet name. Uses tilde to avoid name
 * collisions in the future with additional wallets */
const QString BitcoinGUI::DEFAULT_WALLET = "~Default";

BitcoinGUI::BitcoinGUI(const PlatformStyle *_platformStyle, const NetworkStyle *networkStyle, QWidget *parent) :
    QMainWindow(parent),
    enableWallet(false),
    clientModel(0),
    walletFrame(0),
    unitDisplayControl(0),
    labelWalletEncryptionIcon(0),
    labelWalletHDStatusIcon(0),
    connectionsControl(0),
    labelBlocksIcon(0),
    progressBarLabel(0),
    progressBar(0),
    progressDialog(0),
    appMenuBar(0),
    overviewAction(0),
    historyAction(0),
    quitAction(0),
    sendCoinsAction(0),
    sendCoinsMenuAction(0),
    usedSendingAddressesAction(0),
    usedReceivingAddressesAction(0),
    signMessageAction(0),
    verifyMessageAction(0),
    aboutAction(0),
    receiveCoinsAction(0),
    receiveCoinsMenuAction(0),
    optionsAction(0),
    toggleHideAction(0),
    encryptWalletAction(0),
    backupWalletAction(0),
    changePassphraseAction(0),
    aboutQtAction(0),
    openRPCConsoleAction(0),
    openAction(0),
    showHelpMessageAction(0),
    trayIcon(0),
    trayIconMenu(0),
    notificator(0),
    rpcConsole(0),
    helpMessageDialog(0),
    modalOverlay(0),
    prevBlocks(0),
    spinnerFrame(0),
    platformStyle(_platformStyle)
{
    GUIUtil::restoreWindowGeometry("nWindow", QSize(850, 550), this);

    QString windowTitle = tr(PACKAGE_NAME) + " - ";
#ifdef ENABLE_WALLET
    enableWallet = WalletModel::isWalletEnabled();
#endif // ENABLE_WALLET
    if(enableWallet)
    {
        windowTitle += tr("Wallet");
    } else {
        windowTitle += tr("Node");
    }
    windowTitle += " " + networkStyle->getTitleAddText();
#ifndef Q_OS_MAC
    QApplication::setWindowIcon(networkStyle->getTrayAndWindowIcon());
    setWindowIcon(networkStyle->getTrayAndWindowIcon());
#else
    MacDockIconHandler::instance()->setIcon(networkStyle->getAppIcon());
#endif
    setWindowTitle(windowTitle);

#if defined(Q_OS_MAC) && QT_VERSION < 0x050000
    // This property is not implemented in Qt 5. Setting it has no effect.
    // A replacement API (QtMacUnifiedToolBar) is available in QtMacExtras.
    setUnifiedTitleAndToolBarOnMac(true);
#endif

    rpcConsole = new RPCConsole(_platformStyle, 0);
    helpMessageDialog = new HelpMessageDialog(this, false);
#ifdef ENABLE_WALLET
    if(enableWallet)
    {
        /** Create wallet frame and make it the central widget */
        walletFrame = new WalletFrame(_platformStyle, this);
        setCentralWidget(walletFrame);
    } else
#endif // ENABLE_WALLET
    {
        /* When compiled without wallet or -disablewallet is provided,
         * the central widget is the rpc console.
         */
        setCentralWidget(rpcConsole);
    }

    // Accept D&D of URIs
    setAcceptDrops(true);

    // Create actions for the toolbar, menu bar and tray/dock icon
    // Needs walletFrame to be initialized
    createActions();

    // Create application menu bar
    createMenuBar();

    // Create the toolbars
    createToolBars();

    // Create system tray icon and notification
    createTrayIcon(networkStyle);

    // Create status bar
    statusBar();

    // Disable size grip because it looks ugly and nobody needs it
    statusBar()->setSizeGripEnabled(false);

    // Status bar notification icons
    QFrame *frameBlocks = new QFrame();
    frameBlocks->setContentsMargins(0,0,0,0);
    frameBlocks->setSizePolicy(QSizePolicy::Fixed, QSizePolicy::Preferred);
    QHBoxLayout *frameBlocksLayout = new QHBoxLayout(frameBlocks);
    frameBlocksLayout->setContentsMargins(3,0,3,0);
    frameBlocksLayout->setSpacing(3);
    unitDisplayControl = new UnitDisplayStatusBarControl(platformStyle);
    labelWalletEncryptionIcon = new QLabel();
    labelWalletHDStatusIcon = new QLabel();
    connectionsControl = new GUIUtil::ClickableLabel();
    labelBlocksIcon = new GUIUtil::ClickableLabel();
    if(enableWallet)
    {
        frameBlocksLayout->addStretch();
        frameBlocksLayout->addWidget(unitDisplayControl);
        frameBlocksLayout->addStretch();
        frameBlocksLayout->addWidget(labelWalletEncryptionIcon);
        frameBlocksLayout->addWidget(labelWalletHDStatusIcon);
    }
    frameBlocksLayout->addStretch();
    frameBlocksLayout->addWidget(connectionsControl);
    frameBlocksLayout->addStretch();
    frameBlocksLayout->addWidget(labelBlocksIcon);
    frameBlocksLayout->addStretch();

    // Progress bar and label for blocks download
    progressBarLabel = new QLabel();
    progressBarLabel->setVisible(false);
    progressBar = new GUIUtil::ProgressBar();
    progressBar->setAlignment(Qt::AlignCenter);
    progressBar->setVisible(false);

    // Override style sheet for progress bar for styles that have a segmented progress bar,
    // as they make the text unreadable (workaround for issue #1071)
    // See https://qt-project.org/doc/qt-4.8/gallery.html
    QString curStyle = QApplication::style()->metaObject()->className();
    if(curStyle == "QWindowsStyle" || curStyle == "QWindowsXPStyle")
    {
        progressBar->setStyleSheet("QProgressBar { background-color: #e8e8e8; border: 1px solid grey; border-radius: 7px; padding: 1px; text-align: center; } QProgressBar::chunk { background: QLinearGradient(x1: 0, y1: 0, x2: 1, y2: 0, stop: 0 #FF8000, stop: 1 orange); border-radius: 7px; margin: 0px; }");
    }

    statusBar()->addWidget(progressBarLabel);
    statusBar()->addWidget(progressBar);
    statusBar()->addPermanentWidget(frameBlocks);

    // Install event filter to be able to catch status tip events (QEvent::StatusTip)
    this->installEventFilter(this);

    // Initially wallet actions should be disabled
    setWalletActionsEnabled(false);

    // Subscribe to notifications from core
    subscribeToCoreSignals();

    connect(connectionsControl, SIGNAL(clicked(QPoint)), this, SLOT(toggleNetworkActive()));

    modalOverlay = new ModalOverlay(this->centralWidget());
#ifdef ENABLE_WALLET
    if(enableWallet) {
        connect(walletFrame, SIGNAL(requestedSyncWarningInfo()), this, SLOT(showModalOverlay()));
        connect(labelBlocksIcon, SIGNAL(clicked(QPoint)), this, SLOT(showModalOverlay()));
        connect(progressBar, SIGNAL(clicked(QPoint)), this, SLOT(showModalOverlay()));
    }
#endif
}

BitcoinGUI::~BitcoinGUI()
{
    // Unsubscribe from notifications from core
    unsubscribeFromCoreSignals();

    GUIUtil::saveWindowGeometry("nWindow", this);
    if(trayIcon) // Hide tray icon, as deleting will let it linger until quit (on Ubuntu)
        trayIcon->hide();
#ifdef Q_OS_MAC
    delete appMenuBar;
    MacDockIconHandler::cleanup();
#endif

    delete rpcConsole;
}

void BitcoinGUI::createActions()
{
    QActionGroup *tabGroup = new QActionGroup(this);

    overviewAction = new QAction(platformStyle->SingleColorIcon(":/icons/overview"), tr("&Overview"), this);
    overviewAction->setStatusTip(tr("Show general overview of wallet"));
    overviewAction->setToolTip(overviewAction->statusTip());
    overviewAction->setCheckable(true);
    overviewAction->setShortcut(QKeySequence(Qt::ALT + Qt::Key_1));
    tabGroup->addAction(overviewAction);

    sendCoinsAction = new QAction(platformStyle->SingleColorIcon(":/icons/send"), tr("&Send"), this);
    sendCoinsAction->setStatusTip(tr("Send coins to a Litecoin address"));
    sendCoinsAction->setToolTip(sendCoinsAction->statusTip());
    sendCoinsAction->setCheckable(true);
    sendCoinsAction->setShortcut(QKeySequence(Qt::ALT + Qt::Key_2));
    tabGroup->addAction(sendCoinsAction);

    sendCoinsMenuAction = new QAction(platformStyle->TextColorIcon(":/icons/send"), sendCoinsAction->text(), this);
    sendCoinsMenuAction->setStatusTip(sendCoinsAction->statusTip());
    sendCoinsMenuAction->setToolTip(sendCoinsMenuAction->statusTip());

    receiveCoinsAction = new QAction(platformStyle->SingleColorIcon(":/icons/receiving_addresses"), tr("&Receive"), this);
    receiveCoinsAction->setStatusTip(tr("Request payments (generates QR codes and litecoin: URIs)"));
    receiveCoinsAction->setToolTip(receiveCoinsAction->statusTip());
    receiveCoinsAction->setCheckable(true);
    receiveCoinsAction->setShortcut(QKeySequence(Qt::ALT + Qt::Key_3));
    tabGroup->addAction(receiveCoinsAction);

    receiveCoinsMenuAction = new QAction(platformStyle->TextColorIcon(":/icons/receiving_addresses"), receiveCoinsAction->text(), this);
    receiveCoinsMenuAction->setStatusTip(receiveCoinsAction->statusTip());
    receiveCoinsMenuAction->setToolTip(receiveCoinsMenuAction->statusTip());

    historyAction = new QAction(platformStyle->SingleColorIcon(":/icons/history"), tr("&Transactions"), this);
    historyAction->setStatusTip(tr("Browse transaction history"));
    historyAction->setToolTip(historyAction->statusTip());
    historyAction->setCheckable(true);
    historyAction->setShortcut(QKeySequence(Qt::ALT + Qt::Key_4));
    tabGroup->addAction(historyAction);

#ifdef ENABLE_WALLET
    // These showNormalIfMinimized are needed because Send Coins and Receive Coins
    // can be triggered from the tray menu, and need to show the GUI to be useful.
    connect(overviewAction, SIGNAL(triggered()), this, SLOT(showNormalIfMinimized()));
    connect(overviewAction, SIGNAL(triggered()), this, SLOT(gotoOverviewPage()));
    connect(sendCoinsAction, SIGNAL(triggered()), this, SLOT(showNormalIfMinimized()));
    connect(sendCoinsAction, SIGNAL(triggered()), this, SLOT(gotoSendCoinsPage()));
    connect(sendCoinsMenuAction, SIGNAL(triggered()), this, SLOT(showNormalIfMinimized()));
    connect(sendCoinsMenuAction, SIGNAL(triggered()), this, SLOT(gotoSendCoinsPage()));
    connect(receiveCoinsAction, SIGNAL(triggered()), this, SLOT(showNormalIfMinimized()));
    connect(receiveCoinsAction, SIGNAL(triggered()), this, SLOT(gotoReceiveCoinsPage()));
    connect(receiveCoinsMenuAction, SIGNAL(triggered()), this, SLOT(showNormalIfMinimized()));
    connect(receiveCoinsMenuAction, SIGNAL(triggered()), this, SLOT(gotoReceiveCoinsPage()));
    connect(historyAction, SIGNAL(triggered()), this, SLOT(showNormalIfMinimized()));
    connect(historyAction, SIGNAL(triggered()), this, SLOT(gotoHistoryPage()));
#endif // ENABLE_WALLET

    quitAction = new QAction(platformStyle->TextColorIcon(":/icons/quit"), tr("E&xit"), this);
    quitAction->setStatusTip(tr("Quit application"));
    quitAction->setShortcut(QKeySequence(Qt::CTRL + Qt::Key_Q));
    quitAction->setMenuRole(QAction::QuitRole);
    aboutAction = new QAction(platformStyle->TextColorIcon(":/icons/about"), tr("&About %1").arg(tr(PACKAGE_NAME)), this);
    aboutAction->setStatusTip(tr("Show information about %1").arg(tr(PACKAGE_NAME)));
    aboutAction->setMenuRole(QAction::AboutRole);
    aboutAction->setEnabled(false);
    aboutQtAction = new QAction(platformStyle->TextColorIcon(":/icons/about_qt"), tr("About &Qt"), this);
    aboutQtAction->setStatusTip(tr("Show information about Qt"));
    aboutQtAction->setMenuRole(QAction::AboutQtRole);
    optionsAction = new QAction(platformStyle->TextColorIcon(":/icons/options"), tr("&Options..."), this);
    optionsAction->setStatusTip(tr("Modify configuration options for %1").arg(tr(PACKAGE_NAME)));
    optionsAction->setMenuRole(QAction::PreferencesRole);
    optionsAction->setEnabled(false);
    toggleHideAction = new QAction(platformStyle->TextColorIcon(":/icons/about"), tr("&Show / Hide"), this);
    toggleHideAction->setStatusTip(tr("Show or hide the main Window"));

    encryptWalletAction = new QAction(platformStyle->TextColorIcon(":/icons/lock_closed"), tr("&Encrypt Wallet..."), this);
    encryptWalletAction->setStatusTip(tr("Encrypt the private keys that belong to your wallet"));
    encryptWalletAction->setCheckable(true);
    backupWalletAction = new QAction(platformStyle->TextColorIcon(":/icons/filesave"), tr("&Backup Wallet..."), this);
    backupWalletAction->setStatusTip(tr("Backup wallet to another location"));
    changePassphraseAction = new QAction(platformStyle->TextColorIcon(":/icons/key"), tr("&Change Passphrase..."), this);
    changePassphraseAction->setStatusTip(tr("Change the passphrase used for wallet encryption"));
    signMessageAction = new QAction(platformStyle->TextColorIcon(":/icons/edit"), tr("Sign &message..."), this);
    signMessageAction->setStatusTip(tr("Sign messages with your Litecoin addresses to prove you own them"));
    verifyMessageAction = new QAction(platformStyle->TextColorIcon(":/icons/verify"), tr("&Verify message..."), this);
    verifyMessageAction->setStatusTip(tr("Verify messages to ensure they were signed with specified Litecoin addresses"));

    openRPCConsoleAction = new QAction(platformStyle->TextColorIcon(":/icons/debugwindow"), tr("&Debug window"), this);
    openRPCConsoleAction->setStatusTip(tr("Open debugging and diagnostic console"));
    // initially disable the debug window menu item
    openRPCConsoleAction->setEnabled(false);

    usedSendingAddressesAction = new QAction(platformStyle->TextColorIcon(":/icons/address-book"), tr("&Sending addresses..."), this);
    usedSendingAddressesAction->setStatusTip(tr("Show the list of used sending addresses and labels"));
    usedReceivingAddressesAction = new QAction(platformStyle->TextColorIcon(":/icons/address-book"), tr("&Receiving addresses..."), this);
    usedReceivingAddressesAction->setStatusTip(tr("Show the list of used receiving addresses and labels"));

    openAction = new QAction(platformStyle->TextColorIcon(":/icons/open"), tr("Open &URI..."), this);
    openAction->setStatusTip(tr("Open a litecoin: URI or payment request"));

    showHelpMessageAction = new QAction(platformStyle->TextColorIcon(":/icons/info"), tr("&Command-line options"), this);
    showHelpMessageAction->setMenuRole(QAction::NoRole);
    showHelpMessageAction->setStatusTip(tr("Show the %1 help message to get a list with possible Litecoin command-line options").arg(tr(PACKAGE_NAME)));

    connect(quitAction, SIGNAL(triggered()), qApp, SLOT(quit()));
    connect(aboutAction, SIGNAL(triggered()), this, SLOT(aboutClicked()));
    connect(aboutQtAction, SIGNAL(triggered()), qApp, SLOT(aboutQt()));
    connect(optionsAction, SIGNAL(triggered()), this, SLOT(optionsClicked()));
    connect(toggleHideAction, SIGNAL(triggered()), this, SLOT(toggleHidden()));
    connect(showHelpMessageAction, SIGNAL(triggered()), this, SLOT(showHelpMessageClicked()));
    connect(openRPCConsoleAction, SIGNAL(triggered()), this, SLOT(showDebugWindow()));
    // prevents an open debug window from becoming stuck/unusable on client shutdown
    connect(quitAction, SIGNAL(triggered()), rpcConsole, SLOT(hide()));

#ifdef ENABLE_WALLET
    if(walletFrame)
    {
        connect(encryptWalletAction, SIGNAL(triggered(bool)), walletFrame, SLOT(encryptWallet(bool)));
        connect(backupWalletAction, SIGNAL(triggered()), walletFrame, SLOT(backupWallet()));
        connect(changePassphraseAction, SIGNAL(triggered()), walletFrame, SLOT(changePassphrase()));
        connect(signMessageAction, SIGNAL(triggered()), this, SLOT(gotoSignMessageTab()));
        connect(verifyMessageAction, SIGNAL(triggered()), this, SLOT(gotoVerifyMessageTab()));
        connect(usedSendingAddressesAction, SIGNAL(triggered()), walletFrame, SLOT(usedSendingAddresses()));
        connect(usedReceivingAddressesAction, SIGNAL(triggered()), walletFrame, SLOT(usedReceivingAddresses()));
        connect(openAction, SIGNAL(triggered()), this, SLOT(openClicked()));
    }
#endif // ENABLE_WALLET

    new QShortcut(QKeySequence(Qt::CTRL + Qt::SHIFT + Qt::Key_C), this, SLOT(showDebugWindowActivateConsole()));
    new QShortcut(QKeySequence(Qt::CTRL + Qt::SHIFT + Qt::Key_D), this, SLOT(showDebugWindow()));
}

void BitcoinGUI::createMenuBar()
{
#ifdef Q_OS_MAC
    // Create a decoupled menu bar on Mac which stays even if the window is closed
    appMenuBar = new QMenuBar();
#else
    // Get the main window's menu bar on other platforms
    appMenuBar = menuBar();
#endif

    // Configure the menus
    QMenu *file = appMenuBar->addMenu(tr("&File"));
    if(walletFrame)
    {
        file->addAction(openAction);
        file->addAction(backupWalletAction);
        file->addAction(signMessageAction);
        file->addAction(verifyMessageAction);
        file->addSeparator();
        file->addAction(usedSendingAddressesAction);
        file->addAction(usedReceivingAddressesAction);
        file->addSeparator();
    }
    file->addAction(quitAction);

    QMenu *settings = appMenuBar->addMenu(tr("&Settings"));
    if(walletFrame)
    {
        settings->addAction(encryptWalletAction);
        settings->addAction(changePassphraseAction);
        settings->addSeparator();
    }
    settings->addAction(optionsAction);

    QMenu *help = appMenuBar->addMenu(tr("&Help"));
    if(walletFrame)
    {
        help->addAction(openRPCConsoleAction);
    }
    help->addAction(showHelpMessageAction);
    help->addSeparator();
    help->addAction(aboutAction);
    help->addAction(aboutQtAction);
}

void BitcoinGUI::createToolBars()
{
    if(walletFrame)
    {
        QToolBar *toolbar = addToolBar(tr("Tabs toolbar"));
        toolbar->setMovable(false);
        toolbar->setToolButtonStyle(Qt::ToolButtonTextBesideIcon);
        toolbar->addAction(overviewAction);
        toolbar->addAction(sendCoinsAction);
        toolbar->addAction(receiveCoinsAction);
        toolbar->addAction(historyAction);
        overviewAction->setChecked(true);
    }
}

void BitcoinGUI::setClientModel(ClientModel *_clientModel)
{
    this->clientModel = _clientModel;
    if(_clientModel)
    {
        // Create system tray menu (or setup the dock menu) that late to prevent users from calling actions,
        // while the client has not yet fully loaded
        createTrayIconMenu();

        // Keep up to date with client
        updateNetworkState();
        connect(_clientModel, SIGNAL(numConnectionsChanged(int)), this, SLOT(setNumConnections(int)));
        connect(_clientModel, SIGNAL(networkActiveChanged(bool)), this, SLOT(setNetworkActive(bool)));

        modalOverlay->setKnownBestHeight(_clientModel->getHeaderTipHeight(), QDateTime::fromTime_t(_clientModel->getHeaderTipTime()));
<<<<<<< HEAD
        setNumBlocks(_clientModel->getNumBlocks(), _clientModel->getLastBlockDate(), _clientModel->getVerificationProgress(NULL), false);
=======
        setNumBlocks(_clientModel->getNumBlocks(), _clientModel->getLastBlockDate(), _clientModel->getVerificationProgress(nullptr), false);
>>>>>>> 94adaf84
        connect(_clientModel, SIGNAL(numBlocksChanged(int,QDateTime,double,bool)), this, SLOT(setNumBlocks(int,QDateTime,double,bool)));

        // Receive and report messages from client model
        connect(_clientModel, SIGNAL(message(QString,QString,unsigned int)), this, SLOT(message(QString,QString,unsigned int)));

        // Show progress dialog
        connect(_clientModel, SIGNAL(showProgress(QString,int)), this, SLOT(showProgress(QString,int)));

        rpcConsole->setClientModel(_clientModel);
#ifdef ENABLE_WALLET
        if(walletFrame)
        {
            walletFrame->setClientModel(_clientModel);
        }
#endif // ENABLE_WALLET
        unitDisplayControl->setOptionsModel(_clientModel->getOptionsModel());
        
        OptionsModel* optionsModel = _clientModel->getOptionsModel();
        if(optionsModel)
        {
            // be aware of the tray icon disable state change reported by the OptionsModel object.
            connect(optionsModel,SIGNAL(hideTrayIconChanged(bool)),this,SLOT(setTrayIconVisible(bool)));
        
            // initialize the disable state of the tray icon with the current value in the model.
            setTrayIconVisible(optionsModel->getHideTrayIcon());
        }
    } else {
        // Disable possibility to show main window via action
        toggleHideAction->setEnabled(false);
        if(trayIconMenu)
        {
            // Disable context menu on tray icon
            trayIconMenu->clear();
        }
        // Propagate cleared model to child objects
        rpcConsole->setClientModel(nullptr);
#ifdef ENABLE_WALLET
        if (walletFrame)
        {
            walletFrame->setClientModel(nullptr);
        }
#endif // ENABLE_WALLET
        unitDisplayControl->setOptionsModel(nullptr);
    }
}

#ifdef ENABLE_WALLET
bool BitcoinGUI::addWallet(const QString& name, WalletModel *walletModel)
{
    if(!walletFrame)
        return false;
    setWalletActionsEnabled(true);
    return walletFrame->addWallet(name, walletModel);
}

bool BitcoinGUI::setCurrentWallet(const QString& name)
{
    if(!walletFrame)
        return false;
    return walletFrame->setCurrentWallet(name);
}

void BitcoinGUI::removeAllWallets()
{
    if(!walletFrame)
        return;
    setWalletActionsEnabled(false);
    walletFrame->removeAllWallets();
}
#endif // ENABLE_WALLET

void BitcoinGUI::setWalletActionsEnabled(bool enabled)
{
    overviewAction->setEnabled(enabled);
    sendCoinsAction->setEnabled(enabled);
    sendCoinsMenuAction->setEnabled(enabled);
    receiveCoinsAction->setEnabled(enabled);
    receiveCoinsMenuAction->setEnabled(enabled);
    historyAction->setEnabled(enabled);
    encryptWalletAction->setEnabled(enabled);
    backupWalletAction->setEnabled(enabled);
    changePassphraseAction->setEnabled(enabled);
    signMessageAction->setEnabled(enabled);
    verifyMessageAction->setEnabled(enabled);
    usedSendingAddressesAction->setEnabled(enabled);
    usedReceivingAddressesAction->setEnabled(enabled);
    openAction->setEnabled(enabled);
}

void BitcoinGUI::createTrayIcon(const NetworkStyle *networkStyle)
{
#ifndef Q_OS_MAC
    trayIcon = new QSystemTrayIcon(this);
    QString toolTip = tr("%1 client").arg(tr(PACKAGE_NAME)) + " " + networkStyle->getTitleAddText();
    trayIcon->setToolTip(toolTip);
    trayIcon->setIcon(networkStyle->getTrayAndWindowIcon());
    trayIcon->hide();
#endif

    notificator = new Notificator(QApplication::applicationName(), trayIcon, this);
}

void BitcoinGUI::createTrayIconMenu()
{
#ifndef Q_OS_MAC
    // return if trayIcon is unset (only on non-Mac OSes)
    if (!trayIcon)
        return;

    trayIconMenu = new QMenu(this);
    trayIcon->setContextMenu(trayIconMenu);

    connect(trayIcon, SIGNAL(activated(QSystemTrayIcon::ActivationReason)),
            this, SLOT(trayIconActivated(QSystemTrayIcon::ActivationReason)));
#else
    // Note: On Mac, the dock icon is used to provide the tray's functionality.
    MacDockIconHandler *dockIconHandler = MacDockIconHandler::instance();
    dockIconHandler->setMainWindow((QMainWindow *)this);
    trayIconMenu = dockIconHandler->dockMenu();
#endif

    // Configuration of the tray icon (or dock icon) icon menu
    trayIconMenu->addAction(toggleHideAction);
    trayIconMenu->addSeparator();
    trayIconMenu->addAction(sendCoinsMenuAction);
    trayIconMenu->addAction(receiveCoinsMenuAction);
    trayIconMenu->addSeparator();
    trayIconMenu->addAction(signMessageAction);
    trayIconMenu->addAction(verifyMessageAction);
    trayIconMenu->addSeparator();
    trayIconMenu->addAction(optionsAction);
    trayIconMenu->addAction(openRPCConsoleAction);
#ifndef Q_OS_MAC // This is built-in on Mac
    trayIconMenu->addSeparator();
    trayIconMenu->addAction(quitAction);
#endif
}

#ifndef Q_OS_MAC
void BitcoinGUI::trayIconActivated(QSystemTrayIcon::ActivationReason reason)
{
    if(reason == QSystemTrayIcon::Trigger)
    {
        // Click on system tray icon triggers show/hide of the main window
        toggleHidden();
    }
}
#endif

void BitcoinGUI::optionsClicked()
{
    if(!clientModel || !clientModel->getOptionsModel())
        return;

    OptionsDialog dlg(this, enableWallet);
    dlg.setModel(clientModel->getOptionsModel());
    dlg.exec();
}

void BitcoinGUI::aboutClicked()
{
    if(!clientModel)
        return;

    HelpMessageDialog dlg(this, true);
    dlg.exec();
}

void BitcoinGUI::showDebugWindow()
{
    rpcConsole->showNormal();
    rpcConsole->show();
    rpcConsole->raise();
    rpcConsole->activateWindow();
}

void BitcoinGUI::showDebugWindowActivateConsole()
{
    rpcConsole->setTabFocus(RPCConsole::TAB_CONSOLE);
    showDebugWindow();
}

void BitcoinGUI::showHelpMessageClicked()
{
    helpMessageDialog->show();
}

#ifdef ENABLE_WALLET
void BitcoinGUI::openClicked()
{
    OpenURIDialog dlg(this);
    if(dlg.exec())
    {
        Q_EMIT receivedURI(dlg.getURI());
    }
}

void BitcoinGUI::gotoOverviewPage()
{
    overviewAction->setChecked(true);
    if (walletFrame) walletFrame->gotoOverviewPage();
}

void BitcoinGUI::gotoHistoryPage()
{
    historyAction->setChecked(true);
    if (walletFrame) walletFrame->gotoHistoryPage();
}

void BitcoinGUI::gotoReceiveCoinsPage()
{
    receiveCoinsAction->setChecked(true);
    if (walletFrame) walletFrame->gotoReceiveCoinsPage();
}

void BitcoinGUI::gotoSendCoinsPage(QString addr)
{
    sendCoinsAction->setChecked(true);
    if (walletFrame) walletFrame->gotoSendCoinsPage(addr);
}

void BitcoinGUI::gotoSignMessageTab(QString addr)
{
    if (walletFrame) walletFrame->gotoSignMessageTab(addr);
}

void BitcoinGUI::gotoVerifyMessageTab(QString addr)
{
    if (walletFrame) walletFrame->gotoVerifyMessageTab(addr);
}
#endif // ENABLE_WALLET

void BitcoinGUI::updateNetworkState()
{
    int count = clientModel->getNumConnections();
    QString icon;
    switch(count)
    {
    case 0: icon = ":/icons/connect_0"; break;
    case 1: case 2: case 3: icon = ":/icons/connect_1"; break;
    case 4: case 5: case 6: icon = ":/icons/connect_2"; break;
    case 7: case 8: case 9: icon = ":/icons/connect_3"; break;
    default: icon = ":/icons/connect_4"; break;
    }

    QString tooltip;

    if (clientModel->getNetworkActive()) {
        tooltip = tr("%n active connection(s) to Litecoin network", "", count) + QString(".<br>") + tr("Click to disable network activity.");
    } else {
        tooltip = tr("Network activity disabled.") + QString("<br>") + tr("Click to enable network activity again.");
        icon = ":/icons/network_disabled";
    }

    // Don't word-wrap this (fixed-width) tooltip
    tooltip = QString("<nobr>") + tooltip + QString("</nobr>");
    connectionsControl->setToolTip(tooltip);

    connectionsControl->setPixmap(platformStyle->SingleColorIcon(icon).pixmap(STATUSBAR_ICONSIZE,STATUSBAR_ICONSIZE));
}

void BitcoinGUI::setNumConnections(int count)
{
    updateNetworkState();
}

void BitcoinGUI::setNetworkActive(bool networkActive)
{
    updateNetworkState();
}

void BitcoinGUI::updateHeadersSyncProgressLabel()
{
    int64_t headersTipTime = clientModel->getHeaderTipTime();
    int headersTipHeight = clientModel->getHeaderTipHeight();
    int estHeadersLeft = (GetTime() - headersTipTime) / Params().GetConsensus().nPowTargetSpacing;
    if (estHeadersLeft > HEADER_HEIGHT_DELTA_SYNC)
        progressBarLabel->setText(tr("Syncing Headers (%1%)...").arg(QString::number(100.0 / (headersTipHeight+estHeadersLeft)*headersTipHeight, 'f', 1)));
}

void BitcoinGUI::setNumBlocks(int count, const QDateTime& blockDate, double nVerificationProgress, bool header)
{
    if (modalOverlay)
    {
        if (header)
            modalOverlay->setKnownBestHeight(count, blockDate);
        else
            modalOverlay->tipUpdate(count, blockDate, nVerificationProgress);
    }
    if (!clientModel)
        return;

    // Prevent orphan statusbar messages (e.g. hover Quit in main menu, wait until chain-sync starts -> garbled text)
    statusBar()->clearMessage();

    // Acquire current block source
    enum BlockSource blockSource = clientModel->getBlockSource();
    switch (blockSource) {
        case BLOCK_SOURCE_NETWORK:
            if (header) {
                updateHeadersSyncProgressLabel();
                return;
            }
            progressBarLabel->setText(tr("Synchronizing with network..."));
            updateHeadersSyncProgressLabel();
            break;
        case BLOCK_SOURCE_DISK:
            if (header) {
                progressBarLabel->setText(tr("Indexing blocks on disk..."));
            } else {
                progressBarLabel->setText(tr("Processing blocks on disk..."));
            }
            break;
        case BLOCK_SOURCE_REINDEX:
            progressBarLabel->setText(tr("Reindexing blocks on disk..."));
            break;
        case BLOCK_SOURCE_NONE:
            if (header) {
                return;
            }
            progressBarLabel->setText(tr("Connecting to peers..."));
            break;
    }

    QString tooltip;

    QDateTime currentDate = QDateTime::currentDateTime();
    qint64 secs = blockDate.secsTo(currentDate);

    tooltip = tr("Processed %n block(s) of transaction history.", "", count);

    // Set icon state: spinning if catching up, tick otherwise
    if(secs < 90*60)
    {
        tooltip = tr("Up to date") + QString(".<br>") + tooltip;
        labelBlocksIcon->setPixmap(platformStyle->SingleColorIcon(":/icons/synced").pixmap(STATUSBAR_ICONSIZE, STATUSBAR_ICONSIZE));

#ifdef ENABLE_WALLET
        if(walletFrame)
        {
            walletFrame->showOutOfSyncWarning(false);
            modalOverlay->showHide(true, true);
        }
#endif // ENABLE_WALLET

        progressBarLabel->setVisible(false);
        progressBar->setVisible(false);
    }
    else
    {
        QString timeBehindText = GUIUtil::formatNiceTimeOffset(secs);

        progressBarLabel->setVisible(true);
        progressBar->setFormat(tr("%1 behind").arg(timeBehindText));
        progressBar->setMaximum(1000000000);
        progressBar->setValue(nVerificationProgress * 1000000000.0 + 0.5);
        progressBar->setVisible(true);

        tooltip = tr("Catching up...") + QString("<br>") + tooltip;
        if(count != prevBlocks)
        {
            labelBlocksIcon->setPixmap(platformStyle->SingleColorIcon(QString(
                ":/movies/spinner-%1").arg(spinnerFrame, 3, 10, QChar('0')))
                .pixmap(STATUSBAR_ICONSIZE, STATUSBAR_ICONSIZE));
            spinnerFrame = (spinnerFrame + 1) % SPINNER_FRAMES;
        }
        prevBlocks = count;

#ifdef ENABLE_WALLET
        if(walletFrame)
        {
            walletFrame->showOutOfSyncWarning(true);
            modalOverlay->showHide();
        }
#endif // ENABLE_WALLET

        tooltip += QString("<br>");
        tooltip += tr("Last received block was generated %1 ago.").arg(timeBehindText);
        tooltip += QString("<br>");
        tooltip += tr("Transactions after this will not yet be visible.");
    }

    // Don't word-wrap this (fixed-width) tooltip
    tooltip = QString("<nobr>") + tooltip + QString("</nobr>");

    labelBlocksIcon->setToolTip(tooltip);
    progressBarLabel->setToolTip(tooltip);
    progressBar->setToolTip(tooltip);
}

void BitcoinGUI::message(const QString &title, const QString &message, unsigned int style, bool *ret)
{
    QString strTitle = tr("Litecoin"); // default title
    // Default to information icon
    int nMBoxIcon = QMessageBox::Information;
    int nNotifyIcon = Notificator::Information;

    QString msgType;

    // Prefer supplied title over style based title
    if (!title.isEmpty()) {
        msgType = title;
    }
    else {
        switch (style) {
        case CClientUIInterface::MSG_ERROR:
            msgType = tr("Error");
            break;
        case CClientUIInterface::MSG_WARNING:
            msgType = tr("Warning");
            break;
        case CClientUIInterface::MSG_INFORMATION:
            msgType = tr("Information");
            break;
        default:
            break;
        }
    }
    // Append title to "Bitcoin - "
    if (!msgType.isEmpty())
        strTitle += " - " + msgType;

    // Check for error/warning icon
    if (style & CClientUIInterface::ICON_ERROR) {
        nMBoxIcon = QMessageBox::Critical;
        nNotifyIcon = Notificator::Critical;
    }
    else if (style & CClientUIInterface::ICON_WARNING) {
        nMBoxIcon = QMessageBox::Warning;
        nNotifyIcon = Notificator::Warning;
    }

    // Display message
    if (style & CClientUIInterface::MODAL) {
        // Check for buttons, use OK as default, if none was supplied
        QMessageBox::StandardButton buttons;
        if (!(buttons = (QMessageBox::StandardButton)(style & CClientUIInterface::BTN_MASK)))
            buttons = QMessageBox::Ok;

        showNormalIfMinimized();
        QMessageBox mBox((QMessageBox::Icon)nMBoxIcon, strTitle, message, buttons, this);
        int r = mBox.exec();
        if (ret != nullptr)
            *ret = r == QMessageBox::Ok;
    }
    else
        notificator->notify((Notificator::Class)nNotifyIcon, strTitle, message);
}

void BitcoinGUI::changeEvent(QEvent *e)
{
    QMainWindow::changeEvent(e);
#ifndef Q_OS_MAC // Ignored on Mac
    if(e->type() == QEvent::WindowStateChange)
    {
        if(clientModel && clientModel->getOptionsModel() && clientModel->getOptionsModel()->getMinimizeToTray())
        {
            QWindowStateChangeEvent *wsevt = static_cast<QWindowStateChangeEvent*>(e);
            if(!(wsevt->oldState() & Qt::WindowMinimized) && isMinimized())
            {
                QTimer::singleShot(0, this, SLOT(hide()));
                e->ignore();
            }
        }
    }
#endif
}

void BitcoinGUI::closeEvent(QCloseEvent *event)
{
#ifndef Q_OS_MAC // Ignored on Mac
    if(clientModel && clientModel->getOptionsModel())
    {
        if(!clientModel->getOptionsModel()->getMinimizeOnClose())
        {
            // close rpcConsole in case it was open to make some space for the shutdown window
            rpcConsole->close();

            QApplication::quit();
        }
        else
        {
            QMainWindow::showMinimized();
            event->ignore();
        }
    }
#else
    QMainWindow::closeEvent(event);
#endif
}

void BitcoinGUI::showEvent(QShowEvent *event)
{
    // enable the debug window when the main window shows up
    openRPCConsoleAction->setEnabled(true);
    aboutAction->setEnabled(true);
    optionsAction->setEnabled(true);
}

#ifdef ENABLE_WALLET
void BitcoinGUI::incomingTransaction(const QString& date, int unit, const CAmount& amount, const QString& type, const QString& address, const QString& label)
{
    // On new transaction, make an info balloon
    QString msg = tr("Date: %1\n").arg(date) +
                  tr("Amount: %1\n").arg(BitcoinUnits::formatWithUnit(unit, amount, true)) +
                  tr("Type: %1\n").arg(type);
    if (!label.isEmpty())
        msg += tr("Label: %1\n").arg(label);
    else if (!address.isEmpty())
        msg += tr("Address: %1\n").arg(address);
    message((amount)<0 ? tr("Sent transaction") : tr("Incoming transaction"),
             msg, CClientUIInterface::MSG_INFORMATION);
}
#endif // ENABLE_WALLET

void BitcoinGUI::dragEnterEvent(QDragEnterEvent *event)
{
    // Accept only URIs
    if(event->mimeData()->hasUrls())
        event->acceptProposedAction();
}

void BitcoinGUI::dropEvent(QDropEvent *event)
{
    if(event->mimeData()->hasUrls())
    {
        for (const QUrl &uri : event->mimeData()->urls())
        {
            Q_EMIT receivedURI(uri.toString());
        }
    }
    event->acceptProposedAction();
}

bool BitcoinGUI::eventFilter(QObject *object, QEvent *event)
{
    // Catch status tip events
    if (event->type() == QEvent::StatusTip)
    {
        // Prevent adding text from setStatusTip(), if we currently use the status bar for displaying other stuff
        if (progressBarLabel->isVisible() || progressBar->isVisible())
            return true;
    }
    return QMainWindow::eventFilter(object, event);
}

#ifdef ENABLE_WALLET
bool BitcoinGUI::handlePaymentRequest(const SendCoinsRecipient& recipient)
{
    // URI has to be valid
    if (walletFrame && walletFrame->handlePaymentRequest(recipient))
    {
        showNormalIfMinimized();
        gotoSendCoinsPage();
        return true;
    }
    return false;
}

void BitcoinGUI::setHDStatus(int hdEnabled)
{
    labelWalletHDStatusIcon->setPixmap(platformStyle->SingleColorIcon(hdEnabled ? ":/icons/hd_enabled" : ":/icons/hd_disabled").pixmap(STATUSBAR_ICONSIZE,STATUSBAR_ICONSIZE));
    labelWalletHDStatusIcon->setToolTip(hdEnabled ? tr("HD key generation is <b>enabled</b>") : tr("HD key generation is <b>disabled</b>"));

    // eventually disable the QLabel to set its opacity to 50% 
    labelWalletHDStatusIcon->setEnabled(hdEnabled);
}

void BitcoinGUI::setEncryptionStatus(int status)
{
    switch(status)
    {
    case WalletModel::Unencrypted:
        labelWalletEncryptionIcon->hide();
        encryptWalletAction->setChecked(false);
        changePassphraseAction->setEnabled(false);
        encryptWalletAction->setEnabled(true);
        break;
    case WalletModel::Unlocked:
        labelWalletEncryptionIcon->show();
        labelWalletEncryptionIcon->setPixmap(platformStyle->SingleColorIcon(":/icons/lock_open").pixmap(STATUSBAR_ICONSIZE,STATUSBAR_ICONSIZE));
        labelWalletEncryptionIcon->setToolTip(tr("Wallet is <b>encrypted</b> and currently <b>unlocked</b>"));
        encryptWalletAction->setChecked(true);
        changePassphraseAction->setEnabled(true);
        encryptWalletAction->setEnabled(false); // TODO: decrypt currently not supported
        break;
    case WalletModel::Locked:
        labelWalletEncryptionIcon->show();
        labelWalletEncryptionIcon->setPixmap(platformStyle->SingleColorIcon(":/icons/lock_closed").pixmap(STATUSBAR_ICONSIZE,STATUSBAR_ICONSIZE));
        labelWalletEncryptionIcon->setToolTip(tr("Wallet is <b>encrypted</b> and currently <b>locked</b>"));
        encryptWalletAction->setChecked(true);
        changePassphraseAction->setEnabled(true);
        encryptWalletAction->setEnabled(false); // TODO: decrypt currently not supported
        break;
    }
}
#endif // ENABLE_WALLET

void BitcoinGUI::showNormalIfMinimized(bool fToggleHidden)
{
    if(!clientModel)
        return;

    // activateWindow() (sometimes) helps with keyboard focus on Windows
    if (isHidden())
    {
        show();
        activateWindow();
    }
    else if (isMinimized())
    {
        showNormal();
        activateWindow();
    }
    else if (GUIUtil::isObscured(this))
    {
        raise();
        activateWindow();
    }
    else if(fToggleHidden)
        hide();
}

void BitcoinGUI::toggleHidden()
{
    showNormalIfMinimized(true);
}

void BitcoinGUI::detectShutdown()
{
    if (ShutdownRequested())
    {
        if(rpcConsole)
            rpcConsole->hide();
        qApp->quit();
    }
}

void BitcoinGUI::showProgress(const QString &title, int nProgress)
{
    if (nProgress == 0)
    {
        progressDialog = new QProgressDialog(title, "", 0, 100);
        progressDialog->setWindowModality(Qt::ApplicationModal);
        progressDialog->setMinimumDuration(0);
        progressDialog->setCancelButton(0);
        progressDialog->setAutoClose(false);
        progressDialog->setValue(0);
    }
    else if (nProgress == 100)
    {
        if (progressDialog)
        {
            progressDialog->close();
            progressDialog->deleteLater();
        }
    }
    else if (progressDialog)
        progressDialog->setValue(nProgress);
}

void BitcoinGUI::setTrayIconVisible(bool fHideTrayIcon)
{
    if (trayIcon)
    {
        trayIcon->setVisible(!fHideTrayIcon);
    }
}

void BitcoinGUI::showModalOverlay()
{
    if (modalOverlay && (progressBar->isVisible() || modalOverlay->isLayerVisible()))
        modalOverlay->toggleVisibility();
}

static bool ThreadSafeMessageBox(BitcoinGUI *gui, const std::string& message, const std::string& caption, unsigned int style)
{
    bool modal = (style & CClientUIInterface::MODAL);
    // The SECURE flag has no effect in the Qt GUI.
    // bool secure = (style & CClientUIInterface::SECURE);
    style &= ~CClientUIInterface::SECURE;
    bool ret = false;
    // In case of modal message, use blocking connection to wait for user to click a button
    QMetaObject::invokeMethod(gui, "message",
                               modal ? GUIUtil::blockingGUIThreadConnection() : Qt::QueuedConnection,
                               Q_ARG(QString, QString::fromStdString(caption)),
                               Q_ARG(QString, QString::fromStdString(message)),
                               Q_ARG(unsigned int, style),
                               Q_ARG(bool*, &ret));
    return ret;
}

void BitcoinGUI::subscribeToCoreSignals()
{
    // Connect signals to client
    uiInterface.ThreadSafeMessageBox.connect(boost::bind(ThreadSafeMessageBox, this, _1, _2, _3));
    uiInterface.ThreadSafeQuestion.connect(boost::bind(ThreadSafeMessageBox, this, _1, _3, _4));
}

void BitcoinGUI::unsubscribeFromCoreSignals()
{
    // Disconnect signals from client
    uiInterface.ThreadSafeMessageBox.disconnect(boost::bind(ThreadSafeMessageBox, this, _1, _2, _3));
    uiInterface.ThreadSafeQuestion.disconnect(boost::bind(ThreadSafeMessageBox, this, _1, _3, _4));
}

void BitcoinGUI::toggleNetworkActive()
{
    if (clientModel) {
        clientModel->setNetworkActive(!clientModel->getNetworkActive());
    }
}

UnitDisplayStatusBarControl::UnitDisplayStatusBarControl(const PlatformStyle *platformStyle) :
    optionsModel(0),
    menu(0)
{
    createContextMenu();
    setToolTip(tr("Unit to show amounts in. Click to select another unit."));
    QList<BitcoinUnits::Unit> units = BitcoinUnits::availableUnits();
    int max_width = 0;
    const QFontMetrics fm(font());
    for (const BitcoinUnits::Unit unit : units)
    {
        max_width = qMax(max_width, fm.width(BitcoinUnits::name(unit)));
    }
    setMinimumSize(max_width, 0);
    setAlignment(Qt::AlignRight | Qt::AlignVCenter);
    setStyleSheet(QString("QLabel { color : %1 }").arg(platformStyle->SingleColor().name()));
}

/** So that it responds to button clicks */
void UnitDisplayStatusBarControl::mousePressEvent(QMouseEvent *event)
{
    onDisplayUnitsClicked(event->pos());
}

/** Creates context menu, its actions, and wires up all the relevant signals for mouse events. */
void UnitDisplayStatusBarControl::createContextMenu()
{
    menu = new QMenu(this);
    for (BitcoinUnits::Unit u : BitcoinUnits::availableUnits())
    {
        QAction *menuAction = new QAction(QString(BitcoinUnits::name(u)), this);
        menuAction->setData(QVariant(u));
        menu->addAction(menuAction);
    }
    connect(menu,SIGNAL(triggered(QAction*)),this,SLOT(onMenuSelection(QAction*)));
}

/** Lets the control know about the Options Model (and its signals) */
void UnitDisplayStatusBarControl::setOptionsModel(OptionsModel *_optionsModel)
{
    if (_optionsModel)
    {
        this->optionsModel = _optionsModel;

        // be aware of a display unit change reported by the OptionsModel object.
        connect(_optionsModel,SIGNAL(displayUnitChanged(int)),this,SLOT(updateDisplayUnit(int)));

        // initialize the display units label with the current value in the model.
        updateDisplayUnit(_optionsModel->getDisplayUnit());
    }
}

/** When Display Units are changed on OptionsModel it will refresh the display text of the control on the status bar */
void UnitDisplayStatusBarControl::updateDisplayUnit(int newUnits)
{
    setText(BitcoinUnits::name(newUnits));
}

/** Shows context menu with Display Unit options by the mouse coordinates */
void UnitDisplayStatusBarControl::onDisplayUnitsClicked(const QPoint& point)
{
    QPoint globalPos = mapToGlobal(point);
    menu->exec(globalPos);
}

/** Tells underlying optionsModel to update its current display unit. */
void UnitDisplayStatusBarControl::onMenuSelection(QAction* action)
{
    if (action)
    {
        optionsModel->setDisplayUnit(action->data());
    }
}<|MERGE_RESOLUTION|>--- conflicted
+++ resolved
@@ -479,11 +479,7 @@
         connect(_clientModel, SIGNAL(networkActiveChanged(bool)), this, SLOT(setNetworkActive(bool)));
 
         modalOverlay->setKnownBestHeight(_clientModel->getHeaderTipHeight(), QDateTime::fromTime_t(_clientModel->getHeaderTipTime()));
-<<<<<<< HEAD
-        setNumBlocks(_clientModel->getNumBlocks(), _clientModel->getLastBlockDate(), _clientModel->getVerificationProgress(NULL), false);
-=======
         setNumBlocks(_clientModel->getNumBlocks(), _clientModel->getLastBlockDate(), _clientModel->getVerificationProgress(nullptr), false);
->>>>>>> 94adaf84
         connect(_clientModel, SIGNAL(numBlocksChanged(int,QDateTime,double,bool)), this, SLOT(setNumBlocks(int,QDateTime,double,bool)));
 
         // Receive and report messages from client model
