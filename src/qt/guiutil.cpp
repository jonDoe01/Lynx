// Copyright (c) 2011-2017 The Bitcoin Core developers
// Distributed under the MIT software license, see the accompanying
// file COPYING or http://www.opensource.org/licenses/mit-license.php.

#include <qt/guiutil.h>

#include <qt/bitcoinaddressvalidator.h>
#include <qt/bitcoinunits.h>
#include <qt/qvalidatedlineedit.h>
#include <qt/walletmodel.h>

#include <primitives/transaction.h>
#include <init.h>
#include <policy/policy.h>
#include <protocol.h>
#include <script/script.h>
#include <script/standard.h>
#include <util.h>

#ifdef WIN32
#ifdef _WIN32_WINNT
#undef _WIN32_WINNT
#endif
#define _WIN32_WINNT 0x0501
#ifdef _WIN32_IE
#undef _WIN32_IE
#endif
#define _WIN32_IE 0x0501
#define WIN32_LEAN_AND_MEAN 1
#ifndef NOMINMAX
#define NOMINMAX
#endif
#include <shellapi.h>
#include <shlobj.h>
#include <shlwapi.h>
#endif

#include <boost/scoped_array.hpp>

#include <QAbstractItemView>
#include <QApplication>
#include <QClipboard>
#include <QDateTime>
#include <QDesktopServices>
#include <QDesktopWidget>
#include <QDoubleValidator>
#include <QFileDialog>
#include <QFont>
#include <QLineEdit>
#include <QSettings>
#include <QTextDocument> // for Qt::mightBeRichText
#include <QThread>
#include <QMouseEvent>

#if QT_VERSION < 0x050000
#include <QUrl>
#else
#include <QUrlQuery>
#endif

#if QT_VERSION >= 0x50200
#include <QFontDatabase>
#endif

static fs::detail::utf8_codecvt_facet utf8;

#if defined(Q_OS_MAC)
extern double NSAppKitVersionNumber;
#if !defined(NSAppKitVersionNumber10_8)
#define NSAppKitVersionNumber10_8 1187
#endif
#if !defined(NSAppKitVersionNumber10_9)
#define NSAppKitVersionNumber10_9 1265
#endif
#endif

namespace GUIUtil {

QString dateTimeStr(const QDateTime &date)
{
    return date.date().toString(Qt::SystemLocaleShortDate) + QString(" ") + date.toString("hh:mm");
}

QString dateTimeStr(qint64 nTime)
{
    return dateTimeStr(QDateTime::fromTime_t((qint32)nTime));
}

QFont fixedPitchFont()
{
#if QT_VERSION >= 0x50200
    return QFontDatabase::systemFont(QFontDatabase::FixedFont);
#else
    QFont font("Monospace");
#if QT_VERSION >= 0x040800
    font.setStyleHint(QFont::Monospace);
#else
    font.setStyleHint(QFont::TypeWriter);
#endif
    return font;
#endif
}

// Just some dummy data to generate an convincing random-looking (but consistent) address
static const uint8_t dummydata[] = {0xeb,0x15,0x23,0x1d,0xfc,0xeb,0x60,0x92,0x58,0x86,0xb6,0x7d,0x06,0x52,0x99,0x92,0x59,0x15,0xae,0xb1,0x72,0xc0,0x66,0x47};

// Generate a dummy address with invalid CRC, starting with the network prefix.
static std::string DummyAddress(const CChainParams &params)
{
    std::vector<unsigned char> sourcedata = params.Base58Prefix(CChainParams::PUBKEY_ADDRESS);
    sourcedata.insert(sourcedata.end(), dummydata, dummydata + sizeof(dummydata));
    for(int i=0; i<256; ++i) { // Try every trailing byte
        std::string s = EncodeBase58(sourcedata.data(), sourcedata.data() + sourcedata.size());
        if (!IsValidDestinationString(s)) {
            return s;
        }
        sourcedata[sourcedata.size()-1] += 1;
    }
    return "";
}

void setupAddressWidget(QValidatedLineEdit *widget, QWidget *parent)
{
    parent->setFocusProxy(widget);

    widget->setFont(fixedPitchFont());
#if QT_VERSION >= 0x040700
    // We don't want translators to use own addresses in translations
    // and this is the only place, where this address is supplied.
<<<<<<< HEAD
    widget->setPlaceholderText(QObject::tr("Enter a Lynx address (e.g. %1)").arg(
=======
    widget->setPlaceholderText(QObject::tr("Enter a Litecoin address (e.g. %1)").arg(
>>>>>>> 69fce744
        QString::fromStdString(DummyAddress(Params()))));
#endif
    widget->setValidator(new BitcoinAddressEntryValidator(parent));
    widget->setCheckValidator(new BitcoinAddressCheckValidator(parent));
}

void setupAmountWidget(QLineEdit *widget, QWidget *parent)
{
    QDoubleValidator *amountValidator = new QDoubleValidator(parent);
    amountValidator->setDecimals(8);
    amountValidator->setBottom(0.0);
    widget->setValidator(amountValidator);
    widget->setAlignment(Qt::AlignRight|Qt::AlignVCenter);
}

bool parseBitcoinURI(const QUrl &uri, SendCoinsRecipient *out)
{
    // return if URI is not valid or is no bitcoin: URI
<<<<<<< HEAD
    if(!uri.isValid() || uri.scheme() != QString("lynx"))
=======
    if(!uri.isValid() || uri.scheme() != QString("litecoin"))
>>>>>>> 69fce744
        return false;

    SendCoinsRecipient rv;
    rv.address = uri.path();
    // Trim any following forward slash which may have been added by the OS
    if (rv.address.endsWith("/")) {
        rv.address.truncate(rv.address.length() - 1);
    }
    rv.amount = 0;

#if QT_VERSION < 0x050000
    QList<QPair<QString, QString> > items = uri.queryItems();
#else
    QUrlQuery uriQuery(uri);
    QList<QPair<QString, QString> > items = uriQuery.queryItems();
#endif
    for (QList<QPair<QString, QString> >::iterator i = items.begin(); i != items.end(); i++)
    {
        bool fShouldReturnFalse = false;
        if (i->first.startsWith("req-"))
        {
            i->first.remove(0, 4);
            fShouldReturnFalse = true;
        }

        if (i->first == "label")
        {
            rv.label = i->second;
            fShouldReturnFalse = false;
        }
        if (i->first == "message")
        {
            rv.message = i->second;
            fShouldReturnFalse = false;
        }
        else if (i->first == "amount")
        {
            if(!i->second.isEmpty())
            {
                if(!BitcoinUnits::parse(BitcoinUnits::BTC, i->second, &rv.amount))
                {
                    return false;
                }
            }
            fShouldReturnFalse = false;
        }

        if (fShouldReturnFalse)
            return false;
    }
    if(out)
    {
        *out = rv;
    }
    return true;
}

bool parseBitcoinURI(QString uri, SendCoinsRecipient *out)
{
    // Convert bitcoin:// to bitcoin:
    //
    //    Cannot handle this later, because bitcoin:// will cause Qt to see the part after // as host,
    //    which will lower-case it (and thus invalidate the address).
<<<<<<< HEAD
    if(uri.startsWith("lynx://", Qt::CaseInsensitive))
    {
        uri.replace(0, 11, "lynx:");
=======
    if(uri.startsWith("litecoin://", Qt::CaseInsensitive))
    {
        uri.replace(0, 11, "litecoin:");
>>>>>>> 69fce744
    }
    QUrl uriInstance(uri);
    return parseBitcoinURI(uriInstance, out);
}

QString formatBitcoinURI(const SendCoinsRecipient &info)
{
<<<<<<< HEAD
    QString ret = QString("lynx:%1").arg(info.address);
=======
    QString ret = QString("litecoin:%1").arg(info.address);
>>>>>>> 69fce744
    int paramCount = 0;

    if (info.amount)
    {
        ret += QString("?amount=%1").arg(BitcoinUnits::format(BitcoinUnits::BTC, info.amount, false, BitcoinUnits::separatorNever));
        paramCount++;
    }

    if (!info.label.isEmpty())
    {
        QString lbl(QUrl::toPercentEncoding(info.label));
        ret += QString("%1label=%2").arg(paramCount == 0 ? "?" : "&").arg(lbl);
        paramCount++;
    }

    if (!info.message.isEmpty())
    {
        QString msg(QUrl::toPercentEncoding(info.message));
        ret += QString("%1message=%2").arg(paramCount == 0 ? "?" : "&").arg(msg);
        paramCount++;
    }

    return ret;
}

bool isDust(const QString& address, const CAmount& amount)
{
    CTxDestination dest = DecodeDestination(address.toStdString());
    CScript script = GetScriptForDestination(dest);
    CTxOut txOut(amount, script);
    return IsDust(txOut, ::dustRelayFee);
}

QString HtmlEscape(const QString& str, bool fMultiLine)
{
#if QT_VERSION < 0x050000
    QString escaped = Qt::escape(str);
#else
    QString escaped = str.toHtmlEscaped();
#endif
    if(fMultiLine)
    {
        escaped = escaped.replace("\n", "<br>\n");
    }
    return escaped;
}

QString HtmlEscape(const std::string& str, bool fMultiLine)
{
    return HtmlEscape(QString::fromStdString(str), fMultiLine);
}

void copyEntryData(QAbstractItemView *view, int column, int role)
{
    if(!view || !view->selectionModel())
        return;
    QModelIndexList selection = view->selectionModel()->selectedRows(column);

    if(!selection.isEmpty())
    {
        // Copy first item
        setClipboard(selection.at(0).data(role).toString());
    }
}

QList<QModelIndex> getEntryData(QAbstractItemView *view, int column)
{
    if(!view || !view->selectionModel())
        return QList<QModelIndex>();
    return view->selectionModel()->selectedRows(column);
}

QString getSaveFileName(QWidget *parent, const QString &caption, const QString &dir,
    const QString &filter,
    QString *selectedSuffixOut)
{
    QString selectedFilter;
    QString myDir;
    if(dir.isEmpty()) // Default to user documents location
    {
#if QT_VERSION < 0x050000
        myDir = QDesktopServices::storageLocation(QDesktopServices::DocumentsLocation);
#else
        myDir = QStandardPaths::writableLocation(QStandardPaths::DocumentsLocation);
#endif
    }
    else
    {
        myDir = dir;
    }
    /* Directly convert path to native OS path separators */
    QString result = QDir::toNativeSeparators(QFileDialog::getSaveFileName(parent, caption, myDir, filter, &selectedFilter));

    /* Extract first suffix from filter pattern "Description (*.foo)" or "Description (*.foo *.bar ...) */
    QRegExp filter_re(".* \\(\\*\\.(.*)[ \\)]");
    QString selectedSuffix;
    if(filter_re.exactMatch(selectedFilter))
    {
        selectedSuffix = filter_re.cap(1);
    }

    /* Add suffix if needed */
    QFileInfo info(result);
    if(!result.isEmpty())
    {
        if(info.suffix().isEmpty() && !selectedSuffix.isEmpty())
        {
            /* No suffix specified, add selected suffix */
            if(!result.endsWith("."))
                result.append(".");
            result.append(selectedSuffix);
        }
    }

    /* Return selected suffix if asked to */
    if(selectedSuffixOut)
    {
        *selectedSuffixOut = selectedSuffix;
    }
    return result;
}

QString getOpenFileName(QWidget *parent, const QString &caption, const QString &dir,
    const QString &filter,
    QString *selectedSuffixOut)
{
    QString selectedFilter;
    QString myDir;
    if(dir.isEmpty()) // Default to user documents location
    {
#if QT_VERSION < 0x050000
        myDir = QDesktopServices::storageLocation(QDesktopServices::DocumentsLocation);
#else
        myDir = QStandardPaths::writableLocation(QStandardPaths::DocumentsLocation);
#endif
    }
    else
    {
        myDir = dir;
    }
    /* Directly convert path to native OS path separators */
    QString result = QDir::toNativeSeparators(QFileDialog::getOpenFileName(parent, caption, myDir, filter, &selectedFilter));

    if(selectedSuffixOut)
    {
        /* Extract first suffix from filter pattern "Description (*.foo)" or "Description (*.foo *.bar ...) */
        QRegExp filter_re(".* \\(\\*\\.(.*)[ \\)]");
        QString selectedSuffix;
        if(filter_re.exactMatch(selectedFilter))
        {
            selectedSuffix = filter_re.cap(1);
        }
        *selectedSuffixOut = selectedSuffix;
    }
    return result;
}

Qt::ConnectionType blockingGUIThreadConnection()
{
    if(QThread::currentThread() != qApp->thread())
    {
        return Qt::BlockingQueuedConnection;
    }
    else
    {
        return Qt::DirectConnection;
    }
}

bool checkPoint(const QPoint &p, const QWidget *w)
{
    QWidget *atW = QApplication::widgetAt(w->mapToGlobal(p));
    if (!atW) return false;
    return atW->topLevelWidget() == w;
}

bool isObscured(QWidget *w)
{
    return !(checkPoint(QPoint(0, 0), w)
        && checkPoint(QPoint(w->width() - 1, 0), w)
        && checkPoint(QPoint(0, w->height() - 1), w)
        && checkPoint(QPoint(w->width() - 1, w->height() - 1), w)
        && checkPoint(QPoint(w->width() / 2, w->height() / 2), w));
}

void openDebugLogfile()
{
    fs::path pathDebug = GetDataDir() / "debug.log";

    /* Open debug.log with the associated application */
    if (fs::exists(pathDebug))
        QDesktopServices::openUrl(QUrl::fromLocalFile(boostPathToQString(pathDebug)));
}

bool openBitcoinConf()
{
    boost::filesystem::path pathConfig = GetConfigFile(BITCOIN_CONF_FILENAME);

    /* Create the file */
    boost::filesystem::ofstream configFile(pathConfig, std::ios_base::app);
    
    if (!configFile.good())
        return false;
    
    configFile.close();
    
    /* Open bitcoin.conf with the associated application */
    return QDesktopServices::openUrl(QUrl::fromLocalFile(boostPathToQString(pathConfig)));
}

void SubstituteFonts(const QString& language)
{
#if defined(Q_OS_MAC)
// Background:
// OSX's default font changed in 10.9 and Qt is unable to find it with its
// usual fallback methods when building against the 10.7 sdk or lower.
// The 10.8 SDK added a function to let it find the correct fallback font.
// If this fallback is not properly loaded, some characters may fail to
// render correctly.
//
// The same thing happened with 10.10. .Helvetica Neue DeskInterface is now default.
//
// Solution: If building with the 10.7 SDK or lower and the user's platform
// is 10.9 or higher at runtime, substitute the correct font. This needs to
// happen before the QApplication is created.
#if defined(MAC_OS_X_VERSION_MAX_ALLOWED) && MAC_OS_X_VERSION_MAX_ALLOWED < MAC_OS_X_VERSION_10_8
    if (floor(NSAppKitVersionNumber) > NSAppKitVersionNumber10_8)
    {
        if (floor(NSAppKitVersionNumber) <= NSAppKitVersionNumber10_9)
            /* On a 10.9 - 10.9.x system */
            QFont::insertSubstitution(".Lucida Grande UI", "Lucida Grande");
        else
        {
            /* 10.10 or later system */
            if (language == "zh_CN" || language == "zh_TW" || language == "zh_HK") // traditional or simplified Chinese
              QFont::insertSubstitution(".Helvetica Neue DeskInterface", "Heiti SC");
            else if (language == "ja") // Japanese
              QFont::insertSubstitution(".Helvetica Neue DeskInterface", "Songti SC");
            else
              QFont::insertSubstitution(".Helvetica Neue DeskInterface", "Lucida Grande");
        }
    }
#endif
#endif
}

ToolTipToRichTextFilter::ToolTipToRichTextFilter(int _size_threshold, QObject *parent) :
    QObject(parent),
    size_threshold(_size_threshold)
{

}

bool ToolTipToRichTextFilter::eventFilter(QObject *obj, QEvent *evt)
{
    if(evt->type() == QEvent::ToolTipChange)
    {
        QWidget *widget = static_cast<QWidget*>(obj);
        QString tooltip = widget->toolTip();
        if(tooltip.size() > size_threshold && !tooltip.startsWith("<qt") && !Qt::mightBeRichText(tooltip))
        {
            // Envelop with <qt></qt> to make sure Qt detects this as rich text
            // Escape the current message as HTML and replace \n by <br>
            tooltip = "<qt>" + HtmlEscape(tooltip, true) + "</qt>";
            widget->setToolTip(tooltip);
            return true;
        }
    }
    return QObject::eventFilter(obj, evt);
}

void TableViewLastColumnResizingFixer::connectViewHeadersSignals()
{
    connect(tableView->horizontalHeader(), SIGNAL(sectionResized(int,int,int)), this, SLOT(on_sectionResized(int,int,int)));
    connect(tableView->horizontalHeader(), SIGNAL(geometriesChanged()), this, SLOT(on_geometriesChanged()));
}

// We need to disconnect these while handling the resize events, otherwise we can enter infinite loops.
void TableViewLastColumnResizingFixer::disconnectViewHeadersSignals()
{
    disconnect(tableView->horizontalHeader(), SIGNAL(sectionResized(int,int,int)), this, SLOT(on_sectionResized(int,int,int)));
    disconnect(tableView->horizontalHeader(), SIGNAL(geometriesChanged()), this, SLOT(on_geometriesChanged()));
}

// Setup the resize mode, handles compatibility for Qt5 and below as the method signatures changed.
// Refactored here for readability.
void TableViewLastColumnResizingFixer::setViewHeaderResizeMode(int logicalIndex, QHeaderView::ResizeMode resizeMode)
{
#if QT_VERSION < 0x050000
    tableView->horizontalHeader()->setResizeMode(logicalIndex, resizeMode);
#else
    tableView->horizontalHeader()->setSectionResizeMode(logicalIndex, resizeMode);
#endif
}

void TableViewLastColumnResizingFixer::resizeColumn(int nColumnIndex, int width)
{
    tableView->setColumnWidth(nColumnIndex, width);
    tableView->horizontalHeader()->resizeSection(nColumnIndex, width);
}

int TableViewLastColumnResizingFixer::getColumnsWidth()
{
    int nColumnsWidthSum = 0;
    for (int i = 0; i < columnCount; i++)
    {
        nColumnsWidthSum += tableView->horizontalHeader()->sectionSize(i);
    }
    return nColumnsWidthSum;
}

int TableViewLastColumnResizingFixer::getAvailableWidthForColumn(int column)
{
    int nResult = lastColumnMinimumWidth;
    int nTableWidth = tableView->horizontalHeader()->width();

    if (nTableWidth > 0)
    {
        int nOtherColsWidth = getColumnsWidth() - tableView->horizontalHeader()->sectionSize(column);
        nResult = std::max(nResult, nTableWidth - nOtherColsWidth);
    }

    return nResult;
}

// Make sure we don't make the columns wider than the table's viewport width.
void TableViewLastColumnResizingFixer::adjustTableColumnsWidth()
{
    disconnectViewHeadersSignals();
    resizeColumn(lastColumnIndex, getAvailableWidthForColumn(lastColumnIndex));
    connectViewHeadersSignals();

    int nTableWidth = tableView->horizontalHeader()->width();
    int nColsWidth = getColumnsWidth();
    if (nColsWidth > nTableWidth)
    {
        resizeColumn(secondToLastColumnIndex,getAvailableWidthForColumn(secondToLastColumnIndex));
    }
}

// Make column use all the space available, useful during window resizing.
void TableViewLastColumnResizingFixer::stretchColumnWidth(int column)
{
    disconnectViewHeadersSignals();
    resizeColumn(column, getAvailableWidthForColumn(column));
    connectViewHeadersSignals();
}

// When a section is resized this is a slot-proxy for ajustAmountColumnWidth().
void TableViewLastColumnResizingFixer::on_sectionResized(int logicalIndex, int oldSize, int newSize)
{
    adjustTableColumnsWidth();
    int remainingWidth = getAvailableWidthForColumn(logicalIndex);
    if (newSize > remainingWidth)
    {
       resizeColumn(logicalIndex, remainingWidth);
    }
}

// When the table's geometry is ready, we manually perform the stretch of the "Message" column,
// as the "Stretch" resize mode does not allow for interactive resizing.
void TableViewLastColumnResizingFixer::on_geometriesChanged()
{
    if ((getColumnsWidth() - this->tableView->horizontalHeader()->width()) != 0)
    {
        disconnectViewHeadersSignals();
        resizeColumn(secondToLastColumnIndex, getAvailableWidthForColumn(secondToLastColumnIndex));
        connectViewHeadersSignals();
    }
}

/**
 * Initializes all internal variables and prepares the
 * the resize modes of the last 2 columns of the table and
 */
TableViewLastColumnResizingFixer::TableViewLastColumnResizingFixer(QTableView* table, int lastColMinimumWidth, int allColsMinimumWidth, QObject *parent) :
    QObject(parent),
    tableView(table),
    lastColumnMinimumWidth(lastColMinimumWidth),
    allColumnsMinimumWidth(allColsMinimumWidth)
{
    columnCount = tableView->horizontalHeader()->count();
    lastColumnIndex = columnCount - 1;
    secondToLastColumnIndex = columnCount - 2;
    tableView->horizontalHeader()->setMinimumSectionSize(allColumnsMinimumWidth);
    setViewHeaderResizeMode(secondToLastColumnIndex, QHeaderView::Interactive);
    setViewHeaderResizeMode(lastColumnIndex, QHeaderView::Interactive);
}

#ifdef WIN32
fs::path static StartupShortcutPath()
{
    std::string chain = ChainNameFromCommandLine();
    if (chain == CBaseChainParams::MAIN)
<<<<<<< HEAD
        return GetSpecialFolderPath(CSIDL_STARTUP) / "Lynx.lnk";
    if (chain == CBaseChainParams::TESTNET) // Remove this special case when CBaseChainParams::TESTNET = "testnet4"
        return GetSpecialFolderPath(CSIDL_STARTUP) / "Lynx (testnet).lnk";
    return GetSpecialFolderPath(CSIDL_STARTUP) / strprintf("Lynx (%s).lnk", chain);
=======
        return GetSpecialFolderPath(CSIDL_STARTUP) / "Litecoin.lnk";
    if (chain == CBaseChainParams::TESTNET) // Remove this special case when CBaseChainParams::TESTNET = "testnet4"
        return GetSpecialFolderPath(CSIDL_STARTUP) / "Litecoin (testnet).lnk";
    return GetSpecialFolderPath(CSIDL_STARTUP) / strprintf("Litecoin (%s).lnk", chain);
>>>>>>> 69fce744
}

bool GetStartOnSystemStartup()
{
    // check for Bitcoin*.lnk
    return fs::exists(StartupShortcutPath());
}

bool SetStartOnSystemStartup(bool fAutoStart)
{
    // If the shortcut exists already, remove it for updating
    fs::remove(StartupShortcutPath());

    if (fAutoStart)
    {
        CoInitialize(nullptr);

        // Get a pointer to the IShellLink interface.
        IShellLink* psl = nullptr;
        HRESULT hres = CoCreateInstance(CLSID_ShellLink, nullptr,
            CLSCTX_INPROC_SERVER, IID_IShellLink,
            reinterpret_cast<void**>(&psl));

        if (SUCCEEDED(hres))
        {
            // Get the current executable path
            TCHAR pszExePath[MAX_PATH];
            GetModuleFileName(nullptr, pszExePath, sizeof(pszExePath));

            // Start client minimized
            QString strArgs = "-min";
            // Set -testnet /-regtest options
            strArgs += QString::fromStdString(strprintf(" -testnet=%d -regtest=%d", gArgs.GetBoolArg("-testnet", false), gArgs.GetBoolArg("-regtest", false)));

#ifdef UNICODE
            boost::scoped_array<TCHAR> args(new TCHAR[strArgs.length() + 1]);
            // Convert the QString to TCHAR*
            strArgs.toWCharArray(args.get());
            // Add missing '\0'-termination to string
            args[strArgs.length()] = '\0';
#endif

            // Set the path to the shortcut target
            psl->SetPath(pszExePath);
            PathRemoveFileSpec(pszExePath);
            psl->SetWorkingDirectory(pszExePath);
            psl->SetShowCmd(SW_SHOWMINNOACTIVE);
#ifndef UNICODE
            psl->SetArguments(strArgs.toStdString().c_str());
#else
            psl->SetArguments(args.get());
#endif

            // Query IShellLink for the IPersistFile interface for
            // saving the shortcut in persistent storage.
            IPersistFile* ppf = nullptr;
            hres = psl->QueryInterface(IID_IPersistFile, reinterpret_cast<void**>(&ppf));
            if (SUCCEEDED(hres))
            {
                WCHAR pwsz[MAX_PATH];
                // Ensure that the string is ANSI.
                MultiByteToWideChar(CP_ACP, 0, StartupShortcutPath().string().c_str(), -1, pwsz, MAX_PATH);
                // Save the link by calling IPersistFile::Save.
                hres = ppf->Save(pwsz, TRUE);
                ppf->Release();
                psl->Release();
                CoUninitialize();
                return true;
            }
            psl->Release();
        }
        CoUninitialize();
        return false;
    }
    return true;
}
#elif defined(Q_OS_LINUX)

// Follow the Desktop Application Autostart Spec:
// http://standards.freedesktop.org/autostart-spec/autostart-spec-latest.html

fs::path static GetAutostartDir()
{
    char* pszConfigHome = getenv("XDG_CONFIG_HOME");
    if (pszConfigHome) return fs::path(pszConfigHome) / "autostart";
    char* pszHome = getenv("HOME");
    if (pszHome) return fs::path(pszHome) / ".config" / "autostart";
    return fs::path();
}

fs::path static GetAutostartFilePath()
{
    std::string chain = ChainNameFromCommandLine();
    if (chain == CBaseChainParams::MAIN)
<<<<<<< HEAD
        return GetAutostartDir() / "lynx.desktop";
    return GetAutostartDir() / strprintf("lynx-%s.lnk", chain);
=======
        return GetAutostartDir() / "litecoin.desktop";
    return GetAutostartDir() / strprintf("litecoin-%s.lnk", chain);
>>>>>>> 69fce744
}

bool GetStartOnSystemStartup()
{
    fs::ifstream optionFile(GetAutostartFilePath());
    if (!optionFile.good())
        return false;
    // Scan through file for "Hidden=true":
    std::string line;
    while (!optionFile.eof())
    {
        getline(optionFile, line);
        if (line.find("Hidden") != std::string::npos &&
            line.find("true") != std::string::npos)
            return false;
    }
    optionFile.close();

    return true;
}

bool SetStartOnSystemStartup(bool fAutoStart)
{
    if (!fAutoStart)
        fs::remove(GetAutostartFilePath());
    else
    {
        char pszExePath[MAX_PATH+1];
        ssize_t r = readlink("/proc/self/exe", pszExePath, sizeof(pszExePath) - 1);
        if (r == -1)
            return false;
        pszExePath[r] = '\0';

        fs::create_directories(GetAutostartDir());

        fs::ofstream optionFile(GetAutostartFilePath(), std::ios_base::out|std::ios_base::trunc);
        if (!optionFile.good())
            return false;
        std::string chain = ChainNameFromCommandLine();
        // Write a bitcoin.desktop file to the autostart directory:
        optionFile << "[Desktop Entry]\n";
        optionFile << "Type=Application\n";
        if (chain == CBaseChainParams::MAIN)
<<<<<<< HEAD
            optionFile << "Name=Lynx\n";
        else
            optionFile << strprintf("Name=Lynx (%s)\n", chain);
=======
            optionFile << "Name=Litecoin\n";
        else
            optionFile << strprintf("Name=Litecoin (%s)\n", chain);
>>>>>>> 69fce744
        optionFile << "Exec=" << pszExePath << strprintf(" -min -testnet=%d -regtest=%d\n", gArgs.GetBoolArg("-testnet", false), gArgs.GetBoolArg("-regtest", false));
        optionFile << "Terminal=false\n";
        optionFile << "Hidden=false\n";
        optionFile.close();
    }
    return true;
}


#elif defined(Q_OS_MAC)
#pragma GCC diagnostic push
#pragma GCC diagnostic ignored "-Wdeprecated-declarations"
// based on: https://github.com/Mozketo/LaunchAtLoginController/blob/master/LaunchAtLoginController.m

#include <CoreFoundation/CoreFoundation.h>
#include <CoreServices/CoreServices.h>

LSSharedFileListItemRef findStartupItemInList(LSSharedFileListRef list, CFURLRef findUrl);
LSSharedFileListItemRef findStartupItemInList(LSSharedFileListRef list, CFURLRef findUrl)
{
    CFArrayRef listSnapshot = LSSharedFileListCopySnapshot(list, nullptr);
    if (listSnapshot == nullptr) {
        return nullptr;
    }
    
    // loop through the list of startup items and try to find the bitcoin app
    for(int i = 0; i < CFArrayGetCount(listSnapshot); i++) {
        LSSharedFileListItemRef item = (LSSharedFileListItemRef)CFArrayGetValueAtIndex(listSnapshot, i);
        UInt32 resolutionFlags = kLSSharedFileListNoUserInteraction | kLSSharedFileListDoNotMountVolumes;
        CFURLRef currentItemURL = nullptr;

#if defined(MAC_OS_X_VERSION_MAX_ALLOWED) && MAC_OS_X_VERSION_MAX_ALLOWED >= 10100
        if(&LSSharedFileListItemCopyResolvedURL)
            currentItemURL = LSSharedFileListItemCopyResolvedURL(item, resolutionFlags, nullptr);
#if defined(MAC_OS_X_VERSION_MIN_REQUIRED) && MAC_OS_X_VERSION_MIN_REQUIRED < 10100
        else
            LSSharedFileListItemResolve(item, resolutionFlags, &currentItemURL, nullptr);
#endif
#else
        LSSharedFileListItemResolve(item, resolutionFlags, &currentItemURL, nullptr);
#endif

        if(currentItemURL) {
            if (CFEqual(currentItemURL, findUrl)) {
                // found
                CFRelease(listSnapshot);
                CFRelease(currentItemURL);
                return item;
            }
            CFRelease(currentItemURL);
        }
    }
    
    CFRelease(listSnapshot);
    return nullptr;
}

bool GetStartOnSystemStartup()
{
    CFURLRef bitcoinAppUrl = CFBundleCopyBundleURL(CFBundleGetMainBundle());
    if (bitcoinAppUrl == nullptr) {
        return false;
    }
    
    LSSharedFileListRef loginItems = LSSharedFileListCreate(nullptr, kLSSharedFileListSessionLoginItems, nullptr);
    LSSharedFileListItemRef foundItem = findStartupItemInList(loginItems, bitcoinAppUrl);

    CFRelease(bitcoinAppUrl);
    return !!foundItem; // return boolified object
}

bool SetStartOnSystemStartup(bool fAutoStart)
{
    CFURLRef bitcoinAppUrl = CFBundleCopyBundleURL(CFBundleGetMainBundle());
    if (bitcoinAppUrl == nullptr) {
        return false;
    }
    
    LSSharedFileListRef loginItems = LSSharedFileListCreate(nullptr, kLSSharedFileListSessionLoginItems, nullptr);
    LSSharedFileListItemRef foundItem = findStartupItemInList(loginItems, bitcoinAppUrl);

    if(fAutoStart && !foundItem) {
        // add bitcoin app to startup item list
        LSSharedFileListInsertItemURL(loginItems, kLSSharedFileListItemBeforeFirst, nullptr, nullptr, bitcoinAppUrl, nullptr, nullptr);
    }
    else if(!fAutoStart && foundItem) {
        // remove item
        LSSharedFileListItemRemove(loginItems, foundItem);
    }
    
    CFRelease(bitcoinAppUrl);
    return true;
}
#pragma GCC diagnostic pop
#else

bool GetStartOnSystemStartup() { return false; }
bool SetStartOnSystemStartup(bool fAutoStart) { return false; }

#endif

void setClipboard(const QString& str)
{
    QApplication::clipboard()->setText(str, QClipboard::Clipboard);
    QApplication::clipboard()->setText(str, QClipboard::Selection);
}

fs::path qstringToBoostPath(const QString &path)
{
    return fs::path(path.toStdString(), utf8);
}

QString boostPathToQString(const fs::path &path)
{
    return QString::fromStdString(path.string(utf8));
}

QString formatDurationStr(int secs)
{
    QStringList strList;
    int days = secs / 86400;
    int hours = (secs % 86400) / 3600;
    int mins = (secs % 3600) / 60;
    int seconds = secs % 60;

    if (days)
        strList.append(QString(QObject::tr("%1 d")).arg(days));
    if (hours)
        strList.append(QString(QObject::tr("%1 h")).arg(hours));
    if (mins)
        strList.append(QString(QObject::tr("%1 m")).arg(mins));
    if (seconds || (!days && !hours && !mins))
        strList.append(QString(QObject::tr("%1 s")).arg(seconds));

    return strList.join(" ");
}

QString formatServicesStr(quint64 mask)
{
    QStringList strList;

    // Just scan the last 8 bits for now.
    for (int i = 0; i < 8; i++) {
        uint64_t check = 1 << i;
        if (mask & check)
        {
            switch (check)
            {
            case NODE_NETWORK:
                strList.append("NETWORK");
                break;
            case NODE_GETUTXO:
                strList.append("GETUTXO");
                break;
            case NODE_BLOOM:
                strList.append("BLOOM");
                break;
            case NODE_WITNESS:
                strList.append("WITNESS");
                break;
            case NODE_XTHIN:
                strList.append("XTHIN");
                break;
            default:
                strList.append(QString("%1[%2]").arg("UNKNOWN").arg(check));
            }
        }
    }

    if (strList.size())
        return strList.join(" & ");
    else
        return QObject::tr("None");
}

QString formatPingTime(double dPingTime)
{
    return (dPingTime == std::numeric_limits<int64_t>::max()/1e6 || dPingTime == 0) ? QObject::tr("N/A") : QString(QObject::tr("%1 ms")).arg(QString::number((int)(dPingTime * 1000), 10));
}

QString formatTimeOffset(int64_t nTimeOffset)
{
  return QString(QObject::tr("%1 s")).arg(QString::number((int)nTimeOffset, 10));
}

QString formatNiceTimeOffset(qint64 secs)
{
    // Represent time from last generated block in human readable text
    QString timeBehindText;
    const int HOUR_IN_SECONDS = 60*60;
    const int DAY_IN_SECONDS = 24*60*60;
    const int WEEK_IN_SECONDS = 7*24*60*60;
    const int YEAR_IN_SECONDS = 31556952; // Average length of year in Gregorian calendar
    if(secs < 60)
    {
        timeBehindText = QObject::tr("%n second(s)","",secs);
    }
    else if(secs < 2*HOUR_IN_SECONDS)
    {
        timeBehindText = QObject::tr("%n minute(s)","",secs/60);
    }
    else if(secs < 2*DAY_IN_SECONDS)
    {
        timeBehindText = QObject::tr("%n hour(s)","",secs/HOUR_IN_SECONDS);
    }
    else if(secs < 2*WEEK_IN_SECONDS)
    {
        timeBehindText = QObject::tr("%n day(s)","",secs/DAY_IN_SECONDS);
    }
    else if(secs < YEAR_IN_SECONDS)
    {
        timeBehindText = QObject::tr("%n week(s)","",secs/WEEK_IN_SECONDS);
    }
    else
    {
        qint64 years = secs / YEAR_IN_SECONDS;
        qint64 remainder = secs % YEAR_IN_SECONDS;
        timeBehindText = QObject::tr("%1 and %2").arg(QObject::tr("%n year(s)", "", years)).arg(QObject::tr("%n week(s)","", remainder/WEEK_IN_SECONDS));
    }
    return timeBehindText;
}

QString formatBytes(uint64_t bytes)
{
    if(bytes < 1024)
        return QString(QObject::tr("%1 B")).arg(bytes);
    if(bytes < 1024 * 1024)
        return QString(QObject::tr("%1 KB")).arg(bytes / 1024);
    if(bytes < 1024 * 1024 * 1024)
        return QString(QObject::tr("%1 MB")).arg(bytes / 1024 / 1024);

    return QString(QObject::tr("%1 GB")).arg(bytes / 1024 / 1024 / 1024);
}

qreal calculateIdealFontSize(int width, const QString& text, QFont font, qreal minPointSize, qreal font_size) {
    while(font_size >= minPointSize) {
        font.setPointSizeF(font_size);
        QFontMetrics fm(font);
        if (fm.width(text) < width) {
            break;
        }
        font_size -= 0.5;
    }
    return font_size;
}

void ClickableLabel::mouseReleaseEvent(QMouseEvent *event)
{
    Q_EMIT clicked(event->pos());
}
    
void ClickableProgressBar::mouseReleaseEvent(QMouseEvent *event)
{
    Q_EMIT clicked(event->pos());
}

} // namespace GUIUtil<|MERGE_RESOLUTION|>--- conflicted
+++ resolved
@@ -127,11 +127,7 @@
 #if QT_VERSION >= 0x040700
     // We don't want translators to use own addresses in translations
     // and this is the only place, where this address is supplied.
-<<<<<<< HEAD
     widget->setPlaceholderText(QObject::tr("Enter a Lynx address (e.g. %1)").arg(
-=======
-    widget->setPlaceholderText(QObject::tr("Enter a Litecoin address (e.g. %1)").arg(
->>>>>>> 69fce744
         QString::fromStdString(DummyAddress(Params()))));
 #endif
     widget->setValidator(new BitcoinAddressEntryValidator(parent));
@@ -150,11 +146,7 @@
 bool parseBitcoinURI(const QUrl &uri, SendCoinsRecipient *out)
 {
     // return if URI is not valid or is no bitcoin: URI
-<<<<<<< HEAD
     if(!uri.isValid() || uri.scheme() != QString("lynx"))
-=======
-    if(!uri.isValid() || uri.scheme() != QString("litecoin"))
->>>>>>> 69fce744
         return false;
 
     SendCoinsRecipient rv;
@@ -218,15 +210,9 @@
     //
     //    Cannot handle this later, because bitcoin:// will cause Qt to see the part after // as host,
     //    which will lower-case it (and thus invalidate the address).
-<<<<<<< HEAD
     if(uri.startsWith("lynx://", Qt::CaseInsensitive))
     {
         uri.replace(0, 11, "lynx:");
-=======
-    if(uri.startsWith("litecoin://", Qt::CaseInsensitive))
-    {
-        uri.replace(0, 11, "litecoin:");
->>>>>>> 69fce744
     }
     QUrl uriInstance(uri);
     return parseBitcoinURI(uriInstance, out);
@@ -234,11 +220,7 @@
 
 QString formatBitcoinURI(const SendCoinsRecipient &info)
 {
-<<<<<<< HEAD
     QString ret = QString("lynx:%1").arg(info.address);
-=======
-    QString ret = QString("litecoin:%1").arg(info.address);
->>>>>>> 69fce744
     int paramCount = 0;
 
     if (info.amount)
@@ -633,17 +615,10 @@
 {
     std::string chain = ChainNameFromCommandLine();
     if (chain == CBaseChainParams::MAIN)
-<<<<<<< HEAD
         return GetSpecialFolderPath(CSIDL_STARTUP) / "Lynx.lnk";
     if (chain == CBaseChainParams::TESTNET) // Remove this special case when CBaseChainParams::TESTNET = "testnet4"
         return GetSpecialFolderPath(CSIDL_STARTUP) / "Lynx (testnet).lnk";
     return GetSpecialFolderPath(CSIDL_STARTUP) / strprintf("Lynx (%s).lnk", chain);
-=======
-        return GetSpecialFolderPath(CSIDL_STARTUP) / "Litecoin.lnk";
-    if (chain == CBaseChainParams::TESTNET) // Remove this special case when CBaseChainParams::TESTNET = "testnet4"
-        return GetSpecialFolderPath(CSIDL_STARTUP) / "Litecoin (testnet).lnk";
-    return GetSpecialFolderPath(CSIDL_STARTUP) / strprintf("Litecoin (%s).lnk", chain);
->>>>>>> 69fce744
 }
 
 bool GetStartOnSystemStartup()
@@ -738,13 +713,8 @@
 {
     std::string chain = ChainNameFromCommandLine();
     if (chain == CBaseChainParams::MAIN)
-<<<<<<< HEAD
         return GetAutostartDir() / "lynx.desktop";
     return GetAutostartDir() / strprintf("lynx-%s.lnk", chain);
-=======
-        return GetAutostartDir() / "litecoin.desktop";
-    return GetAutostartDir() / strprintf("litecoin-%s.lnk", chain);
->>>>>>> 69fce744
 }
 
 bool GetStartOnSystemStartup()
@@ -788,15 +758,9 @@
         optionFile << "[Desktop Entry]\n";
         optionFile << "Type=Application\n";
         if (chain == CBaseChainParams::MAIN)
-<<<<<<< HEAD
             optionFile << "Name=Lynx\n";
         else
             optionFile << strprintf("Name=Lynx (%s)\n", chain);
-=======
-            optionFile << "Name=Litecoin\n";
-        else
-            optionFile << strprintf("Name=Litecoin (%s)\n", chain);
->>>>>>> 69fce744
         optionFile << "Exec=" << pszExePath << strprintf(" -min -testnet=%d -regtest=%d\n", gArgs.GetBoolArg("-testnet", false), gArgs.GetBoolArg("-regtest", false));
         optionFile << "Terminal=false\n";
         optionFile << "Hidden=false\n";
