--- conflicted
+++ resolved
@@ -759,13 +759,8 @@
         if (chain == CBaseChainParams::MAIN)
             optionFile << "Name=Lynx\n";
         else
-<<<<<<< HEAD
-            optionFile << strprintf("Name=Litecoin (%s)\n", chain);
+            optionFile << strprintf("Name=Lynx (%s)\n", chain);
         optionFile << "Exec=" << pszExePath << strprintf(" -min -testnet=%d -regtest=%d\n", gArgs.GetBoolArg("-testnet", false), gArgs.GetBoolArg("-regtest", false));
-=======
-            optionFile << strprintf("Name=Lynx (%s)\n", chain);
-        optionFile << "Exec=" << pszExePath << strprintf(" -min -testnet=%d -regtest=%d\n", GetBoolArg("-testnet", false), GetBoolArg("-regtest", false));
->>>>>>> 53f3fead
         optionFile << "Terminal=false\n";
         optionFile << "Hidden=false\n";
         optionFile.close();
