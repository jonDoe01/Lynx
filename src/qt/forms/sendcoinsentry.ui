--- conflicted
+++ resolved
@@ -57,11 +57,7 @@
       <item>
        <widget class="QValidatedLineEdit" name="payTo">
         <property name="toolTip">
-<<<<<<< HEAD
          <string>The Lynx address to send the payment to</string>
-=======
-         <string>The Litecoin address to send the payment to</string>
->>>>>>> 69fce744
         </property>
        </widget>
       </item>
@@ -174,11 +170,7 @@
       <item>
        <widget class="QCheckBox" name="checkboxSubtractFeeFromAmount">
         <property name="toolTip">
-<<<<<<< HEAD
          <string>The fee will be deducted from the amount being sent. The recipient will receive less lynxes than you enter in the amount field. If multiple recipients are selected, the fee is split equally.</string>
-=======
-         <string>The fee will be deducted from the amount being sent. The recipient will receive less litecoins than you enter in the amount field. If multiple recipients are selected, the fee is split equally.</string>
->>>>>>> 69fce744
         </property>
         <property name="text">
          <string>S&amp;ubtract fee from amount</string>
@@ -207,11 +199,7 @@
     <item row="3" column="1">
      <widget class="QLabel" name="messageTextLabel">
       <property name="toolTip">
-<<<<<<< HEAD
        <string>A message that was attached to the lynx: URI which will be stored with the transaction for your reference. Note: This message will not be sent over the Lynx network.</string>
-=======
-       <string>A message that was attached to the litecoin: URI which will be stored with the transaction for your reference. Note: This message will not be sent over the Litecoin network.</string>
->>>>>>> 69fce744
       </property>
       <property name="textFormat">
        <enum>Qt::PlainText</enum>
