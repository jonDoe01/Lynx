--- conflicted
+++ resolved
@@ -189,11 +189,8 @@
        <item>
         <widget class="QCheckBox" name="mapPortUpnp">
          <property name="toolTip">
-<<<<<<< HEAD
           <string>Automatically open the Lynx client port on the router. This only works when your router supports UPnP and it is enabled.</string>
-=======
           <string>Automatically open the Litecoin client port on the router. This only works when your router supports UPnP and it is enabled.</string>
->>>>>>> 69fce744
          </property>
          <property name="text">
           <string>Map port using &amp;UPnP</string>
@@ -213,11 +210,7 @@
        <item>
         <widget class="QCheckBox" name="connectSocks">
          <property name="toolTip">
-<<<<<<< HEAD
           <string>Connect to the Lynx network through a SOCKS5 proxy.</string>
-=======
-          <string>Connect to the Litecoin network through a SOCKS5 proxy.</string>
->>>>>>> 69fce744
          </property>
          <property name="text">
           <string>&amp;Connect through SOCKS5 proxy (default proxy):</string>
@@ -404,11 +397,7 @@
        <item>
         <widget class="QCheckBox" name="connectSocksTor">
          <property name="toolTip">
-<<<<<<< HEAD
           <string>Connect to the Lynx network through a separate SOCKS5 proxy for Tor hidden services.</string>
-=======
-          <string>Connect to the Litecoin network through a separate SOCKS5 proxy for Tor hidden services.</string>
->>>>>>> 69fce744
          </property>
          <property name="text">
           <string>Use separate SOCKS&amp;5 proxy to reach peers via Tor hidden services:</string>
