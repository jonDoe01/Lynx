--- conflicted
+++ resolved
@@ -132,11 +132,7 @@
           <enum>Qt::ActionsContextMenu</enum>
          </property>
          <property name="text">
-<<<<<<< HEAD
           <string notr="true">0.00 MEOW</string>
-=======
-          <string notr="true">0.00 LTC</string>
->>>>>>> 69fce744
          </property>
          <property name="textInteractionFlags">
           <set>Qt::LinksAccessibleByMouse|Qt::TextSelectableByKeyboard|Qt::TextSelectableByMouse</set>
@@ -216,11 +212,7 @@
           <enum>Qt::ActionsContextMenu</enum>
          </property>
          <property name="text">
-<<<<<<< HEAD
           <string notr="true">0.00 MEOW</string>
-=======
-          <string notr="true">0.00 LTC</string>
->>>>>>> 69fce744
          </property>
          <property name="textInteractionFlags">
           <set>Qt::LinksAccessibleByMouse|Qt::TextSelectableByKeyboard|Qt::TextSelectableByMouse</set>
@@ -265,11 +257,7 @@
           <enum>Qt::ActionsContextMenu</enum>
          </property>
          <property name="text">
-<<<<<<< HEAD
           <string notr="true">0.00 MEOW</string>
-=======
-          <string notr="true">0.00 LTC</string>
->>>>>>> 69fce744
          </property>
          <property name="textInteractionFlags">
           <set>Qt::LinksAccessibleByMouse|Qt::TextSelectableByKeyboard|Qt::TextSelectableByMouse</set>
@@ -304,11 +292,7 @@
           <enum>Qt::ActionsContextMenu</enum>
          </property>
          <property name="text">
-<<<<<<< HEAD
           <string notr="true">0.00 MEOW</string>
-=======
-          <string notr="true">0.00 LTC</string>
->>>>>>> 69fce744
          </property>
          <property name="textInteractionFlags">
           <set>Qt::LinksAccessibleByMouse|Qt::TextSelectableByKeyboard|Qt::TextSelectableByMouse</set>
