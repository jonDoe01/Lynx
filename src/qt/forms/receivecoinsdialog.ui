--- conflicted
+++ resolved
@@ -47,11 +47,7 @@
         <item row="6" column="0">
          <widget class="QLabel" name="label_3">
           <property name="toolTip">
-<<<<<<< HEAD
            <string>An optional message to attach to the payment request, which will be displayed when the request is opened. Note: The message will not be sent with the payment over the Lynx network.</string>
-=======
-           <string>An optional message to attach to the payment request, which will be displayed when the request is opened. Note: The message will not be sent with the payment over the Litecoin network.</string>
->>>>>>> 69fce744
           </property>
           <property name="text">
            <string>&amp;Message:</string>
@@ -71,7 +67,6 @@
           </property>
          </widget>
         </item>
-<<<<<<< HEAD
         <item row="6" column="2">
          <widget class="QLineEdit" name="reqMessage">
           <property name="toolTip">
@@ -79,8 +74,6 @@
           </property>
          </widget>
         </item>
-=======
->>>>>>> 69fce744
         <item row="2" column="2">
          <widget class="QLabel" name="label_5">
           <property name="text">
