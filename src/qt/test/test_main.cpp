// Copyright (c) 2009-2016 The Bitcoin Core developers
// Distributed under the MIT software license, see the accompanying
// file COPYING or http://www.opensource.org/licenses/mit-license.php.

#if defined(HAVE_CONFIG_H)
#include "config/bitcoin-config.h"
#endif

#include "chainparams.h"
#include "rpcnestedtests.h"
#include "util.h"
#include "uritests.h"
#include "compattests.h"

#ifdef ENABLE_WALLET
#include "paymentservertests.h"
#include "wallettests.h"
#endif

#include <QApplication>
#include <QObject>
#include <QTest>

#include <openssl/ssl.h>

#if defined(QT_STATICPLUGIN)
#include <QtPlugin>
#if QT_VERSION < 0x050000
Q_IMPORT_PLUGIN(qcncodecs)
Q_IMPORT_PLUGIN(qjpcodecs)
Q_IMPORT_PLUGIN(qtwcodecs)
Q_IMPORT_PLUGIN(qkrcodecs)
#else
#if defined(QT_QPA_PLATFORM_MINIMAL)
Q_IMPORT_PLUGIN(QMinimalIntegrationPlugin);
#endif
#if defined(QT_QPA_PLATFORM_XCB)
Q_IMPORT_PLUGIN(QXcbIntegrationPlugin);
#elif defined(QT_QPA_PLATFORM_WINDOWS)
Q_IMPORT_PLUGIN(QWindowsIntegrationPlugin);
#elif defined(QT_QPA_PLATFORM_COCOA)
Q_IMPORT_PLUGIN(QCocoaIntegrationPlugin);
#endif
#endif
#endif

extern void noui_connect();

// This is all you need to run all the tests
int main(int argc, char *argv[])
{
    SetupEnvironment();
    SetupNetworking();
    SelectParams(CBaseChainParams::MAIN);
    noui_connect();

    bool fInvalid = false;

    // Prefer the "minimal" platform for the test instead of the normal default
    // platform ("xcb", "windows", or "cocoa") so tests can't unintentially
    // interfere with any background GUIs and don't require extra resources.
    #if defined(WIN32)
        _putenv_s("QT_QPA_PLATFORM", "minimal");
    #else
        setenv("QT_QPA_PLATFORM", "minimal", 0);
    #endif

    // Don't remove this, it's needed to access
<<<<<<< HEAD
    // QCoreApplication:: in the tests
    QCoreApplication app(argc, argv);
=======
    // QApplication:: and QCoreApplication:: in the tests
    QApplication app(argc, argv);
>>>>>>> 94adaf84
    app.setApplicationName("Litecoin-Qt-test");

    SSL_library_init();

    URITests test1;
    if (QTest::qExec(&test1) != 0) {
        fInvalid = true;
    }
#ifdef ENABLE_WALLET
    PaymentServerTests test2;
    if (QTest::qExec(&test2) != 0) {
        fInvalid = true;
    }
#endif
    RPCNestedTests test3;
    if (QTest::qExec(&test3) != 0) {
        fInvalid = true;
    }
    CompatTests test4;
    if (QTest::qExec(&test4) != 0) {
        fInvalid = true;
    }
#ifdef ENABLE_WALLET
    WalletTests test5;
    if (QTest::qExec(&test5) != 0) {
        fInvalid = true;
    }
#endif

    return fInvalid;
}<|MERGE_RESOLUTION|>--- conflicted
+++ resolved
@@ -66,13 +66,8 @@
     #endif
 
     // Don't remove this, it's needed to access
-<<<<<<< HEAD
-    // QCoreApplication:: in the tests
-    QCoreApplication app(argc, argv);
-=======
     // QApplication:: and QCoreApplication:: in the tests
     QApplication app(argc, argv);
->>>>>>> 94adaf84
     app.setApplicationName("Litecoin-Qt-test");
 
     SSL_library_init();
