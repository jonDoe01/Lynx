--- conflicted
+++ resolved
@@ -529,11 +529,7 @@
 
 void BitcoinApplication::handleRunawayException(const QString &message)
 {
-<<<<<<< HEAD
     QMessageBox::critical(0, "Runaway exception", BitcoinGUI::tr("A fatal error occurred. Lynx can no longer continue safely and will quit.") + QString("\n\n") + message);
-=======
-    QMessageBox::critical(0, "Runaway exception", BitcoinGUI::tr("A fatal error occurred. Litecoin can no longer continue safely and will quit.") + QString("\n\n") + message);
->>>>>>> 69fce744
     ::exit(EXIT_FAILURE);
 }
 
