--- conflicted
+++ resolved
@@ -7,12 +7,8 @@
 
 #include <qt/guiutil.h>
 
-<<<<<<< HEAD
 #include "chainparams.h"
 #include "validation.h"
-=======
-#include <chainparams.h>
->>>>>>> 69fce744
 
 #include <QResizeEvent>
 #include <QPropertyAnimation>
@@ -100,11 +96,7 @@
             if (sample.first < (currentDate.toMSecsSinceEpoch() - 500 * 1000) || i == blockProcessTime.size() - 1) {
                 progressDelta = blockProcessTime[0].second - sample.second;
                 timeDelta = blockProcessTime[0].first - sample.first;
-<<<<<<< HEAD
-                progressPerHour = progressDelta/(double)timeDelta*1000*3600;
-=======
                 progressPerHour = progressDelta / (double) timeDelta * 1000 * 3600;
->>>>>>> 69fce744
                 remainingMSecs = (progressDelta > 0) ? remainingProgress / progressDelta * timeDelta : -1;
                 break;
             }
@@ -112,10 +104,7 @@
         // show progress increase per hour
         ui->progressIncreasePerH->setText(QString::number(progressPerHour * 100, 'f', 2)+"%");
 
-<<<<<<< HEAD
-=======
         // show expected remaining time
->>>>>>> 69fce744
         if(remainingMSecs >= 0) {	
             ui->expectedTimeLeft->setText(GUIUtil::formatNiceTimeOffset(remainingMSecs / 1000.0));
         } else {
