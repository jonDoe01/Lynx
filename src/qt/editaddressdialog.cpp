--- conflicted
+++ resolved
@@ -110,11 +110,7 @@
             break;
         case AddressTableModel::INVALID_ADDRESS:
             QMessageBox::warning(this, windowTitle(),
-<<<<<<< HEAD
                 tr("The entered address \"%1\" is not a valid Lynx address.").arg(ui->addressEdit->text()),
-=======
-                tr("The entered address \"%1\" is not a valid Litecoin address.").arg(ui->addressEdit->text()),
->>>>>>> 69fce744
                 QMessageBox::Ok, QMessageBox::Ok);
             break;
         case AddressTableModel::DUPLICATE_ADDRESS:
