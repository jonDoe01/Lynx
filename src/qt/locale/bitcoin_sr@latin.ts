<TS language="sr@latin" version="2.1">
<context>
    <name>AddressBookPage</name>
    <message>
        <source>Right-click to edit address or label</source>
        <translation>Klikni desnim tasterom za uređivanje adrese ili oznake</translation>
    </message>
    <message>
        <source>Create a new address</source>
        <translation>Kreiraj novu adresu</translation>
    </message>
    <message>
        <source>&amp;New</source>
        <translation>&amp;Novi</translation>
    </message>
    <message>
        <source>Copy the currently selected address to the system clipboard</source>
        <translation>Kopiraj selektovanu adresu u sistemski klipbord</translation>
    </message>
    <message>
        <source>&amp;Copy</source>
        <translation>&amp;Kopiraj</translation>
    </message>
    <message>
        <source>C&amp;lose</source>
        <translation>Zatvori</translation>
    </message>
    <message>
        <source>Delete the currently selected address from the list</source>
        <translation>Briše trenutno izabranu adresu sa liste</translation>
    </message>
    <message>
        <source>Export the data in the current tab to a file</source>
        <translation>Izvoz podataka iz trenutne kartice u datoteku</translation>
    </message>
    <message>
        <source>&amp;Export</source>
        <translation>&amp;Izvoz</translation>
    </message>
    <message>
        <source>&amp;Delete</source>
        <translation>&amp;Izbrisati</translation>
    </message>
    <message>
        <source>Choose the address to send coins to</source>
        <translation>Izaberite adresu za slanje novčića</translation>
    </message>
    <message>
        <source>Choose the address to receive coins with</source>
        <translation>Izaberite adresu za prijem novčića</translation>
    </message>
    <message>
<<<<<<< HEAD
=======
        <source>C&amp;hoose</source>
        <translation>I&amp;zaberi</translation>
    </message>
    <message>
>>>>>>> 69fce744
        <source>Sending addresses</source>
        <translation>Adresa na koju se šalje</translation>
    </message>
    <message>
        <source>Receiving addresses</source>
        <translation>Adresa na koju se prima</translation>
    </message>
    <message>
        <source>These are your Litecoin addresses for sending payments. Always check the amount and the receiving address before sending coins.</source>
<<<<<<< HEAD
        <translation>Ovo su Vaše Litecoin adrese na koju se vrše uplate. Uvek proverite iznos i prijemnu adresu pre slanja novčića</translation>
=======
        <translation>Ovo su Vaše Litecoin adrese na koju se vrše uplate. Uvek proverite iznos i prijemnu adresu pre slanja novčića.</translation>
>>>>>>> 69fce744
    </message>
    <message>
        <source>These are your Litecoin addresses for receiving payments. It is recommended to use a new receiving address for each transaction.</source>
        <translation>Ovo su Vaše Litecoin adrese za primanje uplata. Preporučuje se upotreba nove adrese za svaku transakciju.</translation>
    </message>
    <message>
<<<<<<< HEAD
=======
        <source>&amp;Copy Address</source>
        <translation>&amp;Kopiraj Adresu</translation>
    </message>
    <message>
>>>>>>> 69fce744
        <source>Copy &amp;Label</source>
        <translation>Kopiranje &amp;Oznaka</translation>
    </message>
    <message>
        <source>&amp;Edit</source>
        <translation>&amp;Izmena</translation>
    </message>
<<<<<<< HEAD
    </context>
=======
    <message>
        <source>Export Address List</source>
        <translation>Izvezi Listu Adresa</translation>
    </message>
    <message>
        <source>Comma separated file (*.csv)</source>
        <translation>Zarezom odvojena datoteka (*.csv) </translation>
    </message>
    <message>
        <source>Exporting Failed</source>
        <translation>Izvoz Neuspeo</translation>
    </message>
    <message>
        <source>There was an error trying to save the address list to %1. Please try again.</source>
        <translation>Desila se greška prilikom čuvanja liste adresa u %1. Molimo pokusajte ponovo.</translation>
    </message>
</context>
>>>>>>> 69fce744
<context>
    <name>AddressTableModel</name>
    <message>
        <source>Label</source>
        <translation>Oznaka</translation>
    </message>
    <message>
        <source>Address</source>
        <translation>Adresa</translation>
    </message>
    <message>
        <source>(no label)</source>
        <translation>(bez oznake)</translation>
    </message>
</context>
<context>
    <name>AskPassphraseDialog</name>
    <message>
        <source>Passphrase Dialog</source>
        <translation>Dialog pristupne fraze</translation>
    </message>
    <message>
        <source>Enter passphrase</source>
        <translation>Unesi pristupnu frazu</translation>
    </message>
    <message>
        <source>New passphrase</source>
        <translation>Nova pristupna fraza</translation>
    </message>
    <message>
        <source>Repeat new passphrase</source>
        <translation>Ponovo unesite pristupnu frazu</translation>
    </message>
    <message>
        <source>Enter the new passphrase to the wallet.&lt;br/&gt;Please use a passphrase of &lt;b&gt;ten or more random characters&lt;/b&gt;, or &lt;b&gt;eight or more words&lt;/b&gt;.</source>
        <translation>Unesite novu pristupnu frazu u novčanik. &lt;br/&gt;Molimo, koristite pristupnu frazu koja ima &lt;b&gt; deset ili više nasumičnih znakova&lt;/b&gt;, ili &lt;b&gt;osam ili više reči&lt;/b&gt;.</translation>
    </message>
    <message>
        <source>Encrypt wallet</source>
        <translation>Šifrujte novčanik</translation>
    </message>
    <message>
        <source>This operation needs your wallet passphrase to unlock the wallet.</source>
        <translation>Da biste otključali novčanik potrebno je da unesete svoju pristupnu frazu.</translation>
    </message>
    <message>
        <source>Unlock wallet</source>
        <translation>Otključajte novčanik</translation>
    </message>
    <message>
        <source>This operation needs your wallet passphrase to decrypt the wallet.</source>
        <translation>Da biste dešifrovali novčanik, potrebno je da unesete svoju pristupnu frazu.</translation>
    </message>
    <message>
        <source>Decrypt wallet</source>
        <translation>Dešifrujte novčanik</translation>
    </message>
    <message>
        <source>Change passphrase</source>
        <translation>Promenite pristupnu frazu</translation>
    </message>
    <message>
        <source>Enter the old passphrase and new passphrase to the wallet.</source>
        <translation>Unesite u novčanik staru pristupnu frazu i novu pristupnu frazu.</translation>
    </message>
    <message>
        <source>Confirm wallet encryption</source>
        <translation>Potvrdite šifrovanje novčanika</translation>
    </message>
    <message>
<<<<<<< HEAD
        <source>Warning: If you encrypt your wallet and lose your passphrase, you will &lt;b&gt;LOSE ALL OF YOUR LYNXES&lt;/b&gt;!</source>
        <translation>Upozorenje: Ako šifrujete svoj novčanik, i potom izgubite svoju pristupnu frazu &lt;b&gt;IZGUBIĆETE SVE SVOJE LYNXE&lt;/b&gt;!</translation>
=======
        <source>Warning: If you encrypt your wallet and lose your passphrase, you will &lt;b&gt;LOSE ALL OF YOUR LITECOINS&lt;/b&gt;!</source>
        <translation>Upozorenje: Ako šifrujete svoj novčanik, i potom izgubite svoju pristupnu frazu &lt;b&gt;IZGUBIĆETE SVE SVOJE BITKOINE&lt;/b&gt;!</translation>
>>>>>>> 69fce744
    </message>
    <message>
        <source>Are you sure you wish to encrypt your wallet?</source>
        <translation>Da li ste sigurni da želite da šifrujete svoj novčanik?</translation>
    </message>
    <message>
        <source>Wallet encrypted</source>
        <translation>Novčanik je šifrovan</translation>
    </message>
    <message>
        <source>%1 will close now to finish the encryption process. Remember that encrypting your wallet cannot fully protect your litecoins from being stolen by malware infecting your computer.</source>
        <translation>%1 će se ugasiti da bi dovršio proces enkriptovanja. Imajte u vidu da enkripcija novčanika ne garantuje potpunu zaštitu litecoina od krađe od strane nekog virusa koji bi zarazio vaš kompjuter.</translation>
    </message>
    <message>
        <source>IMPORTANT: Any previous backups you have made of your wallet file should be replaced with the newly generated, encrypted wallet file. For security reasons, previous backups of the unencrypted wallet file will become useless as soon as you start using the new, encrypted wallet.</source>
        <translation>VAŽNO: Ranije rezervne kopije wallet datoteke trebate zameniti sa novo-kreiranom, enkriptovanom wallet datotekom. Iz sigurnosnih razloga, ranije ne-enkriptovane wallet datoteke će postati neupotrebljive čim počnete koristiti novi, enkriptovani novčanik.</translation>
    </message>
    <message>
        <source>Wallet encryption failed</source>
        <translation>Enkripcija novčanika neuspešna</translation>
    </message>
    <message>
        <source>Wallet encryption failed due to an internal error. Your wallet was not encrypted.</source>
        <translation>Enkripcija novčanika nije uspela zbog greške u programu. Vaš novčanik nije enkriptovan.</translation>
    </message>
    <message>
        <source>The supplied passphrases do not match.</source>
        <translation>Unete pristupne fraze nisu tačne.</translation>
    </message>
    <message>
        <source>Wallet unlock failed</source>
        <translation>Otključavanje novčanika neuspešno</translation>
    </message>
    <message>
        <source>The passphrase entered for the wallet decryption was incorrect.</source>
        <translation>Pristupna fraza za dekriptovanje novčanika nije tačna.</translation>
    </message>
    <message>
        <source>Wallet decryption failed</source>
        <translation>Dekriptovanje novčanika neuspešno</translation>
    </message>
    <message>
        <source>Wallet passphrase was successfully changed.</source>
        <translation>Pristupna fraza novčanika je uspešno promenjena.</translation>
    </message>
    <message>
        <source>Warning: The Caps Lock key is on!</source>
        <translation>Upozorenje: Caps Lock je uključen!</translation>
    </message>
</context>
<context>
    <name>BanTableModel</name>
    <message>
        <source>IP/Netmask</source>
        <translation>IP/Netmask</translation>
    </message>
    <message>
        <source>Banned Until</source>
        <translation>Banovani ste do</translation>
    </message>
</context>
<context>
    <name>BitcoinGUI</name>
    <message>
        <source>Sign &amp;message...</source>
        <translation>Potpišite &amp;poruka...</translation>
    </message>
    <message>
        <source>Synchronizing with network...</source>
        <translation>Usklađivanje sa mrežom...</translation>
    </message>
    <message>
        <source>&amp;Overview</source>
        <translation>&amp;Pregled</translation>
    </message>
    <message>
        <source>Node</source>
        <translation>Čvor</translation>
    </message>
    <message>
        <source>Show general overview of wallet</source>
        <translation>Prikaži opšti pregled novčanika</translation>
    </message>
    <message>
        <source>&amp;Transactions</source>
        <translation>&amp;Transakcije</translation>
    </message>
    <message>
        <source>Browse transaction history</source>
        <translation>Pregled istorije transakcija</translation>
    </message>
    <message>
        <source>E&amp;xit</source>
        <translation>I&amp;zađi</translation>
    </message>
    <message>
        <source>Quit application</source>
        <translation>Isključi aplikaciju</translation>
    </message>
    <message>
        <source>&amp;About %1</source>
        <translation>&amp;Otprilike %1</translation>
    </message>
    <message>
        <source>Show information about %1</source>
        <translation>Prikaži informacije za otprilike %1</translation>
    </message>
    <message>
<<<<<<< HEAD
=======
        <source>About &amp;Qt</source>
        <translation>O &amp;Qt</translation>
    </message>
    <message>
        <source>Show information about Qt</source>
        <translation>Prikaži informacije o Qt</translation>
    </message>
    <message>
>>>>>>> 69fce744
        <source>&amp;Options...</source>
        <translation>&amp;Opcije...</translation>
    </message>
    <message>
        <source>Modify configuration options for %1</source>
        <translation>Izmeni podešavanja za %1</translation>
    </message>
    <message>
        <source>&amp;Encrypt Wallet...</source>
        <translation>&amp;Enkriptuj Novčanik...</translation>
    </message>
    <message>
        <source>&amp;Backup Wallet...</source>
        <translation>&amp;Rezervna Kopija Novčanika...</translation>
    </message>
    <message>
        <source>&amp;Change Passphrase...</source>
        <translation>&amp;Izmeni pristupnu frazu...</translation>
    </message>
    <message>
        <source>&amp;Sending addresses...</source>
        <translation>&amp;Slanje adresa...</translation>
    </message>
    <message>
        <source>&amp;Receiving addresses...</source>
        <translation>&amp;Primanje adresa...</translation>
    </message>
    <message>
        <source>Open &amp;URI...</source>
        <translation>Otvori &amp;URI...</translation>
    </message>
    <message>
<<<<<<< HEAD
        <source>Send coins to a Lynx address</source>
        <translation>Pošalji novčiće na Lynx adresu</translation>
=======
        <source>Click to disable network activity.</source>
        <translation>Odaberite za prekid aktivnosti na mreži.</translation>
    </message>
    <message>
        <source>Network activity disabled.</source>
        <translation>Aktivnost na mreži je prekinuta.</translation>
    </message>
    <message>
        <source>Click to enable network activity again.</source>
        <translation>Odaberite da ponovo dozvolite aktivnost na mreži.</translation>
    </message>
    <message>
        <source>Syncing Headers (%1%)...</source>
        <translation>Sinhronizujem Najnovije Blokove (%1%)...</translation>
    </message>
    <message>
        <source>Reindexing blocks on disk...</source>
        <translation>Ponovo obeležavam blokove na disku...</translation>
    </message>
    <message>
        <source>Send coins to a Litecoin address</source>
        <translation>Pošalji novčiće na Litecoin adresu</translation>
    </message>
    <message>
        <source>Backup wallet to another location</source>
        <translation>Napravite rezervnu kopiju novčanika na drugom mestu</translation>
    </message>
    <message>
        <source>Change the passphrase used for wallet encryption</source>
        <translation>Promenite pristupnu frazu za enkiptovanje novčanika</translation>
    </message>
    <message>
        <source>&amp;Debug window</source>
        <translation>&amp;Prozor za otklanjanje grešaka</translation>
    </message>
    <message>
        <source>Open debugging and diagnostic console</source>
        <translation>Otvori konzolu za dijagnostiku i otklanjanje grešaka</translation>
>>>>>>> 69fce744
    </message>
    <message>
        <source>&amp;Verify message...</source>
        <translation>&amp;Proveri poruku...</translation>
    </message>
    <message>
<<<<<<< HEAD
        <source>Lynx</source>
        <translation>Lynx</translation>
=======
        <source>Litecoin</source>
        <translation>Litecoin</translation>
>>>>>>> 69fce744
    </message>
    <message>
        <source>Wallet</source>
        <translation>Novčanik</translation>
    </message>
    <message>
        <source>&amp;Send</source>
        <translation>&amp;Pošalji</translation>
    </message>
    <message>
        <source>&amp;Receive</source>
        <translation>&amp;Primi</translation>
    </message>
    <message>
        <source>&amp;Show / Hide</source>
        <translation>&amp;Prikazati / Sakriti</translation>
    </message>
    <message>
        <source>Show or hide the main Window</source>
        <translation>Prikaži ili sakrij glavni prozor</translation>
    </message>
    <message>
        <source>Encrypt the private keys that belong to your wallet</source>
        <translation>Enkriptuj privatne ključeve novčanika</translation>
    </message>
    <message>
        <source>Sign messages with your Litecoin addresses to prove you own them</source>
        <translation>Potpišite poruke sa svojim Litecoin adresama da biste dokazali njihovo vlasništvo</translation>
    </message>
    <message>
        <source>Verify messages to ensure they were signed with specified Litecoin addresses</source>
        <translation>Proverite poruke da biste utvrdili sa kojim Litecoin adresama su potpisane</translation>
    </message>
    <message>
        <source>&amp;File</source>
        <translation>&amp;Fajl</translation>
    </message>
    <message>
        <source>&amp;Settings</source>
        <translation>&amp;Podešavanja</translation>
    </message>
    <message>
        <source>&amp;Help</source>
        <translation>&amp;Pomoć</translation>
    </message>
    <message>
        <source>Tabs toolbar</source>
        <translation>Alatke za tabove</translation>
    </message>
    <message>
        <source>Request payments (generates QR codes and litecoin: URIs)</source>
        <translation>Zatražite plaćanje (generiše QR kodove i litecoin: URI-e)</translation>
    </message>
    <message>
        <source>Error</source>
        <translation>Greska</translation>
    </message>
    <message>
        <source>Warning</source>
        <translation>Upozorenje</translation>
    </message>
    <message>
        <source>Information</source>
        <translation>Informacije</translation>
    </message>
    <message>
        <source>%1 client</source>
        <translation>%1 klijent</translation>
    </message>
    <message>
        <source>Date: %1
</source>
        <translation>Datum: %1
</translation>
    </message>
    <message>
        <source>Amount: %1
</source>
        <translation>Iznos: %1
</translation>
    </message>
    <message>
        <source>Type: %1
</source>
        <translation>Tip: %1
</translation>
    </message>
    <message>
        <source>Label: %1
</source>
        <translation>Oznaka: %1
</translation>
    </message>
    <message>
        <source>Address: %1
</source>
        <translation>Adresa: %1
</translation>
    </message>
    </context>
<context>
    <name>CoinControlDialog</name>
    <message>
        <source>Quantity:</source>
        <translation>Količina:</translation>
    </message>
    <message>
        <source>Amount:</source>
        <translation>Iznos:</translation>
    </message>
    <message>
        <source>Fee:</source>
        <translation>Naknada:</translation>
    </message>
    <message>
        <source>After Fee:</source>
        <translation>Nakon Naknade:</translation>
    </message>
    <message>
        <source>Amount</source>
        <translation>Kolicina</translation>
    </message>
    <message>
        <source>Date</source>
        <translation>Datum</translation>
    </message>
    <message>
        <source>(no label)</source>
        <translation>(bez oznake)</translation>
    </message>
    </context>
<context>
    <name>EditAddressDialog</name>
    <message>
        <source>Edit Address</source>
        <translation>Izmeni Adresu</translation>
    </message>
    <message>
        <source>&amp;Label</source>
        <translation>&amp;Oznaka</translation>
    </message>
    <message>
        <source>&amp;Address</source>
        <translation>&amp;Adresa</translation>
    </message>
    </context>
<context>
    <name>FreespaceChecker</name>
    </context>
<context>
    <name>HelpMessageDialog</name>
    </context>
<context>
    <name>Intro</name>
    <message>
        <source>Litecoin</source>
        <translation>Litecoin</translation>
    </message>
    <message>
        <source>Error</source>
        <translation>Greska</translation>
    </message>
    </context>
<context>
    <name>ModalOverlay</name>
    </context>
<context>
    <name>OpenURIDialog</name>
    </context>
<context>
    <name>OptionsDialog</name>
    <message>
        <source>Error</source>
        <translation>Greska</translation>
    </message>
    </context>
<context>
    <name>OverviewPage</name>
    </context>
<context>
    <name>PaymentServer</name>
    </context>
<context>
    <name>PeerTableModel</name>
    </context>
<context>
    <name>QObject</name>
    <message>
        <source>Amount</source>
        <translation>Kolicina</translation>
    </message>
    <message>
        <source>unknown</source>
        <translation>nepoznato</translation>
    </message>
</context>
<context>
    <name>QObject::QObject</name>
    </context>
<context>
    <name>QRImageWidget</name>
    </context>
<context>
    <name>RPCConsole</name>
    </context>
<context>
    <name>ReceiveCoinsDialog</name>
    </context>
<context>
    <name>ReceiveRequestDialog</name>
    <message>
        <source>Address</source>
        <translation>Adresa</translation>
    </message>
    <message>
        <source>Label</source>
        <translation>Oznaka</translation>
    </message>
    </context>
<context>
    <name>RecentRequestsTableModel</name>
    <message>
        <source>Label</source>
        <translation>Oznaka</translation>
    </message>
    <message>
        <source>(no label)</source>
        <translation>(bez oznake)</translation>
    </message>
    </context>
<context>
    <name>SendCoinsDialog</name>
    <message>
        <source>Quantity:</source>
        <translation>Količina:</translation>
    </message>
    <message>
        <source>Amount:</source>
        <translation>Iznos:</translation>
    </message>
    <message>
        <source>Fee:</source>
        <translation>Naknada:</translation>
    </message>
    <message>
        <source>After Fee:</source>
        <translation>Nakon Naknade:</translation>
    </message>
    <message>
        <source>(no label)</source>
        <translation>(bez oznake)</translation>
    </message>
</context>
<context>
    <name>SendCoinsEntry</name>
    </context>
<context>
    <name>SendConfirmationDialog</name>
    </context>
<context>
    <name>ShutdownWindow</name>
    </context>
<context>
    <name>SignVerifyMessageDialog</name>
    </context>
<context>
    <name>SplashScreen</name>
    </context>
<context>
    <name>TrafficGraphWidget</name>
    </context>
<context>
    <name>TransactionDesc</name>
    </context>
<context>
    <name>TransactionDescDialog</name>
    </context>
<context>
    <name>TransactionTableModel</name>
    <message>
        <source>Label</source>
        <translation>Oznaka</translation>
    </message>
    <message>
        <source>(no label)</source>
        <translation>(bez oznake)</translation>
    </message>
    </context>
<context>
    <name>TransactionView</name>
    <message>
        <source>Comma separated file (*.csv)</source>
        <translation>Zarezom odvojena datoteka (*.csv) </translation>
    </message>
    <message>
        <source>Label</source>
        <translation>Oznaka</translation>
    </message>
    <message>
        <source>Address</source>
        <translation>Adresa</translation>
    </message>
    <message>
        <source>Exporting Failed</source>
        <translation>Izvoz Neuspeo</translation>
    </message>
    </context>
<context>
    <name>UnitDisplayStatusBarControl</name>
    </context>
<context>
    <name>WalletFrame</name>
    </context>
<context>
    <name>WalletModel</name>
    </context>
<context>
    <name>WalletView</name>
    </context>
<context>
    <name>bitcoin-core</name>
    <message>
<<<<<<< HEAD
        <source>Lynx Core</source>
        <translation>Lynx Core</translation>
=======
        <source>Litecoin Core</source>
        <translation>Litecoin Core</translation>
>>>>>>> 69fce744
    </message>
    <message>
        <source>Information</source>
        <translation>Informacije</translation>
    </message>
    <message>
        <source>Warning</source>
        <translation>Upozorenje</translation>
    </message>
    <message>
        <source>Insufficient funds</source>
        <translation>Nedovoljno sredstava</translation>
    </message>
    <message>
        <source>Loading block index...</source>
        <translation>Ucitavanje indeksa bloka...</translation>
    </message>
    <message>
        <source>Loading wallet...</source>
        <translation>Ucitavanje novcanika...</translation>
    </message>
    <message>
        <source>Rescanning...</source>
        <translation>Ponovno skeniranje...</translation>
    </message>
    <message>
        <source>Done loading</source>
        <translation>Zavrseno ucitavanje</translation>
    </message>
    <message>
        <source>Error</source>
        <translation>Greska</translation>
    </message>
</context>
</TS><|MERGE_RESOLUTION|>--- conflicted
+++ resolved
@@ -50,13 +50,10 @@
         <translation>Izaberite adresu za prijem novčića</translation>
     </message>
     <message>
-<<<<<<< HEAD
-=======
         <source>C&amp;hoose</source>
         <translation>I&amp;zaberi</translation>
     </message>
     <message>
->>>>>>> 69fce744
         <source>Sending addresses</source>
         <translation>Adresa na koju se šalje</translation>
     </message>
@@ -65,25 +62,18 @@
         <translation>Adresa na koju se prima</translation>
     </message>
     <message>
-        <source>These are your Litecoin addresses for sending payments. Always check the amount and the receiving address before sending coins.</source>
-<<<<<<< HEAD
-        <translation>Ovo su Vaše Litecoin adrese na koju se vrše uplate. Uvek proverite iznos i prijemnu adresu pre slanja novčića</translation>
-=======
-        <translation>Ovo su Vaše Litecoin adrese na koju se vrše uplate. Uvek proverite iznos i prijemnu adresu pre slanja novčića.</translation>
->>>>>>> 69fce744
-    </message>
-    <message>
-        <source>These are your Litecoin addresses for receiving payments. It is recommended to use a new receiving address for each transaction.</source>
-        <translation>Ovo su Vaše Litecoin adrese za primanje uplata. Preporučuje se upotreba nove adrese za svaku transakciju.</translation>
-    </message>
-    <message>
-<<<<<<< HEAD
-=======
+        <source>These are your Lynx addresses for sending payments. Always check the amount and the receiving address before sending coins.</source>
+        <translation>Ovo su Vaše Lynx adrese na koju se vrše uplate. Uvek proverite iznos i prijemnu adresu pre slanja novčića.</translation>
+    </message>
+    <message>
+        <source>These are your Lynx addresses for receiving payments. It is recommended to use a new receiving address for each transaction.</source>
+        <translation>Ovo su Vaše Lynx adrese za primanje uplata. Preporučuje se upotreba nove adrese za svaku transakciju.</translation>
+    </message>
+    <message>
         <source>&amp;Copy Address</source>
         <translation>&amp;Kopiraj Adresu</translation>
     </message>
     <message>
->>>>>>> 69fce744
         <source>Copy &amp;Label</source>
         <translation>Kopiranje &amp;Oznaka</translation>
     </message>
@@ -91,9 +81,6 @@
         <source>&amp;Edit</source>
         <translation>&amp;Izmena</translation>
     </message>
-<<<<<<< HEAD
-    </context>
-=======
     <message>
         <source>Export Address List</source>
         <translation>Izvezi Listu Adresa</translation>
@@ -111,7 +98,6 @@
         <translation>Desila se greška prilikom čuvanja liste adresa u %1. Molimo pokusajte ponovo.</translation>
     </message>
 </context>
->>>>>>> 69fce744
 <context>
     <name>AddressTableModel</name>
     <message>
@@ -182,13 +168,8 @@
         <translation>Potvrdite šifrovanje novčanika</translation>
     </message>
     <message>
-<<<<<<< HEAD
         <source>Warning: If you encrypt your wallet and lose your passphrase, you will &lt;b&gt;LOSE ALL OF YOUR LYNXES&lt;/b&gt;!</source>
         <translation>Upozorenje: Ako šifrujete svoj novčanik, i potom izgubite svoju pristupnu frazu &lt;b&gt;IZGUBIĆETE SVE SVOJE LYNXE&lt;/b&gt;!</translation>
-=======
-        <source>Warning: If you encrypt your wallet and lose your passphrase, you will &lt;b&gt;LOSE ALL OF YOUR LITECOINS&lt;/b&gt;!</source>
-        <translation>Upozorenje: Ako šifrujete svoj novčanik, i potom izgubite svoju pristupnu frazu &lt;b&gt;IZGUBIĆETE SVE SVOJE BITKOINE&lt;/b&gt;!</translation>
->>>>>>> 69fce744
     </message>
     <message>
         <source>Are you sure you wish to encrypt your wallet?</source>
@@ -199,8 +180,8 @@
         <translation>Novčanik je šifrovan</translation>
     </message>
     <message>
-        <source>%1 will close now to finish the encryption process. Remember that encrypting your wallet cannot fully protect your litecoins from being stolen by malware infecting your computer.</source>
-        <translation>%1 će se ugasiti da bi dovršio proces enkriptovanja. Imajte u vidu da enkripcija novčanika ne garantuje potpunu zaštitu litecoina od krađe od strane nekog virusa koji bi zarazio vaš kompjuter.</translation>
+        <source>%1 will close now to finish the encryption process. Remember that encrypting your wallet cannot fully protect your lynxes from being stolen by malware infecting your computer.</source>
+        <translation>%1 će se ugasiti da bi dovršio proces enkriptovanja. Imajte u vidu da enkripcija novčanika ne garantuje potpunu zaštitu lynxa od krađe od strane nekog virusa koji bi zarazio vaš kompjuter.</translation>
     </message>
     <message>
         <source>IMPORTANT: Any previous backups you have made of your wallet file should be replaced with the newly generated, encrypted wallet file. For security reasons, previous backups of the unencrypted wallet file will become useless as soon as you start using the new, encrypted wallet.</source>
@@ -297,8 +278,6 @@
         <translation>Prikaži informacije za otprilike %1</translation>
     </message>
     <message>
-<<<<<<< HEAD
-=======
         <source>About &amp;Qt</source>
         <translation>O &amp;Qt</translation>
     </message>
@@ -307,7 +286,6 @@
         <translation>Prikaži informacije o Qt</translation>
     </message>
     <message>
->>>>>>> 69fce744
         <source>&amp;Options...</source>
         <translation>&amp;Opcije...</translation>
     </message>
@@ -340,10 +318,10 @@
         <translation>Otvori &amp;URI...</translation>
     </message>
     <message>
-<<<<<<< HEAD
         <source>Send coins to a Lynx address</source>
         <translation>Pošalji novčiće na Lynx adresu</translation>
-=======
+    </message>
+    <message>
         <source>Click to disable network activity.</source>
         <translation>Odaberite za prekid aktivnosti na mreži.</translation>
     </message>
@@ -364,8 +342,8 @@
         <translation>Ponovo obeležavam blokove na disku...</translation>
     </message>
     <message>
-        <source>Send coins to a Litecoin address</source>
-        <translation>Pošalji novčiće na Litecoin adresu</translation>
+        <source>Send coins to a Lynx address</source>
+        <translation>Pošalji novčiće na Lynx adresu</translation>
     </message>
     <message>
         <source>Backup wallet to another location</source>
@@ -382,20 +360,14 @@
     <message>
         <source>Open debugging and diagnostic console</source>
         <translation>Otvori konzolu za dijagnostiku i otklanjanje grešaka</translation>
->>>>>>> 69fce744
     </message>
     <message>
         <source>&amp;Verify message...</source>
         <translation>&amp;Proveri poruku...</translation>
     </message>
     <message>
-<<<<<<< HEAD
         <source>Lynx</source>
         <translation>Lynx</translation>
-=======
-        <source>Litecoin</source>
-        <translation>Litecoin</translation>
->>>>>>> 69fce744
     </message>
     <message>
         <source>Wallet</source>
@@ -422,12 +394,12 @@
         <translation>Enkriptuj privatne ključeve novčanika</translation>
     </message>
     <message>
-        <source>Sign messages with your Litecoin addresses to prove you own them</source>
-        <translation>Potpišite poruke sa svojim Litecoin adresama da biste dokazali njihovo vlasništvo</translation>
-    </message>
-    <message>
-        <source>Verify messages to ensure they were signed with specified Litecoin addresses</source>
-        <translation>Proverite poruke da biste utvrdili sa kojim Litecoin adresama su potpisane</translation>
+        <source>Sign messages with your Lynx addresses to prove you own them</source>
+        <translation>Potpišite poruke sa svojim Lynx adresama da biste dokazali njihovo vlasništvo</translation>
+    </message>
+    <message>
+        <source>Verify messages to ensure they were signed with specified Lynx addresses</source>
+        <translation>Proverite poruke da biste utvrdili sa kojim Lynx adresama su potpisane</translation>
     </message>
     <message>
         <source>&amp;File</source>
@@ -446,8 +418,8 @@
         <translation>Alatke za tabove</translation>
     </message>
     <message>
-        <source>Request payments (generates QR codes and litecoin: URIs)</source>
-        <translation>Zatražite plaćanje (generiše QR kodove i litecoin: URI-e)</translation>
+        <source>Request payments (generates QR codes and lynx: URIs)</source>
+        <translation>Zatražite plaćanje (generiše QR kodove i lynx: URI-e)</translation>
     </message>
     <message>
         <source>Error</source>
@@ -551,8 +523,8 @@
 <context>
     <name>Intro</name>
     <message>
-        <source>Litecoin</source>
-        <translation>Litecoin</translation>
+        <source>Lynx</source>
+        <translation>Lynx</translation>
     </message>
     <message>
         <source>Error</source>
@@ -718,13 +690,8 @@
 <context>
     <name>bitcoin-core</name>
     <message>
-<<<<<<< HEAD
         <source>Lynx Core</source>
         <translation>Lynx Core</translation>
-=======
-        <source>Litecoin Core</source>
-        <translation>Litecoin Core</translation>
->>>>>>> 69fce744
     </message>
     <message>
         <source>Information</source>
