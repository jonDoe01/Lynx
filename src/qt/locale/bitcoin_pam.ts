--- conflicted
+++ resolved
@@ -122,13 +122,8 @@
         <translation>Address king pamag-Tanggap</translation>
     </message>
     <message>
-<<<<<<< HEAD
         <source>Send coins to a Lynx address</source>
         <translation>Magpadalang barya king Lynx address</translation>
-=======
-        <source>Send coins to a Litecoin address</source>
-        <translation>Magpadalang barya king Litecoin address</translation>
->>>>>>> 69fce744
     </message>
     <message>
         <source>Backup wallet to another location</source>
@@ -151,13 +146,8 @@
         <translation>&amp;Beripikan ing message...</translation>
     </message>
     <message>
-<<<<<<< HEAD
         <source>Lynx</source>
         <translation>Lynx</translation>
-=======
-        <source>Litecoin</source>
-        <translation>Litecoin</translation>
->>>>>>> 69fce744
     </message>
     <message>
         <source>Wallet</source>
@@ -299,8 +289,8 @@
         <translation>Malaus ka</translation>
     </message>
     <message>
-        <source>Litecoin</source>
-        <translation>Litecoin</translation>
+        <source>Lynx</source>
+        <translation>Lynx</translation>
     </message>
     <message>
         <source>Error</source>
@@ -336,13 +326,8 @@
         <translation>&amp;Network</translation>
     </message>
     <message>
-<<<<<<< HEAD
         <source>Automatically open the Lynx client port on the router. This only works when your router supports UPnP and it is enabled.</source>
         <translation>Ibuklat yang antimanu ing Lynx client port king router. Gagana yamu ini istung ing router mu susuporta yang UPnP at magsilbi ya.</translation>
-=======
-        <source>Automatically open the Litecoin client port on the router. This only works when your router supports UPnP and it is enabled.</source>
-        <translation>Ibuklat yang antimanu ing Litecoin client port king router. Gagana yamu ini istung ing router mu susuporta yang UPnP at magsilbi ya.</translation>
->>>>>>> 69fce744
     </message>
     <message>
         <source>Map port using &amp;UPnP</source>
@@ -420,13 +405,8 @@
         <translation>Form</translation>
     </message>
     <message>
-<<<<<<< HEAD
         <source>The displayed information may be out of date. Your wallet automatically synchronizes with the Lynx network after a connection is established, but this process has not completed yet.</source>
         <translation>Ing makaltong impormasion mapalyaring luma ne. Ing kekang wallet otomatiku yang mag-synchronize keng Lynx network istung mekakonekta ne king network, oneng ing prosesung ini ali ya pa kumpletu.</translation>
-=======
-        <source>The displayed information may be out of date. Your wallet automatically synchronizes with the Litecoin network after a connection is established, but this process has not completed yet.</source>
-        <translation>Ing makaltong impormasion mapalyaring luma ne. Ing kekang wallet otomatiku yang mag-synchronize keng Litecoin network istung mekakonekta ne king network, oneng ing prosesung ini ali ya pa kumpletu.</translation>
->>>>>>> 69fce744
     </message>
     <message>
         <source>Your current spendable balance</source>
@@ -679,13 +659,8 @@
         <translation>Kopyan ing kasalungsungan pirma king system clipboard</translation>
     </message>
     <message>
-<<<<<<< HEAD
         <source>Sign the message to prove you own this Lynx address</source>
         <translation>Pirman ing mensayi ban patune na keka ya ining Lynx address</translation>
-=======
-        <source>Sign the message to prove you own this Litecoin address</source>
-        <translation>Pirman ing mensayi ban patune na keka ya ining Litecoin address</translation>
->>>>>>> 69fce744
     </message>
     <message>
         <source>Sign &amp;Message</source>
@@ -704,13 +679,8 @@
         <translation>&amp;Beripikan ing Mensayi</translation>
     </message>
     <message>
-<<<<<<< HEAD
         <source>Verify the message to ensure it was signed with the specified Lynx address</source>
         <translation>Beripikan ing mensayi ban asiguradu a me pirma ya ini gamit ing mepiling Lynx address</translation>
-=======
-        <source>Verify the message to ensure it was signed with the specified Litecoin address</source>
-        <translation>Beripikan ing mensayi ban asiguradu a me pirma ya ini gamit ing mepiling Litecoin address</translation>
->>>>>>> 69fce744
     </message>
     <message>
         <source>Verify &amp;Message</source>
@@ -786,17 +756,12 @@
         <translation>Gumana king gulut bilang daemon at tumanggap commands</translation>
     </message>
     <message>
-<<<<<<< HEAD
         <source>Lynx Core</source>
         <translation>Kapilubluban ning Lynx</translation>
-=======
-        <source>Litecoin Core</source>
-        <translation>Kapilubluban ning Litecoin</translation>
     </message>
     <message>
         <source>Accept connections from outside (default: 1 if no -proxy or -connect)</source>
         <translation>Tumanggap koneksion menibat king kilwal (default: 1 if no -proxy or -connect)</translation>
->>>>>>> 69fce744
     </message>
     <message>
         <source>Block creation options:</source>
