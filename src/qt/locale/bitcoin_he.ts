<TS language="he" version="2.1">
<context>
    <name>AddressBookPage</name>
    <message>
        <source>Right-click to edit address or label</source>
        <translation>לחץ מקש ימני כדי לערוך כתובת או תווית</translation>
    </message>
    <message>
        <source>Create a new address</source>
        <translation>יצירת כתובת חדשה</translation>
    </message>
    <message>
        <source>&amp;New</source>
        <translation>&amp;חדש</translation>
    </message>
    <message>
        <source>Copy the currently selected address to the system clipboard</source>
        <translation>העתקת הכתובת המסומנת ללוח הגזירים</translation>
    </message>
    <message>
        <source>&amp;Copy</source>
        <translation>ה&amp;עתקה</translation>
    </message>
    <message>
        <source>C&amp;lose</source>
        <translation>סגירה</translation>
    </message>
    <message>
        <source>Delete the currently selected address from the list</source>
        <translation>מחיקת הכתובת שנבחרה מהרשימה</translation>
    </message>
    <message>
        <source>Export the data in the current tab to a file</source>
        <translation>יצוא הנתונים מהלשונית הנוכחית לקובץ</translation>
    </message>
    <message>
        <source>&amp;Export</source>
        <translation>י&amp;צוא</translation>
    </message>
    <message>
        <source>&amp;Delete</source>
        <translation>מ&amp;חיקה</translation>
    </message>
    <message>
        <source>Choose the address to send coins to</source>
        <translation>נא לבחור את הכתובת אליה ברצונך לשלוח את המטבעות</translation>
    </message>
    <message>
        <source>Choose the address to receive coins with</source>
        <translation>נא לבחור את הכתובת לקבלת המטבעות</translation>
    </message>
    <message>
        <source>C&amp;hoose</source>
        <translation>&amp;בחירה</translation>
    </message>
    <message>
        <source>Sending addresses</source>
        <translation>כתובת לשליחה</translation>
    </message>
    <message>
        <source>Receiving addresses</source>
        <translation>כתובות לקבלה</translation>
    </message>
    <message>
        <source>These are your Litecoin addresses for sending payments. Always check the amount and the receiving address before sending coins.</source>
        <translation>אלו הן כתובות לייטקוין שלך לשליחת תשלומים. חשוב לבדוק את הסכום ואת הכתובת המקבלת לפני שליחת מטבעות.</translation>
    </message>
    <message>
        <source>These are your Litecoin addresses for receiving payments. It is recommended to use a new receiving address for each transaction.</source>
        <translation>אלו הן כתובות לייטקוין שלך לקבלת תשלומים. מומלץ להשתמש בכתובת חדשה לכל העברה.</translation>
    </message>
    <message>
        <source>&amp;Copy Address</source>
        <translation>ה&amp;עתקת כתובת</translation>
    </message>
    <message>
        <source>Copy &amp;Label</source>
        <translation>העתקת &amp;תוית</translation>
    </message>
    <message>
        <source>&amp;Edit</source>
        <translation>&amp;עריכה</translation>
    </message>
    <message>
        <source>Export Address List</source>
        <translation>יצוא רשימת הכתובות</translation>
    </message>
    <message>
        <source>Comma separated file (*.csv)</source>
        <translation>קובץ מופרד בפסיקים (‎*.csv)</translation>
    </message>
    <message>
        <source>Exporting Failed</source>
        <translation>יצוא נכשל</translation>
    </message>
    <message>
        <source>There was an error trying to save the address list to %1. Please try again.</source>
        <translation>אירעה שגיאה בעת הניסיון לשמור את רשימת הכתובת אל %1. נא לנסות שוב.</translation>
    </message>
</context>
<context>
    <name>AddressTableModel</name>
    <message>
        <source>Label</source>
        <translation>תווית</translation>
    </message>
    <message>
        <source>Address</source>
        <translation>כתובת</translation>
    </message>
    <message>
        <source>(no label)</source>
        <translation>(ללא תוית)</translation>
    </message>
</context>
<context>
    <name>AskPassphraseDialog</name>
    <message>
        <source>Passphrase Dialog</source>
        <translation>דו־שיח מילת צופן</translation>
    </message>
    <message>
        <source>Enter passphrase</source>
        <translation>נא להזין מילת צופן</translation>
    </message>
    <message>
        <source>New passphrase</source>
        <translation>מילת צופן חדשה</translation>
    </message>
    <message>
        <source>Repeat new passphrase</source>
        <translation>נא לחזור על מילת הצופן החדשה</translation>
    </message>
    <message>
        <source>Show password</source>
        <translation>הצג סיסמא</translation>
    </message>
    <message>
        <source>Enter the new passphrase to the wallet.&lt;br/&gt;Please use a passphrase of &lt;b&gt;ten or more random characters&lt;/b&gt;, or &lt;b&gt;eight or more words&lt;/b&gt;.</source>
        <translation>נא להזין את מילת הצופן לארנק.&lt;br/&gt;נא להשתמש במילת צופן המורכבת מ&lt;b&gt;עשרה או יותר תווים אקראיים&lt;/b&gt;, או &lt;b&gt;שמונה מילים ומעלה&lt;/b&gt;.</translation>
    </message>
    <message>
        <source>Encrypt wallet</source>
        <translation>הצפנת הארנק</translation>
    </message>
    <message>
        <source>This operation needs your wallet passphrase to unlock the wallet.</source>
        <translation>פעולה זו דורשת את מילת הצופן של הארנק שלך כדי לשחרר את הארנק.</translation>
    </message>
    <message>
        <source>Unlock wallet</source>
        <translation>שחרור הארנק</translation>
    </message>
    <message>
        <source>This operation needs your wallet passphrase to decrypt the wallet.</source>
        <translation>פעולה זו דורשת את מילת הצופן של הארנק שלך כדי לפענח את הארנק.</translation>
    </message>
    <message>
        <source>Decrypt wallet</source>
        <translation>פענוח הארנק</translation>
    </message>
    <message>
        <source>Change passphrase</source>
        <translation>החלפת מילת הצופן</translation>
    </message>
    <message>
        <source>Enter the old passphrase and new passphrase to the wallet.</source>
        <translation>נא להזין את מילת הצופן הישנה וחדשה לארנק</translation>
    </message>
    <message>
        <source>Confirm wallet encryption</source>
        <translation>אימות הצפנת הארנק</translation>
    </message>
    <message>
        <source>Warning: If you encrypt your wallet and lose your passphrase, you will &lt;b&gt;LOSE ALL OF YOUR LITECOINS&lt;/b&gt;!</source>
        <translation>אזהרה: איבוד מילת הצופן לאחר הצפנת הארנק עשויה לגרום לכך &lt;b&gt;שכל הביטקוינים שלך יאבדו&lt;/b&gt;!</translation>
    </message>
    <message>
        <source>Are you sure you wish to encrypt your wallet?</source>
        <translation>להצפין את הארנק?</translation>
    </message>
    <message>
        <source>Wallet encrypted</source>
        <translation>הארנק מוצפן</translation>
    </message>
    <message>
        <source>%1 will close now to finish the encryption process. Remember that encrypting your wallet cannot fully protect your litecoins from being stolen by malware infecting your computer.</source>
        <translation>%1 ייסגר כעת כדי לסיים את תהליך ההצפנה. נא לשים לב כי הצפנת הארנק שלך לא יכול להגן על הביטקוינים שלך מפני גניבה או נוזקה שתוקפת את מחשבך.</translation>
    </message>
    <message>
        <source>IMPORTANT: Any previous backups you have made of your wallet file should be replaced with the newly generated, encrypted wallet file. For security reasons, previous backups of the unencrypted wallet file will become useless as soon as you start using the new, encrypted wallet.</source>
        <translation>חשוב: כל הגיבויים הקודמים שערכת לארנק שלך אמורים להתחלף עם קובץ הארנק המוצפן שנוצר כרגע. מטעמי אבטחה, הגיבויים הקודמים של קובץ הארנק שאינו מוגן הופכים לחסרי תועלת ברגע התחלת השימוש בארנק החדש והמוצפן.</translation>
    </message>
    <message>
        <source>Wallet encryption failed</source>
        <translation>הצפנת הארנק נכשלה</translation>
    </message>
    <message>
        <source>Wallet encryption failed due to an internal error. Your wallet was not encrypted.</source>
        <translation>הצפנת הארנק נכשלה עקב תקלה פנימית. הארנק שלך לא הוצפן.</translation>
    </message>
    <message>
        <source>The supplied passphrases do not match.</source>
        <translation>מילות הצופן שסופקו אינן תואמות.</translation>
    </message>
    <message>
        <source>Wallet unlock failed</source>
        <translation>שחרור האנרק נכשל</translation>
    </message>
    <message>
        <source>The passphrase entered for the wallet decryption was incorrect.</source>
        <translation>מילת הצופן שהוזנה לצורך פענוח הארנק שגויה.</translation>
    </message>
    <message>
        <source>Wallet decryption failed</source>
        <translation>פענוח הארנק נכשל</translation>
    </message>
    <message>
        <source>Wallet passphrase was successfully changed.</source>
        <translation>מילת הצופן של הארנק הוחלפה בהצלחה.</translation>
    </message>
    <message>
        <source>Warning: The Caps Lock key is on!</source>
        <translation>אזהרה: מקש ה־Caps Lock פעיל!</translation>
    </message>
</context>
<context>
    <name>BanTableModel</name>
    <message>
        <source>IP/Netmask</source>
        <translation>IP/מסכת רשת</translation>
    </message>
    <message>
        <source>Banned Until</source>
        <translation>חסום עד</translation>
    </message>
</context>
<context>
    <name>BitcoinGUI</name>
    <message>
        <source>Sign &amp;message...</source>
        <translation>&amp;חתימה על הודעה…</translation>
    </message>
    <message>
        <source>Synchronizing with network...</source>
        <translation>בסנכרון עם הרשת…</translation>
    </message>
    <message>
        <source>&amp;Overview</source>
        <translation>&amp;סקירה</translation>
    </message>
    <message>
        <source>Node</source>
        <translation>מפרק</translation>
    </message>
    <message>
        <source>Show general overview of wallet</source>
        <translation>הצגת סקירה כללית של הארנק</translation>
    </message>
    <message>
        <source>&amp;Transactions</source>
        <translation>ה&amp;עברות</translation>
    </message>
    <message>
        <source>Browse transaction history</source>
        <translation>עיון בהיסטוריית ההעברות</translation>
    </message>
    <message>
        <source>E&amp;xit</source>
        <translation>י&amp;ציאה</translation>
    </message>
    <message>
        <source>Quit application</source>
        <translation>יציאה מהתכנית</translation>
    </message>
    <message>
        <source>&amp;About %1</source>
        <translation>על &amp;אודות %1</translation>
    </message>
    <message>
        <source>Show information about %1</source>
        <translation>הצגת מידע על %1</translation>
    </message>
    <message>
        <source>About &amp;Qt</source>
        <translation>על אודות Qt</translation>
    </message>
    <message>
        <source>Show information about Qt</source>
        <translation>הצגת מידע על Qt</translation>
    </message>
    <message>
        <source>&amp;Options...</source>
        <translation>&amp;אפשרויות…</translation>
    </message>
    <message>
        <source>Modify configuration options for %1</source>
        <translation>שינוי אפשרויות התצורה עבור %1</translation>
    </message>
    <message>
        <source>&amp;Encrypt Wallet...</source>
        <translation>ה&amp;צפנת הארנק…</translation>
    </message>
    <message>
        <source>&amp;Backup Wallet...</source>
        <translation>&amp;גיבוי הארנק…</translation>
    </message>
    <message>
        <source>&amp;Change Passphrase...</source>
        <translation>ה&amp;חלפת מילת הצופן…</translation>
    </message>
    <message>
        <source>&amp;Sending addresses...</source>
        <translation>כתובת ה&amp;שליחה…</translation>
    </message>
    <message>
        <source>&amp;Receiving addresses...</source>
        <translation>כתובות ה&amp;קבלה…</translation>
    </message>
    <message>
        <source>Open &amp;URI...</source>
        <translation>פתיחת &amp;כתובת משאב…</translation>
    </message>
    <message>
        <source>Click to disable network activity.</source>
        <translation>יש ללחוץ כדי לנטרל פעילות רשת.</translation>
    </message>
    <message>
        <source>Network activity disabled.</source>
        <translation>פעילות הרשת נוטרלה.</translation>
    </message>
    <message>
        <source>Click to enable network activity again.</source>
        <translation>יש ללחוץ כדי להפעיל את פעילות הרשת מחדש.</translation>
    </message>
    <message>
        <source>Syncing Headers (%1%)...</source>
        <translation>הכותרות מתעדכנות (%1%)...</translation>
    </message>
    <message>
        <source>Reindexing blocks on disk...</source>
        <translation>המקטעים נוספים למפתח בכונן…</translation>
    </message>
    <message>
        <source>Send coins to a Litecoin address</source>
        <translation>שליחת מטבעות לכתובת לייטקוין</translation>
    </message>
    <message>
        <source>Backup wallet to another location</source>
        <translation>גיבוי הארנק למיקום אחר</translation>
    </message>
    <message>
        <source>Change the passphrase used for wallet encryption</source>
        <translation>החלפת מילת הצופן להצפנת הארנק</translation>
    </message>
    <message>
        <source>&amp;Debug window</source>
        <translation>חלון &amp;ניפוי</translation>
    </message>
    <message>
        <source>Open debugging and diagnostic console</source>
        <translation>פתיחת לוח הבקרה לאבחון ולניפוי</translation>
    </message>
    <message>
        <source>&amp;Verify message...</source>
        <translation>&amp;אימות הודעה…</translation>
    </message>
    <message>
        <source>Litecoin</source>
        <translation>לייטקוין</translation>
    </message>
    <message>
        <source>Wallet</source>
        <translation>ארנק</translation>
    </message>
    <message>
        <source>&amp;Send</source>
        <translation>&amp;שליחה</translation>
    </message>
    <message>
        <source>&amp;Receive</source>
        <translation>&amp;קבלה</translation>
    </message>
    <message>
        <source>&amp;Show / Hide</source>
        <translation>ה&amp;צגה / הסתרה</translation>
    </message>
    <message>
        <source>Show or hide the main Window</source>
        <translation>הצגה או הסתרה של החלון הראשי</translation>
    </message>
    <message>
        <source>Encrypt the private keys that belong to your wallet</source>
        <translation>הצפנת המפתחות הפרטיים ששייכים לארנק שלך</translation>
    </message>
    <message>
        <source>Sign messages with your Litecoin addresses to prove you own them</source>
        <translation>חתום על הודעות עם כתובות לייטקוין שלך כדי להוכיח שהן בבעלותך</translation>
    </message>
    <message>
        <source>Verify messages to ensure they were signed with specified Litecoin addresses</source>
        <translation>אמת הודעות כדי להבטיח שהן נחתמו עם כתובת לייטקוין מסוימות</translation>
    </message>
    <message>
        <source>&amp;File</source>
        <translation>&amp;קובץ</translation>
    </message>
    <message>
        <source>&amp;Settings</source>
        <translation>ה&amp;גדרות</translation>
    </message>
    <message>
        <source>&amp;Help</source>
        <translation>ע&amp;זרה</translation>
    </message>
    <message>
        <source>Tabs toolbar</source>
        <translation>סרגל כלים לשוניות</translation>
    </message>
    <message>
        <source>Request payments (generates QR codes and litecoin: URIs)</source>
        <translation>בקשת תשלומים (יצירה של קודים מסוג QR וסכימות כתובות משאב של :litecoin)</translation>
    </message>
    <message>
        <source>Show the list of used sending addresses and labels</source>
        <translation>הצג את רשימת הכתובות לשליחה שהיו בשימוש לרבות התוויות</translation>
    </message>
    <message>
        <source>Show the list of used receiving addresses and labels</source>
        <translation>הצגת רשימת הכתובות והתוויות הנמצאות בשימוש</translation>
    </message>
    <message>
        <source>Open a litecoin: URI or payment request</source>
        <translation>פתיחת לייטקוין: כתובת משאב או בקשת תשלום</translation>
    </message>
    <message>
        <source>&amp;Command-line options</source>
        <translation>אפשרויות &amp;שורת הפקודה</translation>
    </message>
    <message numerus="yes">
<<<<<<< HEAD
        <source>%n active connection(s) to Litecoin network</source>
        <translation><numerusform>חיבור אחד פעיל לרשת לייטקוין</numerusform><numerusform>%n חיבורים פעילים לרשת לייטקוין</numerusform></translation>
=======
        <source>%n active connection(s) to Bitcoin network</source>
        <translation><numerusform>חיבור אחד פעיל לרשת ביטקוין</numerusform><numerusform>%n חיבורים פעילים לרשת ביטקוין</numerusform><numerusform>%n חיבורים פעילים לרשת ביטקוין</numerusform><numerusform>%n חיבורים פעילים לרשת ביטקוין</numerusform></translation>
>>>>>>> dac5d68f
    </message>
    <message>
        <source>Indexing blocks on disk...</source>
        <translation>מאנדקס את הבלוקים על הכונן...</translation>
    </message>
    <message>
        <source>Processing blocks on disk...</source>
        <translation>מעבד בלוקים על הדיסק...</translation>
    </message>
    <message>
        <source>%1 behind</source>
        <translation>%1 מאחור</translation>
    </message>
    <message>
        <source>Last received block was generated %1 ago.</source>
        <translation>המקטע האחרון שהתקבל נוצר לפני %1.</translation>
    </message>
    <message>
        <source>Transactions after this will not yet be visible.</source>
        <translation>ההעברות שבוצעו לאחר העברה זו לא יופיעו.</translation>
    </message>
    <message>
        <source>Error</source>
        <translation>שגיאה</translation>
    </message>
    <message>
        <source>Warning</source>
        <translation>אזהרה</translation>
    </message>
    <message>
        <source>Information</source>
        <translation>מידע</translation>
    </message>
    <message>
        <source>Up to date</source>
        <translation>עדכני</translation>
    </message>
    <message>
        <source>Show the %1 help message to get a list with possible Litecoin command-line options</source>
        <translation>יש להציג את הודעת העזרה של %1 כדי להציג רשימה עם אפשרויות שורת פקודה לייטקוין</translation>
    </message>
    <message>
        <source>%1 client</source>
        <translation>לקוח %1</translation>
    </message>
    <message>
        <source>Connecting to peers...</source>
        <translation>מתבצעת התחברות לעמיתים…</translation>
    </message>
    <message>
        <source>Catching up...</source>
        <translation>מתבצע עדכון…</translation>
    </message>
    <message>
        <source>Date: %1
</source>
        <translation>תאריך: %1
</translation>
    </message>
    <message>
        <source>Amount: %1
</source>
        <translation>כמות: %1
</translation>
    </message>
    <message>
        <source>Type: %1
</source>
        <translation>סוג: %1
</translation>
    </message>
    <message>
        <source>Label: %1
</source>
        <translation>תווית: %1
</translation>
    </message>
    <message>
        <source>Address: %1
</source>
        <translation>כתובת: %1
</translation>
    </message>
    <message>
        <source>Sent transaction</source>
        <translation>העברת שליחה</translation>
    </message>
    <message>
        <source>Incoming transaction</source>
        <translation>העברת קבלה</translation>
    </message>
    <message>
        <source>HD key generation is &lt;b&gt;enabled&lt;/b&gt;</source>
        <translation>ייצור מפתחות HD &lt;b&gt;מופעל&lt;/b&gt;</translation>
    </message>
    <message>
        <source>HD key generation is &lt;b&gt;disabled&lt;/b&gt;</source>
        <translation>ייצור מפתחות HD &lt;b&gt;כבוי&lt;/b&gt;</translation>
    </message>
    <message>
        <source>Wallet is &lt;b&gt;encrypted&lt;/b&gt; and currently &lt;b&gt;unlocked&lt;/b&gt;</source>
        <translation>הארנק &lt;b&gt;מוצפן&lt;/b&gt; ו&lt;b&gt;פתוח&lt;/b&gt; כרגע</translation>
    </message>
    <message>
        <source>Wallet is &lt;b&gt;encrypted&lt;/b&gt; and currently &lt;b&gt;locked&lt;/b&gt;</source>
        <translation>הארנק &lt;b&gt;מוצפן&lt;/b&gt; ו&lt;b&gt;נעול&lt;/b&gt; כרגע</translation>
    </message>
    <message>
        <source>A fatal error occurred. Litecoin can no longer continue safely and will quit.</source>
        <translation>אירעה שגיאה חמורה. אין אפשרות להשתמש עוד בלייטקוין באופן מאובטח והיישום ייסגר.</translation>
    </message>
</context>
<context>
    <name>CoinControlDialog</name>
    <message>
        <source>Coin Selection</source>
        <translation>בחירת מטבע</translation>
    </message>
    <message>
        <source>Quantity:</source>
        <translation>כמות:</translation>
    </message>
    <message>
        <source>Bytes:</source>
        <translation>בתים:</translation>
    </message>
    <message>
        <source>Amount:</source>
        <translation>סכום:</translation>
    </message>
    <message>
        <source>Fee:</source>
        <translation>עמלה:</translation>
    </message>
    <message>
        <source>Dust:</source>
        <translation>אבק:</translation>
    </message>
    <message>
        <source>After Fee:</source>
        <translation>לאחר עמלה:</translation>
    </message>
    <message>
        <source>Change:</source>
        <translation>עודף:</translation>
    </message>
    <message>
        <source>(un)select all</source>
        <translation>ביטול/אישור הבחירה</translation>
    </message>
    <message>
        <source>Tree mode</source>
        <translation>מצב עץ</translation>
    </message>
    <message>
        <source>List mode</source>
        <translation>מצב רשימה</translation>
    </message>
    <message>
        <source>Amount</source>
        <translation>כמות</translation>
    </message>
    <message>
        <source>Received with label</source>
        <translation>התקבל עם תווית</translation>
    </message>
    <message>
        <source>Received with address</source>
        <translation>התקבל עם כתובת</translation>
    </message>
    <message>
        <source>Date</source>
        <translation>תאריך</translation>
    </message>
    <message>
        <source>Confirmations</source>
        <translation>אישורים</translation>
    </message>
    <message>
        <source>Confirmed</source>
        <translation>מאושר</translation>
    </message>
    <message>
        <source>Copy address</source>
        <translation>העתקת הכתובת</translation>
    </message>
    <message>
        <source>Copy label</source>
        <translation>העתקת התווית</translation>
    </message>
    <message>
        <source>Copy amount</source>
        <translation>העתקת הסכום</translation>
    </message>
    <message>
        <source>Copy transaction ID</source>
        <translation>העתקת מזהה ההעברה</translation>
    </message>
    <message>
        <source>Lock unspent</source>
        <translation>נעילת יתרה</translation>
    </message>
    <message>
        <source>Unlock unspent</source>
        <translation>פתיחת יתרה</translation>
    </message>
    <message>
        <source>Copy quantity</source>
        <translation>העתקת הכמות</translation>
    </message>
    <message>
        <source>Copy fee</source>
        <translation>העתקת העמלה</translation>
    </message>
    <message>
        <source>Copy after fee</source>
        <translation>העתקה אחרי העמלה</translation>
    </message>
    <message>
        <source>Copy bytes</source>
        <translation>העתקת בתים</translation>
    </message>
    <message>
        <source>Copy dust</source>
        <translation>העתקת אבק</translation>
    </message>
    <message>
        <source>Copy change</source>
        <translation>העתקת השינוי</translation>
    </message>
    <message>
        <source>(%1 locked)</source>
        <translation>(%1 נעולים)</translation>
    </message>
    <message>
        <source>yes</source>
        <translation>כן</translation>
    </message>
    <message>
        <source>no</source>
        <translation>לא</translation>
    </message>
    <message>
        <source>This label turns red if any recipient receives an amount smaller than the current dust threshold.</source>
        <translation>תווית זו הופכת לאדומה אם מישהו מהנמענים מקבל סכום נמוך יותר מסף האבק הנוכחי.</translation>
    </message>
    <message>
        <source>Can vary +/- %1 satoshi(s) per input.</source>
        <translation>יכול להשתנות במגמה של +/- %1 סנטושי לקלט.</translation>
    </message>
    <message>
        <source>(no label)</source>
        <translation>(ללא תווית)</translation>
    </message>
    <message>
        <source>change from %1 (%2)</source>
        <translation>עודף מ־%1 (%2)</translation>
    </message>
    <message>
        <source>(change)</source>
        <translation>(עודף)</translation>
    </message>
</context>
<context>
    <name>EditAddressDialog</name>
    <message>
        <source>Edit Address</source>
        <translation>עריכת כתובת</translation>
    </message>
    <message>
        <source>&amp;Label</source>
        <translation>ת&amp;ווית</translation>
    </message>
    <message>
        <source>The label associated with this address list entry</source>
        <translation>התווית המשויכת לרשומה הזו ברשימת הכתובות</translation>
    </message>
    <message>
        <source>The address associated with this address list entry. This can only be modified for sending addresses.</source>
        <translation>הכתובת המשויכת עם רשומה זו ברשימת הכתובות. ניתן לשנות זאת רק עבור כתובות לשליחה.</translation>
    </message>
    <message>
        <source>&amp;Address</source>
        <translation>&amp;כתובת</translation>
    </message>
    <message>
        <source>New receiving address</source>
        <translation>כתובת קבלה חדשה</translation>
    </message>
    <message>
        <source>New sending address</source>
        <translation>כתובת שליחה חדשה</translation>
    </message>
    <message>
        <source>Edit receiving address</source>
        <translation>עריכת כתובת הקבלה</translation>
    </message>
    <message>
        <source>Edit sending address</source>
        <translation>עריכת כתובת השליחה</translation>
    </message>
    <message>
        <source>The entered address "%1" is not a valid Litecoin address.</source>
        <translation>הכתובת שהוקלדה „%1” היא אינה כתובת לייטקוין תקנית.</translation>
    </message>
    <message>
        <source>The entered address "%1" is already in the address book.</source>
        <translation>הכתובת שהוקלדה „%1” כבר נמצאת בספר הכתובות.</translation>
    </message>
    <message>
        <source>Could not unlock wallet.</source>
        <translation>לא ניתן לשחרר את הארנק.</translation>
    </message>
    <message>
        <source>New key generation failed.</source>
        <translation>יצירת המפתח החדש נכשלה.</translation>
    </message>
</context>
<context>
    <name>FreespaceChecker</name>
    <message>
        <source>A new data directory will be created.</source>
        <translation>תיקיית נתונים חדשה תיווצר.</translation>
    </message>
    <message>
        <source>name</source>
        <translation>שם</translation>
    </message>
    <message>
        <source>Directory already exists. Add %1 if you intend to create a new directory here.</source>
        <translation>התיקייה כבר קיימת. ניתן להוסיף %1 אם יש ליצור תיקייה חדשה כאן.</translation>
    </message>
    <message>
        <source>Path already exists, and is not a directory.</source>
        <translation>הנתיב כבר קיים ואינו מצביע על תיקייה.</translation>
    </message>
    <message>
        <source>Cannot create data directory here.</source>
        <translation>לא ניתן ליצור כאן תיקיית נתונים.</translation>
    </message>
</context>
<context>
    <name>HelpMessageDialog</name>
    <message>
        <source>version</source>
        <translation>גרסה</translation>
    </message>
    <message>
        <source>(%1-bit)</source>
        <translation>(%1-סיביות)</translation>
    </message>
    <message>
        <source>About %1</source>
        <translation>על אודות %1</translation>
    </message>
    <message>
        <source>Command-line options</source>
        <translation>אפשרויות שורת פקודה</translation>
    </message>
    <message>
        <source>Usage:</source>
        <translation>שימוש:</translation>
    </message>
    <message>
        <source>command-line options</source>
        <translation>אפשרויות שורת פקודה</translation>
    </message>
    <message>
        <source>UI Options:</source>
        <translation>אפשרויות ממשק</translation>
    </message>
    <message>
        <source>Choose data directory on startup (default: %u)</source>
        <translation>נא לבחור תיקיית נתונים עם הפתיחה (בררת מחדל: %u)</translation>
    </message>
    <message>
        <source>Set language, for example "de_DE" (default: system locale)</source>
        <translation>הגדרת השפה, לדוגמה „he_IL” (בררת מחדל: שפת העמרכת)</translation>
    </message>
    <message>
        <source>Start minimized</source>
        <translation>התחלה במצב ממוזער</translation>
    </message>
    <message>
        <source>Set SSL root certificates for payment request (default: -system-)</source>
        <translation>הגדרת אישורי בסיס SSL לבקשות תשלומים (בררת מחדל: -מערכת-)</translation>
    </message>
    <message>
        <source>Show splash screen on startup (default: %u)</source>
        <translation>הצגת מסך פתיחה בעת הפעלה (בררת מחדל: %u)</translation>
    </message>
    <message>
        <source>Reset all settings changed in the GUI</source>
        <translation>איפוס כל שינויי הגדרות התצוגה</translation>
    </message>
</context>
<context>
    <name>Intro</name>
    <message>
        <source>Welcome</source>
        <translation>ברוך בואך</translation>
    </message>
    <message>
        <source>Welcome to %1.</source>
        <translation>ברוך בואך אל %1.</translation>
    </message>
    <message>
        <source>As this is the first time the program is launched, you can choose where %1 will store its data.</source>
        <translation>כיוון שזו ההפעלה הראשונה של התכנית, ניתן לבחור היכן יאוחסן המידע של %1.</translation>
    </message>
    <message>
        <source>When you click OK, %1 will begin to download and process the full %4 block chain (%2GB) starting with the earliest transactions in %3 when %4 initially launched.</source>
        <translation>בעת לחיצה על אישור, %1 יחל בהורדה ועיבוד מלאים של שרשרת המקטעים %4 (%2 ג״ב) החל מההעברות הראשונות ב־%3 עם ההשקה הראשונית של %4.</translation>
    </message>
    <message>
        <source>This initial synchronisation is very demanding, and may expose hardware problems with your computer that had previously gone unnoticed. Each time you run %1, it will continue downloading where it left off.</source>
        <translation>הסינכרון הראשוני הוא תובעני ועלול לחשוף בעיות חומרה במחשב שהיו חבויות עד כה. כל פעם שתריץ %1 התהליך ימשיך בהורדה מהנקודה שבה הוא עצר לאחרונה.</translation>
    </message>
    <message>
        <source>If you have chosen to limit block chain storage (pruning), the historical data must still be downloaded and processed, but will be deleted afterward to keep your disk usage low.</source>
        <translation>אם בחרת להגביל את שטח האחרון לשרשרת, עדיין נדרש מידע היסטורי להורדה ועיבוד אך המידע ההיסטורי יימחק לאחר מכן כדי לשמור על צריכת שטח האחסון בדיסק נמוכה.</translation>
    </message>
    <message>
        <source>Use the default data directory</source>
        <translation>שימוש בבררת המחדל של תיקיית הנתונים.</translation>
    </message>
    <message>
        <source>Use a custom data directory:</source>
        <translation>שימוש בתיקיית נתונים מותאמת אישית:</translation>
    </message>
    <message>
        <source>Litecoin</source>
        <translation>לייטקוין</translation>
    </message>
    <message>
        <source>At least %1 GB of data will be stored in this directory, and it will grow over time.</source>
        <translation>מידע בנפח של לפחות %1 ג׳יגה-בייט יאוחסן בתיקייה זו, והוא יגדל עם הזמן.</translation>
    </message>
    <message>
        <source>Approximately %1 GB of data will be stored in this directory.</source>
        <translation>מידע בנפח של כ-%1 ג׳יגה-בייט יאוחסן בתיקייה זו.</translation>
    </message>
    <message>
        <source>%1 will download and store a copy of the Litecoin block chain.</source>
        <translation>%1 תוריד ותאחסן עותק של שרשרת הבלוקים של לייטקוין.</translation>
    </message>
    <message>
        <source>The wallet will also be stored in this directory.</source>
        <translation>הארנק גם מאוחסן בתיקייה הזו.</translation>
    </message>
    <message>
        <source>Error: Specified data directory "%1" cannot be created.</source>
        <translation>שגיאה: לא ניתן ליצור את תיקיית הנתונים שצוינה „%1“.</translation>
    </message>
    <message>
        <source>Error</source>
        <translation>שגיאה</translation>
    </message>
    <message numerus="yes">
        <source>%n GB of free space available</source>
        <translation><numerusform>ג״ב של מקום פנוי זמין</numerusform><numerusform>%n ג״ב של מקום פנוי זמינים</numerusform><numerusform>%n ג״ב של מקום פנוי זמינים</numerusform><numerusform>%n ג״ב של מקום פנוי זמינים</numerusform></translation>
    </message>
    <message numerus="yes">
        <source>(of %n GB needed)</source>
        <translation><numerusform>(מתוך %n ג״ב נדרשים)</numerusform><numerusform>(מתוך %n ג״ב נדרשים)</numerusform><numerusform>(מתוך %n ג״ב נדרשים)</numerusform><numerusform>(מתוך %n ג״ב נדרשים)</numerusform></translation>
    </message>
</context>
<context>
    <name>ModalOverlay</name>
    <message>
        <source>Form</source>
        <translation>טופס</translation>
    </message>
    <message>
        <source>Recent transactions may not yet be visible, and therefore your wallet's balance might be incorrect. This information will be correct once your wallet has finished synchronizing with the litecoin network, as detailed below.</source>
        <translation>ייתכן שהעברות שבוצעו לאחרונה לא יופיעו עדיין, ולכן המאזן בארנק שלך יהיה שגוי. המידע הנכון יוצג במלואו כאשר הארנק שלך יסיים להסתנכרן עם רשת לייטקוין, כמפורט למטה.</translation>
    </message>
    <message>
        <source>Attempting to spend litecoins that are affected by not-yet-displayed transactions will not be accepted by the network.</source>
        <translation>הרשת תסרב לקבל הוצאת ביטקוינים במידה והם כבר נמצאים בהעברות אשר לא מוצגות עדיין.</translation>
    </message>
    <message>
        <source>Number of blocks left</source>
        <translation>מספר מקטעים שנותרו</translation>
    </message>
    <message>
        <source>Unknown...</source>
        <translation>לא ידוע...</translation>
    </message>
    <message>
        <source>Last block time</source>
        <translation>זמן המקטע האחרון</translation>
    </message>
    <message>
        <source>Progress</source>
        <translation>התקדמות</translation>
    </message>
    <message>
        <source>Progress increase per hour</source>
        <translation>התקדמות לפי שעה</translation>
    </message>
    <message>
        <source>calculating...</source>
        <translation>נערך חישוב…</translation>
    </message>
    <message>
        <source>Estimated time left until synced</source>
        <translation>הזמן המוערך שנותר עד הסנכרון</translation>
    </message>
    <message>
        <source>Hide</source>
        <translation>הסתר</translation>
    </message>
    <message>
        <source>Unknown. Syncing Headers (%1)...</source>
        <translation>לא ידוע. הכותרות מתעדכנות (%1)…</translation>
    </message>
</context>
<context>
    <name>OpenURIDialog</name>
    <message>
        <source>Open URI</source>
        <translation>פתיחת כתובת משאב</translation>
    </message>
    <message>
        <source>Open payment request from URI or file</source>
        <translation>פתיחת בקשת תשלום מכתובת משאב או מקובץ</translation>
    </message>
    <message>
        <source>URI:</source>
        <translation>כתובת משאב:</translation>
    </message>
    <message>
        <source>Select payment request file</source>
        <translation>בחירת קובץ בקשת תשלום</translation>
    </message>
    <message>
        <source>Select payment request file to open</source>
        <translation>בחירת קובץ בקשת תשלום לפתיחה</translation>
    </message>
</context>
<context>
    <name>OptionsDialog</name>
    <message>
        <source>Options</source>
        <translation>אפשרויות</translation>
    </message>
    <message>
        <source>&amp;Main</source>
        <translation>&amp;ראשי</translation>
    </message>
    <message>
        <source>Automatically start %1 after logging in to the system.</source>
        <translation>להפעיל את %1 אוטומטית לאחר הכניסה למערכת.</translation>
    </message>
    <message>
        <source>&amp;Start %1 on system login</source>
        <translation>ה&amp;פעלת %1 עם הכניסה למערכת</translation>
    </message>
    <message>
        <source>Size of &amp;database cache</source>
        <translation>גודל מ&amp;טמון מסד הנתונים</translation>
    </message>
    <message>
        <source>MB</source>
        <translation>מ״ב</translation>
    </message>
    <message>
        <source>Number of script &amp;verification threads</source>
        <translation>מספר תהליכי ה&amp;אימות של הסקריפט</translation>
    </message>
    <message>
        <source>IP address of the proxy (e.g. IPv4: 127.0.0.1 / IPv6: ::1)</source>
        <translation>כתובת ה־IP של המתווך (לדוגמה IPv4: 127.0.0.1‏ / IPv6: ::1)</translation>
    </message>
    <message>
        <source>Hide the icon from the system tray.</source>
        <translation>הסתר את סמל מגש המערכת</translation>
    </message>
    <message>
        <source>Minimize instead of exit the application when the window is closed. When this option is enabled, the application will be closed only after selecting Exit in the menu.</source>
        <translation>מזער ואל תצא מהאפליקציה עם סגירת החלון. כאשר אפשרות זו דלוקה, האפליקציה תיסגר רק בבחירת ״יציאה״ בתפריט.</translation>
    </message>
    <message>
        <source>Third party URLs (e.g. a block explorer) that appear in the transactions tab as context menu items. %s in the URL is replaced by transaction hash. Multiple URLs are separated by vertical bar |.</source>
        <translation>כתובות צד־שלישי (כגון: סייר מקטעים) שמופיעים בלשונית ההעברות בתור פריטים בתפריט ההקשר. %s בכתובת מוחלף בגיבוב ההעברה. מספר כתובות יופרדו בפס אנכי |.</translation>
    </message>
    <message>
        <source>Active command-line options that override above options:</source>
        <translation>אפשרויות פעילות בשורת הפקודה שדורסות את האפשרויות שלהלן:</translation>
    </message>
    <message>
        <source>Open the %1 configuration file from the working directory.</source>
        <translation>פתיחת קובץ התצורה של %1 מתיקיית העבודה.</translation>
    </message>
    <message>
        <source>Open Configuration File</source>
        <translation>פתיחת קובץ ההגדרות</translation>
    </message>
    <message>
        <source>Reset all client options to default.</source>
        <translation>איפוס כל אפשרויות התכנית לבררת המחדל.</translation>
    </message>
    <message>
        <source>&amp;Reset Options</source>
        <translation>&amp;איפוס אפשרויות</translation>
    </message>
    <message>
        <source>&amp;Network</source>
        <translation>&amp;רשת</translation>
    </message>
    <message>
        <source>(0 = auto, &lt;0 = leave that many cores free)</source>
        <translation>(0 = אוטומטי, &lt;0 = להשאיר כזאת כמות של ליבות חופשיות)</translation>
    </message>
    <message>
        <source>W&amp;allet</source>
        <translation>&amp;ארנק</translation>
    </message>
    <message>
        <source>Expert</source>
        <translation>מומחה</translation>
    </message>
    <message>
        <source>Enable coin &amp;control features</source>
        <translation>הפעלת תכונות &amp;בקרת מטבעות</translation>
    </message>
    <message>
        <source>If you disable the spending of unconfirmed change, the change from a transaction cannot be used until that transaction has at least one confirmation. This also affects how your balance is computed.</source>
        <translation>אם אפשרות ההשקעה של עודף בלתי מאושר תנוטרל, לא ניתן יהיה להשתמש בעודף מההעברה עד שלהעברה יהיה לפחות אישור אחד. פעולה זו גם משפיעה על חישוב המאזן שלך.</translation>
    </message>
    <message>
        <source>&amp;Spend unconfirmed change</source>
        <translation>עודף &amp;בלתי מאושר מההשקעה</translation>
    </message>
    <message>
        <source>Automatically open the Litecoin client port on the router. This only works when your router supports UPnP and it is enabled.</source>
        <translation>פתיחת הפתחה של לייטקוין בנתב באופן אוטומטי. עובד רק אם UPnP מופעל ונתמך בנתב.</translation>
    </message>
    <message>
        <source>Map port using &amp;UPnP</source>
        <translation>מיפוי פתחה באמצעות UPnP</translation>
    </message>
    <message>
<<<<<<< HEAD
        <source>Connect to the Litecoin network through a SOCKS5 proxy.</source>
        <translation>התחבר לרשת לייטקוין דרך פרוקסי SOCKS5.</translation>
=======
        <source>Accept connections from outside.</source>
        <translation>אשר חיבורים חיצוניים</translation>
    </message>
    <message>
        <source>Connect to the Bitcoin network through a SOCKS5 proxy.</source>
        <translation>התחבר לרשת הביטקוין דרך פרוקסי SOCKS5.</translation>
>>>>>>> dac5d68f
    </message>
    <message>
        <source>Proxy &amp;IP:</source>
        <translation>כתובת ה־IP של המ&amp;תווך:</translation>
    </message>
    <message>
        <source>&amp;Port:</source>
        <translation>&amp;פתחה:</translation>
    </message>
    <message>
        <source>Port of the proxy (e.g. 9050)</source>
        <translation>הפתחה של המתווך (למשל 9050)</translation>
    </message>
    <message>
        <source>Used for reaching peers via:</source>
        <translation>עבור הגעה לעמיתים דרך:</translation>
    </message>
    <message>
        <source>IPv4</source>
        <translation>IPv4</translation>
    </message>
    <message>
        <source>IPv6</source>
        <translation>IPv6</translation>
    </message>
    <message>
        <source>Tor</source>
        <translation>Tor</translation>
    </message>
    <message>
        <source>&amp;Window</source>
        <translation>&amp;חלון</translation>
    </message>
    <message>
        <source>Show only a tray icon after minimizing the window.</source>
        <translation>הצג סמל מגש בלבד לאחר מזעור החלון.</translation>
    </message>
    <message>
        <source>&amp;Minimize to the tray instead of the taskbar</source>
        <translation>מ&amp;זעור למגש במקום לשורת המשימות</translation>
    </message>
    <message>
        <source>M&amp;inimize on close</source>
        <translation>מ&amp;זעור עם סגירה</translation>
    </message>
    <message>
        <source>&amp;Display</source>
        <translation>ת&amp;צוגה</translation>
    </message>
    <message>
        <source>User Interface &amp;language:</source>
        <translation>&amp;שפת מנשק המשתמש:</translation>
    </message>
    <message>
        <source>The user interface language can be set here. This setting will take effect after restarting %1.</source>
        <translation>ניתן להגדיר כאן את שפת מנשק המשתמש. הגדרה זו תיכנס לתוקף לאחר הפעלה של %1 מחדש.</translation>
    </message>
    <message>
        <source>&amp;Unit to show amounts in:</source>
        <translation>י&amp;חידת מידה להצגת כמויות:</translation>
    </message>
    <message>
        <source>Choose the default subdivision unit to show in the interface and when sending coins.</source>
        <translation>ניתן לבחור את בררת המחדל ליחידת החלוקה שתוצג במנשק ובעת שליחת מטבעות.</translation>
    </message>
    <message>
        <source>Whether to show coin control features or not.</source>
        <translation>האם להציג תכונות שליטת מטבע או לא.</translation>
    </message>
    <message>
        <source>&amp;OK</source>
        <translation>&amp;אישור</translation>
    </message>
    <message>
        <source>&amp;Cancel</source>
        <translation>&amp;ביטול</translation>
    </message>
    <message>
        <source>default</source>
        <translation>בררת מחדל</translation>
    </message>
    <message>
        <source>none</source>
        <translation>ללא</translation>
    </message>
    <message>
        <source>Confirm options reset</source>
        <translation>אישור איפוס האפשרויות</translation>
    </message>
    <message>
        <source>Client restart required to activate changes.</source>
        <translation>נדרשת הפעלה מחדש של הלקוח כדי להפעיל את השינויים.</translation>
    </message>
    <message>
        <source>Client will be shut down. Do you want to proceed?</source>
        <translation>הלקוח יכבה. להמשיך?</translation>
    </message>
    <message>
        <source>Configuration options</source>
        <translation>אפשרויות להגדרה</translation>
    </message>
    <message>
        <source>The configuration file is used to specify advanced user options which override GUI settings. Additionally, any command-line options will override this configuration file.</source>
        <translation>בקובץ ההגדרות ניתן לציין אפשרויות מתקדמות אשר יקבלו עדיפות על ההגדרות בממשק הגרפי. כמו כן, אפשרויות בשורת הפקודה יקבלו עדיפות על קובץ ההגדרות.</translation>
    </message>
    <message>
        <source>Error</source>
        <translation>שגיאה</translation>
    </message>
    <message>
        <source>The configuration file could not be opened.</source>
        <translation>לא ניתן לפתוח את קובץ ההגדרות</translation>
    </message>
    <message>
        <source>This change would require a client restart.</source>
        <translation>שינוי זה ידרוש הפעלה מחדש של תכנית הלקוח.</translation>
    </message>
    <message>
        <source>The supplied proxy address is invalid.</source>
        <translation>כתובת המתווך שסופקה אינה תקינה.</translation>
    </message>
</context>
<context>
    <name>OverviewPage</name>
    <message>
        <source>Form</source>
        <translation>טופס</translation>
    </message>
    <message>
        <source>The displayed information may be out of date. Your wallet automatically synchronizes with the Litecoin network after a connection is established, but this process has not completed yet.</source>
        <translation>המידע המוצג עשוי להיות מיושן. הארנק שלך מסתנכרן באופן אוטומטי עם רשת לייטקוין לאחר יצירת החיבור, אך התהליך טרם הסתיים.</translation>
    </message>
    <message>
        <source>Watch-only:</source>
        <translation>צפייה בלבד:</translation>
    </message>
    <message>
        <source>Available:</source>
        <translation>זמין:</translation>
    </message>
    <message>
        <source>Your current spendable balance</source>
        <translation>היתרה הזמינה הנוכחית</translation>
    </message>
    <message>
        <source>Pending:</source>
        <translation>בהמתנה:</translation>
    </message>
    <message>
        <source>Total of transactions that have yet to be confirmed, and do not yet count toward the spendable balance</source>
        <translation>הסכום הכולל של העברות שטרם אושרו ועדיין אינן נספרות בחישוב היתרה הזמינה</translation>
    </message>
    <message>
        <source>Immature:</source>
        <translation>לא בשל:</translation>
    </message>
    <message>
        <source>Mined balance that has not yet matured</source>
        <translation>מאזן שנכרה וטרם הבשיל</translation>
    </message>
    <message>
        <source>Balances</source>
        <translation>מאזנים</translation>
    </message>
    <message>
        <source>Total:</source>
        <translation>סך הכול:</translation>
    </message>
    <message>
        <source>Your current total balance</source>
        <translation>סך כל היתרה הנוכחית שלך</translation>
    </message>
    <message>
        <source>Your current balance in watch-only addresses</source>
        <translation>המאזן הנוכחי שלך בכתובות לקריאה בלבד</translation>
    </message>
    <message>
        <source>Spendable:</source>
        <translation>ניתנים לבזבוז</translation>
    </message>
    <message>
        <source>Recent transactions</source>
        <translation>העברות אחרונות</translation>
    </message>
    <message>
        <source>Unconfirmed transactions to watch-only addresses</source>
        <translation>העברות בלתי מאושרות לכתובות לצפייה בלבד</translation>
    </message>
    <message>
        <source>Mined balance in watch-only addresses that has not yet matured</source>
        <translation>מאזן לאחר כרייה בכתובות לצפייה בלבד שעדיין לא הבשילו</translation>
    </message>
    <message>
        <source>Current total balance in watch-only addresses</source>
        <translation>המאזן הכולל הנוכחי בכתובות לצפייה בלבד</translation>
    </message>
</context>
<context>
    <name>PaymentServer</name>
    <message>
        <source>Payment request error</source>
        <translation>שגיאת בקשת תשלום</translation>
    </message>
    <message>
        <source>Cannot start litecoin: click-to-pay handler</source>
        <translation>לא ניתן להפעיל את המקשר litecoin: click-to-pay</translation>
    </message>
    <message>
        <source>URI handling</source>
        <translation>טיפול בכתובות</translation>
    </message>
    <message>
        <source>Invalid payment address %1</source>
        <translation>כתובת תשלום שגויה %1</translation>
    </message>
    <message>
        <source>URI cannot be parsed! This can be caused by an invalid Litecoin address or malformed URI parameters.</source>
        <translation>לא ניתן לנתח את כתובת המשאב! מצב זה יכול לקרות עקב כתובת לייטקוין שגויה או פרמטרים שגויים בכתובת המשאב.</translation>
    </message>
    <message>
        <source>Payment request file handling</source>
        <translation>טיפול בקבצי בקשות תשלום</translation>
    </message>
    <message>
        <source>Payment request file cannot be read! This can be caused by an invalid payment request file.</source>
        <translation>לא ניתן לקרוא את קובץ בקשת התשלום! מצב כזה יכול לקרות בעקבות קובץ בקשת תשלום פגום.</translation>
    </message>
    <message>
        <source>Payment request rejected</source>
        <translation>בקשת התשלום נדחתה</translation>
    </message>
    <message>
        <source>Payment request network doesn't match client network.</source>
        <translation>רשת בקשת התשלום אינה תואמת לרשת הלקוח.</translation>
    </message>
    <message>
        <source>Payment request expired.</source>
        <translation>בקשת התשלום פגה.</translation>
    </message>
    <message>
        <source>Payment request is not initialized.</source>
        <translation>בקשת התשלום לא הופעלה.</translation>
    </message>
    <message>
        <source>Unverified payment requests to custom payment scripts are unsupported.</source>
        <translation>בקשות תשלום לתסריטי תשלום מותאמים אישית שלא עברו וידוא אינן נתמכות.</translation>
    </message>
    <message>
        <source>Invalid payment request.</source>
        <translation>בקשת תשלום שגויה.</translation>
    </message>
    <message>
        <source>Requested payment amount of %1 is too small (considered dust).</source>
        <translation>הסכום על סך %1 הנדרש לתשלום קטן מדי (נחשב לאבק)</translation>
    </message>
    <message>
        <source>Refund from %1</source>
        <translation>זיכוי מאת %1</translation>
    </message>
    <message>
        <source>Error communicating with %1: %2</source>
        <translation>שגיאה בעת יצירת קשר עם %1:‏ %2</translation>
    </message>
    <message>
        <source>Payment request cannot be parsed!</source>
        <translation>לא ניתן לפענח את בקשת התשלום!</translation>
    </message>
    <message>
        <source>Bad response from server %1</source>
        <translation>תגובה שגויה מהשרת %1</translation>
    </message>
    <message>
        <source>Network request error</source>
        <translation>שגיאת בקשת רשת</translation>
    </message>
    <message>
        <source>Payment acknowledged</source>
        <translation>התשלום אושר</translation>
    </message>
</context>
<context>
    <name>PeerTableModel</name>
    <message>
        <source>User Agent</source>
        <translation>סוכן משתמש</translation>
    </message>
    <message>
        <source>Node/Service</source>
        <translation>צומת/שירות</translation>
    </message>
    <message>
        <source>NodeId</source>
        <translation>מזהה צומת</translation>
    </message>
    <message>
        <source>Ping</source>
        <translation>פינג</translation>
    </message>
    <message>
        <source>Sent</source>
        <translation>נשלחו</translation>
    </message>
    <message>
        <source>Received</source>
        <translation>התקבלו</translation>
    </message>
</context>
<context>
    <name>QObject</name>
    <message>
        <source>Amount</source>
        <translation>כמות</translation>
    </message>
    <message>
        <source>Enter a Litecoin address (e.g. %1)</source>
        <translation>נא להזין כתובת לייטקוין (למשל: %1)</translation>
    </message>
    <message>
        <source>%1 d</source>
        <translation>%1 ימים</translation>
    </message>
    <message>
        <source>%1 h</source>
        <translation>%1 שעות</translation>
    </message>
    <message>
        <source>%1 m</source>
        <translation>%1 דקות</translation>
    </message>
    <message>
        <source>%1 s</source>
        <translation>%1 שניות</translation>
    </message>
    <message>
        <source>None</source>
        <translation>ללא</translation>
    </message>
    <message>
        <source>N/A</source>
        <translation>לא זמין</translation>
    </message>
    <message>
        <source>%1 ms</source>
        <translation>%1 מילישניות</translation>
    </message>
    <message numerus="yes">
        <source>%n second(s)</source>
        <translation><numerusform>שנייה אחת</numerusform><numerusform>%n שניות</numerusform><numerusform>%n שניות</numerusform><numerusform>%n שניות</numerusform></translation>
    </message>
    <message numerus="yes">
        <source>%n minute(s)</source>
        <translation><numerusform>דקה אחת</numerusform><numerusform>%n דקות</numerusform><numerusform>%n דקות</numerusform><numerusform>%n דקות</numerusform></translation>
    </message>
    <message numerus="yes">
        <source>%n hour(s)</source>
        <translation><numerusform>שעה אחת</numerusform><numerusform>%n שעות</numerusform><numerusform>%n שעות</numerusform><numerusform>%n שעות</numerusform></translation>
    </message>
    <message numerus="yes">
        <source>%n day(s)</source>
        <translation><numerusform>יום אחד</numerusform><numerusform>%n ימים</numerusform><numerusform>%n ימים</numerusform><numerusform>%n ימים</numerusform></translation>
    </message>
    <message numerus="yes">
        <source>%n week(s)</source>
        <translation><numerusform>שבוע אחד</numerusform><numerusform>%n שבועות</numerusform><numerusform>%n שבועות</numerusform><numerusform>%n שבועות</numerusform></translation>
    </message>
    <message>
        <source>%1 and %2</source>
        <translation>%1 ו%2</translation>
    </message>
    <message numerus="yes">
        <source>%n year(s)</source>
        <translation><numerusform>שנה אחת</numerusform><numerusform>%n שנים</numerusform><numerusform>%n שנים</numerusform><numerusform>%n שנים</numerusform></translation>
    </message>
    <message>
        <source>%1 B</source>
        <translation>%1 ב׳</translation>
    </message>
    <message>
        <source>%1 KB</source>
        <translation>%1 ק״ב</translation>
    </message>
    <message>
        <source>%1 MB</source>
        <translation>%1 מ״ב</translation>
    </message>
    <message>
        <source>%1 GB</source>
        <translation>%1 ג״ב</translation>
    </message>
    <message>
        <source>%1 didn't yet exit safely...</source>
        <translation>הסגירה של %1 לא הושלמה בהצלחה עדיין…</translation>
    </message>
    <message>
        <source>unknown</source>
        <translation>לא ידוע</translation>
    </message>
</context>
<context>
    <name>QObject::QObject</name>
    <message>
        <source>Error: Specified data directory "%1" does not exist.</source>
        <translation>שגיאה: תיקיית הנתונים שצוינה „%1” אינה קיימת.</translation>
    </message>
    <message>
        <source>Error: Cannot parse configuration file: %1. Only use key=value syntax.</source>
        <translation>שגיאה: לא ניתן לפענח את התצורה: %1. יש להשתמש אך ורק בתחביר מפתח=ערך.</translation>
    </message>
    <message>
        <source>Error: %1</source>
        <translation>שגיאה: %1</translation>
    </message>
</context>
<context>
    <name>QRImageWidget</name>
    <message>
        <source>&amp;Save Image...</source>
        <translation>&amp;שמירת תמונה…</translation>
    </message>
    <message>
        <source>&amp;Copy Image</source>
        <translation>העתקת ת&amp;מונה</translation>
    </message>
    <message>
        <source>Save QR Code</source>
        <translation>שמירת קוד QR</translation>
    </message>
    <message>
        <source>PNG Image (*.png)</source>
        <translation>תמונת PNG (‏‎*.png)</translation>
    </message>
</context>
<context>
    <name>RPCConsole</name>
    <message>
        <source>N/A</source>
        <translation>לא זמין</translation>
    </message>
    <message>
        <source>Client version</source>
        <translation>גרסת מנשק</translation>
    </message>
    <message>
        <source>&amp;Information</source>
        <translation>מי&amp;דע</translation>
    </message>
    <message>
        <source>Debug window</source>
        <translation>חלון ניפוי</translation>
    </message>
    <message>
        <source>General</source>
        <translation>כללי</translation>
    </message>
    <message>
        <source>Using BerkeleyDB version</source>
        <translation>שימוש ב־BerkeleyDB גרסה</translation>
    </message>
    <message>
        <source>Datadir</source>
        <translation>Datadir</translation>
    </message>
    <message>
        <source>Startup time</source>
        <translation>זמן עלייה</translation>
    </message>
    <message>
        <source>Network</source>
        <translation>רשת</translation>
    </message>
    <message>
        <source>Name</source>
        <translation>שם</translation>
    </message>
    <message>
        <source>Number of connections</source>
        <translation>מספר חיבורים</translation>
    </message>
    <message>
        <source>Block chain</source>
        <translation>שרשרת מקטעים</translation>
    </message>
    <message>
        <source>Current number of blocks</source>
        <translation>מספר המקטעים הנוכחי</translation>
    </message>
    <message>
        <source>Memory Pool</source>
        <translation>מאגר זכרון</translation>
    </message>
    <message>
        <source>Current number of transactions</source>
        <translation>מספר הפעולה הנוכחי</translation>
    </message>
    <message>
        <source>Memory usage</source>
        <translation>שימוש בזכרון</translation>
    </message>
    <message>
        <source>&amp;Reset</source>
        <translation>&amp;איפוס</translation>
    </message>
    <message>
        <source>Received</source>
        <translation>התקבלו</translation>
    </message>
    <message>
        <source>Sent</source>
        <translation>נשלחו</translation>
    </message>
    <message>
        <source>&amp;Peers</source>
        <translation>&amp;עמיתים</translation>
    </message>
    <message>
        <source>Banned peers</source>
        <translation>משתמשים חסומים</translation>
    </message>
    <message>
        <source>Select a peer to view detailed information.</source>
        <translation>נא לבחור בעמית כדי להציג מידע מפורט.</translation>
    </message>
    <message>
        <source>Whitelisted</source>
        <translation>ברשימה הלבנה</translation>
    </message>
    <message>
        <source>Direction</source>
        <translation>כיוון</translation>
    </message>
    <message>
        <source>Version</source>
        <translation>גרסה</translation>
    </message>
    <message>
        <source>Starting Block</source>
        <translation>בלוק התחלה</translation>
    </message>
    <message>
        <source>Synced Headers</source>
        <translation>כותרות עדכניות</translation>
    </message>
    <message>
        <source>Synced Blocks</source>
        <translation>בלוקים מסונכרנים</translation>
    </message>
    <message>
        <source>User Agent</source>
        <translation>סוכן משתמש</translation>
    </message>
    <message>
        <source>Decrease font size</source>
        <translation>הקטן גודל גופן</translation>
    </message>
    <message>
        <source>Increase font size</source>
        <translation>הגדל גודל גופן</translation>
    </message>
    <message>
        <source>Services</source>
        <translation>שירותים</translation>
    </message>
    <message>
        <source>Ban Score</source>
        <translation>דירוג חסימה</translation>
    </message>
    <message>
        <source>Connection Time</source>
        <translation>זמן החיבור</translation>
    </message>
    <message>
        <source>Last Send</source>
        <translation>שליחה אחרונה</translation>
    </message>
    <message>
        <source>Last Receive</source>
        <translation>קבלה אחרונה</translation>
    </message>
    <message>
        <source>Ping Time</source>
        <translation>זמן המענה</translation>
    </message>
    <message>
        <source>Ping Wait</source>
        <translation>פינג</translation>
    </message>
    <message>
        <source>Min Ping</source>
        <translation>פינג מינימלי</translation>
    </message>
    <message>
        <source>Time Offset</source>
        <translation>הפרש זמן</translation>
    </message>
    <message>
        <source>Last block time</source>
        <translation>זמן המקטע האחרון</translation>
    </message>
    <message>
        <source>&amp;Open</source>
        <translation>&amp;פתיחה</translation>
    </message>
    <message>
        <source>&amp;Console</source>
        <translation>מ&amp;סוף בקרה</translation>
    </message>
    <message>
        <source>&amp;Network Traffic</source>
        <translation>&amp;תעבורת רשת</translation>
    </message>
    <message>
        <source>Totals</source>
        <translation>סכומים</translation>
    </message>
    <message>
        <source>In:</source>
        <translation>נכנס:</translation>
    </message>
    <message>
        <source>Out:</source>
        <translation>יוצא:</translation>
    </message>
    <message>
        <source>Debug log file</source>
        <translation>קובץ יומן ניפוי</translation>
    </message>
    <message>
        <source>Clear console</source>
        <translation>ניקוי מסוף הבקרה</translation>
    </message>
    <message>
        <source>1 &amp;hour</source>
        <translation>&amp;שעה אחת</translation>
    </message>
    <message>
        <source>1 &amp;day</source>
        <translation>&amp;יום אחד</translation>
    </message>
    <message>
        <source>1 &amp;week</source>
        <translation>ש&amp;בוע אחד</translation>
    </message>
    <message>
        <source>1 &amp;year</source>
        <translation>ש&amp;נה אחת</translation>
    </message>
    <message>
        <source>&amp;Disconnect</source>
        <translation>&amp;ניתוק</translation>
    </message>
    <message>
        <source>Ban for</source>
        <translation>חסימה למשך</translation>
    </message>
    <message>
        <source>&amp;Unban</source>
        <translation>&amp;שחרור חסימה</translation>
    </message>
    <message>
        <source>Welcome to the %1 RPC console.</source>
        <translation>ברוך בואך למסוף ה־RPC של %1.</translation>
    </message>
    <message>
        <source>Use up and down arrows to navigate history, and %1 to clear screen.</source>
        <translation>יש להשתמש בחצים למעלה ומלטה כדי לנווט בהסיטוריה וב־%1 כדי לנקות את המסך.</translation>
    </message>
    <message>
        <source>WARNING: Scammers have been active, telling users to type commands here, stealing their wallet contents. Do not use this console without fully understanding the ramifications of a command.</source>
        <translation>אזהרה! ישנם רמאים הנוהגים לשכנע משתמשים להקליד פקודות כאן ועל ידי כך לגנוב את תכולת הארנק שלהם. אל תשתמש במסוף הבקרה מבלי שאתה מבין באופן מלא את המשמעות של הפקודה!</translation>
    </message>
    <message>
        <source>Network activity disabled</source>
        <translation>פעילות הרשת נוטרלה</translation>
    </message>
    <message>
        <source>via %1</source>
        <translation>דרך %1</translation>
    </message>
    <message>
        <source>never</source>
        <translation>לעולם לא</translation>
    </message>
    <message>
        <source>Inbound</source>
        <translation>תעבורה נכנסת</translation>
    </message>
    <message>
        <source>Outbound</source>
        <translation>תעבורה יוצאת</translation>
    </message>
    <message>
        <source>Yes</source>
        <translation>כן</translation>
    </message>
    <message>
        <source>No</source>
        <translation>לא</translation>
    </message>
    <message>
        <source>Unknown</source>
        <translation>לא ידוע</translation>
    </message>
</context>
<context>
    <name>ReceiveCoinsDialog</name>
    <message>
        <source>&amp;Amount:</source>
        <translation>&amp;סכום:</translation>
    </message>
    <message>
        <source>&amp;Label:</source>
        <translation>ת&amp;ווית:</translation>
    </message>
    <message>
        <source>&amp;Message:</source>
        <translation>הו&amp;דעה:</translation>
    </message>
    <message>
        <source>An optional message to attach to the payment request, which will be displayed when the request is opened. Note: The message will not be sent with the payment over the Litecoin network.</source>
        <translation>הודעת רשות לצירוף לבקשת התשלום שתוצג בעת פתיחת הבקשה. לתשומת לבך: ההודעה לא תישלח עם התשלום ברשת לייטקוין.</translation>
    </message>
    <message>
        <source>An optional label to associate with the new receiving address.</source>
        <translation>תווית רשות לשיוך עם כתובת הקבלה החדשה.</translation>
    </message>
    <message>
        <source>Use this form to request payments. All fields are &lt;b&gt;optional&lt;/b&gt;.</source>
        <translation>יש להשתמש בטופס זה כדי לבקש תשלומים. כל השדות הם בגדר &lt;b&gt;רשות&lt;/b&gt;.</translation>
    </message>
    <message>
        <source>An optional amount to request. Leave this empty or zero to not request a specific amount.</source>
        <translation>סכום כרשות לבקשה. ניתן להשאיר זאת ריק כדי לא לבקש סכום מסוים.</translation>
    </message>
    <message>
        <source>Clear all fields of the form.</source>
        <translation>ניקוי של כל השדות בטופס.</translation>
    </message>
    <message>
        <source>Clear</source>
        <translation>ניקוי</translation>
    </message>
    <message>
        <source>Requested payments history</source>
        <translation>היסטוריית בקשות תשלום</translation>
    </message>
    <message>
        <source>&amp;Request payment</source>
        <translation>&amp;בקשת תשלום</translation>
    </message>
    <message>
        <source>Show the selected request (does the same as double clicking an entry)</source>
        <translation>הצגת בקשות נבחרות (דומה ללחיצה כפולה על רשומה)</translation>
    </message>
    <message>
        <source>Show</source>
        <translation>הצגה</translation>
    </message>
    <message>
        <source>Remove the selected entries from the list</source>
        <translation>הסרת הרשומות הנבחרות מהרשימה</translation>
    </message>
    <message>
        <source>Remove</source>
        <translation>הסרה</translation>
    </message>
    <message>
        <source>Copy URI</source>
        <translation>העתקת כתובת</translation>
    </message>
    <message>
        <source>Copy label</source>
        <translation>העתקת התווית</translation>
    </message>
    <message>
        <source>Copy message</source>
        <translation>העתקת הודעה</translation>
    </message>
    <message>
        <source>Copy amount</source>
        <translation>העתקת הסכום</translation>
    </message>
</context>
<context>
    <name>ReceiveRequestDialog</name>
    <message>
        <source>QR Code</source>
        <translation>קוד QR</translation>
    </message>
    <message>
        <source>Copy &amp;URI</source>
        <translation>העתקת &amp;כתובת משאב</translation>
    </message>
    <message>
        <source>Copy &amp;Address</source>
        <translation>העתקת &amp;כתובת</translation>
    </message>
    <message>
        <source>&amp;Save Image...</source>
        <translation>&amp;שמירת תמונה…</translation>
    </message>
    <message>
        <source>Request payment to %1</source>
        <translation>בקשת תשלום אל %1</translation>
    </message>
    <message>
        <source>Payment information</source>
        <translation>פרטי תשלום</translation>
    </message>
    <message>
        <source>URI</source>
        <translation>כתובת</translation>
    </message>
    <message>
        <source>Address</source>
        <translation>כתובת</translation>
    </message>
    <message>
        <source>Amount</source>
        <translation>סכום</translation>
    </message>
    <message>
        <source>Label</source>
        <translation>תוית</translation>
    </message>
    <message>
        <source>Message</source>
        <translation>הודעה</translation>
    </message>
    <message>
        <source>Resulting URI too long, try to reduce the text for label / message.</source>
        <translation>הכתובת שנוצרה ארוכה מדי, כדאי לנסות לקצר את הטקסט של התווית / הודעה.</translation>
    </message>
    </context>
<context>
    <name>RecentRequestsTableModel</name>
    <message>
        <source>Date</source>
        <translation>תאריך</translation>
    </message>
    <message>
        <source>Label</source>
        <translation>תוית</translation>
    </message>
    <message>
        <source>Message</source>
        <translation>הודעה</translation>
    </message>
    <message>
        <source>(no label)</source>
        <translation>(ללא תוית)</translation>
    </message>
    <message>
        <source>(no message)</source>
        <translation>(אין הודעה)</translation>
    </message>
    <message>
        <source>(no amount requested)</source>
        <translation>(לא התבקש סכום)</translation>
    </message>
    <message>
        <source>Requested</source>
        <translation>בקשה</translation>
    </message>
</context>
<context>
    <name>SendCoinsDialog</name>
    <message>
        <source>Send Coins</source>
        <translation>שליחת מטבעות</translation>
    </message>
    <message>
        <source>Coin Control Features</source>
        <translation>תכונות בקרת מטבעות</translation>
    </message>
    <message>
        <source>Inputs...</source>
        <translation>קלטים…</translation>
    </message>
    <message>
        <source>automatically selected</source>
        <translation>בבחירה אוטומטית</translation>
    </message>
    <message>
        <source>Insufficient funds!</source>
        <translation>אין מספיק כספים!</translation>
    </message>
    <message>
        <source>Quantity:</source>
        <translation>כמות:</translation>
    </message>
    <message>
        <source>Bytes:</source>
        <translation>בתים:</translation>
    </message>
    <message>
        <source>Amount:</source>
        <translation>סכום:</translation>
    </message>
    <message>
        <source>Fee:</source>
        <translation>עמלה:</translation>
    </message>
    <message>
        <source>After Fee:</source>
        <translation>לאחר עמלה:</translation>
    </message>
    <message>
        <source>Change:</source>
        <translation>עודף:</translation>
    </message>
    <message>
        <source>If this is activated, but the change address is empty or invalid, change will be sent to a newly generated address.</source>
        <translation>אם אפשרות זו מופעלת אך כתובת העודף ריקה או שגויה, העודף יישלח לכתובת חדשה שתיווצר.</translation>
    </message>
    <message>
        <source>Custom change address</source>
        <translation>כתובת לעודף מותאמת אישית</translation>
    </message>
    <message>
        <source>Transaction Fee:</source>
        <translation>עמלת העברה:</translation>
    </message>
    <message>
        <source>Choose...</source>
        <translation>בחר...</translation>
    </message>
    <message>
        <source>Warning: Fee estimation is currently not possible.</source>
        <translation>אזהרה</translation>
    </message>
    <message>
        <source>collapse fee-settings</source>
        <translation>צמצום הגדרות עמלה</translation>
    </message>
    <message>
        <source>per kilobyte</source>
        <translation>עבור קילו-בית</translation>
    </message>
    <message>
        <source>Hide</source>
        <translation>הסתר</translation>
    </message>
    <message>
        <source>Paying only the minimum fee is just fine as long as there is less transaction volume than space in the blocks. But be aware that this can end up in a never confirming transaction once there is more demand for bitcoin transactions than the network can process.</source>
        <translation>זה בסדר לשלם את העמלה המינימלית כל עוד נפח הטרנזקציות קטן מנפח הבלוקים. אבל יש להיזהר כיוון שבמידה והעומס ברשת גדל, העיסקה עלולה לא להיות מאושרת לעולם.</translation>
    </message>
    <message>
        <source>Recommended:</source>
        <translation>מומלץ:</translation>
    </message>
    <message>
        <source>Custom:</source>
        <translation>מותאם אישית:</translation>
    </message>
    <message>
        <source>Send to multiple recipients at once</source>
        <translation>שליחה למספר מוטבים בו־זמנית</translation>
    </message>
    <message>
        <source>Add &amp;Recipient</source>
        <translation>הוספת &amp;מוטב</translation>
    </message>
    <message>
        <source>Clear all fields of the form.</source>
        <translation>ניקוי של כל השדות בטופס.</translation>
    </message>
    <message>
        <source>Dust:</source>
        <translation>אבק:</translation>
    </message>
    <message>
        <source>Confirmation time target:</source>
        <translation>זמן לקבלת אישור:</translation>
    </message>
    <message>
        <source>Enable Replace-By-Fee</source>
        <translation>אפשר ״החלפה-על ידי עמלה״</translation>
    </message>
    <message>
        <source>Clear &amp;All</source>
        <translation>&amp;ניקוי הכול</translation>
    </message>
    <message>
        <source>Balance:</source>
        <translation>מאזן:</translation>
    </message>
    <message>
        <source>Confirm the send action</source>
        <translation>אישור פעולת השליחה</translation>
    </message>
    <message>
        <source>S&amp;end</source>
        <translation>&amp;שליחה</translation>
    </message>
    <message>
        <source>Copy quantity</source>
        <translation>העתקת הכמות</translation>
    </message>
    <message>
        <source>Copy amount</source>
        <translation>העתקת הסכום</translation>
    </message>
    <message>
        <source>Copy fee</source>
        <translation>העתקת העמלה</translation>
    </message>
    <message>
        <source>Copy after fee</source>
        <translation>העתקה אחרי העמלה</translation>
    </message>
    <message>
        <source>Copy bytes</source>
        <translation>העתקת בתים</translation>
    </message>
    <message>
        <source>Copy dust</source>
        <translation>העתקת אבק</translation>
    </message>
    <message>
        <source>Copy change</source>
        <translation>העתקת השינוי</translation>
    </message>
    <message>
        <source>Are you sure you want to send?</source>
        <translation>לשלוח?</translation>
    </message>
    <message>
        <source>added as transaction fee</source>
        <translation>נוספה עמלת העברה</translation>
    </message>
    <message>
        <source>Total Amount %1</source>
        <translation>סכום כולל %1</translation>
    </message>
    <message>
        <source>or</source>
        <translation>או</translation>
    </message>
    <message>
        <source>Confirm send coins</source>
        <translation>אימות שליחת מטבעות</translation>
    </message>
    <message>
        <source>The recipient address is not valid. Please recheck.</source>
        <translation>כתובת הנמען שגויה. נא לבדוק שוב.</translation>
    </message>
    <message>
        <source>The amount to pay must be larger than 0.</source>
        <translation>הסכום לתשלום צריך להיות גדול מ־0.</translation>
    </message>
    <message>
        <source>The amount exceeds your balance.</source>
        <translation>הסכום חורג מהמאזן שלך.</translation>
    </message>
    <message>
        <source>Duplicate address found: addresses should only be used once each.</source>
        <translation>נמצאה כתובת כפולה: יש להשתמש בכל כתובת פעם אחת בלבד.</translation>
    </message>
    <message>
        <source>Transaction creation failed!</source>
        <translation>יצירת ההעברה נכשלה!</translation>
    </message>
    <message>
        <source>The transaction was rejected with the following reason: %1</source>
        <translation>ההעברה נדחתה מהסיבות הבאות: %1</translation>
    </message>
    <message>
        <source>A fee higher than %1 is considered an absurdly high fee.</source>
        <translation>עמלה מעל לסכום של %1 נחשבת לעמלה גבוהה באופן מוגזם.</translation>
    </message>
    <message>
        <source>Payment request expired.</source>
        <translation>בקשת התשלום פגה.</translation>
    </message>
    <message>
        <source>Pay only the required fee of %1</source>
        <translation>תשלום של העמלה הנדרשת בלבד על סך %1</translation>
    </message>
    <message>
        <source>Warning: Invalid Litecoin address</source>
        <translation>אזהרה: כתובת ביטקיון שגויה</translation>
    </message>
    <message>
        <source>Warning: Unknown change address</source>
        <translation>אזהרה: כתובת החלפה בלתי ידועה</translation>
    </message>
    <message>
        <source>Confirm custom change address</source>
        <translation>אימות כתובת החלפה בהתאמה אישית</translation>
    </message>
    <message>
        <source>The address you selected for change is not part of this wallet. Any or all funds in your wallet may be sent to this address. Are you sure?</source>
        <translation>הכתובת שבחרת עבור ההחלפה אינה חלק מארנק זה. כל ההסכום שבארנק שלך עשוי להישלח לכתובת זו. מקובל עליך?</translation>
    </message>
    <message>
        <source>(no label)</source>
        <translation>(ללא תווית)</translation>
    </message>
</context>
<context>
    <name>SendCoinsEntry</name>
    <message>
        <source>A&amp;mount:</source>
        <translation>&amp;כמות:</translation>
    </message>
    <message>
        <source>Pay &amp;To:</source>
        <translation>לשלם ל&amp;טובת:</translation>
    </message>
    <message>
        <source>&amp;Label:</source>
        <translation>ת&amp;ווית:</translation>
    </message>
    <message>
        <source>Choose previously used address</source>
        <translation>בחירת כתובת שהייתה בשימוש</translation>
    </message>
    <message>
        <source>This is a normal payment.</source>
        <translation>זהו תשלום רגיל.</translation>
    </message>
    <message>
        <source>The Litecoin address to send the payment to</source>
        <translation>כתובת לייטקוין של המוטב</translation>
    </message>
    <message>
        <source>Alt+A</source>
        <translation>Alt+A</translation>
    </message>
    <message>
        <source>Paste address from clipboard</source>
        <translation>הדבקת כתובת מלוח הגזירים</translation>
    </message>
    <message>
        <source>Alt+P</source>
        <translation>Alt+P</translation>
    </message>
    <message>
        <source>Remove this entry</source>
        <translation>הסרת רשומה זו</translation>
    </message>
    <message>
        <source>The fee will be deducted from the amount being sent. The recipient will receive less litecoins than you enter in the amount field. If multiple recipients are selected, the fee is split equally.</source>
        <translation>העמלה תנוכה מהסכום שנשלח. הנמען יקבל פחות ביטקוינים ממה שהזנת בשדה הסכום. אם נבחרו מספר נמענים, העמלה תחולק באופן שווה.</translation>
    </message>
    <message>
        <source>S&amp;ubtract fee from amount</source>
        <translation>ה&amp;חסרת העמלה מהסכום</translation>
    </message>
    <message>
        <source>Use available balance</source>
        <translation>השתמש בכלל היתרה</translation>
    </message>
    <message>
        <source>Message:</source>
        <translation>הודעה:</translation>
    </message>
    <message>
        <source>This is an unauthenticated payment request.</source>
        <translation>זוהי בקשת תשלום לא מאומתת.</translation>
    </message>
    <message>
        <source>This is an authenticated payment request.</source>
        <translation>זוהי בקשה מאומתת לתשלום.</translation>
    </message>
    <message>
        <source>Enter a label for this address to add it to the list of used addresses</source>
        <translation>יש להזין תווית עבור כתובת זו כדי להוסיף אותה לרשימת הכתובות בשימוש</translation>
    </message>
    <message>
        <source>A message that was attached to the litecoin: URI which will be stored with the transaction for your reference. Note: This message will not be sent over the Litecoin network.</source>
        <translation>הודעה שצורפה לייטקוין: כתובת שתאוחסן בהעברה לצורך מעקב מצדך. לתשומת לבך: הודעה זו לא תישלח ברשת הלייטקוין.</translation>
    </message>
    <message>
        <source>Pay To:</source>
        <translation>תשלום לטובת:</translation>
    </message>
    <message>
        <source>Memo:</source>
        <translation>תזכורת:</translation>
    </message>
    <message>
        <source>Enter a label for this address to add it to your address book</source>
        <translation>נא להזין תווית לכתובת זו כדי להוסיף אותה לספר הכתובות שלך</translation>
    </message>
</context>
<context>
    <name>SendConfirmationDialog</name>
    <message>
        <source>Yes</source>
        <translation>כן</translation>
    </message>
</context>
<context>
    <name>ShutdownWindow</name>
    <message>
        <source>%1 is shutting down...</source>
        <translation>%1 בתהליך כיבוי...</translation>
    </message>
    <message>
        <source>Do not shut down the computer until this window disappears.</source>
        <translation>אין לכבות את המחשב עד שחלון זה נעלם.</translation>
    </message>
</context>
<context>
    <name>SignVerifyMessageDialog</name>
    <message>
        <source>Signatures - Sign / Verify a Message</source>
        <translation>חתימות - חתימה או אימות של הודעה</translation>
    </message>
    <message>
        <source>&amp;Sign Message</source>
        <translation>חתימה על הו&amp;דעה</translation>
    </message>
    <message>
        <source>You can sign messages/agreements with your addresses to prove you can receive litecoins sent to them. Be careful not to sign anything vague or random, as phishing attacks may try to trick you into signing your identity over to them. Only sign fully-detailed statements you agree to.</source>
        <translation>באפשרותך לחתום על הודעות/הסכמים באמצעות הכתובות שלך, כדי להוכיח שאתה יכול לקבל את הביטקוינים הנשלחים אליהן. היזהר לא לחתום על תוכן עמום או אקראי, מכיוון שתקיפות פישינג עשויות לנסות לגנוב את הזהות שלך. חתום רק על הצהרות מפורטות שאתה מסכים להן.</translation>
    </message>
    <message>
        <source>The Litecoin address to sign the message with</source>
        <translation>כתובת לייטקוין אתה לחתום אתה את ההודעה</translation>
    </message>
    <message>
        <source>Choose previously used address</source>
        <translation>בחירת כתובת שהייתה בשימוש</translation>
    </message>
    <message>
        <source>Alt+A</source>
        <translation>Alt+A</translation>
    </message>
    <message>
        <source>Paste address from clipboard</source>
        <translation>הדבקת כתובת מלוח הגזירים</translation>
    </message>
    <message>
        <source>Alt+P</source>
        <translation>Alt+P</translation>
    </message>
    <message>
        <source>Enter the message you want to sign here</source>
        <translation>יש להוסיף כאן את ההודעה עליה לחתום</translation>
    </message>
    <message>
        <source>Signature</source>
        <translation>חתימה</translation>
    </message>
    <message>
        <source>Copy the current signature to the system clipboard</source>
        <translation>העתקת החתימה הנוכחית ללוח הגזירים</translation>
    </message>
    <message>
        <source>Sign the message to prove you own this Litecoin address</source>
        <translation>ניתן לחתום על ההודעה כדי להוכיח שכתובת לייטקוין הזו בבעלותך.</translation>
    </message>
    <message>
        <source>Sign &amp;Message</source>
        <translation>&amp;חתימה על הודעה</translation>
    </message>
    <message>
        <source>Reset all sign message fields</source>
        <translation>איפוס כל שדות החתימה על הודעה</translation>
    </message>
    <message>
        <source>Clear &amp;All</source>
        <translation>&amp;ניקוי הכול</translation>
    </message>
    <message>
        <source>&amp;Verify Message</source>
        <translation>&amp;אימות הודעה</translation>
    </message>
    <message>
        <source>The Litecoin address the message was signed with</source>
        <translation>כתובת לייטקוין שאתה נחתמה ההודעה</translation>
    </message>
    <message>
        <source>Verify the message to ensure it was signed with the specified Litecoin address</source>
        <translation>ניתן לאמת את ההודעה כדי להבטיח שהיא נחתמה עם כתובת לייטקוין הנתונה</translation>
    </message>
    <message>
        <source>Verify &amp;Message</source>
        <translation>&amp;אימות הודעה</translation>
    </message>
    <message>
        <source>Reset all verify message fields</source>
        <translation>איפוס כל שדות אימות ההודעה</translation>
    </message>
    <message>
        <source>Click "Sign Message" to generate signature</source>
        <translation>יש ללחוץ על „חתימת ההודעה“ כדי לייצר חתימה</translation>
    </message>
    <message>
        <source>The entered address is invalid.</source>
        <translation>הכתובת שהוזנה שגויה.</translation>
    </message>
    <message>
        <source>Please check the address and try again.</source>
        <translation>נא לבדוק את הכתובת ולנסות שוב.</translation>
    </message>
    <message>
        <source>The entered address does not refer to a key.</source>
        <translation>הכתובת שהוזנה לא מתייחסת למפתח.</translation>
    </message>
    <message>
        <source>Wallet unlock was cancelled.</source>
        <translation>שחרור הארנק בוטל.</translation>
    </message>
    <message>
        <source>Private key for the entered address is not available.</source>
        <translation>המפתח הפרטי לכתובת שהוכנסה אינו זמין.</translation>
    </message>
    <message>
        <source>Message signing failed.</source>
        <translation>חתימת ההודעה נכשלה.</translation>
    </message>
    <message>
        <source>Message signed.</source>
        <translation>ההודעה נחתמה.</translation>
    </message>
    <message>
        <source>The signature could not be decoded.</source>
        <translation>לא ניתן לפענח את החתימה.</translation>
    </message>
    <message>
        <source>Please check the signature and try again.</source>
        <translation>נא לבדוק את החתימה ולנסות שוב.</translation>
    </message>
    <message>
        <source>The signature did not match the message digest.</source>
        <translation>החתימה לא תואמת את תקציר ההודעה.</translation>
    </message>
    <message>
        <source>Message verification failed.</source>
        <translation>וידוא ההודעה נכשל.</translation>
    </message>
    <message>
        <source>Message verified.</source>
        <translation>ההודעה עברה וידוא.</translation>
    </message>
</context>
<context>
    <name>SplashScreen</name>
    <message>
        <source>[testnet]</source>
        <translation>[רשת-בדיקה]</translation>
    </message>
</context>
<context>
    <name>TrafficGraphWidget</name>
    <message>
        <source>KB/s</source>
        <translation>ק״ב/ש׳</translation>
    </message>
</context>
<context>
    <name>TransactionDesc</name>
    <message>
        <source>Open until %1</source>
        <translation>פתוחה עד %1</translation>
    </message>
    <message>
        <source>in memory pool</source>
        <translation>במאגר הזיכרון</translation>
    </message>
    <message>
        <source>not in memory pool</source>
        <translation>לא במאגר הזיכרון</translation>
    </message>
    <message>
        <source>abandoned</source>
        <translation>ננטש</translation>
    </message>
    <message>
        <source>Status</source>
        <translation>מצב</translation>
    </message>
    <message>
        <source>Date</source>
        <translation>תאריך</translation>
    </message>
    <message>
        <source>Source</source>
        <translation>מקור</translation>
    </message>
    <message>
        <source>Generated</source>
        <translation>נוצר</translation>
    </message>
    <message>
        <source>From</source>
        <translation>מאת</translation>
    </message>
    <message>
        <source>unknown</source>
        <translation>לא ידוע</translation>
    </message>
    <message>
        <source>To</source>
        <translation>אל</translation>
    </message>
    <message>
        <source>own address</source>
        <translation>כתובת עצמית</translation>
    </message>
    <message>
        <source>watch-only</source>
        <translation>צפייה בלבד</translation>
    </message>
    <message>
        <source>label</source>
        <translation>תווית</translation>
    </message>
    <message>
        <source>Credit</source>
        <translation>אשראי</translation>
    </message>
    <message>
        <source>not accepted</source>
        <translation>לא התקבל</translation>
    </message>
    <message>
        <source>Debit</source>
        <translation>חיוב</translation>
    </message>
    <message>
        <source>Total debit</source>
        <translation>חיוב כולל</translation>
    </message>
    <message>
        <source>Total credit</source>
        <translation>אשראי כול</translation>
    </message>
    <message>
        <source>Transaction fee</source>
        <translation>עמלת העברה</translation>
    </message>
    <message>
        <source>Net amount</source>
        <translation>סכום נטו</translation>
    </message>
    <message>
        <source>Message</source>
        <translation>הודעה</translation>
    </message>
    <message>
        <source>Comment</source>
        <translation>הערה</translation>
    </message>
    <message>
        <source>Transaction ID</source>
        <translation>מזהה העברה</translation>
    </message>
    <message>
        <source>Transaction total size</source>
        <translation>גודל ההעברה הכללי</translation>
    </message>
    <message>
        <source>Output index</source>
        <translation>מפתח פלט</translation>
    </message>
    <message>
        <source>Merchant</source>
        <translation>סוחר</translation>
    </message>
    <message>
        <source>Debug information</source>
        <translation>פרטי ניפוי שגיאות</translation>
    </message>
    <message>
        <source>Transaction</source>
        <translation>העברה</translation>
    </message>
    <message>
        <source>Inputs</source>
        <translation>אמצעי קלט</translation>
    </message>
    <message>
        <source>Amount</source>
        <translation>סכום</translation>
    </message>
    <message>
        <source>true</source>
        <translation>אמת</translation>
    </message>
    <message>
        <source>false</source>
        <translation>שקר</translation>
    </message>
</context>
<context>
    <name>TransactionDescDialog</name>
    <message>
        <source>This pane shows a detailed description of the transaction</source>
        <translation>חלונית זו מציגה תיאור מפורט של ההעברה</translation>
    </message>
    <message>
        <source>Details for %1</source>
        <translation>פרטים עבור %1</translation>
    </message>
</context>
<context>
    <name>TransactionTableModel</name>
    <message>
        <source>Date</source>
        <translation>תאריך</translation>
    </message>
    <message>
        <source>Type</source>
        <translation>סוג</translation>
    </message>
    <message>
        <source>Label</source>
        <translation>תוית</translation>
    </message>
    <message numerus="yes">
        <source>Open for %n more block(s)</source>
        <translation><numerusform>פתוחה למשך בלוק אחד נוסף</numerusform><numerusform>פתוחה למשך %n בלוקים נוספים</numerusform><numerusform>פתוחה למשך %n בלוקים נוספים</numerusform><numerusform>פתוחה למשך %n בלוקים נוספים</numerusform></translation>
    </message>
    <message>
        <source>Open until %1</source>
        <translation>פתוחה עד %1</translation>
    </message>
    <message>
        <source>Offline</source>
        <translation>לא מקוונת</translation>
    </message>
    <message>
        <source>Unconfirmed</source>
        <translation>לא מאושרת</translation>
    </message>
    <message>
        <source>Abandoned</source>
        <translation>ננטש</translation>
    </message>
    <message>
        <source>Confirming (%1 of %2 recommended confirmations)</source>
        <translation>באישור (%1 מתוך %2 אישורים מומלצים)</translation>
    </message>
    <message>
        <source>Confirmed (%1 confirmations)</source>
        <translation>מאושרת (%1 אישורים)</translation>
    </message>
    <message>
        <source>Conflicted</source>
        <translation>מתנגשת</translation>
    </message>
    <message>
        <source>Immature (%1 confirmations, will be available after %2)</source>
        <translation>צעירה (%1 אישורים, תהיה זמינה לאחר %2)</translation>
    </message>
    <message>
        <source>This block was not received by any other nodes and will probably not be accepted!</source>
        <translation>בלוק זה לא התקבל על ידי אף צומת אחר וככל הנראה לא יאושר!</translation>
    </message>
    <message>
        <source>Generated but not accepted</source>
        <translation>הבלוק יוצר אך לא אושר</translation>
    </message>
    <message>
        <source>Received with</source>
        <translation>התקבל עם</translation>
    </message>
    <message>
        <source>Received from</source>
        <translation>התקבל מאת</translation>
    </message>
    <message>
        <source>Sent to</source>
        <translation>נשלח אל</translation>
    </message>
    <message>
        <source>Payment to yourself</source>
        <translation>תשלום לעצמך</translation>
    </message>
    <message>
        <source>Mined</source>
        <translation>נכרו</translation>
    </message>
    <message>
        <source>watch-only</source>
        <translation>צפייה בלבד</translation>
    </message>
    <message>
        <source>(n/a)</source>
        <translation>(לא זמין)</translation>
    </message>
    <message>
        <source>(no label)</source>
        <translation>(ללא תוית)</translation>
    </message>
    <message>
        <source>Transaction status. Hover over this field to show number of confirmations.</source>
        <translation>מצב ההעברה. יש להמתין עם הסמן מעל שדה זה כדי לראות את מספר האישורים.</translation>
    </message>
    <message>
        <source>Date and time that the transaction was received.</source>
        <translation>התאריך והשעה בהם העברה זו התקבלה.</translation>
    </message>
    <message>
        <source>Type of transaction.</source>
        <translation>סוג ההעברה.</translation>
    </message>
    <message>
        <source>Amount removed from or added to balance.</source>
        <translation>סכום ירד או התווסף למאזן</translation>
    </message>
</context>
<context>
    <name>TransactionView</name>
    <message>
        <source>All</source>
        <translation>הכול</translation>
    </message>
    <message>
        <source>Today</source>
        <translation>היום</translation>
    </message>
    <message>
        <source>This week</source>
        <translation>השבוע</translation>
    </message>
    <message>
        <source>This month</source>
        <translation>החודש</translation>
    </message>
    <message>
        <source>Last month</source>
        <translation>חודש שעבר</translation>
    </message>
    <message>
        <source>This year</source>
        <translation>השנה הזאת</translation>
    </message>
    <message>
        <source>Range...</source>
        <translation>טווח…</translation>
    </message>
    <message>
        <source>Received with</source>
        <translation>התקבל עם</translation>
    </message>
    <message>
        <source>Sent to</source>
        <translation>נשלח אל</translation>
    </message>
    <message>
        <source>To yourself</source>
        <translation>לעצמך</translation>
    </message>
    <message>
        <source>Mined</source>
        <translation>נכרו</translation>
    </message>
    <message>
        <source>Other</source>
        <translation>אחר</translation>
    </message>
    <message>
        <source>Enter address, transaction id, or label to search</source>
        <translation>הכנס כתובת, מזהה העברה, או תווית לחיפוש</translation>
    </message>
    <message>
        <source>Min amount</source>
        <translation>סכום מזערי</translation>
    </message>
    <message>
        <source>Abandon transaction</source>
        <translation>נטישת העברה</translation>
    </message>
    <message>
        <source>Increase transaction fee</source>
        <translation>הגדל עמלת העברה</translation>
    </message>
    <message>
        <source>Copy address</source>
        <translation>העתקת הכתובת</translation>
    </message>
    <message>
        <source>Copy label</source>
        <translation>העתקת התווית</translation>
    </message>
    <message>
        <source>Copy amount</source>
        <translation>העתקת הסכום</translation>
    </message>
    <message>
        <source>Copy transaction ID</source>
        <translation>העתקת מזהה ההעברה</translation>
    </message>
    <message>
        <source>Copy raw transaction</source>
        <translation>העתקת העברה גולמית</translation>
    </message>
    <message>
        <source>Copy full transaction details</source>
        <translation>העתקת פרטי ההעברה המלאים</translation>
    </message>
    <message>
        <source>Edit label</source>
        <translation>עריכת תווית</translation>
    </message>
    <message>
        <source>Show transaction details</source>
        <translation>הצגת פרטי העברה</translation>
    </message>
    <message>
        <source>Export Transaction History</source>
        <translation>יצוא היסטוריית העברה</translation>
    </message>
    <message>
        <source>Comma separated file (*.csv)</source>
        <translation>קובץ מופרד בפסיקים (‎*.csv)</translation>
    </message>
    <message>
        <source>Confirmed</source>
        <translation>מאושרת</translation>
    </message>
    <message>
        <source>Watch-only</source>
        <translation>צפייה בלבד</translation>
    </message>
    <message>
        <source>Date</source>
        <translation>תאריך</translation>
    </message>
    <message>
        <source>Type</source>
        <translation>סוג</translation>
    </message>
    <message>
        <source>Label</source>
        <translation>תוית</translation>
    </message>
    <message>
        <source>Address</source>
        <translation>כתובת</translation>
    </message>
    <message>
        <source>ID</source>
        <translation>מזהה</translation>
    </message>
    <message>
        <source>Exporting Failed</source>
        <translation>יצוא נכשל</translation>
    </message>
    <message>
        <source>There was an error trying to save the transaction history to %1.</source>
        <translation>אירעה שגיאה בעת ניסיון שמירת היסטוריית ההעברות אל %1.</translation>
    </message>
    <message>
        <source>Exporting Successful</source>
        <translation>הייצוא נכשל</translation>
    </message>
    <message>
        <source>The transaction history was successfully saved to %1.</source>
        <translation>היסטוריית ההעברות נשמרה בהצלחה אל %1.</translation>
    </message>
    <message>
        <source>Range:</source>
        <translation>טווח:</translation>
    </message>
    <message>
        <source>to</source>
        <translation>עד</translation>
    </message>
</context>
<context>
    <name>UnitDisplayStatusBarControl</name>
    <message>
        <source>Unit to show amounts in. Click to select another unit.</source>
        <translation>יחידת המידה להצגת הסכומים. יש ללחוץ כדי לבחור ביחידת מידה אחרת.</translation>
    </message>
</context>
<context>
    <name>WalletFrame</name>
    <message>
        <source>No wallet has been loaded.</source>
        <translation>לא נטען ארנק.</translation>
    </message>
</context>
<context>
    <name>WalletModel</name>
    <message>
        <source>Send Coins</source>
        <translation>שליחת מטבעות</translation>
    </message>
    <message>
        <source>Do you want to increase the fee?</source>
        <translation>להגדיל את העמלה?</translation>
    </message>
    <message>
        <source>Current fee:</source>
        <translation>העמלה הנוכחית:</translation>
    </message>
    <message>
        <source>Increase:</source>
        <translation>הגדלה:</translation>
    </message>
    <message>
        <source>New fee:</source>
        <translation>עמלה חדשה:</translation>
    </message>
    <message>
        <source>Confirm fee bump</source>
        <translation>אישור הקפצת עמלה</translation>
    </message>
    <message>
        <source>Can't sign transaction.</source>
        <translation>אי אפשר לחתום על ההעברה.</translation>
    </message>
    </context>
<context>
    <name>WalletView</name>
    <message>
        <source>&amp;Export</source>
        <translation>&amp;יצוא</translation>
    </message>
    <message>
        <source>Export the data in the current tab to a file</source>
        <translation>יצוא הנתונים בלשונית הנוכחית לקובץ</translation>
    </message>
    <message>
        <source>Backup Wallet</source>
        <translation>גיבוי הארנק</translation>
    </message>
    <message>
        <source>Wallet Data (*.dat)</source>
        <translation>נתוני ארנק (‎*.dat)</translation>
    </message>
    <message>
        <source>Backup Failed</source>
        <translation>הגיבוי נכשל</translation>
    </message>
    <message>
        <source>There was an error trying to save the wallet data to %1.</source>
        <translation>אירעה שגיאה בעת הניסיון לשמור את נתוני הארנק אל %1.</translation>
    </message>
    <message>
        <source>Backup Successful</source>
        <translation>הגיבוי הצליח</translation>
    </message>
    <message>
        <source>The wallet data was successfully saved to %1.</source>
        <translation>נתוני הארנק נשמרו בהצלחה אל %1.</translation>
    </message>
</context>
<context>
    <name>bitcoin-core</name>
    <message>
        <source>Options:</source>
        <translation>אפשרויות:</translation>
    </message>
    <message>
        <source>Specify data directory</source>
        <translation>ציון תיקיית נתונים</translation>
    </message>
    <message>
        <source>Connect to a node to retrieve peer addresses, and disconnect</source>
        <translation>יש להתחבר למפרק כדי לדלות כתובות עמיתים ואז להתנתק</translation>
    </message>
    <message>
        <source>Specify your own public address</source>
        <translation>נא לציין את הכתובת הפומבית שלך</translation>
    </message>
    <message>
        <source>Accept command line and JSON-RPC commands</source>
        <translation>קבלת פקודות משורת הפקודה ומ־JSON-RPC</translation>
    </message>
    <message>
        <source>Error: A fatal internal error occurred, see debug.log for details</source>
        <translation>שגיאה: סניה קלמה קריטית פנימית קרטה, פנה ל debug.log לפרטים</translation>
    </message>
    <message>
        <source>Run in the background as a daemon and accept commands</source>
        <translation>ריצה כסוכן ברקע וקבלת פקודות</translation>
    </message>
    <message>
        <source>Litecoin Core</source>
        <translation>ליבת לייטקוין</translation>
    </message>
    <message>
        <source>The %s developers</source>
        <translation>ה %s מפתחים</translation>
    </message>
    <message>
        <source>Bind to given address and always listen on it. Use [host]:port notation for IPv6</source>
        <translation>להתאגד לכתובת נתונה להאזין לה תמיד. יש להשתמש בצורה ‎[host]:port עבור IPv6.</translation>
    </message>
    <message>
        <source>Delete all wallet transactions and only recover those parts of the blockchain through -rescan on startup</source>
        <translation>מחיקת כל העברות הארנק ולשחזר רק את החלקים המסוימים בשרשרת המקטעים באמצעות ‎-rescan עם ההפעלה</translation>
    </message>
    <message>
        <source>Execute command when a wallet transaction changes (%s in cmd is replaced by TxID)</source>
        <translation>ביצוע פקודה כאשר העברה בארנק משתנה (%s ב־cmd יוחלף ב־TxID)</translation>
    </message>
    <message>
        <source>Use UPnP to map the listening port (default: 1 when listening and no -proxy)</source>
        <translation>שימוש ב־UPnP כדי למפות את הפתחה להאזנה (בררת מחדל: 1 בעת האזנה ובלי ‎-proxy)</translation>
    </message>
    <message>
        <source>Warning: The network does not appear to fully agree! Some miners appear to be experiencing issues.</source>
        <translation>אזהרה: נראה כי הרשת אינה מסכימה באופן מלא! חלק מהכורים חווים תקלות.</translation>
    </message>
    <message>
        <source>-maxmempool must be at least %d MB</source>
        <translation>‎-maxmempool חייב להיות לפחות %d מ״ב</translation>
    </message>
    <message>
        <source>&lt;category&gt; can be:</source>
        <translation>&lt;קטגוריה&gt; יכולה להיות:</translation>
    </message>
    <message>
        <source>Accept connections from outside (default: 1 if no -proxy or -connect)</source>
        <translation>קבלת חיבורים מבחוץ (בררת מחדל: 1 ללא ‎-proxy או ‎-connect)</translation>
    </message>
    <message>
        <source>Append comment to the user agent string</source>
        <translation>הוספת הערה למחרוזת סוכן המשתמש</translation>
    </message>
    <message>
        <source>Block creation options:</source>
        <translation>אפשרויות יצירת מקטע:</translation>
    </message>
    <message>
        <source>Chain selection options:</source>
        <translation>אפשרויות בחירת שרשרת:</translation>
    </message>
    <message>
        <source>Change index out of range</source>
        <translation>אינדקס העודף מחוץ לתחום</translation>
    </message>
    <message>
        <source>Connection options:</source>
        <translation>הגדרות חיבור:</translation>
    </message>
    <message>
        <source>Copyright (C) %i-%i</source>
        <translation>כל הזכויות שמורות (C) %i-‏%i</translation>
    </message>
    <message>
        <source>Corrupted block database detected</source>
        <translation>התגלה מסד נתוני מקטעים לא תקין</translation>
    </message>
    <message>
        <source>Debugging/Testing options:</source>
        <translation>אפשרויות ניפוי/בדיקה:</translation>
    </message>
    <message>
        <source>Do not load the wallet and disable wallet RPC calls</source>
        <translation>לא לטעון את הארנק ולנטרל קריאות RPC</translation>
    </message>
    <message>
        <source>Do you want to rebuild the block database now?</source>
        <translation>האם לבנות מחדש את מסד נתוני המקטעים?</translation>
    </message>
    <message>
        <source>Error initializing block database</source>
        <translation>שגיאה באתחול מסד נתוני המקטעים</translation>
    </message>
    <message>
        <source>Error initializing wallet database environment %s!</source>
        <translation>שגיאה באתחול סביבת מסד נתוני הארנקים %s!</translation>
    </message>
    <message>
        <source>Error loading %s</source>
        <translation>שגיאה בטעינת %s</translation>
    </message>
    <message>
        <source>Error loading block database</source>
        <translation>שגיאה בטעינת מסד נתוני המקטעים</translation>
    </message>
    <message>
        <source>Error opening block database</source>
        <translation>שגיאה בטעינת מסד נתוני המקטעים</translation>
    </message>
    <message>
        <source>Error: Disk space is low!</source>
        <translation>שגיאה: מעט מקום פנוי בכונן!</translation>
    </message>
    <message>
        <source>Failed to listen on any port. Use -listen=0 if you want this.</source>
        <translation>האזנה נכשלה בכל פורט. השתמש ב- -listen=0 אם ברצונך בכך.</translation>
    </message>
    <message>
        <source>Importing...</source>
        <translation>מתבצע יבוא…</translation>
    </message>
    <message>
        <source>Incorrect or no genesis block found. Wrong datadir for network?</source>
        <translation>מקטע הפתיח הוא שגוי או לא נמצא. תיקיית נתונים שגויה עבור הרשת?</translation>
    </message>
    <message>
        <source>Invalid amount for -%s=&lt;amount&gt;: '%s'</source>
        <translation>סכום שגוי עבור ‎-%s=&lt;amount&gt;:‏ '%s'</translation>
    </message>
    <message>
        <source>Invalid amount for -fallbackfee=&lt;amount&gt;: '%s'</source>
        <translation>סכום שגוי עבור ‎-fallbackfee=&lt;amount&gt;:‏ '%s'</translation>
    </message>
    <message>
        <source>Loading banlist...</source>
        <translation>טוען רשימת חסומים...</translation>
    </message>
    <message>
        <source>Not enough file descriptors available.</source>
        <translation>אין מספיק מידע על הקובץ</translation>
    </message>
    <message>
        <source>Only connect to nodes in network &lt;net&gt; (ipv4, ipv6 or onion)</source>
        <translation>תמיד להתחבר למפרקים ברשת &lt;net&gt;‏ (ipv4,‏ ipv6 או onion)</translation>
    </message>
    <message>
        <source>Print this help message and exit</source>
        <translation>להדפיס הודעת עזרה זו ולצאת</translation>
    </message>
    <message>
        <source>Print version and exit</source>
        <translation>הדפס גירסא וצא</translation>
    </message>
    <message>
        <source>Set database cache size in megabytes (%d to %d, default: %d)</source>
        <translation>הגדרת גודל מטמון מסדי הנתונים במגה בתים (%d עד %d, בררת מחדל: %d)</translation>
    </message>
    <message>
        <source>Specify wallet file (within data directory)</source>
        <translation>ציון קובץ ארנק (בתוך תיקיית הנתונים)</translation>
    </message>
    <message>
        <source>Transaction fee and change calculation failed</source>
        <translation>החישוב עבור עמלת העיסקה והעודף נכשל</translation>
    </message>
    <message>
        <source>Use the test chain</source>
        <translation>השתמש ברשת הבדיקה</translation>
    </message>
    <message>
        <source>Verifying blocks...</source>
        <translation>המקטעים מאומתים…</translation>
    </message>
    <message>
        <source>Wallet debugging/testing options:</source>
        <translation>אפשרות דיבוג/בדיקת ארנק:</translation>
    </message>
    <message>
        <source>Wallet needed to be rewritten: restart %s to complete</source>
        <translation>יש לכתוב את הארנק מחדש: יש להפעיל את %s כדי להמשיך</translation>
    </message>
    <message>
        <source>Wallet options:</source>
        <translation>אפשרויות הארנק:</translation>
    </message>
    <message>
        <source>Execute command when a relevant alert is received or we see a really long fork (%s in cmd is replaced by message)</source>
        <translation>הרץ פקודה כאשר ההתראה הרלוונטית מתקבלת או כשאנחנו עדים לפיצול ארוך מאוד (%s בשורת הפקודה יוחלף ע"י ההודעה)</translation>
    </message>
    <message>
        <source>The transaction amount is too small to send after the fee has been deducted</source>
        <translation>סכום העברה נמוך מדי לשליחה אחרי גביית העמלה</translation>
    </message>
    <message>
        <source>(default: %u)</source>
        <translation>(בררת מחדל: %u)</translation>
    </message>
    <message>
        <source>Connect through SOCKS5 proxy</source>
        <translation>התחברות דרך מתווך SOCKS5</translation>
    </message>
    <message>
        <source>Information</source>
        <translation>מידע</translation>
    </message>
    <message>
        <source>Invalid amount for -paytxfee=&lt;amount&gt;: '%s' (must be at least %s)</source>
        <translation>כמות לא תקינה עבור ‎-paytxfee=&lt;amount&gt;‎:‏ '%s' (חייבת להיות לפחות %s)</translation>
    </message>
    <message>
        <source>Invalid netmask specified in -whitelist: '%s'</source>
        <translation>מסכת הרשת שצוינה עם ‎-whitelist שגויה: '%s'</translation>
    </message>
    <message>
        <source>Need to specify a port with -whitebind: '%s'</source>
        <translation>עליך לציין פתחה עם ‎-whitebind:‏ '%s'</translation>
    </message>
    <message>
        <source>Node relay options:</source>
        <translation>אפשרויות ממסר מפרק:</translation>
    </message>
    <message>
        <source>RPC server options:</source>
        <translation>הגדרות שרת RPC</translation>
    </message>
    <message>
        <source>Send trace/debug info to console instead of debug.log file</source>
        <translation>שלח מידע דיבאג ועקבה לקונסולה במקום לקובץ debug.log</translation>
    </message>
    <message>
        <source>Show all debugging options (usage: --help -help-debug)</source>
        <translation>הצגת כל אפשרויות הניפוי (שימוש: ‎--help -help-debug)</translation>
    </message>
    <message>
        <source>Shrink debug.log file on client startup (default: 1 when no -debug)</source>
        <translation>כיווץ הקובץ debug.log בהפעלת הלקוח (בררת מחדל: 1 ללא ‎-debug)</translation>
    </message>
    <message>
        <source>Signing transaction failed</source>
        <translation>החתימה על ההעברה נכשלה</translation>
    </message>
    <message>
        <source>The transaction amount is too small to pay the fee</source>
        <translation>סכום ההעברה נמוך מכדי לשלם את העמלה</translation>
    </message>
    <message>
        <source>This is experimental software.</source>
        <translation>זוהי תכנית נסיונית.</translation>
    </message>
    <message>
        <source>Transaction amount too small</source>
        <translation>סכום ההעברה קטן מדי</translation>
    </message>
    <message>
        <source>Transaction too large for fee policy</source>
        <translation>ההעברה גבוהה מדי עבור מדיניות העמלות</translation>
    </message>
    <message>
        <source>Transaction too large</source>
        <translation>סכום ההעברה גדול מדי</translation>
    </message>
    <message>
        <source>Unable to bind to %s on this computer (bind returned error %s)</source>
        <translation>לא ניתן להתאגד עם הפתחה %s במחשב זה (פעולת האיגוד החזירה את השגיאה %s)</translation>
    </message>
    <message>
        <source>Upgrade wallet to latest format on startup</source>
        <translation>עדכן ארק לפורמט העדכני בהפעלה</translation>
    </message>
    <message>
        <source>Username for JSON-RPC connections</source>
        <translation>שם משתמש לחיבורי JSON-RPC</translation>
    </message>
    <message>
        <source>Warning</source>
        <translation>אזהרה</translation>
    </message>
    <message>
        <source>Password for JSON-RPC connections</source>
        <translation>ססמה לחיבורי JSON-RPC</translation>
    </message>
    <message>
        <source>Execute command when the best block changes (%s in cmd is replaced by block hash)</source>
        <translation>יש לבצע פקודה זו כשהמקטע הטוב ביותר משתנה (%s בפקודה יוחלף בגיבוב המקטע)</translation>
    </message>
    <message>
        <source>Allow DNS lookups for -addnode, -seednode and -connect</source>
        <translation>הפעלת בדיקת DNS עבור ‎-addnode,‏ ‎-seednode ו־‎-connect</translation>
    </message>
    <message>
        <source>Unsupported argument -socks found. Setting SOCKS version isn't possible anymore, only SOCKS5 proxies are supported.</source>
        <translation>המשתנה ‎-socks נמצא אך אין בו תמיכה עוד. הגדרת גרסת SOCKS אינה אפשרית עוד, קיימת תמיכה רק ב־SOCKS5.</translation>
    </message>
    <message>
        <source>(default: %s)</source>
        <translation>(ברירת מחדל: %s)</translation>
    </message>
    <message>
        <source>Always query for peer addresses via DNS lookup (default: %u)</source>
        <translation>תמיד לתשאל את כתובת העמיתים באמצעות חיפוש DNS (בררת מחדל: %u)</translation>
    </message>
    <message>
        <source>How many blocks to check at startup (default: %u, 0 = all)</source>
        <translation>כמה מקטעים לבדוק עם ההפעלה (בררת מחדל: %u,‏ 0 = הכול)</translation>
    </message>
    <message>
        <source>Include IP addresses in debug output (default: %u)</source>
        <translation>לכלול את כתובת ה־IP בפלט ניפוי השגיאות (בררת מחדל: %u)</translation>
    </message>
    <message>
        <source>Listen for JSON-RPC connections on &lt;port&gt; (default: %u or testnet: %u)</source>
        <translation>האזנה לחיבורי JSON-RPC דרך &lt;port&gt; (בררת מחדל: %u או ברשת הבדיקה: %u)</translation>
    </message>
    <message>
        <source>Listen for connections on &lt;port&gt; (default: %u or testnet: %u)</source>
        <translation>האזנה לחיבורים על גבי &lt;port&gt; (בררת מחדל: %u או לרשת הבדיקה: %u)</translation>
    </message>
    <message>
        <source>Maintain at most &lt;n&gt; connections to peers (default: %u)</source>
        <translation>לשמור על &lt;n&gt; חיבורים לעמיתים לכל היותר (בררת מחדל: %u)</translation>
    </message>
    <message>
        <source>Make the wallet broadcast transactions</source>
        <translation>להגדיר את הארנק להפצת העברות</translation>
    </message>
    <message>
        <source>Set key pool size to &lt;n&gt; (default: %u)</source>
        <translation>הגדרת גודל מאגר המפתחות לכדי &lt;n&gt; (בררת מחדל: %u)</translation>
    </message>
    <message>
        <source>Set maximum BIP141 block weight (default: %d)</source>
        <translation>הגדרת משקל מרבי למקטע BIP141 (בררת מחדל: %d)</translation>
    </message>
    <message>
        <source>Specify configuration file (default: %s)</source>
        <translation>הגדרת קובץ תצורה (בררת מחדל: %s)</translation>
    </message>
    <message>
        <source>Specify connection timeout in milliseconds (minimum: 1, default: %d)</source>
        <translation>ציון תפוגת זמן ההמתנה לחיבור במילישניות (מינימום: 1, בררת מחדל: %d)</translation>
    </message>
    <message>
        <source>Specify pid file (default: %s)</source>
        <translation>ציון קובץ pid (בררת מחדל: %s)</translation>
    </message>
    <message>
        <source>Starting network threads...</source>
        <translation>תהליכי הרשת מופעלים…</translation>
    </message>
    <message>
        <source>This is the minimum transaction fee you pay on every transaction.</source>
        <translation>זו עמלת ההעברה המזערית שתיגבה מכל העברה שלך.</translation>
    </message>
    <message>
        <source>This is the transaction fee you will pay if you send a transaction.</source>
        <translation>זו עמלת ההעברה שתיגבה ממך במידה של שליחת העברה.</translation>
    </message>
    <message>
        <source>Threshold for disconnecting misbehaving peers (default: %u)</source>
        <translation>סף לניתוק עמיתים סוררים (בררת מחדל: %u)</translation>
    </message>
    <message>
        <source>Transaction amounts must not be negative</source>
        <translation>סכומי ההעברה לא יכולים להיות שליליים</translation>
    </message>
    <message>
        <source>Transaction must have at least one recipient</source>
        <translation>להעברה חייב להיות לפחות נמען אחד</translation>
    </message>
    <message>
        <source>Unknown network specified in -onlynet: '%s'</source>
        <translation>רשת לא ידועה צוינה דרך ‎-onlynet:‏ '%s'</translation>
    </message>
    <message>
        <source>Insufficient funds</source>
        <translation>אין מספיק כספים</translation>
    </message>
    <message>
        <source>Loading block index...</source>
        <translation>מפתח המקטעים נטען…</translation>
    </message>
    <message>
        <source>Loading wallet...</source>
        <translation>הארנק בטעינה…</translation>
    </message>
    <message>
        <source>Cannot downgrade wallet</source>
        <translation>לא ניתן להחזיר את גרסת הארנק</translation>
    </message>
    <message>
        <source>Rescanning...</source>
        <translation>סריקה מחדש…</translation>
    </message>
    <message>
        <source>Done loading</source>
        <translation>טעינה הושלמה</translation>
    </message>
    <message>
        <source>Error</source>
        <translation>שגיאה</translation>
    </message>
</context>
</TS><|MERGE_RESOLUTION|>--- conflicted
+++ resolved
@@ -438,13 +438,8 @@
         <translation>אפשרויות &amp;שורת הפקודה</translation>
     </message>
     <message numerus="yes">
-<<<<<<< HEAD
-        <source>%n active connection(s) to Litecoin network</source>
-        <translation><numerusform>חיבור אחד פעיל לרשת לייטקוין</numerusform><numerusform>%n חיבורים פעילים לרשת לייטקוין</numerusform></translation>
-=======
         <source>%n active connection(s) to Bitcoin network</source>
         <translation><numerusform>חיבור אחד פעיל לרשת ביטקוין</numerusform><numerusform>%n חיבורים פעילים לרשת ביטקוין</numerusform><numerusform>%n חיבורים פעילים לרשת ביטקוין</numerusform><numerusform>%n חיבורים פעילים לרשת ביטקוין</numerusform></translation>
->>>>>>> dac5d68f
     </message>
     <message>
         <source>Indexing blocks on disk...</source>
@@ -1089,17 +1084,12 @@
         <translation>מיפוי פתחה באמצעות UPnP</translation>
     </message>
     <message>
-<<<<<<< HEAD
-        <source>Connect to the Litecoin network through a SOCKS5 proxy.</source>
-        <translation>התחבר לרשת לייטקוין דרך פרוקסי SOCKS5.</translation>
-=======
         <source>Accept connections from outside.</source>
         <translation>אשר חיבורים חיצוניים</translation>
     </message>
     <message>
         <source>Connect to the Bitcoin network through a SOCKS5 proxy.</source>
         <translation>התחבר לרשת הביטקוין דרך פרוקסי SOCKS5.</translation>
->>>>>>> dac5d68f
     </message>
     <message>
         <source>Proxy &amp;IP:</source>
