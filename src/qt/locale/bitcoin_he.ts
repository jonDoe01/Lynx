--- conflicted
+++ resolved
@@ -62,19 +62,11 @@
         <translation>כתובות לקבלה</translation>
     </message>
     <message>
-<<<<<<< HEAD
         <source>These are your Lynx addresses for sending payments. Always check the amount and the receiving address before sending coins.</source>
         <translation>אלו הן כתובות לייטקוין שלך לשליחת תשלומים. חשוב לבדוק את כמות הכתובות המקבלות לפני שליחת מטבעות.</translation>
     </message>
     <message>
         <source>These are your Lynx addresses for receiving payments. It is recommended to use a new receiving address for each transaction.</source>
-=======
-        <source>These are your Litecoin addresses for sending payments. Always check the amount and the receiving address before sending coins.</source>
-        <translation>אלו הן כתובות לייטקוין שלך לשליחת תשלומים. חשוב לבדוק את הסכום ואת הכתובת המקבלת לפני שליחת מטבעות.</translation>
-    </message>
-    <message>
-        <source>These are your Litecoin addresses for receiving payments. It is recommended to use a new receiving address for each transaction.</source>
->>>>>>> 69fce744
         <translation>אלו הן כתובות לייטקוין שלך לקבלת תשלומים. מומלץ להשתמש בכתובת חדשה לכל העברה.</translation>
     </message>
     <message>
@@ -192,7 +184,7 @@
         <translation>הארנק מוצפן</translation>
     </message>
     <message>
-        <source>%1 will close now to finish the encryption process. Remember that encrypting your wallet cannot fully protect your litecoins from being stolen by malware infecting your computer.</source>
+        <source>%1 will close now to finish the encryption process. Remember that encrypting your wallet cannot fully protect your lynxes from being stolen by malware infecting your computer.</source>
         <translation>%1 ייסגר כעת כדי לסיים את תהליך ההצפנה. נא לשים לב כי הצפנת הארנק שלך לא יכול להגן על הביטקוינים שלך מפני גניבה או נוזקה שתוקפת את מחשבך.</translation>
     </message>
     <message>
@@ -350,11 +342,7 @@
         <translation>המקטעים נוספים למפתח בכונן…</translation>
     </message>
     <message>
-<<<<<<< HEAD
         <source>Send coins to a Lynx address</source>
-=======
-        <source>Send coins to a Litecoin address</source>
->>>>>>> 69fce744
         <translation>שליחת מטבעות לכתובת לייטקוין</translation>
     </message>
     <message>
@@ -378,11 +366,7 @@
         <translation>&amp;אימות הודעה…</translation>
     </message>
     <message>
-<<<<<<< HEAD
         <source>Lynx</source>
-=======
-        <source>Litecoin</source>
->>>>>>> 69fce744
         <translation>לייטקוין</translation>
     </message>
     <message>
@@ -410,19 +394,11 @@
         <translation>הצפנת המפתחות הפרטיים ששייכים לארנק שלך</translation>
     </message>
     <message>
-<<<<<<< HEAD
         <source>Sign messages with your Lynx addresses to prove you own them</source>
         <translation>חתום על הודעות עם כתובות לייטקוין שלך כדי להוכיח שהן בבעלותך</translation>
     </message>
     <message>
         <source>Verify messages to ensure they were signed with specified Lynx addresses</source>
-=======
-        <source>Sign messages with your Litecoin addresses to prove you own them</source>
-        <translation>חתום על הודעות עם כתובות לייטקוין שלך כדי להוכיח שהן בבעלותך</translation>
-    </message>
-    <message>
-        <source>Verify messages to ensure they were signed with specified Litecoin addresses</source>
->>>>>>> 69fce744
         <translation>אמת הודעות כדי להבטיח שהן נחתמו עם כתובת לייטקוין מסוימות</translation>
     </message>
     <message>
@@ -442,13 +418,8 @@
         <translation>סרגל כלים לשוניות</translation>
     </message>
     <message>
-<<<<<<< HEAD
         <source>Request payments (generates QR codes and lynx: URIs)</source>
         <translation>בקשת תשלומים (יצירה של קודים מסוג QR וסכימות כתובות משאב של :lynx)</translation>
-=======
-        <source>Request payments (generates QR codes and litecoin: URIs)</source>
-        <translation>בקשת תשלומים (יצירה של קודים מסוג QR וסכימות כתובות משאב של :litecoin)</translation>
->>>>>>> 69fce744
     </message>
     <message>
         <source>Show the list of used sending addresses and labels</source>
@@ -459,11 +430,7 @@
         <translation>הצגת רשימת הכתובות והתוויות הנמצאות בשימוש</translation>
     </message>
     <message>
-<<<<<<< HEAD
         <source>Open a lynx: URI or payment request</source>
-=======
-        <source>Open a litecoin: URI or payment request</source>
->>>>>>> 69fce744
         <translation>פתיחת לייטקוין: כתובת משאב או בקשת תשלום</translation>
     </message>
     <message>
@@ -471,16 +438,12 @@
         <translation>אפשרויות &amp;שורת הפקודה</translation>
     </message>
     <message numerus="yes">
-        <source>%n active connection(s) to Litecoin network</source>
-<<<<<<< HEAD
+        <source>%n active connection(s) to Lynx network</source>
         <translation><numerusform>חיבור אחד פעיל לרשת לייטקוין</numerusform><numerusform>%n חיבורים פעילים לרשת לייטקוין</numerusform></translation>
-=======
-        <translation><numerusform>חיבור אחד פעיל לרשת לייטקוין</numerusform><numerusform>%n חיבורים פעילים לרשת לייטקוין</numerusform><numerusform>%n חיבורים פעילים לרשת לייטקוין</numerusform><numerusform>%n חיבורים פעילים לרשת לייטקוין</numerusform></translation>
     </message>
     <message>
         <source>Indexing blocks on disk...</source>
         <translation>מאנדקס את הבלוקים על הכונן...</translation>
->>>>>>> 69fce744
     </message>
     <message>
         <source>Processing blocks on disk...</source>
@@ -515,7 +478,7 @@
         <translation>עדכני</translation>
     </message>
     <message>
-        <source>Show the %1 help message to get a list with possible Litecoin command-line options</source>
+        <source>Show the %1 help message to get a list with possible Lynx command-line options</source>
         <translation>יש להציג את הודעת העזרה של %1 כדי להציג רשימה עם אפשרויות שורת פקודה לייטקוין</translation>
     </message>
     <message>
@@ -585,7 +548,7 @@
         <translation>הארנק &lt;b&gt;מוצפן&lt;/b&gt; ו&lt;b&gt;נעול&lt;/b&gt; כרגע</translation>
     </message>
     <message>
-        <source>A fatal error occurred. Litecoin can no longer continue safely and will quit.</source>
+        <source>A fatal error occurred. Lynx can no longer continue safely and will quit.</source>
         <translation>אירעה שגיאה חמורה. אין אפשרות להשתמש עוד בלייטקוין באופן מאובטח והיישום ייסגר.</translation>
     </message>
 </context>
@@ -779,7 +742,7 @@
         <translation>עריכת כתובת השליחה</translation>
     </message>
     <message>
-        <source>The entered address "%1" is not a valid Litecoin address.</source>
+        <source>The entered address "%1" is not a valid Lynx address.</source>
         <translation>הכתובת שהוקלדה „%1” היא אינה כתובת לייטקוין תקנית.</translation>
     </message>
     <message>
@@ -908,7 +871,7 @@
         <translation>שימוש בתיקיית נתונים מותאמת אישית:</translation>
     </message>
     <message>
-        <source>Litecoin</source>
+        <source>Lynx</source>
         <translation>לייטקוין</translation>
     </message>
     <message>
@@ -920,7 +883,7 @@
         <translation>מידע בנפח של כ-%1 ג׳יגה-בייט יאוחסן בתיקייה זו.</translation>
     </message>
     <message>
-        <source>%1 will download and store a copy of the Litecoin block chain.</source>
+        <source>%1 will download and store a copy of the Lynx block chain.</source>
         <translation>%1 תוריד ותאחסן עותק של שרשרת הבלוקים של לייטקוין.</translation>
     </message>
     <message>
@@ -951,11 +914,11 @@
         <translation>טופס</translation>
     </message>
     <message>
-        <source>Recent transactions may not yet be visible, and therefore your wallet's balance might be incorrect. This information will be correct once your wallet has finished synchronizing with the litecoin network, as detailed below.</source>
+        <source>Recent transactions may not yet be visible, and therefore your wallet's balance might be incorrect. This information will be correct once your wallet has finished synchronizing with the lynx network, as detailed below.</source>
         <translation>ייתכן שהעברות שבוצעו לאחרונה לא יופיעו עדיין, ולכן המאזן בארנק שלך יהיה שגוי. המידע הנכון יוצג במלואו כאשר הארנק שלך יסיים להסתנכרן עם רשת לייטקוין, כמפורט למטה.</translation>
     </message>
     <message>
-        <source>Attempting to spend litecoins that are affected by not-yet-displayed transactions will not be accepted by the network.</source>
+        <source>Attempting to spend lynxes that are affected by not-yet-displayed transactions will not be accepted by the network.</source>
         <translation>הרשת תסרב לקבל הוצאת ביטקוינים במידה והם כבר נמצאים בהעברות אשר לא מוצגות עדיין.</translation>
     </message>
     <message>
@@ -1113,11 +1076,7 @@
         <translation>עודף &amp;בלתי מאושר מההשקעה</translation>
     </message>
     <message>
-<<<<<<< HEAD
         <source>Automatically open the Lynx client port on the router. This only works when your router supports UPnP and it is enabled.</source>
-=======
-        <source>Automatically open the Litecoin client port on the router. This only works when your router supports UPnP and it is enabled.</source>
->>>>>>> 69fce744
         <translation>פתיחת הפתחה של לייטקוין בנתב באופן אוטומטי. עובד רק אם UPnP מופעל ונתמך בנתב.</translation>
     </message>
     <message>
@@ -1125,14 +1084,11 @@
         <translation>מיפוי פתחה באמצעות UPnP</translation>
     </message>
     <message>
-<<<<<<< HEAD
-=======
         <source>Accept connections from outside.</source>
         <translation>אשר חיבורים חיצוניים</translation>
     </message>
     <message>
->>>>>>> 69fce744
-        <source>Connect to the Litecoin network through a SOCKS5 proxy.</source>
+        <source>Connect to the Lynx network through a SOCKS5 proxy.</source>
         <translation>התחבר לרשת לייטקוין דרך פרוקסי SOCKS5.</translation>
     </message>
     <message>
@@ -1263,11 +1219,7 @@
         <translation>טופס</translation>
     </message>
     <message>
-<<<<<<< HEAD
         <source>The displayed information may be out of date. Your wallet automatically synchronizes with the Lynx network after a connection is established, but this process has not completed yet.</source>
-=======
-        <source>The displayed information may be out of date. Your wallet automatically synchronizes with the Litecoin network after a connection is established, but this process has not completed yet.</source>
->>>>>>> 69fce744
         <translation>המידע המוצג עשוי להיות מיושן. הארנק שלך מסתנכרן באופן אוטומטי עם רשת לייטקוין לאחר יצירת החיבור, אך התהליך טרם הסתיים.</translation>
     </message>
     <message>
@@ -1342,8 +1294,8 @@
         <translation>שגיאת בקשת תשלום</translation>
     </message>
     <message>
-        <source>Cannot start litecoin: click-to-pay handler</source>
-        <translation>לא ניתן להפעיל את המקשר litecoin: click-to-pay</translation>
+        <source>Cannot start lynx: click-to-pay handler</source>
+        <translation>לא ניתן להפעיל את המקשר lynx: click-to-pay</translation>
     </message>
     <message>
         <source>URI handling</source>
@@ -1354,7 +1306,7 @@
         <translation>כתובת תשלום שגויה %1</translation>
     </message>
     <message>
-        <source>URI cannot be parsed! This can be caused by an invalid Litecoin address or malformed URI parameters.</source>
+        <source>URI cannot be parsed! This can be caused by an invalid Lynx address or malformed URI parameters.</source>
         <translation>לא ניתן לנתח את כתובת המשאב! מצב זה יכול לקרות עקב כתובת לייטקוין שגויה או פרמטרים שגויים בכתובת המשאב.</translation>
     </message>
     <message>
@@ -1452,11 +1404,7 @@
         <translation>כמות</translation>
     </message>
     <message>
-<<<<<<< HEAD
         <source>Enter a Lynx address (e.g. %1)</source>
-=======
-        <source>Enter a Litecoin address (e.g. %1)</source>
->>>>>>> 69fce744
         <translation>נא להזין כתובת לייטקוין (למשל: %1)</translation>
     </message>
     <message>
@@ -1860,9 +1808,8 @@
         <translation>הו&amp;דעה:</translation>
     </message>
     <message>
-<<<<<<< HEAD
-        <source>Reuse one of the previously used receiving addresses. Reusing addresses has security and privacy issues. Do not use this unless re-generating a payment request made before.</source>
-        <translation>ניתן להשתמש שוב באחת מכתובות הקבלה שכבר נעשה בהן שימוש. לשימוש חוזר בכתובות ישנן השלכות אבטחה ופרטיות. מומלץ שלא להשתמש באפשרות זו למעט יצירה מחדש של בקשת תשלום שנוצרה בעבר.</translation>
+        <source>An optional message to attach to the payment request, which will be displayed when the request is opened. Note: The message will not be sent with the payment over the Lynx network.</source>
+        <translation>הודעת רשות לצירוף לבקשת התשלום שתוצג בעת פתיחת הבקשה. לתשומת לבך: ההודעה לא תישלח עם התשלום ברשת לייטקוין.</translation>
     </message>
     <message>
         <source>R&amp;euse an existing receiving address (not recommended)</source>
@@ -1870,9 +1817,6 @@
     </message>
     <message>
         <source>An optional message to attach to the payment request, which will be displayed when the request is opened. Note: The message will not be sent with the payment over the Lynx network.</source>
-=======
-        <source>An optional message to attach to the payment request, which will be displayed when the request is opened. Note: The message will not be sent with the payment over the Litecoin network.</source>
->>>>>>> 69fce744
         <translation>הודעת רשות לצירוף לבקשת התשלום שתוצג בעת פתיחת הבקשה. לתשומת לבך: ההודעה לא תישלח עם התשלום ברשת לייטקוין.</translation>
     </message>
     <message>
@@ -2097,7 +2041,7 @@
         <translation>הסתר</translation>
     </message>
     <message>
-        <source>Paying only the minimum fee is just fine as long as there is less transaction volume than space in the blocks. But be aware that this can end up in a never confirming transaction once there is more demand for litecoin transactions than the network can process.</source>
+        <source>Paying only the minimum fee is just fine as long as there is less transaction volume than space in the blocks. But be aware that this can end up in a never confirming transaction once there is more demand for lynx transactions than the network can process.</source>
         <translation>זה בסדר לשלם את העמלה המינימלית כל עוד נפח הטרנזקציות קטן מנפח הבלוקים. אבל יש להיזהר כיוון שבמידה והעומס ברשת גדל, העיסקה עלולה לא להיות מאושרת לעולם.</translation>
     </message>
     <message>
@@ -2233,7 +2177,7 @@
         <translation>תשלום של העמלה הנדרשת בלבד על סך %1</translation>
     </message>
     <message>
-        <source>Warning: Invalid Litecoin address</source>
+        <source>Warning: Invalid Lynx address</source>
         <translation>אזהרה: כתובת ביטקיון שגויה</translation>
     </message>
     <message>
@@ -2276,11 +2220,7 @@
         <translation>זהו תשלום רגיל.</translation>
     </message>
     <message>
-<<<<<<< HEAD
         <source>The Lynx address to send the payment to</source>
-=======
-        <source>The Litecoin address to send the payment to</source>
->>>>>>> 69fce744
         <translation>כתובת לייטקוין של המוטב</translation>
     </message>
     <message>
@@ -2300,7 +2240,7 @@
         <translation>הסרת רשומה זו</translation>
     </message>
     <message>
-        <source>The fee will be deducted from the amount being sent. The recipient will receive less litecoins than you enter in the amount field. If multiple recipients are selected, the fee is split equally.</source>
+        <source>The fee will be deducted from the amount being sent. The recipient will receive less lynxes than you enter in the amount field. If multiple recipients are selected, the fee is split equally.</source>
         <translation>העמלה תנוכה מהסכום שנשלח. הנמען יקבל פחות ביטקוינים ממה שהזנת בשדה הסכום. אם נבחרו מספר נמענים, העמלה תחולק באופן שווה.</translation>
     </message>
     <message>
@@ -2328,13 +2268,8 @@
         <translation>יש להזין תווית עבור כתובת זו כדי להוסיף אותה לרשימת הכתובות בשימוש</translation>
     </message>
     <message>
-<<<<<<< HEAD
         <source>A message that was attached to the lynx: URI which will be stored with the transaction for your reference. Note: This message will not be sent over the Lynx network.</source>
         <translation>הודעה שצורפה ללייטקוין: כתובת שתאוחסן בהעברה לצורך מעקב מצדך. לתשומת לבך: הודעה זו לא תישלח ברשת לייטקוין.</translation>
-=======
-        <source>A message that was attached to the litecoin: URI which will be stored with the transaction for your reference. Note: This message will not be sent over the Litecoin network.</source>
-        <translation>הודעה שצורפה לייטקוין: כתובת שתאוחסן בהעברה לצורך מעקב מצדך. לתשומת לבך: הודעה זו לא תישלח ברשת לייטקוין.</translation>
->>>>>>> 69fce744
     </message>
     <message>
         <source>Pay To:</source>
@@ -2378,17 +2313,12 @@
         <translation>חתימה על הו&amp;דעה</translation>
     </message>
     <message>
-<<<<<<< HEAD
         <source>The Lynx address to sign the message with</source>
         <translation>כתובת הלייטקוין אתה לחתום אתה את ההודעה</translation>
-=======
-        <source>You can sign messages/agreements with your addresses to prove you can receive litecoins sent to them. Be careful not to sign anything vague or random, as phishing attacks may try to trick you into signing your identity over to them. Only sign fully-detailed statements you agree to.</source>
-        <translation>באפשרותך לחתום על הודעות/הסכמים באמצעות הכתובות שלך, כדי להוכיח שאתה יכול לקבל את הביטקוינים הנשלחים אליהן. היזהר לא לחתום על תוכן עמום או אקראי, מכיוון שתקיפות פישינג עשויות לנסות לגנוב את הזהות שלך. חתום רק על הצהרות מפורטות שאתה מסכים להן.</translation>
-    </message>
-    <message>
-        <source>The Litecoin address to sign the message with</source>
+    </message>
+    <message>
+        <source>The Lynx address to sign the message with</source>
         <translation>כתובת לייטקוין אתה לחתום אתה את ההודעה</translation>
->>>>>>> 69fce744
     </message>
     <message>
         <source>Choose previously used address</source>
@@ -2419,11 +2349,7 @@
         <translation>העתקת החתימה הנוכחית ללוח הגזירים</translation>
     </message>
     <message>
-<<<<<<< HEAD
         <source>Sign the message to prove you own this Lynx address</source>
-=======
-        <source>Sign the message to prove you own this Litecoin address</source>
->>>>>>> 69fce744
         <translation>ניתן לחתום על ההודעה כדי להוכיח שכתובת לייטקוין הזו בבעלותך.</translation>
     </message>
     <message>
@@ -2443,19 +2369,11 @@
         <translation>&amp;אימות הודעה</translation>
     </message>
     <message>
-<<<<<<< HEAD
         <source>The Lynx address the message was signed with</source>
         <translation>כתובת הלייטקוין שאתה נחתמה ההודעה</translation>
     </message>
     <message>
         <source>Verify the message to ensure it was signed with the specified Lynx address</source>
-=======
-        <source>The Litecoin address the message was signed with</source>
-        <translation>כתובת לייטקוין שאתה נחתמה ההודעה</translation>
-    </message>
-    <message>
-        <source>Verify the message to ensure it was signed with the specified Litecoin address</source>
->>>>>>> 69fce744
         <translation>ניתן לאמת את ההודעה כדי להבטיח שהיא נחתמה עם כתובת לייטקוין הנתונה</translation>
     </message>
     <message>
@@ -3056,11 +2974,7 @@
         <translation>ריצה כסוכן ברקע וקבלת פקודות</translation>
     </message>
     <message>
-<<<<<<< HEAD
         <source>Lynx Core</source>
-=======
-        <source>Litecoin Core</source>
->>>>>>> 69fce744
         <translation>ליבת לייטקוין</translation>
     </message>
     <message>
