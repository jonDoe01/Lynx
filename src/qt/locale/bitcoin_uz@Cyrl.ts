--- conflicted
+++ resolved
@@ -146,13 +146,8 @@
         <translation>Дискдаги блоклар қайта индексланмоқда...</translation>
     </message>
     <message>
-<<<<<<< HEAD
         <source>Send coins to a Lynx address</source>
         <translation>Тангаларни Lynx манзилига жўнатиш</translation>
-=======
-        <source>Send coins to a Litecoin address</source>
-        <translation>Тангаларни Litecoin манзилига жўнатиш</translation>
->>>>>>> 69fce744
     </message>
     <message>
         <source>Backup wallet to another location</source>
@@ -175,13 +170,8 @@
         <translation>Хабарни &amp;тасдиқлаш...</translation>
     </message>
     <message>
-<<<<<<< HEAD
         <source>Lynx</source>
         <translation>Lynx</translation>
-=======
-        <source>Litecoin</source>
-        <translation>Litecoin</translation>
->>>>>>> 69fce744
     </message>
     <message>
         <source>Wallet</source>
@@ -208,21 +198,12 @@
         <translation>Ҳамёнингизга тегишли махфий калитларни кодлаш</translation>
     </message>
     <message>
-<<<<<<< HEAD
         <source>Sign messages with your Lynx addresses to prove you own them</source>
         <translation>Lynx манзилидан унинг эгаси эканлигингизни исботлаш учун хабарлар ёзинг</translation>
     </message>
     <message>
         <source>Verify messages to ensure they were signed with specified Lynx addresses</source>
         <translation>Хабарларни махсус Lynx манзилларингиз билан ёзилганлигига ишонч ҳосил қилиш учун уларни тасдиқланг</translation>
-=======
-        <source>Sign messages with your Litecoin addresses to prove you own them</source>
-        <translation>Litecoin манзилидан унинг эгаси эканлигингизни исботлаш учун хабарлар ёзинг</translation>
-    </message>
-    <message>
-        <source>Verify messages to ensure they were signed with specified Litecoin addresses</source>
-        <translation>Хабарларни махсус Litecoin манзилларингиз билан ёзилганлигига ишонч ҳосил қилиш учун уларни тасдиқланг</translation>
->>>>>>> 69fce744
     </message>
     <message>
         <source>&amp;File</source>
@@ -241,13 +222,8 @@
         <translation>Ички ойналар асбоблар панели</translation>
     </message>
     <message>
-<<<<<<< HEAD
         <source>Request payments (generates QR codes and lynx: URIs)</source>
         <translation>Тўловлар (QR кодлари ва lynx ёрдамида яратишлар: URI’лар) сўраш</translation>
-=======
-        <source>Request payments (generates QR codes and litecoin: URIs)</source>
-        <translation>Тўловлар (QR кодлари ва litecoin ёрдамида яратишлар: URI’лар) сўраш</translation>
->>>>>>> 69fce744
     </message>
     <message>
         <source>Show the list of used sending addresses and labels</source>
@@ -258,26 +234,16 @@
         <translation>Фойдаланилган қабул қилинган манзиллар ва ёрлиқлар рўйхатини кўрсатиш</translation>
     </message>
     <message>
-<<<<<<< HEAD
         <source>Open a lynx: URI or payment request</source>
         <translation>Lynx’ни очиш: URI ёки тўлов сўрови</translation>
-=======
-        <source>Open a litecoin: URI or payment request</source>
-        <translation>Litecoin’ни очиш: URI ёки тўлов сўрови</translation>
->>>>>>> 69fce744
     </message>
     <message>
         <source>&amp;Command-line options</source>
         <translation>&amp;Буйруқлар сатри мосламалари</translation>
     </message>
     <message numerus="yes">
-<<<<<<< HEAD
         <source>%n active connection(s) to Lynx network</source>
         <translation><numerusform>%n та Lynx тармоғига фаол уланиш мавжуд</numerusform></translation>
-=======
-        <source>%n active connection(s) to Litecoin network</source>
-        <translation><numerusform>%n та Litecoin тармоғига фаол уланиш мавжуд</numerusform></translation>
->>>>>>> 69fce744
     </message>
     <message>
         <source>%1 behind</source>
@@ -471,8 +437,8 @@
         <translation>Бошқа маълумотлар директориясида фойдаланинг:</translation>
     </message>
     <message>
-        <source>Litecoin</source>
-        <translation>Litecoin</translation>
+        <source>Lynx</source>
+        <translation>Lynx</translation>
     </message>
     <message>
         <source>Error: Specified data directory "%1" cannot be created.</source>
@@ -631,13 +597,8 @@
         <translation>Шакл</translation>
     </message>
     <message>
-<<<<<<< HEAD
         <source>The displayed information may be out of date. Your wallet automatically synchronizes with the Lynx network after a connection is established, but this process has not completed yet.</source>
         <translation>Кўрсатилган маълумот эскирган бўлиши мумкин. Ҳамёнингиз алоқа ўрнатилгандан сўнг Lynx тармоқ билан автоматик тарзда синхронланади, аммо жараён ҳалигача тугалланмади.</translation>
-=======
-        <source>The displayed information may be out of date. Your wallet automatically synchronizes with the Litecoin network after a connection is established, but this process has not completed yet.</source>
-        <translation>Кўрсатилган маълумот эскирган бўлиши мумкин. Ҳамёнингиз алоқа ўрнатилгандан сўнг Litecoin тармоқ билан автоматик тарзда синхронланади, аммо жараён ҳалигача тугалланмади.</translation>
->>>>>>> 69fce744
     </message>
     <message>
         <source>Watch-only:</source>
@@ -717,13 +678,8 @@
         <translation>Миқдори</translation>
     </message>
     <message>
-<<<<<<< HEAD
         <source>Enter a Lynx address (e.g. %1)</source>
         <translation>Lynx манзилини киритинг (масалан.  %1)</translation>
-=======
-        <source>Enter a Litecoin address (e.g. %1)</source>
-        <translation>Litecoin манзилини киритинг (масалан.  %1)</translation>
->>>>>>> 69fce744
     </message>
     <message>
         <source>%1 m</source>
@@ -1228,13 +1184,8 @@
         <translation>Демон сифатида орқа фонда ишга туширинг ва буйруқларга рози бўлинг</translation>
     </message>
     <message>
-<<<<<<< HEAD
         <source>Lynx Core</source>
         <translation>Lynx Core</translation>
-=======
-        <source>Litecoin Core</source>
-        <translation>Litecoin Core</translation>
->>>>>>> 69fce744
     </message>
     <message>
         <source>Connection options:</source>
