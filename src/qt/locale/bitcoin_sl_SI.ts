<TS language="sl_SI" version="2.1">
<context>
    <name>AddressBookPage</name>
    <message>
        <source>Right-click to edit address or label</source>
        <translation>Desni klik za urejanje naslovov ali oznak</translation>
    </message>
    <message>
        <source>Create a new address</source>
        <translation>Ustvari nov naslov</translation>
    </message>
    <message>
        <source>&amp;New</source>
        <translation>&amp;Novo</translation>
    </message>
    <message>
        <source>Copy the currently selected address to the system clipboard</source>
        <translation>Kopiraj trenutno izbrani naslov v odložišče</translation>
    </message>
    <message>
        <source>&amp;Copy</source>
        <translation>&amp;Kopiraj</translation>
    </message>
    <message>
        <source>C&amp;lose</source>
        <translation>&amp;Zapri</translation>
    </message>
    <message>
        <source>Delete the currently selected address from the list</source>
        <translation>Izbriši trenutno označeni naslov  iz seznama</translation>
    </message>
    <message>
        <source>Export the data in the current tab to a file</source>
        <translation>Izvozi podatke v trenutnem zavihku v datoteko</translation>
    </message>
    <message>
        <source>&amp;Export</source>
        <translation>&amp;Izvozi</translation>
    </message>
    <message>
        <source>&amp;Delete</source>
        <translation>I&amp;zbriši</translation>
    </message>
    <message>
        <source>Choose the address to send coins to</source>
        <translation>Izberi naslov prejemnika kovancev</translation>
    </message>
    <message>
        <source>Choose the address to receive coins with</source>
        <translation>Izberi naslov, na katerega želiš prejeti kovance</translation>
    </message>
    <message>
        <source>C&amp;hoose</source>
        <translation>&amp;Izberi</translation>
    </message>
    <message>
        <source>Sending addresses</source>
        <translation>Imenik naslovov za pošiljanje</translation>
    </message>
    <message>
        <source>Receiving addresses</source>
        <translation>Imenik naslovov za prejemanje</translation>
    </message>
    <message>
        <source>These are your Litecoin addresses for sending payments. Always check the amount and the receiving address before sending coins.</source>
        <translation>To so vaši Litecoin naslovi za pošiljanje. Pred pošiljanjem vedno preverite količino in prejemnikov naslov.</translation>
    </message>
    <message>
        <source>These are your Litecoin addresses for receiving payments. It is recommended to use a new receiving address for each transaction.</source>
        <translation>To so vaši Litecoin naslovi za prejemanje. Priporočeno je, da za vsako transakcijo uporabite nov naslov.</translation>
    </message>
    <message>
        <source>&amp;Copy Address</source>
        <translation>&amp;Kopiraj naslov</translation>
    </message>
    <message>
        <source>Copy &amp;Label</source>
        <translation>Kopiraj &amp;oznako</translation>
    </message>
    <message>
        <source>&amp;Edit</source>
        <translation>&amp;Uredi</translation>
    </message>
    <message>
        <source>Export Address List</source>
        <translation>Izvozi seznam naslovov</translation>
    </message>
    <message>
        <source>Comma separated file (*.csv)</source>
        <translation>Podatki ločenimi z vejico (*.csv)</translation>
    </message>
    <message>
        <source>Exporting Failed</source>
        <translation>Podatkov ni bilo mogoče izvoziti.</translation>
    </message>
    </context>
<context>
    <name>AddressTableModel</name>
    <message>
        <source>Label</source>
        <translation>Oznaka</translation>
    </message>
    <message>
        <source>Address</source>
        <translation>Naslov</translation>
    </message>
    <message>
        <source>(no label)</source>
        <translation>(brez oznake)</translation>
    </message>
</context>
<context>
    <name>AskPassphraseDialog</name>
    <message>
        <source>Passphrase Dialog</source>
        <translation>Vnos gesla</translation>
    </message>
    <message>
        <source>Enter passphrase</source>
        <translation>Vnesite geslo</translation>
    </message>
    <message>
        <source>New passphrase</source>
        <translation>Novo geslo</translation>
    </message>
    <message>
        <source>Repeat new passphrase</source>
        <translation>Ponovite novo geslo</translation>
    </message>
    <message>
        <source>Show password</source>
        <translation>Pokaži geslo</translation>
    </message>
    <message>
        <source>Enter the new passphrase to the wallet.&lt;br/&gt;Please use a passphrase of &lt;b&gt;ten or more random characters&lt;/b&gt;, or &lt;b&gt;eight or more words&lt;/b&gt;.</source>
        <translation>Vnesite novo geslo za dostop do denarnice. Prosimo, da uporabite geslo sestavljeno iz &lt;b&gt;desetih ali več&lt;/b&gt; naključnih znakov ali &lt;b&gt;osmih ali večih&lt;/b&gt; besed.</translation>
    </message>
    <message>
        <source>Encrypt wallet</source>
        <translation>Šifriraj denarnico</translation>
    </message>
    <message>
        <source>This operation needs your wallet passphrase to unlock the wallet.</source>
        <translation>To dejanje zahteva geslo za odklepanje vaše denarnice.</translation>
    </message>
    <message>
        <source>Unlock wallet</source>
        <translation>Odkleni denarnico</translation>
    </message>
    <message>
        <source>This operation needs your wallet passphrase to decrypt the wallet.</source>
        <translation>To dejanje zahteva geslo za dešifriranje vaše denarnice.</translation>
    </message>
    <message>
        <source>Decrypt wallet</source>
        <translation>Odšifriraj denarnico</translation>
    </message>
    <message>
        <source>Change passphrase</source>
        <translation>Spremeni geslo</translation>
    </message>
    <message>
        <source>Enter the old passphrase and new passphrase to the wallet.</source>
        <translation>Vnesite staro in novo geslo denarnice.</translation>
    </message>
    <message>
        <source>Confirm wallet encryption</source>
        <translation>Potrdi šifriranje denarnice</translation>
    </message>
    <message>
        <source>Warning: If you encrypt your wallet and lose your passphrase, you will &lt;b&gt;LOSE ALL OF YOUR LITECOINS&lt;/b&gt;!</source>
        <translation>Opozorilo: V primeru izgube gesla šifrirane denarnice, boste &lt;b&gt;IZGUBILI VSE SVOJE LITECOINE&lt;/b&gt;!</translation>
    </message>
    </context>
<context>
    <name>BanTableModel</name>
    <message>
        <source>IP/Netmask</source>
        <translation>IP/Netmaska</translation>
    </message>
    <message>
        <source>Banned Until</source>
        <translation>Prepoved do</translation>
    </message>
</context>
<context>
    <name>BitcoinGUI</name>
    <message>
        <source>Sign &amp;message...</source>
        <translation>Podpiši &amp;sporočilo ...</translation>
    </message>
    <message>
        <source>Synchronizing with network...</source>
        <translation>Dohitevam omrežje ...</translation>
    </message>
    <message>
        <source>&amp;Overview</source>
        <translation>Pre&amp;gled</translation>
    </message>
    <message>
        <source>Node</source>
        <translation>Vozlišče</translation>
    </message>
    <message>
        <source>Show general overview of wallet</source>
        <translation>Oglejte si splošne informacije o vaši denarnici</translation>
    </message>
    <message>
        <source>&amp;Transactions</source>
        <translation>&amp;Transakcije</translation>
    </message>
    <message>
        <source>Browse transaction history</source>
        <translation>Brskajte po zgodovini transakcij</translation>
    </message>
    <message>
        <source>E&amp;xit</source>
        <translation>I&amp;zhod</translation>
    </message>
    <message>
        <source>Quit application</source>
        <translation>Ustavite program</translation>
    </message>
    <message>
        <source>About &amp;Qt</source>
        <translation>O &amp;Qt</translation>
    </message>
    <message>
        <source>Show information about Qt</source>
        <translation>Oglejte si informacije o Qt</translation>
    </message>
    <message>
        <source>&amp;Options...</source>
        <translation>&amp;Možnosti ...</translation>
    </message>
    <message>
        <source>&amp;Encrypt Wallet...</source>
        <translation>&amp;Šifriraj denarnico ...</translation>
    </message>
    <message>
        <source>&amp;Backup Wallet...</source>
        <translation>Shrani &amp;varnostno kopijo denarnice ...</translation>
    </message>
    <message>
        <source>&amp;Change Passphrase...</source>
        <translation>&amp;Spremeni geslo ...</translation>
    </message>
    <message>
        <source>&amp;Sending addresses...</source>
        <translation>Naslovi za po&amp;šiljanje ...</translation>
    </message>
    <message>
        <source>&amp;Receiving addresses...</source>
        <translation>Naslovi za &amp;prejemanje...</translation>
    </message>
    <message>
        <source>Open &amp;URI...</source>
        <translation>Odpri &amp;URI ...</translation>
    </message>
    <message>
        <source>Reindexing blocks on disk...</source>
        <translation>Poustvarjam kazalo blokov na disku ...</translation>
    </message>
    <message>
<<<<<<< HEAD
        <source>Send coins to a Lynx address</source>
        <translation>Izvedite plačilo na naslov Lynx</translation>
=======
        <source>Send coins to a Litecoin address</source>
        <translation>Izvedite plačilo na naslov Litecoin</translation>
>>>>>>> 69fce744
    </message>
    <message>
        <source>Backup wallet to another location</source>
        <translation>Shranite varnostno kopijo svoje denarnice na drugo lokacijo</translation>
    </message>
    <message>
        <source>Change the passphrase used for wallet encryption</source>
        <translation>Spremenite geslo za šifriranje denarnice</translation>
    </message>
    <message>
        <source>&amp;Debug window</source>
        <translation>&amp;Razhroščevalno okno</translation>
    </message>
    <message>
        <source>Open debugging and diagnostic console</source>
        <translation>Odprite razhroščevalno in diagnostično konzolo</translation>
    </message>
    <message>
        <source>&amp;Verify message...</source>
        <translation>&amp;Preveri sporočilo ...</translation>
    </message>
    <message>
<<<<<<< HEAD
        <source>Lynx</source>
        <translation>Lynx</translation>
=======
        <source>Litecoin</source>
        <translation>Litecoin</translation>
>>>>>>> 69fce744
    </message>
    <message>
        <source>Wallet</source>
        <translation>Denarnica</translation>
    </message>
    <message>
        <source>&amp;Send</source>
        <translation>&amp;Pošlji</translation>
    </message>
    <message>
        <source>&amp;Receive</source>
        <translation>P&amp;rejmi</translation>
    </message>
    <message>
        <source>&amp;Show / Hide</source>
        <translation>&amp;Prikaži / Skrij</translation>
    </message>
    <message>
        <source>Show or hide the main Window</source>
        <translation>Prikaži ali skrij glavno okno</translation>
    </message>
    <message>
        <source>Encrypt the private keys that belong to your wallet</source>
        <translation>Šifrirajte zasebne ključe, ki se nahajajo v denarnici</translation>
    </message>
    <message>
<<<<<<< HEAD
        <source>Sign messages with your Lynx addresses to prove you own them</source>
        <translation>Podpišite poljubno sporočilo z enim svojih naslovov Lynx, da prejemniku sporočila dokažete, da je ta naslov v vaši lasti.</translation>
    </message>
    <message>
        <source>Verify messages to ensure they were signed with specified Lynx addresses</source>
        <translation>Preverite, če je bilo prejeto sporočilo podpisano z določenim naslovom Lynx</translation>
=======
        <source>Sign messages with your Litecoin addresses to prove you own them</source>
        <translation>Podpišite poljubno sporočilo z enim svojih naslovov Litecoin, da prejemniku sporočila dokažete, da je ta naslov v vaši lasti.</translation>
    </message>
    <message>
        <source>Verify messages to ensure they were signed with specified Litecoin addresses</source>
        <translation>Preverite, če je bilo prejeto sporočilo podpisano z določenim naslovom Litecoin</translation>
>>>>>>> 69fce744
    </message>
    <message>
        <source>&amp;File</source>
        <translation>&amp;Datoteka</translation>
    </message>
    <message>
        <source>&amp;Settings</source>
        <translation>&amp;Nastavitve</translation>
    </message>
    <message>
        <source>&amp;Help</source>
        <translation>&amp;Pomoč</translation>
    </message>
    <message>
        <source>Tabs toolbar</source>
        <translation>Orodna vrstica zavihkov</translation>
    </message>
    <message>
<<<<<<< HEAD
        <source>Request payments (generates QR codes and lynx: URIs)</source>
        <translation>Zahtevajte plačilo (ustvarite zahtevek s kodo QR in URI tipa lynx:)</translation>
=======
        <source>Request payments (generates QR codes and litecoin: URIs)</source>
        <translation>Zahtevajte plačilo (ustvarite zahtevek s kodo QR in URI tipa litecoin:)</translation>
>>>>>>> 69fce744
    </message>
    <message>
        <source>Show the list of used sending addresses and labels</source>
        <translation>Preglejte in uredite seznam naslovov, na katere ste kdaj poslali plačila</translation>
    </message>
    <message>
        <source>Show the list of used receiving addresses and labels</source>
        <translation>Preglejte in uredite seznam naslovov, na katere ste kdaj prejeli plačila</translation>
    </message>
    <message>
<<<<<<< HEAD
        <source>Open a lynx: URI or payment request</source>
        <translation>Izvedite plačilo iz zahtevka v datoteki ali iz URI tipa lynx:</translation>
=======
        <source>Open a litecoin: URI or payment request</source>
        <translation>Izvedite plačilo iz zahtevka v datoteki ali iz URI tipa litecoin:</translation>
>>>>>>> 69fce744
    </message>
    <message>
        <source>&amp;Command-line options</source>
        <translation>Opcije &amp;ukazne vrstice</translation>
    </message>
    <message numerus="yes">
<<<<<<< HEAD
        <source>%n active connection(s) to Lynx network</source>
        <translation><numerusform>%n aktivna povezava v omrežje Lynx</numerusform><numerusform>%n aktivni povezavi v omrežje Lynx</numerusform><numerusform>%n aktivne povezave v omrežje Lynx</numerusform><numerusform>%n aktivnih povezav v omrežje Lynx</numerusform></translation>
=======
        <source>%n active connection(s) to Litecoin network</source>
        <translation><numerusform>%n aktivna povezava v omrežje Litecoin</numerusform><numerusform>%n aktivni povezavi v omrežje Litecoin</numerusform><numerusform>%n aktivne povezave v omrežje Litecoin</numerusform><numerusform>%n aktivnih povezav v omrežje Litecoin</numerusform></translation>
>>>>>>> 69fce744
    </message>
    <message>
        <source>Indexing blocks on disk...</source>
        <translation>Indeksirani bloki na disku ...</translation>
    </message>
    <message>
        <source>Processing blocks on disk...</source>
        <translation>Obdelava blokov na disku ...</translation>
    </message>
    <message numerus="yes">
        <source>Processed %n block(s) of transaction history.</source>
        <translation><numerusform>%n obdelan blok zgodovine transakcij.</numerusform><numerusform>%n obdelana bloka zgodovine transakcij.</numerusform><numerusform>%n obdelani bloki zgodovine transakcij.</numerusform><numerusform>%n obdelanih blokov zgodovine transakcij.</numerusform></translation>
    </message>
    <message>
        <source>%1 behind</source>
        <translation>imam še %1 zaostanka</translation>
    </message>
    <message>
        <source>Last received block was generated %1 ago.</source>
        <translation>Zadnji prejeti blok je star %1.</translation>
    </message>
    <message>
        <source>Transactions after this will not yet be visible.</source>
        <translation>Novejše transakcije še ne bodo vidne.</translation>
    </message>
    <message>
        <source>Error</source>
        <translation>Napaka</translation>
    </message>
    <message>
        <source>Warning</source>
        <translation>Opozorilo</translation>
    </message>
    <message>
        <source>Information</source>
        <translation>Informacije</translation>
    </message>
    <message>
        <source>Up to date</source>
        <translation>Posodobljeno</translation>
    </message>
    <message>
        <source>%1 client</source>
        <translation>%1 odjemalec</translation>
    </message>
    <message>
        <source>Catching up...</source>
        <translation>Dohitevam omrežje ...</translation>
    </message>
    <message>
        <source>Date: %1
</source>
        <translation>Datum: %1
</translation>
    </message>
    <message>
        <source>Amount: %1
</source>
        <translation>Znesek: %1
</translation>
    </message>
    <message>
        <source>Type: %1
</source>
        <translation>Vrsta: %1
</translation>
    </message>
    <message>
        <source>Label: %1
</source>
        <translation>Oznaka: %1
</translation>
    </message>
    <message>
        <source>Address: %1
</source>
        <translation>Naslov: %1
</translation>
    </message>
    <message>
        <source>Sent transaction</source>
        <translation>Odlivi</translation>
    </message>
    <message>
        <source>Incoming transaction</source>
        <translation>Prilivi</translation>
    </message>
    <message>
        <source>Wallet is &lt;b&gt;encrypted&lt;/b&gt; and currently &lt;b&gt;unlocked&lt;/b&gt;</source>
        <translation>Denarnica je &lt;b&gt;šifrirana&lt;/b&gt; in trenutno &lt;b&gt;odklenjena&lt;/b&gt;</translation>
    </message>
    <message>
        <source>Wallet is &lt;b&gt;encrypted&lt;/b&gt; and currently &lt;b&gt;locked&lt;/b&gt;</source>
        <translation>Denarnica je &lt;b&gt;šifrirana&lt;/b&gt; in trenutno &lt;b&gt;zaklenjena&lt;/b&gt;</translation>
    </message>
    </context>
<context>
    <name>CoinControlDialog</name>
    <message>
        <source>Coin Selection</source>
        <translation>Izbira vhodnih kovancev</translation>
    </message>
    <message>
        <source>Quantity:</source>
        <translation>Št.vhodov:</translation>
    </message>
    <message>
        <source>Bytes:</source>
        <translation>Št.bajtov:</translation>
    </message>
    <message>
        <source>Amount:</source>
        <translation>Znesek:</translation>
    </message>
    <message>
        <source>Fee:</source>
        <translation>Provizija:</translation>
    </message>
    <message>
        <source>Dust:</source>
        <translation>Prah:</translation>
    </message>
    <message>
        <source>After Fee:</source>
        <translation>Po proviziji:</translation>
    </message>
    <message>
        <source>Change:</source>
        <translation>Vračilo:</translation>
    </message>
    <message>
        <source>(un)select all</source>
        <translation>izberi vse/nič</translation>
    </message>
    <message>
        <source>Tree mode</source>
        <translation>Drevesni prikaz</translation>
    </message>
    <message>
        <source>List mode</source>
        <translation>Seznam</translation>
    </message>
    <message>
        <source>Amount</source>
        <translation>Znesek</translation>
    </message>
    <message>
        <source>Received with label</source>
        <translation>Oznaka priliva</translation>
    </message>
    <message>
        <source>Received with address</source>
        <translation>Naslov priliva</translation>
    </message>
    <message>
        <source>Date</source>
        <translation>Datum</translation>
    </message>
    <message>
        <source>Confirmations</source>
        <translation>Potrditve</translation>
    </message>
    <message>
        <source>Confirmed</source>
        <translation>Potrjeno</translation>
    </message>
    <message>
        <source>(no label)</source>
        <translation>(brez oznake)</translation>
    </message>
    </context>
<context>
    <name>EditAddressDialog</name>
    <message>
        <source>Edit Address</source>
        <translation>Uredi naslov</translation>
    </message>
    <message>
        <source>&amp;Label</source>
        <translation>&amp;Oznaka</translation>
    </message>
    <message>
        <source>The label associated with this address list entry</source>
        <translation>Oznaka, pod katero je spodnji naslov naveden v vašem imeniku naslovov.</translation>
    </message>
    <message>
        <source>The address associated with this address list entry. This can only be modified for sending addresses.</source>
        <translation>Naslov tega vnosa v imeniku. Spremeniti ga je mogoče le pri vnosih iz imenika naslovov za pošiljanje.</translation>
    </message>
    <message>
        <source>&amp;Address</source>
        <translation>&amp;Naslov</translation>
    </message>
    </context>
<context>
    <name>FreespaceChecker</name>
    <message>
        <source>A new data directory will be created.</source>
        <translation>Ustvarjena bo nova podatkovna mapa.</translation>
    </message>
    <message>
        <source>name</source>
        <translation>ime</translation>
    </message>
    <message>
        <source>Directory already exists. Add %1 if you intend to create a new directory here.</source>
        <translation>Mapa že obstaja. Dodajte %1, če tu želite ustvariti novo mapo.</translation>
    </message>
    <message>
        <source>Path already exists, and is not a directory.</source>
        <translation>Pot že obstaja, vendar ni mapa.</translation>
    </message>
    <message>
        <source>Cannot create data directory here.</source>
        <translation>Na tem mestu ni mogoče ustvariti nove mape.</translation>
    </message>
</context>
<context>
    <name>HelpMessageDialog</name>
    <message>
        <source>version</source>
        <translation>različica</translation>
    </message>
    <message>
        <source>(%1-bit)</source>
        <translation>(%1-bit)</translation>
    </message>
    <message>
        <source>About %1</source>
        <translation>O %1</translation>
    </message>
    <message>
        <source>Command-line options</source>
        <translation>Možnosti ukazne vrstice</translation>
    </message>
    <message>
        <source>Usage:</source>
        <translation>Uporaba:</translation>
    </message>
    <message>
        <source>command-line options</source>
        <translation>možnosti ukazne vrstice</translation>
    </message>
    <message>
        <source>UI Options:</source>
        <translation>UI možnosti:</translation>
    </message>
    <message>
        <source>Set language, for example "de_DE" (default: system locale)</source>
        <translation>Nastavi jezik, na primer "sl_SI" (privzeto: sistemsko)</translation>
    </message>
    <message>
        <source>Start minimized</source>
        <translation>Začni minimizirano</translation>
    </message>
    </context>
<context>
    <name>Intro</name>
    <message>
        <source>Welcome</source>
        <translation>Dobrodošli</translation>
    </message>
    <message>
        <source>Welcome to %1.</source>
        <translation>Dobrodošli v %1</translation>
    </message>
    <message>
        <source>Use the default data directory</source>
        <translation>Uporabi privzeto podatkovno mapo</translation>
    </message>
    <message>
        <source>Use a custom data directory:</source>
        <translation>Uporabi to podatkovno mapo:</translation>
    </message>
    <message>
        <source>Litecoin</source>
        <translation>Litecoin</translation>
    </message>
    <message>
        <source>Error: Specified data directory "%1" cannot be created.</source>
        <translation>Napaka: Ni mogoče ustvariti mape "%1".</translation>
    </message>
    <message>
        <source>Error</source>
        <translation>Napaka</translation>
    </message>
    <message numerus="yes">
        <source>%n GB of free space available</source>
        <translation><numerusform>%n GiB prostega prostora na voljo</numerusform><numerusform>%n GiB prostega prostora na voljo</numerusform><numerusform>%n GiB prostega prostora na voljo</numerusform><numerusform>%n GiB prostega prostora na voljo</numerusform></translation>
    </message>
    <message numerus="yes">
        <source>(of %n GB needed)</source>
        <translation><numerusform>(od potrebnih %n GiB)</numerusform><numerusform>(od potrebnih %n GiB)</numerusform><numerusform>(od potrebnih %n GiB)</numerusform><numerusform>(od potrebnih %n GiB)</numerusform></translation>
    </message>
</context>
<context>
    <name>ModalOverlay</name>
    <message>
        <source>Form</source>
        <translation>Oblika</translation>
    </message>
    <message>
        <source>Last block time</source>
        <translation>Čas zadnjega bloka</translation>
    </message>
    <message>
        <source>Hide</source>
        <translation>Skrij</translation>
    </message>
    </context>
<context>
    <name>OpenURIDialog</name>
    <message>
        <source>Open URI</source>
        <translation>Odpri URl</translation>
    </message>
    <message>
        <source>Open payment request from URI or file</source>
        <translation>Vnesite zahtevek za plačilo iz URI ali pa ga naložite iz datoteke</translation>
    </message>
    <message>
        <source>URI:</source>
        <translation>URI:</translation>
    </message>
    <message>
        <source>Select payment request file</source>
        <translation>Izbiranje datoteke z zahtevkom za plačilo</translation>
    </message>
    </context>
<context>
    <name>OptionsDialog</name>
    <message>
        <source>Options</source>
        <translation>Možnosti</translation>
    </message>
    <message>
        <source>&amp;Main</source>
        <translation>&amp;Glavno</translation>
    </message>
    <message>
        <source>Size of &amp;database cache</source>
        <translation>Velikost &amp;predpomnilnika podatkovne baze</translation>
    </message>
    <message>
        <source>MB</source>
        <translation>MiB</translation>
    </message>
    <message>
        <source>Number of script &amp;verification threads</source>
        <translation>Število programskih &amp;niti za preverjanje</translation>
    </message>
    <message>
        <source>IP address of the proxy (e.g. IPv4: 127.0.0.1 / IPv6: ::1)</source>
        <translation>Naslov IP posredniškega strežnika (npr. IPv4: 127.0.0.1 ali IPv6: ::1)</translation>
    </message>
    <message>
        <source>Minimize instead of exit the application when the window is closed. When this option is enabled, the application will be closed only after selecting Exit in the menu.</source>
        <translation>Ko zaprete glavno okno programa, bo program tekel še naprej, okno pa bo zgolj minimirano. Program v tem primeru ustavite tako, da v meniju izberete ukaz Izhod.</translation>
    </message>
    <message>
        <source>Third party URLs (e.g. a block explorer) that appear in the transactions tab as context menu items. %s in the URL is replaced by transaction hash. Multiple URLs are separated by vertical bar |.</source>
        <translation>Naslovi URL tretjih oseb (npr. raziskovalec blokov), ki bodo navedeni v kontekstnem meniju seznama transakcij. Niz %s iz naslova URL je nadomeščen s hash vrednostjo transakcije. Več zaporednih naslovov URL je med seboj ločenih z znakom |.</translation>
    </message>
    <message>
        <source>Active command-line options that override above options:</source>
        <translation>Aktivne opcije iz ukazne vrstice, ki preglasijo zgornje opcije:</translation>
    </message>
    <message>
        <source>Reset all client options to default.</source>
        <translation>Ponastavi vse nastavitve programa na privzete vrednosti.</translation>
    </message>
    <message>
        <source>&amp;Reset Options</source>
        <translation>&amp;Ponastavi nastavitve</translation>
    </message>
    <message>
        <source>&amp;Network</source>
        <translation>&amp;Omrežje</translation>
    </message>
    <message>
        <source>(0 = auto, &lt;0 = leave that many cores free)</source>
        <translation>(0 = samodejno, &lt;0 = toliko procesorskih jeder naj ostane prostih)</translation>
    </message>
    <message>
        <source>W&amp;allet</source>
        <translation>&amp;Denarnica</translation>
    </message>
    <message>
        <source>Expert</source>
        <translation>Napredne možnosti</translation>
    </message>
    <message>
        <source>Enable coin &amp;control features</source>
        <translation>Omogoči upravljanje s kovanci</translation>
    </message>
    <message>
        <source>If you disable the spending of unconfirmed change, the change from a transaction cannot be used until that transaction has at least one confirmation. This also affects how your balance is computed.</source>
        <translation>Če onemogočite trošenje drobiža iz še nepotrjenih transakcij, potem vrnjenega drobiža ne morete uporabiti, dokler plačilo ni vsaj enkrat potrjeno. Ta opcija vpliva tudi na izračun stanja sredstev.</translation>
    </message>
    <message>
        <source>&amp;Spend unconfirmed change</source>
        <translation>Omogoči &amp;trošenje drobiža iz še nepotrjenih plačil</translation>
    </message>
    <message>
<<<<<<< HEAD
        <source>Automatically open the Lynx client port on the router. This only works when your router supports UPnP and it is enabled.</source>
=======
        <source>Automatically open the Litecoin client port on the router. This only works when your router supports UPnP and it is enabled.</source>
>>>>>>> 69fce744
        <translation>Program samodejno odpre ustrezna vrata na usmerjevalniku. To deluje samo, če vaš usmerjevalnik podpira in ima omogočen UPnP.</translation>
    </message>
    <message>
        <source>Map port using &amp;UPnP</source>
        <translation>Preslikaj vrata z uporabo &amp;UPnP</translation>
    </message>
    <message>
<<<<<<< HEAD
        <source>Connect to the Lynx network through a SOCKS5 proxy.</source>
        <translation>Poveži se v omrežje Lynx preko posredniškega strežnika SOCKS5.</translation>
=======
        <source>Connect to the Litecoin network through a SOCKS5 proxy.</source>
        <translation>Poveži se v omrežje Litecoin preko posredniškega strežnika SOCKS5.</translation>
>>>>>>> 69fce744
    </message>
    <message>
        <source>&amp;Connect through SOCKS5 proxy (default proxy):</source>
        <translation>&amp;Poveži se preko posredniškega strežnika SOCKS5 (privzeti strežnik):</translation>
    </message>
    <message>
        <source>Proxy &amp;IP:</source>
        <translation>Naslov &amp;IP posredniškega strežnika:</translation>
    </message>
    <message>
        <source>&amp;Port:</source>
        <translation>&amp;Vrata:</translation>
    </message>
    <message>
        <source>Port of the proxy (e.g. 9050)</source>
        <translation>Vrata posredniškega strežnika (npr. 9050)</translation>
    </message>
    <message>
        <source>&amp;Window</source>
        <translation>O&amp;kno</translation>
    </message>
    <message>
        <source>Show only a tray icon after minimizing the window.</source>
        <translation>Po minimiranju okna samo prikaži ikono programa v pladnju.</translation>
    </message>
    <message>
        <source>&amp;Minimize to the tray instead of the taskbar</source>
        <translation>&amp;Minimiraj na pladenj namesto na opravilno vrstico</translation>
    </message>
    <message>
        <source>M&amp;inimize on close</source>
        <translation>Ob zapiranju okno zgolj m&amp;inimiraj</translation>
    </message>
    <message>
        <source>&amp;Display</source>
        <translation>&amp;Prikaz</translation>
    </message>
    <message>
        <source>User Interface &amp;language:</source>
        <translation>&amp;Jezik uporabniškega vmesnika:</translation>
    </message>
    <message>
        <source>&amp;Unit to show amounts in:</source>
        <translation>&amp;Enota za prikaz zneskov:</translation>
    </message>
    <message>
        <source>Choose the default subdivision unit to show in the interface and when sending coins.</source>
        <translation>Izberite privzeto mersko enoto za prikaz v uporabniškem vmesniku in pri pošiljanju kovancev.</translation>
    </message>
    <message>
        <source>Whether to show coin control features or not.</source>
        <translation>Omogoči dodatno možnost podrobnega nadzora nad posameznimi kovanci v transakcijah.</translation>
    </message>
    <message>
        <source>&amp;OK</source>
        <translation>&amp;Potrdi</translation>
    </message>
    <message>
        <source>&amp;Cancel</source>
        <translation>&amp;Prekliči</translation>
    </message>
    <message>
        <source>default</source>
        <translation>privzeto</translation>
    </message>
    <message>
        <source>none</source>
        <translation>nič</translation>
    </message>
    <message>
        <source>Confirm options reset</source>
        <translation>Potrditev ponastavitve</translation>
    </message>
    <message>
        <source>Client restart required to activate changes.</source>
        <translation>Za uveljavitev sprememb je potreben ponoven zagon programa.</translation>
    </message>
    <message>
        <source>Client will be shut down. Do you want to proceed?</source>
        <translation>Program bo zaustavljen. Želite nadaljevati z izhodom?</translation>
    </message>
    <message>
        <source>Error</source>
        <translation>Napaka</translation>
    </message>
    <message>
        <source>This change would require a client restart.</source>
        <translation>Ta sprememba zahteva ponoven zagon programa.</translation>
    </message>
    <message>
        <source>The supplied proxy address is invalid.</source>
        <translation>Vnešeni naslov posredniškega strežnika ni veljaven.</translation>
    </message>
</context>
<context>
    <name>OverviewPage</name>
    <message>
        <source>Form</source>
        <translation>Oblika</translation>
    </message>
    <message>
<<<<<<< HEAD
        <source>The displayed information may be out of date. Your wallet automatically synchronizes with the Lynx network after a connection is established, but this process has not completed yet.</source>
        <translation>Prikazani podatki so morda zastareli. Program ob vzpostavitvi povezave samodejno sinhronizira denarnico z omrežjem Lynx, a trenutno ta proces še ni zaključen.</translation>
=======
        <source>The displayed information may be out of date. Your wallet automatically synchronizes with the Litecoin network after a connection is established, but this process has not completed yet.</source>
        <translation>Prikazani podatki so morda zastareli. Program ob vzpostavitvi povezave samodejno sinhronizira denarnico z omrežjem Litecoin, a trenutno ta proces še ni zaključen.</translation>
>>>>>>> 69fce744
    </message>
    <message>
        <source>Watch-only:</source>
        <translation>Opazovano:</translation>
    </message>
    <message>
        <source>Available:</source>
        <translation>Na voljo:</translation>
    </message>
    <message>
        <source>Your current spendable balance</source>
        <translation>Skupni znesek vaših sredstev, s katerimi lahko prosto razpolagate</translation>
    </message>
    <message>
        <source>Pending:</source>
        <translation>Nepotrjeno:</translation>
    </message>
    <message>
        <source>Total of transactions that have yet to be confirmed, and do not yet count toward the spendable balance</source>
        <translation>Skupni znesek sredstev s katerimi še ne razpolagate prosto, ker so del še nepotrjenih transakcij.</translation>
    </message>
    <message>
        <source>Immature:</source>
        <translation>Nedozorelo:</translation>
    </message>
    <message>
        <source>Mined balance that has not yet matured</source>
        <translation>Nedozorel narudarjeni znesek</translation>
    </message>
    <message>
        <source>Balances</source>
        <translation>Stanje sredstev</translation>
    </message>
    <message>
        <source>Total:</source>
        <translation>Skupaj:</translation>
    </message>
    <message>
        <source>Your current total balance</source>
        <translation>Trenutna vsota vseh vaših sredstev</translation>
    </message>
    <message>
        <source>Your current balance in watch-only addresses</source>
        <translation>Trenutno stanje vaših sredstev na opazovanih naslovih</translation>
    </message>
    <message>
        <source>Spendable:</source>
        <translation>Na voljo:</translation>
    </message>
    <message>
        <source>Recent transactions</source>
        <translation>Nedavne transakcije</translation>
    </message>
    <message>
        <source>Unconfirmed transactions to watch-only addresses</source>
        <translation>Nepotrjene transakcije na opazovanih naslovih</translation>
    </message>
    <message>
        <source>Mined balance in watch-only addresses that has not yet matured</source>
        <translation>Nedozoreli narudarjeni znesek na opazovanih naslovih</translation>
    </message>
    <message>
        <source>Current total balance in watch-only addresses</source>
        <translation>Trenutno skupno stanje sredstev na opazovanih naslovih</translation>
    </message>
</context>
<context>
    <name>PaymentServer</name>
    </context>
<context>
    <name>PeerTableModel</name>
    <message>
        <source>User Agent</source>
        <translation>Ime agenta</translation>
    </message>
    <message>
        <source>Node/Service</source>
        <translation>Naslov</translation>
    </message>
    <message>
        <source>Sent</source>
        <translation>Oddano</translation>
    </message>
    <message>
        <source>Received</source>
        <translation>Prejeto</translation>
    </message>
</context>
<context>
    <name>QObject</name>
    <message>
        <source>Amount</source>
        <translation>Znesek</translation>
    </message>
    <message>
<<<<<<< HEAD
        <source>Enter a Lynx address (e.g. %1)</source>
        <translation>Vnesite naslov Lynx (npr. %1):</translation>
=======
        <source>Enter a Litecoin address (e.g. %1)</source>
        <translation>Vnesite naslov Litecoin (npr. %1):</translation>
>>>>>>> 69fce744
    </message>
    <message>
        <source>%1 d</source>
        <translation>%1 d</translation>
    </message>
    <message>
        <source>%1 h</source>
        <translation>%1 h</translation>
    </message>
    <message>
        <source>%1 m</source>
        <translation>%1 m</translation>
    </message>
    <message>
        <source>%1 s</source>
        <translation>%1 s</translation>
    </message>
    <message>
        <source>None</source>
        <translation>Nič</translation>
    </message>
    <message>
        <source>N/A</source>
        <translation>Neznano</translation>
    </message>
    <message>
        <source>%1 ms</source>
        <translation>%1 ms</translation>
    </message>
    <message>
        <source>%1 and %2</source>
        <translation>%1 in %2</translation>
    </message>
    <message>
        <source>%1 B</source>
        <translation>%1 B</translation>
    </message>
    <message>
        <source>%1 KB</source>
        <translation>%1 KiB</translation>
    </message>
    <message>
        <source>%1 MB</source>
        <translation>%1 MiB</translation>
    </message>
    <message>
        <source>%1 GB</source>
        <translation>%1 GiB</translation>
    </message>
    <message>
        <source>unknown</source>
        <translation>neznano</translation>
    </message>
</context>
<context>
    <name>QObject::QObject</name>
    </context>
<context>
    <name>QRImageWidget</name>
    </context>
<context>
    <name>RPCConsole</name>
    <message>
        <source>N/A</source>
        <translation>Neznano</translation>
    </message>
    <message>
        <source>Client version</source>
        <translation>Različica odjemalca</translation>
    </message>
    <message>
        <source>&amp;Information</source>
        <translation>&amp;Informacije</translation>
    </message>
    <message>
        <source>Debug window</source>
        <translation>Razhroščevalno okno</translation>
    </message>
    <message>
        <source>General</source>
        <translation>Splošno</translation>
    </message>
    <message>
        <source>Using BerkeleyDB version</source>
        <translation>BerkeleyDB različica v rabi</translation>
    </message>
    <message>
        <source>Startup time</source>
        <translation>Čas zagona</translation>
    </message>
    <message>
        <source>Network</source>
        <translation>Omrežje</translation>
    </message>
    <message>
        <source>Name</source>
        <translation>Ime</translation>
    </message>
    <message>
        <source>Number of connections</source>
        <translation>Število povezav</translation>
    </message>
    <message>
        <source>Block chain</source>
        <translation>Veriga blokov</translation>
    </message>
    <message>
        <source>Current number of blocks</source>
        <translation>Trenutno število blokov</translation>
    </message>
    <message>
        <source>Received</source>
        <translation>Prejeto</translation>
    </message>
    <message>
        <source>Sent</source>
        <translation>Oddano</translation>
    </message>
    <message>
        <source>&amp;Peers</source>
        <translation>&amp;Soležniki</translation>
    </message>
    <message>
        <source>Select a peer to view detailed information.</source>
        <translation>Izberite soležnika, o katerem si želite ogledati podrobnejše informacije.</translation>
    </message>
    <message>
        <source>Direction</source>
        <translation>Smer povezave</translation>
    </message>
    <message>
        <source>Version</source>
        <translation>Različica</translation>
    </message>
    <message>
        <source>User Agent</source>
        <translation>Ime agenta</translation>
    </message>
    <message>
        <source>Services</source>
        <translation>Storitve</translation>
    </message>
    <message>
        <source>Ban Score</source>
        <translation>Kazenske točke</translation>
    </message>
    <message>
        <source>Connection Time</source>
        <translation>Trajanje povezave</translation>
    </message>
    <message>
        <source>Last Send</source>
        <translation>Nazadje oddano</translation>
    </message>
    <message>
        <source>Last Receive</source>
        <translation>Nazadnje prejeto</translation>
    </message>
    <message>
        <source>Ping Time</source>
        <translation>Odzivni čas</translation>
    </message>
    <message>
        <source>Time Offset</source>
        <translation>Časovni odklon</translation>
    </message>
    <message>
        <source>Last block time</source>
        <translation>Čas zadnjega bloka</translation>
    </message>
    <message>
        <source>&amp;Open</source>
        <translation>&amp;Odpri</translation>
    </message>
    <message>
        <source>&amp;Console</source>
        <translation>&amp;Konzola</translation>
    </message>
    <message>
        <source>&amp;Network Traffic</source>
        <translation>&amp;Omrežni promet</translation>
    </message>
    <message>
        <source>Totals</source>
        <translation>Promet</translation>
    </message>
    <message>
        <source>In:</source>
        <translation>Dohodnih:</translation>
    </message>
    <message>
        <source>Out:</source>
        <translation>Odhodnih:</translation>
    </message>
    <message>
        <source>Debug log file</source>
        <translation>Razhroščevalni dnevnik</translation>
    </message>
    <message>
        <source>Clear console</source>
        <translation>Počisti konzolo</translation>
    </message>
    <message>
        <source>via %1</source>
        <translation>preko %1</translation>
    </message>
    <message>
        <source>never</source>
        <translation>nikoli</translation>
    </message>
    <message>
        <source>Inbound</source>
        <translation>Dohodna</translation>
    </message>
    <message>
        <source>Outbound</source>
        <translation>Odhodna</translation>
    </message>
    <message>
        <source>Yes</source>
        <translation>Da</translation>
    </message>
    <message>
        <source>No</source>
        <translation>Ne</translation>
    </message>
    <message>
        <source>Unknown</source>
        <translation>Neznano</translation>
    </message>
</context>
<context>
    <name>ReceiveCoinsDialog</name>
    <message>
        <source>&amp;Amount:</source>
        <translation>&amp;Znesek:</translation>
    </message>
    <message>
        <source>&amp;Label:</source>
        <translation>&amp;Oznaka:</translation>
    </message>
    <message>
        <source>&amp;Message:</source>
        <translation>&amp;Sporočilo:</translation>
    </message>
    <message>
<<<<<<< HEAD
        <source>Reuse one of the previously used receiving addresses. Reusing addresses has security and privacy issues. Do not use this unless re-generating a payment request made before.</source>
        <translation>Ponovno uporabite enega od že uporabljenih naslovov za prejemanje. Večkratna uporaba istih naslovov za prejemanje negativno vpliva na varnost in zasebnost. To opcijo uporabite samo v primeru, da poustvarjate obstoječ zahtevek za plačilo.</translation>
    </message>
    <message>
        <source>R&amp;euse an existing receiving address (not recommended)</source>
        <translation>P&amp;onovno uporabite obstoječ naslov za prejemanje. (Ni priporočeno.)</translation>
    </message>
    <message>
        <source>An optional message to attach to the payment request, which will be displayed when the request is opened. Note: The message will not be sent with the payment over the Lynx network.</source>
        <translation>Neobvezno sporočilo kot priponka zahtevku za plačilo, ki bo prikazano, ko bo zahtevek odprt. Opomba: Opravljeno plačilo.prek omrežja Lynx tega sporočila ne bo vsebovalo.</translation>
=======
        <source>An optional message to attach to the payment request, which will be displayed when the request is opened. Note: The message will not be sent with the payment over the Litecoin network.</source>
        <translation>Neobvezno sporočilo kot priponka zahtevku za plačilo, ki bo prikazano, ko bo zahtevek odprt. Opomba: Opravljeno plačilo.prek omrežja Litecoin tega sporočila ne bo vsebovalo.</translation>
>>>>>>> 69fce744
    </message>
    <message>
        <source>An optional label to associate with the new receiving address.</source>
        <translation>Oznaka novega sprejemnega naslova.</translation>
    </message>
    <message>
        <source>Use this form to request payments. All fields are &lt;b&gt;optional&lt;/b&gt;.</source>
        <translation>S tem obrazcem ustvarite nov zahtevek za plačilo. Vsa polja so &lt;b&gt;neobvezna&lt;/b&gt;.</translation>
    </message>
    <message>
        <source>An optional amount to request. Leave this empty or zero to not request a specific amount.</source>
        <translation>Zahtevani znesek. Če ne zahtevate določenega zneska, pustite prazno ali nastavite vrednost na 0.</translation>
    </message>
    <message>
        <source>Clear all fields of the form.</source>
        <translation>Počisti vsa polja.</translation>
    </message>
    <message>
        <source>Clear</source>
        <translation>Počisti</translation>
    </message>
    <message>
        <source>Requested payments history</source>
        <translation>Zgodovina zahtevkov za plačilo</translation>
    </message>
    <message>
        <source>&amp;Request payment</source>
        <translation>&amp;Zahtevaj plačilo</translation>
    </message>
    <message>
        <source>Show the selected request (does the same as double clicking an entry)</source>
        <translation>Prikaz izbranega zahtevka. (Isto funkcijo opravi dvojni klik na zapis.)</translation>
    </message>
    <message>
        <source>Show</source>
        <translation>Pokaži</translation>
    </message>
    <message>
        <source>Remove the selected entries from the list</source>
        <translation>Odstrani označene vnose iz seznama</translation>
    </message>
    <message>
        <source>Remove</source>
        <translation>Odstrani</translation>
    </message>
    </context>
<context>
    <name>ReceiveRequestDialog</name>
    <message>
        <source>QR Code</source>
        <translation>QR Koda</translation>
    </message>
    <message>
        <source>Copy &amp;URI</source>
        <translation>Kopiraj &amp;URl</translation>
    </message>
    <message>
        <source>Copy &amp;Address</source>
        <translation>Kopiraj &amp;naslov</translation>
    </message>
    <message>
        <source>&amp;Save Image...</source>
        <translation>&amp;Shrani sliko ...</translation>
    </message>
    <message>
        <source>Address</source>
        <translation>Naslov</translation>
    </message>
    <message>
        <source>Label</source>
        <translation>Oznaka</translation>
    </message>
    </context>
<context>
    <name>RecentRequestsTableModel</name>
    <message>
        <source>Label</source>
        <translation>Oznaka</translation>
    </message>
    <message>
        <source>(no label)</source>
        <translation>(brez oznake)</translation>
    </message>
    </context>
<context>
    <name>SendCoinsDialog</name>
    <message>
        <source>Send Coins</source>
        <translation>Pošlji</translation>
    </message>
    <message>
        <source>Coin Control Features</source>
        <translation>Upravljanje s kovanci</translation>
    </message>
    <message>
        <source>Inputs...</source>
        <translation>Vhodi ...</translation>
    </message>
    <message>
        <source>automatically selected</source>
        <translation>samodejno izbrani</translation>
    </message>
    <message>
        <source>Insufficient funds!</source>
        <translation>Premalo sredstev!</translation>
    </message>
    <message>
        <source>Quantity:</source>
        <translation>Št.vhodov:</translation>
    </message>
    <message>
        <source>Bytes:</source>
        <translation>Št.bajtov:</translation>
    </message>
    <message>
        <source>Amount:</source>
        <translation>Znesek:</translation>
    </message>
    <message>
        <source>Fee:</source>
        <translation>Provizija:</translation>
    </message>
    <message>
        <source>After Fee:</source>
        <translation>Po proviziji:</translation>
    </message>
    <message>
        <source>Change:</source>
        <translation>Vračilo:</translation>
    </message>
    <message>
        <source>If this is activated, but the change address is empty or invalid, change will be sent to a newly generated address.</source>
        <translation>Če to vključite, nato pa vnesete neveljaven naslov, ali pa pustite polje prazno, bo vrnjen drobiž poslan na novo ustvarjen naslov.</translation>
    </message>
    <message>
        <source>Custom change address</source>
        <translation>Naslov za vračilo drobiža po meri</translation>
    </message>
    <message>
        <source>Transaction Fee:</source>
        <translation>Provizija:</translation>
    </message>
    <message>
        <source>Choose...</source>
        <translation>Izberi ...</translation>
    </message>
    <message>
        <source>collapse fee-settings</source>
        <translation>Skrije nastavitve provizije</translation>
    </message>
    <message>
        <source>per kilobyte</source>
        <translation>na KiB</translation>
    </message>
    <message>
        <source>If the custom fee is set to 1000 satoshis and the transaction is only 250 bytes, then "per kilobyte" only pays 250 satoshis in fee, while "total at least" pays 1000 satoshis. For transactions bigger than a kilobyte both pay by kilobyte.</source>
        <translation>Če je nastavitev zneska provizije po meri enaka 1000 satoshijev, transakcija pa je velika samo 250 bajtov, je obračunani znesek provizije pri nastavitvi "za KiB" samo 250 satoshijev, medtem ko je pri nastavitvi "skupno vsaj" ta znesek 1000 satoshijev. Za transakcije, večje od 1 KiB, se končni znesek pri obeh nastavitvah obračuna na KiB.</translation>
    </message>
    <message>
        <source>Hide</source>
        <translation>Skrij</translation>
    </message>
    <message>
<<<<<<< HEAD
        <source>total at least</source>
        <translation>skupno vsaj</translation>
    </message>
    <message>
        <source>Paying only the minimum fee is just fine as long as there is less transaction volume than space in the blocks. But be aware that this can end up in a never confirming transaction once there is more demand for lynx transactions than the network can process.</source>
=======
        <source>Paying only the minimum fee is just fine as long as there is less transaction volume than space in the blocks. But be aware that this can end up in a never confirming transaction once there is more demand for litecoin transactions than the network can process.</source>
>>>>>>> 69fce744
        <translation>Dokler bo v blokih še dovolj prostora za vse nastajajoče transakcije, zadostuje, če plačate samo minimalno provizijo. Ko pa se bo količina vseh transakcij povečala do meja zmogljivosti omrežja, se lahko zgodi, da vaša transakcija brez večje provizije nikoli ne bo potrjena.</translation>
    </message>
    <message>
        <source>(read the tooltip)</source>
        <translation>(oglejte si namig)</translation>
    </message>
    <message>
        <source>Recommended:</source>
        <translation>Priporočena:</translation>
    </message>
    <message>
        <source>Custom:</source>
        <translation>Po meri:</translation>
    </message>
    <message>
        <source>(Smart fee not initialized yet. This usually takes a few blocks...)</source>
        <translation>(Samodejni obračun provizije še ni pripravljen. Po navadi izračun traja nekaj blokov ...)</translation>
    </message>
    <message>
        <source>Send to multiple recipients at once</source>
        <translation>Pošlji več prejemnikom hkrati</translation>
    </message>
    <message>
        <source>Add &amp;Recipient</source>
        <translation>Dodaj &amp;prejemnika</translation>
    </message>
    <message>
        <source>Clear all fields of the form.</source>
        <translation>Počisti vsa polja.</translation>
    </message>
    <message>
        <source>Dust:</source>
        <translation>Prah:</translation>
    </message>
    <message>
        <source>Clear &amp;All</source>
        <translation>Počisti &amp;vse </translation>
    </message>
    <message>
        <source>Balance:</source>
        <translation>Stanje:</translation>
    </message>
    <message>
        <source>Confirm the send action</source>
        <translation>Potrdi pošiljanje</translation>
    </message>
    <message>
        <source>S&amp;end</source>
        <translation>&amp;Pošlji</translation>
    </message>
    <message>
        <source>(no label)</source>
        <translation>(brez oznake)</translation>
    </message>
</context>
<context>
    <name>SendCoinsEntry</name>
    <message>
        <source>A&amp;mount:</source>
        <translation>&amp;Znesek:</translation>
    </message>
    <message>
        <source>Pay &amp;To:</source>
        <translation>Prejemnik &amp;plačila:</translation>
    </message>
    <message>
        <source>&amp;Label:</source>
        <translation>&amp;Oznaka:</translation>
    </message>
    <message>
        <source>Choose previously used address</source>
        <translation>Izberite enega od že uporabljenih naslovov</translation>
    </message>
    <message>
        <source>This is a normal payment.</source>
        <translation>Plačilo je navadne vrste.</translation>
    </message>
    <message>
<<<<<<< HEAD
        <source>The Lynx address to send the payment to</source>
        <translation>Naslov Lynx, na katerega bo plačilo poslano</translation>
=======
        <source>The Litecoin address to send the payment to</source>
        <translation>Naslov Litecoin, na katerega bo plačilo poslano</translation>
>>>>>>> 69fce744
    </message>
    <message>
        <source>Alt+A</source>
        <translation>Alt+A</translation>
    </message>
    <message>
        <source>Paste address from clipboard</source>
        <translation>Prilepite naslov iz odložišča</translation>
    </message>
    <message>
        <source>Alt+P</source>
        <translation>Alt+P</translation>
    </message>
    <message>
        <source>Remove this entry</source>
        <translation>Izpraznite vsebino polja</translation>
    </message>
    <message>
<<<<<<< HEAD
        <source>The fee will be deducted from the amount being sent. The recipient will receive less lynxes than you enter in the amount field. If multiple recipients are selected, the fee is split equally.</source>
=======
        <source>The fee will be deducted from the amount being sent. The recipient will receive less litecoins than you enter in the amount field. If multiple recipients are selected, the fee is split equally.</source>
>>>>>>> 69fce744
        <translation>Znesek plačila bo zmanjšan za znesek provizije. Prejemnik bo prejel manjše število kovancev, kot je bil vnešeni znesek. Če je prejemnikov več, bo provizija med njih enakomerno porazdeljena.</translation>
    </message>
    <message>
        <source>S&amp;ubtract fee from amount</source>
        <translation>O&amp;dštej provizijo od zneska</translation>
    </message>
    <message>
        <source>Message:</source>
        <translation>Sporočilo:</translation>
    </message>
    <message>
        <source>This is an unauthenticated payment request.</source>
        <translation>Zahtevek za plačilo je neoverjen.</translation>
    </message>
    <message>
        <source>This is an authenticated payment request.</source>
        <translation>Zahtevek za plačilo je overjen.</translation>
    </message>
    <message>
        <source>Enter a label for this address to add it to the list of used addresses</source>
        <translation>Če vnesete oznako za zgornji naslov, se bo skupaj z naslovom shranila v imenk že uporabljenih naslovov</translation>
    </message>
    <message>
<<<<<<< HEAD
        <source>A message that was attached to the lynx: URI which will be stored with the transaction for your reference. Note: This message will not be sent over the Lynx network.</source>
        <translation>Sporočilo, ki ste ga pripeli na URI tipa lynx:. Shranjeno bo skupaj s podatki o transakciji. Opomba: Sporočilo ne bo poslano preko omrežja Lynx.</translation>
=======
        <source>A message that was attached to the litecoin: URI which will be stored with the transaction for your reference. Note: This message will not be sent over the Litecoin network.</source>
        <translation>Sporočilo, ki ste ga pripeli na URI tipa litecoin:. Shranjeno bo skupaj s podatki o transakciji. Opomba: Sporočilo ne bo poslano preko omrežja Litecoin.</translation>
>>>>>>> 69fce744
    </message>
    <message>
        <source>Pay To:</source>
        <translation>Prejemnik:</translation>
    </message>
    <message>
        <source>Memo:</source>
        <translation>Opomba:</translation>
    </message>
    </context>
<context>
    <name>SendConfirmationDialog</name>
    </context>
<context>
    <name>ShutdownWindow</name>
    <message>
        <source>Do not shut down the computer until this window disappears.</source>
        <translation>Dokler to okno ne izgine, ne zaustavljajte računalnika.</translation>
    </message>
</context>
<context>
    <name>SignVerifyMessageDialog</name>
    <message>
        <source>Signatures - Sign / Verify a Message</source>
        <translation>Podpiši / preveri sporočilo</translation>
    </message>
    <message>
        <source>&amp;Sign Message</source>
        <translation>&amp;Podpiši sporočilo</translation>
    </message>
    <message>
<<<<<<< HEAD
        <source>You can sign messages/agreements with your addresses to prove you can receive lynxes sent to them. Be careful not to sign anything vague or random, as phishing attacks may try to trick you into signing your identity over to them. Only sign fully-detailed statements you agree to.</source>
        <translation>S svojimi naslovi lahko podpisujete sporočila ali pogodbe in s tem dokazujete, da na teh naslovih lahko prejemate kovance. Bodite previdni in ne podpisujte ničesar nejasnega ali naključnega, ker vas zlikovci preko ribarjenja (phishing) lahko prelisičijo, da na njih prepišete svojo identiteto. Podpisujte samo podrobno opisane izjave, s katerimi se strinjate.</translation>
    </message>
    <message>
        <source>The Lynx address to sign the message with</source>
        <translation>Naslov Lynx, s katerim podpisujete sporočilo</translation>
=======
        <source>You can sign messages/agreements with your addresses to prove you can receive litecoins sent to them. Be careful not to sign anything vague or random, as phishing attacks may try to trick you into signing your identity over to them. Only sign fully-detailed statements you agree to.</source>
        <translation>S svojimi naslovi lahko podpisujete sporočila ali pogodbe in s tem dokazujete, da na teh naslovih lahko prejemate kovance. Bodite previdni in ne podpisujte ničesar nejasnega ali naključnega, ker vas zlikovci preko ribarjenja (phishing) lahko prelisičijo, da na njih prepišete svojo identiteto. Podpisujte samo podrobno opisane izjave, s katerimi se strinjate.</translation>
    </message>
    <message>
        <source>The Litecoin address to sign the message with</source>
        <translation>Naslov Litecoin, s katerim podpisujete sporočilo</translation>
>>>>>>> 69fce744
    </message>
    <message>
        <source>Choose previously used address</source>
        <translation>Izberite enega od že uporabljenih naslovov</translation>
    </message>
    <message>
        <source>Alt+A</source>
        <translation>Alt+A</translation>
    </message>
    <message>
        <source>Paste address from clipboard</source>
        <translation>Prilepite naslov iz odložišča</translation>
    </message>
    <message>
        <source>Alt+P</source>
        <translation>Alt+P</translation>
    </message>
    <message>
        <source>Enter the message you want to sign here</source>
        <translation>Vnesite sporočilo, ki ga želite podpisati</translation>
    </message>
    <message>
        <source>Signature</source>
        <translation>Podpis</translation>
    </message>
    <message>
        <source>Copy the current signature to the system clipboard</source>
        <translation>Kopiranje trenutnega podpisa na sistemsko odložišče.</translation>
    </message>
    <message>
<<<<<<< HEAD
        <source>Sign the message to prove you own this Lynx address</source>
=======
        <source>Sign the message to prove you own this Litecoin address</source>
>>>>>>> 69fce744
        <translation>Podpišite sporočilo, da dokažete lastništvo nad zgornjim naslovom.</translation>
    </message>
    <message>
        <source>Sign &amp;Message</source>
        <translation>Podpiši &amp;sporočilo</translation>
    </message>
    <message>
        <source>Reset all sign message fields</source>
        <translation>Počisti vsa polja za vnos v oknu za podpisovanje</translation>
    </message>
    <message>
        <source>Clear &amp;All</source>
        <translation>Počisti &amp;vse </translation>
    </message>
    <message>
        <source>&amp;Verify Message</source>
        <translation>&amp;Preveri sporočilo</translation>
    </message>
    <message>
        <source>Enter the receiver's address, message (ensure you copy line breaks, spaces, tabs, etc. exactly) and signature below to verify the message. Be careful not to read more into the signature than what is in the signed message itself, to avoid being tricked by a man-in-the-middle attack. Note that this only proves the signing party receives with the address, it cannot prove sendership of any transaction!</source>
        <translation>Da preverite verodostojnost sporočila, spodaj vnesite: prejemnikov naslov, prejeto sporočilo (pazljivo skopirajte vse prelome vrstic, presledke, tabulatorje ipd.,) in prejeti podpis. Da se izognete napadom tipa man-in-the-middle, vedite, da iz veljavnega podpisa ne sledi nič drugega, kot tisto, kar je navedeno v sporočilu. Podpis samo potrjuje dejstvo, da ima podpisnik v lasti prejemni naslov, ne more pa dokazati vira nobene transakcije!</translation>
    </message>
    <message>
<<<<<<< HEAD
        <source>The Lynx address the message was signed with</source>
        <translation>Naslov Lynx, s katerim je bilo sporočilo podpisano</translation>
    </message>
    <message>
        <source>Verify the message to ensure it was signed with the specified Lynx address</source>
        <translation>Preverite, ali je bilo sporočilo v resnici podpisano z navedenim naslovom Lynx.</translation>
=======
        <source>The Litecoin address the message was signed with</source>
        <translation>Naslov Litecoin, s katerim je bilo sporočilo podpisano</translation>
    </message>
    <message>
        <source>Verify the message to ensure it was signed with the specified Litecoin address</source>
        <translation>Preverite, ali je bilo sporočilo v resnici podpisano z navedenim naslovom Litecoin.</translation>
>>>>>>> 69fce744
    </message>
    <message>
        <source>Verify &amp;Message</source>
        <translation>Preveri &amp;sporočilo</translation>
    </message>
    <message>
        <source>Reset all verify message fields</source>
        <translation>Počisti vsa polja za vnos v oknu za preverjanje</translation>
    </message>
    </context>
<context>
    <name>SplashScreen</name>
    <message>
        <source>[testnet]</source>
        <translation>[testnet]</translation>
    </message>
</context>
<context>
    <name>TrafficGraphWidget</name>
    <message>
        <source>KB/s</source>
        <translation>KiB/s</translation>
    </message>
</context>
<context>
    <name>TransactionDesc</name>
    </context>
<context>
    <name>TransactionDescDialog</name>
    <message>
        <source>This pane shows a detailed description of the transaction</source>
        <translation>V tem podoknu so prikazane podrobnosti o transakciji</translation>
    </message>
    </context>
<context>
    <name>TransactionTableModel</name>
    <message>
        <source>Label</source>
        <translation>Oznaka</translation>
    </message>
    <message>
        <source>(no label)</source>
        <translation>(brez oznake)</translation>
    </message>
    </context>
<context>
    <name>TransactionView</name>
    <message>
        <source>Comma separated file (*.csv)</source>
        <translation>Podatki ločenimi z vejico (*.csv)</translation>
    </message>
    <message>
        <source>Label</source>
        <translation>Oznaka</translation>
    </message>
    <message>
        <source>Address</source>
        <translation>Naslov</translation>
    </message>
    <message>
        <source>Exporting Failed</source>
        <translation>Podatkov ni bilo mogoče izvoziti.</translation>
    </message>
    </context>
<context>
    <name>UnitDisplayStatusBarControl</name>
    <message>
        <source>Unit to show amounts in. Click to select another unit.</source>
        <translation>Merska enota za prikaz zneskov. Kliknite za izbiro druge enote.</translation>
    </message>
</context>
<context>
    <name>WalletFrame</name>
    </context>
<context>
    <name>WalletModel</name>
    </context>
<context>
    <name>WalletView</name>
    <message>
        <source>Export the data in the current tab to a file</source>
        <translation>Izvozi podatke v trenutnem zavihku v datoteko</translation>
    </message>
    </context>
<context>
    <name>bitcoin-core</name>
    <message>
        <source>Options:</source>
        <translation>Možnosti:</translation>
    </message>
    <message>
        <source>Specify data directory</source>
        <translation>Izberite podatkovno mapo</translation>
    </message>
    <message>
        <source>Connect to a node to retrieve peer addresses, and disconnect</source>
        <translation>Povežite se z vozliščem za pridobitev naslovov soležnikov in nato prekinite povezavo.</translation>
    </message>
    <message>
        <source>Specify your own public address</source>
        <translation>Določite vaš lasten javni naslov</translation>
    </message>
    <message>
        <source>Accept command line and JSON-RPC commands</source>
        <translation>Sprejemaj ukaze iz ukazne vrstice in preko JSON-RPC</translation>
    </message>
    <message>
        <source>Run in the background as a daemon and accept commands</source>
        <translation>Teci v ozadju in sprejemaj ukaze</translation>
    </message>
    <message>
<<<<<<< HEAD
        <source>Lynx Core</source>
        <translation>Lynx Core</translation>
=======
        <source>Litecoin Core</source>
        <translation>Litecoin Core</translation>
>>>>>>> 69fce744
    </message>
    <message>
        <source>Bind to given address and always listen on it. Use [host]:port notation for IPv6</source>
        <translation>Veži dani naslov in tam vedno poslušaj. Za naslove protokola IPv6 uporabite zapis [gostitelj]:vrata.</translation>
    </message>
    <message>
        <source>Execute command when a wallet transaction changes (%s in cmd is replaced by TxID)</source>
        <translation>Izvedi ukaz, ko bo transakcija denarnice se spremenila (V cmd je bil TxID zamenjan za %s)</translation>
    </message>
    <message>
        <source>Set the number of script verification threads (%u to %d, 0 = auto, &lt;0 = leave that many cores free, default: %d)</source>
        <translation>Nastavi število niti za preverjanje skript (%u do %d, 0 = samodejno, &lt;0 toliko procesorskih jeder naj ostane prostih, privzeto: %d)</translation>
    </message>
    <message>
        <source>&lt;category&gt; can be:</source>
        <translation>&lt;category&gt; je lahko:</translation>
    </message>
    <message>
        <source>Accept connections from outside (default: 1 if no -proxy or -connect)</source>
        <translation>Sprejemaj zunanje povezave (privzeto: 1, razen če ste vklopili opciji -proxy ali -connect)</translation>
    </message>
    <message>
        <source>Block creation options:</source>
        <translation>Možnosti ustvarjanja blokov:</translation>
    </message>
    <message>
        <source>Connection options:</source>
        <translation>Izbire povezave:</translation>
    </message>
    <message>
        <source>Corrupted block database detected</source>
        <translation>Podatkovna baza blokov je okvarjena</translation>
    </message>
    <message>
        <source>Debugging/Testing options:</source>
        <translation>Možnosti razhroščevanja in testiranja:</translation>
    </message>
    <message>
        <source>Do not load the wallet and disable wallet RPC calls</source>
        <translation>Ne naloži denarnice in onemogoči s tem povezane klice RPC</translation>
    </message>
    <message>
        <source>Do you want to rebuild the block database now?</source>
        <translation>Želite zdaj obnoviti podatkovno bazo blokov?</translation>
    </message>
    <message>
        <source>Error initializing block database</source>
        <translation>Napaka pri inicializaciji podatkovne baze blokov</translation>
    </message>
    <message>
        <source>Error initializing wallet database environment %s!</source>
        <translation>Napaka pri inicializaciji okolja podatkovne baze denarnice %s!</translation>
    </message>
    <message>
        <source>Error loading block database</source>
        <translation>Napaka pri nalaganju podatkovne baze blokov</translation>
    </message>
    <message>
        <source>Error opening block database</source>
        <translation>Napaka pri odpiranju podatkovne baze blokov</translation>
    </message>
    <message>
        <source>Error: Disk space is low!</source>
        <translation>Opozorilo: Premalo prostora na disku!</translation>
    </message>
    <message>
        <source>Failed to listen on any port. Use -listen=0 if you want this.</source>
        <translation>Ni mogoče poslušati na nobenih vratih. Če to zares želite, uporabite opcijo -listen=0.</translation>
    </message>
    <message>
        <source>Importing...</source>
        <translation>Uvažam ...</translation>
    </message>
    <message>
        <source>Incorrect or no genesis block found. Wrong datadir for network?</source>
        <translation>Izvornega bloka ni mogoče najti ali pa je neveljaven. Preverite, če ste izbrali pravo podatkovno mapo za izbrano omrežje.</translation>
    </message>
    <message>
        <source>Not enough file descriptors available.</source>
        <translation>Na voljo ni dovolj deskriptorjev datotek.</translation>
    </message>
    <message>
        <source>Only connect to nodes in network &lt;net&gt; (ipv4, ipv6 or onion)</source>
        <translation>Povezuj se samo z vozlišči na omrežju tipa &lt;net&gt; (IPv4, IPv6 ali onion)</translation>
    </message>
    <message>
        <source>Prune cannot be configured with a negative value.</source>
        <translation>Negativne vrednosti parametra funkcije obrezovanja niso sprejemljive.</translation>
    </message>
    <message>
        <source>Prune mode is incompatible with -txindex.</source>
        <translation>Funkcija obrezovanja ni združljiva z opcijo -txindex.</translation>
    </message>
    <message>
        <source>Set database cache size in megabytes (%d to %d, default: %d)</source>
        <translation>Nastavitev velikosti predpomnilnik podatkovne baze v MiB (%d do %d, privzeto: %d)</translation>
    </message>
    <message>
        <source>Specify wallet file (within data directory)</source>
        <translation>Ime datoteke z denarnico (znotraj podatkovne mape)</translation>
    </message>
    <message>
        <source>Use UPnP to map the listening port (default: %u)</source>
        <translation>Uporabi protokol UPnP za preslikavo vrat za poslušanje (privzeto: %u)</translation>
    </message>
    <message>
        <source>Verifying blocks...</source>
        <translation>Preverjam celovitost blokov ...</translation>
    </message>
    <message>
        <source>Wallet options:</source>
        <translation>Izbire denarnice:</translation>
    </message>
    <message>
        <source>Allow JSON-RPC connections from specified source. Valid for &lt;ip&gt; are a single IP (e.g. 1.2.3.4), a network/netmask (e.g. 1.2.3.4/255.255.255.0) or a network/CIDR (e.g. 1.2.3.4/24). This option can be specified multiple times</source>
        <translation>Iz navedenega vira dovoli povezave na JSON-RPC. Veljavne oblike vrednosti parametra &lt;ip&gt; so: edinstven naslov IP (npr.: 1.2.3.4), kombinacija omrežje/netmask (npr.: 1.2.3.4/255.255.255.0), ali pa kombinacija omrežje/CIDR (1.2.3.4/24). To opcijo lahko navedete večkrat.</translation>
    </message>
    <message>
        <source>Bind to given address and whitelist peers connecting to it. Use [host]:port notation for IPv6</source>
        <translation>Veži dani naslov in sprejemaj povezave samo od navedenih soležnikov. Za naslove protokola IPv6 uporabite zapis [gostitelj]:vrata.</translation>
    </message>
    <message>
        <source>Create new files with system default permissions, instead of umask 077 (only effective with disabled wallet functionality)</source>
        <translation>Ustvarjaj nove datoteke s privzetimi sistemskimi dovoljenji, namesto z umask 077. (To pride v poštev samo, kadar imate izklopljeno funkcijo denarnice.)</translation>
    </message>
    <message>
        <source>Discover own IP addresses (default: 1 when listening and no -externalip or -proxy)</source>
        <translation>Odkrij svoj naslov IP (privzeto: 1, če poslušate in sta opciji -externalip in -proxy neaktivni)</translation>
    </message>
    <message>
        <source>Error: Listening for incoming connections failed (listen returned error %s)</source>
        <translation>Napaka: Ni mogoče sprejemati dohodnih povezav (vrnjena napaka: %s)</translation>
    </message>
    <message>
        <source>Execute command when a relevant alert is received or we see a really long fork (%s in cmd is replaced by message)</source>
        <translation>Ko bo prejeto ustrezno opozorilo, ali ko bo opažena zelo dolga razvejitev, izvedi navedeni ukazni niz. (Niz %s bo nadomeščen z vsebino sporočila.)</translation>
    </message>
    <message>
        <source>If paytxfee is not set, include enough fee so transactions begin confirmation on average within n blocks (default: %u)</source>
        <translation>Če opcija -paytxfee ni nastavljena, nastavi znesek provizije tako visoko, da bodo transakcije potrjene v povprečno n blokih. (privzeto: %u)</translation>
    </message>
    <message>
        <source>Randomize credentials for every proxy connection. This enables Tor stream isolation (default: %u)</source>
        <translation>Na vsak posredniški strežnik se prijavi z drugimi naključnimi podatki. Tako je omogočena osamitev tokov v omrežju Tor (privzeto: %u)</translation>
    </message>
    <message>
        <source>(default: %u)</source>
        <translation>(privzeto: %u)</translation>
    </message>
    <message>
        <source>Connect through SOCKS5 proxy</source>
        <translation>Poveži se preko posredniškega strežnika SOCKS5</translation>
    </message>
    <message>
        <source>Information</source>
        <translation>Informacije</translation>
    </message>
    <message>
        <source>Need to specify a port with -whitebind: '%s'</source>
        <translation>Pri opciji -whitebind morate navesti vrata: %s</translation>
    </message>
    <message>
        <source>Send trace/debug info to console instead of debug.log file</source>
        <translation>Pošilja sledilne/razhroščevalne informacije na konzolo namesto v datoteko debug.log</translation>
    </message>
    <message>
        <source>Shrink debug.log file on client startup (default: 1 when no -debug)</source>
        <translation>Ob zagonu skrajšaj datoteko debug.log (privzeto: 1, če ni vklopljena opcija -debug)</translation>
    </message>
    <message>
        <source>Signing transaction failed</source>
        <translation>Transakcije ni bilo mogoče podpisati.</translation>
    </message>
    <message>
        <source>This is experimental software.</source>
        <translation>Program je eksperimentalne narave.</translation>
    </message>
    <message>
        <source>Transaction amount too small</source>
        <translation>Znesek je pramajhen</translation>
    </message>
    <message>
        <source>Transaction too large</source>
        <translation>Transkacija je prevelika</translation>
    </message>
    <message>
        <source>Unable to bind to %s on this computer (bind returned error %s)</source>
        <translation>Na tem računalniku ni bilo mogoče vezati naslova %s (vrnjena napaka: %s)</translation>
    </message>
    <message>
        <source>Username for JSON-RPC connections</source>
        <translation>Uporabniško ime za povezave na JSON-RPC</translation>
    </message>
    <message>
        <source>Warning</source>
        <translation>Opozorilo</translation>
    </message>
    <message>
        <source>Zapping all transactions from wallet...</source>
        <translation>Brišem vse transakcije iz denarnice ...</translation>
    </message>
    <message>
        <source>Password for JSON-RPC connections</source>
        <translation>Geslo za povezave na JSON-RPC</translation>
    </message>
    <message>
        <source>Execute command when the best block changes (%s in cmd is replaced by block hash)</source>
        <translation>Izvedi ukaz, ko je najden najboljši blok (niz %s v ukazu bo zamenjan s hash vrednostjo bloka)</translation>
    </message>
    <message>
        <source>Allow DNS lookups for -addnode, -seednode and -connect</source>
        <translation>Omogoči poizvedbe DNS za opcije -addnode, -seednode in -connect.</translation>
    </message>
    <message>
        <source>Use separate SOCKS5 proxy to reach peers via Tor hidden services (default: %s)</source>
        <translation>Za dostop do soležnikov preko skritih storitev Tor uporabi drug posredniški strežnik SOCKS5 (privzeto: %s)</translation>
    </message>
    <message>
        <source>(default: %s)</source>
        <translation>(privzeto: %s)</translation>
    </message>
    <message>
        <source>Relay non-P2SH multisig (default: %u)</source>
        <translation>Posreduj transakcije tipa multisig, ki niso hkrati tipa P2SH. (privzeto: %u)</translation>
    </message>
    <message>
        <source>Specify configuration file (default: %s)</source>
        <translation>Za shranjevanje konfiguracije uporabi navedeno datoteko. (privzeto: %s)</translation>
    </message>
    <message>
        <source>Specify connection timeout in milliseconds (minimum: 1, default: %d)</source>
        <translation>Vzpostavljanje nove povezave poteče po navedenem št. pretečenih milisekund. (najmanj: 1, privzeto: %d)</translation>
    </message>
    <message>
        <source>Specify pid file (default: %s)</source>
        <translation>Za shranjevanje PID uporabi navedeno datoteko. (privzeto: %s)</translation>
    </message>
    <message>
        <source>Spend unconfirmed change when sending transactions (default: %u)</source>
        <translation>Pri odlivnih transakcijah omogoči trošenje drobiža iz še nepotrjenih plačil (privzeto: %u)</translation>
    </message>
    <message>
        <source>Threshold for disconnecting misbehaving peers (default: %u)</source>
        <translation>Prekini povezavo s soležnikom, ko št. njegovih kazenskih točk preseže navedeni prag. (privzeto: %u)</translation>
    </message>
    <message>
        <source>Unknown network specified in -onlynet: '%s'</source>
        <translation>Neznano omrežje določeno v -onlynet: '%s'.</translation>
    </message>
    <message>
        <source>Insufficient funds</source>
        <translation>Premalo sredstev</translation>
    </message>
    <message>
        <source>Loading block index...</source>
        <translation>Nalagam kazalo blokov ...</translation>
    </message>
    <message>
        <source>Loading wallet...</source>
        <translation>Nalagam denarnico ...</translation>
    </message>
    <message>
        <source>Cannot downgrade wallet</source>
        <translation>Ne morem </translation>
    </message>
    <message>
        <source>Rescanning...</source>
        <translation>Ponovno pregledujem verigo ...</translation>
    </message>
    <message>
        <source>Done loading</source>
        <translation>Nalaganje končano</translation>
    </message>
    <message>
        <source>Error</source>
        <translation>Napaka</translation>
    </message>
</context>
</TS><|MERGE_RESOLUTION|>--- conflicted
+++ resolved
@@ -62,12 +62,12 @@
         <translation>Imenik naslovov za prejemanje</translation>
     </message>
     <message>
-        <source>These are your Litecoin addresses for sending payments. Always check the amount and the receiving address before sending coins.</source>
-        <translation>To so vaši Litecoin naslovi za pošiljanje. Pred pošiljanjem vedno preverite količino in prejemnikov naslov.</translation>
-    </message>
-    <message>
-        <source>These are your Litecoin addresses for receiving payments. It is recommended to use a new receiving address for each transaction.</source>
-        <translation>To so vaši Litecoin naslovi za prejemanje. Priporočeno je, da za vsako transakcijo uporabite nov naslov.</translation>
+        <source>These are your Lynx addresses for sending payments. Always check the amount and the receiving address before sending coins.</source>
+        <translation>To so vaši Lynx naslovi za pošiljanje. Pred pošiljanjem vedno preverite količino in prejemnikov naslov.</translation>
+    </message>
+    <message>
+        <source>These are your Lynx addresses for receiving payments. It is recommended to use a new receiving address for each transaction.</source>
+        <translation>To so vaši Lynx naslovi za prejemanje. Priporočeno je, da za vsako transakcijo uporabite nov naslov.</translation>
     </message>
     <message>
         <source>&amp;Copy Address</source>
@@ -262,13 +262,8 @@
         <translation>Poustvarjam kazalo blokov na disku ...</translation>
     </message>
     <message>
-<<<<<<< HEAD
         <source>Send coins to a Lynx address</source>
         <translation>Izvedite plačilo na naslov Lynx</translation>
-=======
-        <source>Send coins to a Litecoin address</source>
-        <translation>Izvedite plačilo na naslov Litecoin</translation>
->>>>>>> 69fce744
     </message>
     <message>
         <source>Backup wallet to another location</source>
@@ -291,13 +286,8 @@
         <translation>&amp;Preveri sporočilo ...</translation>
     </message>
     <message>
-<<<<<<< HEAD
         <source>Lynx</source>
         <translation>Lynx</translation>
-=======
-        <source>Litecoin</source>
-        <translation>Litecoin</translation>
->>>>>>> 69fce744
     </message>
     <message>
         <source>Wallet</source>
@@ -324,21 +314,12 @@
         <translation>Šifrirajte zasebne ključe, ki se nahajajo v denarnici</translation>
     </message>
     <message>
-<<<<<<< HEAD
         <source>Sign messages with your Lynx addresses to prove you own them</source>
         <translation>Podpišite poljubno sporočilo z enim svojih naslovov Lynx, da prejemniku sporočila dokažete, da je ta naslov v vaši lasti.</translation>
     </message>
     <message>
         <source>Verify messages to ensure they were signed with specified Lynx addresses</source>
         <translation>Preverite, če je bilo prejeto sporočilo podpisano z določenim naslovom Lynx</translation>
-=======
-        <source>Sign messages with your Litecoin addresses to prove you own them</source>
-        <translation>Podpišite poljubno sporočilo z enim svojih naslovov Litecoin, da prejemniku sporočila dokažete, da je ta naslov v vaši lasti.</translation>
-    </message>
-    <message>
-        <source>Verify messages to ensure they were signed with specified Litecoin addresses</source>
-        <translation>Preverite, če je bilo prejeto sporočilo podpisano z določenim naslovom Litecoin</translation>
->>>>>>> 69fce744
     </message>
     <message>
         <source>&amp;File</source>
@@ -357,13 +338,8 @@
         <translation>Orodna vrstica zavihkov</translation>
     </message>
     <message>
-<<<<<<< HEAD
         <source>Request payments (generates QR codes and lynx: URIs)</source>
         <translation>Zahtevajte plačilo (ustvarite zahtevek s kodo QR in URI tipa lynx:)</translation>
-=======
-        <source>Request payments (generates QR codes and litecoin: URIs)</source>
-        <translation>Zahtevajte plačilo (ustvarite zahtevek s kodo QR in URI tipa litecoin:)</translation>
->>>>>>> 69fce744
     </message>
     <message>
         <source>Show the list of used sending addresses and labels</source>
@@ -374,26 +350,16 @@
         <translation>Preglejte in uredite seznam naslovov, na katere ste kdaj prejeli plačila</translation>
     </message>
     <message>
-<<<<<<< HEAD
         <source>Open a lynx: URI or payment request</source>
         <translation>Izvedite plačilo iz zahtevka v datoteki ali iz URI tipa lynx:</translation>
-=======
-        <source>Open a litecoin: URI or payment request</source>
-        <translation>Izvedite plačilo iz zahtevka v datoteki ali iz URI tipa litecoin:</translation>
->>>>>>> 69fce744
     </message>
     <message>
         <source>&amp;Command-line options</source>
         <translation>Opcije &amp;ukazne vrstice</translation>
     </message>
     <message numerus="yes">
-<<<<<<< HEAD
         <source>%n active connection(s) to Lynx network</source>
         <translation><numerusform>%n aktivna povezava v omrežje Lynx</numerusform><numerusform>%n aktivni povezavi v omrežje Lynx</numerusform><numerusform>%n aktivne povezave v omrežje Lynx</numerusform><numerusform>%n aktivnih povezav v omrežje Lynx</numerusform></translation>
-=======
-        <source>%n active connection(s) to Litecoin network</source>
-        <translation><numerusform>%n aktivna povezava v omrežje Litecoin</numerusform><numerusform>%n aktivni povezavi v omrežje Litecoin</numerusform><numerusform>%n aktivne povezave v omrežje Litecoin</numerusform><numerusform>%n aktivnih povezav v omrežje Litecoin</numerusform></translation>
->>>>>>> 69fce744
     </message>
     <message>
         <source>Indexing blocks on disk...</source>
@@ -669,8 +635,8 @@
         <translation>Uporabi to podatkovno mapo:</translation>
     </message>
     <message>
-        <source>Litecoin</source>
-        <translation>Litecoin</translation>
+        <source>Lynx</source>
+        <translation>Lynx</translation>
     </message>
     <message>
         <source>Error: Specified data directory "%1" cannot be created.</source>
@@ -798,11 +764,7 @@
         <translation>Omogoči &amp;trošenje drobiža iz še nepotrjenih plačil</translation>
     </message>
     <message>
-<<<<<<< HEAD
         <source>Automatically open the Lynx client port on the router. This only works when your router supports UPnP and it is enabled.</source>
-=======
-        <source>Automatically open the Litecoin client port on the router. This only works when your router supports UPnP and it is enabled.</source>
->>>>>>> 69fce744
         <translation>Program samodejno odpre ustrezna vrata na usmerjevalniku. To deluje samo, če vaš usmerjevalnik podpira in ima omogočen UPnP.</translation>
     </message>
     <message>
@@ -810,13 +772,8 @@
         <translation>Preslikaj vrata z uporabo &amp;UPnP</translation>
     </message>
     <message>
-<<<<<<< HEAD
         <source>Connect to the Lynx network through a SOCKS5 proxy.</source>
         <translation>Poveži se v omrežje Lynx preko posredniškega strežnika SOCKS5.</translation>
-=======
-        <source>Connect to the Litecoin network through a SOCKS5 proxy.</source>
-        <translation>Poveži se v omrežje Litecoin preko posredniškega strežnika SOCKS5.</translation>
->>>>>>> 69fce744
     </message>
     <message>
         <source>&amp;Connect through SOCKS5 proxy (default proxy):</source>
@@ -918,13 +875,8 @@
         <translation>Oblika</translation>
     </message>
     <message>
-<<<<<<< HEAD
         <source>The displayed information may be out of date. Your wallet automatically synchronizes with the Lynx network after a connection is established, but this process has not completed yet.</source>
         <translation>Prikazani podatki so morda zastareli. Program ob vzpostavitvi povezave samodejno sinhronizira denarnico z omrežjem Lynx, a trenutno ta proces še ni zaključen.</translation>
-=======
-        <source>The displayed information may be out of date. Your wallet automatically synchronizes with the Litecoin network after a connection is established, but this process has not completed yet.</source>
-        <translation>Prikazani podatki so morda zastareli. Program ob vzpostavitvi povezave samodejno sinhronizira denarnico z omrežjem Litecoin, a trenutno ta proces še ni zaključen.</translation>
->>>>>>> 69fce744
     </message>
     <message>
         <source>Watch-only:</source>
@@ -1020,13 +972,8 @@
         <translation>Znesek</translation>
     </message>
     <message>
-<<<<<<< HEAD
         <source>Enter a Lynx address (e.g. %1)</source>
         <translation>Vnesite naslov Lynx (npr. %1):</translation>
-=======
-        <source>Enter a Litecoin address (e.g. %1)</source>
-        <translation>Vnesite naslov Litecoin (npr. %1):</translation>
->>>>>>> 69fce744
     </message>
     <message>
         <source>%1 d</source>
@@ -1273,21 +1220,12 @@
         <translation>&amp;Sporočilo:</translation>
     </message>
     <message>
-<<<<<<< HEAD
-        <source>Reuse one of the previously used receiving addresses. Reusing addresses has security and privacy issues. Do not use this unless re-generating a payment request made before.</source>
-        <translation>Ponovno uporabite enega od že uporabljenih naslovov za prejemanje. Večkratna uporaba istih naslovov za prejemanje negativno vpliva na varnost in zasebnost. To opcijo uporabite samo v primeru, da poustvarjate obstoječ zahtevek za plačilo.</translation>
-    </message>
-    <message>
         <source>R&amp;euse an existing receiving address (not recommended)</source>
         <translation>P&amp;onovno uporabite obstoječ naslov za prejemanje. (Ni priporočeno.)</translation>
     </message>
     <message>
         <source>An optional message to attach to the payment request, which will be displayed when the request is opened. Note: The message will not be sent with the payment over the Lynx network.</source>
         <translation>Neobvezno sporočilo kot priponka zahtevku za plačilo, ki bo prikazano, ko bo zahtevek odprt. Opomba: Opravljeno plačilo.prek omrežja Lynx tega sporočila ne bo vsebovalo.</translation>
-=======
-        <source>An optional message to attach to the payment request, which will be displayed when the request is opened. Note: The message will not be sent with the payment over the Litecoin network.</source>
-        <translation>Neobvezno sporočilo kot priponka zahtevku za plačilo, ki bo prikazano, ko bo zahtevek odprt. Opomba: Opravljeno plačilo.prek omrežja Litecoin tega sporočila ne bo vsebovalo.</translation>
->>>>>>> 69fce744
     </message>
     <message>
         <source>An optional label to associate with the new receiving address.</source>
@@ -1451,15 +1389,11 @@
         <translation>Skrij</translation>
     </message>
     <message>
-<<<<<<< HEAD
         <source>total at least</source>
         <translation>skupno vsaj</translation>
     </message>
     <message>
         <source>Paying only the minimum fee is just fine as long as there is less transaction volume than space in the blocks. But be aware that this can end up in a never confirming transaction once there is more demand for lynx transactions than the network can process.</source>
-=======
-        <source>Paying only the minimum fee is just fine as long as there is less transaction volume than space in the blocks. But be aware that this can end up in a never confirming transaction once there is more demand for litecoin transactions than the network can process.</source>
->>>>>>> 69fce744
         <translation>Dokler bo v blokih še dovolj prostora za vse nastajajoče transakcije, zadostuje, če plačate samo minimalno provizijo. Ko pa se bo količina vseh transakcij povečala do meja zmogljivosti omrežja, se lahko zgodi, da vaša transakcija brez večje provizije nikoli ne bo potrjena.</translation>
     </message>
     <message>
@@ -1538,13 +1472,8 @@
         <translation>Plačilo je navadne vrste.</translation>
     </message>
     <message>
-<<<<<<< HEAD
         <source>The Lynx address to send the payment to</source>
         <translation>Naslov Lynx, na katerega bo plačilo poslano</translation>
-=======
-        <source>The Litecoin address to send the payment to</source>
-        <translation>Naslov Litecoin, na katerega bo plačilo poslano</translation>
->>>>>>> 69fce744
     </message>
     <message>
         <source>Alt+A</source>
@@ -1563,11 +1492,7 @@
         <translation>Izpraznite vsebino polja</translation>
     </message>
     <message>
-<<<<<<< HEAD
         <source>The fee will be deducted from the amount being sent. The recipient will receive less lynxes than you enter in the amount field. If multiple recipients are selected, the fee is split equally.</source>
-=======
-        <source>The fee will be deducted from the amount being sent. The recipient will receive less litecoins than you enter in the amount field. If multiple recipients are selected, the fee is split equally.</source>
->>>>>>> 69fce744
         <translation>Znesek plačila bo zmanjšan za znesek provizije. Prejemnik bo prejel manjše število kovancev, kot je bil vnešeni znesek. Če je prejemnikov več, bo provizija med njih enakomerno porazdeljena.</translation>
     </message>
     <message>
@@ -1591,13 +1516,8 @@
         <translation>Če vnesete oznako za zgornji naslov, se bo skupaj z naslovom shranila v imenk že uporabljenih naslovov</translation>
     </message>
     <message>
-<<<<<<< HEAD
         <source>A message that was attached to the lynx: URI which will be stored with the transaction for your reference. Note: This message will not be sent over the Lynx network.</source>
         <translation>Sporočilo, ki ste ga pripeli na URI tipa lynx:. Shranjeno bo skupaj s podatki o transakciji. Opomba: Sporočilo ne bo poslano preko omrežja Lynx.</translation>
-=======
-        <source>A message that was attached to the litecoin: URI which will be stored with the transaction for your reference. Note: This message will not be sent over the Litecoin network.</source>
-        <translation>Sporočilo, ki ste ga pripeli na URI tipa litecoin:. Shranjeno bo skupaj s podatki o transakciji. Opomba: Sporočilo ne bo poslano preko omrežja Litecoin.</translation>
->>>>>>> 69fce744
     </message>
     <message>
         <source>Pay To:</source>
@@ -1629,21 +1549,12 @@
         <translation>&amp;Podpiši sporočilo</translation>
     </message>
     <message>
-<<<<<<< HEAD
         <source>You can sign messages/agreements with your addresses to prove you can receive lynxes sent to them. Be careful not to sign anything vague or random, as phishing attacks may try to trick you into signing your identity over to them. Only sign fully-detailed statements you agree to.</source>
         <translation>S svojimi naslovi lahko podpisujete sporočila ali pogodbe in s tem dokazujete, da na teh naslovih lahko prejemate kovance. Bodite previdni in ne podpisujte ničesar nejasnega ali naključnega, ker vas zlikovci preko ribarjenja (phishing) lahko prelisičijo, da na njih prepišete svojo identiteto. Podpisujte samo podrobno opisane izjave, s katerimi se strinjate.</translation>
     </message>
     <message>
         <source>The Lynx address to sign the message with</source>
         <translation>Naslov Lynx, s katerim podpisujete sporočilo</translation>
-=======
-        <source>You can sign messages/agreements with your addresses to prove you can receive litecoins sent to them. Be careful not to sign anything vague or random, as phishing attacks may try to trick you into signing your identity over to them. Only sign fully-detailed statements you agree to.</source>
-        <translation>S svojimi naslovi lahko podpisujete sporočila ali pogodbe in s tem dokazujete, da na teh naslovih lahko prejemate kovance. Bodite previdni in ne podpisujte ničesar nejasnega ali naključnega, ker vas zlikovci preko ribarjenja (phishing) lahko prelisičijo, da na njih prepišete svojo identiteto. Podpisujte samo podrobno opisane izjave, s katerimi se strinjate.</translation>
-    </message>
-    <message>
-        <source>The Litecoin address to sign the message with</source>
-        <translation>Naslov Litecoin, s katerim podpisujete sporočilo</translation>
->>>>>>> 69fce744
     </message>
     <message>
         <source>Choose previously used address</source>
@@ -1674,11 +1585,7 @@
         <translation>Kopiranje trenutnega podpisa na sistemsko odložišče.</translation>
     </message>
     <message>
-<<<<<<< HEAD
         <source>Sign the message to prove you own this Lynx address</source>
-=======
-        <source>Sign the message to prove you own this Litecoin address</source>
->>>>>>> 69fce744
         <translation>Podpišite sporočilo, da dokažete lastništvo nad zgornjim naslovom.</translation>
     </message>
     <message>
@@ -1702,21 +1609,12 @@
         <translation>Da preverite verodostojnost sporočila, spodaj vnesite: prejemnikov naslov, prejeto sporočilo (pazljivo skopirajte vse prelome vrstic, presledke, tabulatorje ipd.,) in prejeti podpis. Da se izognete napadom tipa man-in-the-middle, vedite, da iz veljavnega podpisa ne sledi nič drugega, kot tisto, kar je navedeno v sporočilu. Podpis samo potrjuje dejstvo, da ima podpisnik v lasti prejemni naslov, ne more pa dokazati vira nobene transakcije!</translation>
     </message>
     <message>
-<<<<<<< HEAD
         <source>The Lynx address the message was signed with</source>
         <translation>Naslov Lynx, s katerim je bilo sporočilo podpisano</translation>
     </message>
     <message>
         <source>Verify the message to ensure it was signed with the specified Lynx address</source>
         <translation>Preverite, ali je bilo sporočilo v resnici podpisano z navedenim naslovom Lynx.</translation>
-=======
-        <source>The Litecoin address the message was signed with</source>
-        <translation>Naslov Litecoin, s katerim je bilo sporočilo podpisano</translation>
-    </message>
-    <message>
-        <source>Verify the message to ensure it was signed with the specified Litecoin address</source>
-        <translation>Preverite, ali je bilo sporočilo v resnici podpisano z navedenim naslovom Litecoin.</translation>
->>>>>>> 69fce744
     </message>
     <message>
         <source>Verify &amp;Message</source>
@@ -1828,13 +1726,8 @@
         <translation>Teci v ozadju in sprejemaj ukaze</translation>
     </message>
     <message>
-<<<<<<< HEAD
         <source>Lynx Core</source>
         <translation>Lynx Core</translation>
-=======
-        <source>Litecoin Core</source>
-        <translation>Litecoin Core</translation>
->>>>>>> 69fce744
     </message>
     <message>
         <source>Bind to given address and always listen on it. Use [host]:port notation for IPv6</source>
