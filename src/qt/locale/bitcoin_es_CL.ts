--- conflicted
+++ resolved
@@ -62,11 +62,11 @@
         <translation>Recibiendo direcciones</translation>
     </message>
     <message>
-        <source>These are your Litecoin addresses for sending payments. Always check the amount and the receiving address before sending coins.</source>
-        <translation>Estas son tus direcciones de Litecoin para recibir pagos. Siempre revise el monto y la dirección de envío antes de enviar criptomonedas.</translation>
-    </message>
-    <message>
-        <source>These are your Litecoin addresses for receiving payments. It is recommended to use a new receiving address for each transaction.</source>
+        <source>These are your Lynx addresses for sending payments. Always check the amount and the receiving address before sending coins.</source>
+        <translation>Estas son tus direcciones de Lynx para recibir pagos. Siempre revise el monto y la dirección de envío antes de enviar criptomonedas.</translation>
+    </message>
+    <message>
+        <source>These are your Lynx addresses for receiving payments. It is recommended to use a new receiving address for each transaction.</source>
         <translation>Estas son tus direcciones para recibir pagos. Es recomendable utilizar una nueva dirección para cada transacción.</translation>
     </message>
     <message>
@@ -184,8 +184,8 @@
         <translation>Billetera codificada</translation>
     </message>
     <message>
-        <source>%1 will close now to finish the encryption process. Remember that encrypting your wallet cannot fully protect your litecoins from being stolen by malware infecting your computer.</source>
-        <translation>%1 se cerrará para finalizar el proceso de encriptación. Recuerda que encriptar tu billetera no protege completamente a tus litecoins de ser robados por virus y malwares en tu computadora.</translation>
+        <source>%1 will close now to finish the encryption process. Remember that encrypting your wallet cannot fully protect your lynxes from being stolen by malware infecting your computer.</source>
+        <translation>%1 se cerrará para finalizar el proceso de encriptación. Recuerda que encriptar tu billetera no protege completamente a tus lynxes de ser robados por virus y malwares en tu computadora.</translation>
     </message>
     <message>
         <source>IMPORTANT: Any previous backups you have made of your wallet file should be replaced with the newly generated, encrypted wallet file. For security reasons, previous backups of the unencrypted wallet file will become useless as soon as you start using the new, encrypted wallet.</source>
@@ -342,13 +342,8 @@
         <translation>Cargando el index de bloques...</translation>
     </message>
     <message>
-<<<<<<< HEAD
         <source>Send coins to a Lynx address</source>
         <translation>Enviar monedas a una dirección lynx</translation>
-=======
-        <source>Send coins to a Litecoin address</source>
-        <translation>Enviar monedas a una dirección litecoin</translation>
->>>>>>> 69fce744
     </message>
     <message>
         <source>Backup wallet to another location</source>
@@ -371,13 +366,8 @@
         <translation>Verificar mensaje....</translation>
     </message>
     <message>
-<<<<<<< HEAD
         <source>Lynx</source>
         <translation>Lynx</translation>
-=======
-        <source>Litecoin</source>
-        <translation>Litecoin</translation>
->>>>>>> 69fce744
     </message>
     <message>
         <source>Wallet</source>
@@ -396,24 +386,12 @@
         <translation>&amp;Mostrar/Ocultar</translation>
     </message>
     <message>
-<<<<<<< HEAD
         <source>Sign messages with your Lynx addresses to prove you own them</source>
-=======
-        <source>Show or hide the main Window</source>
-        <translation>Mostrar u ocultar la ventana principal</translation>
-    </message>
-    <message>
-        <source>Encrypt the private keys that belong to your wallet</source>
-        <translation>Cifrar las claves privadas de su monedero</translation>
-    </message>
-    <message>
-        <source>Sign messages with your Litecoin addresses to prove you own them</source>
->>>>>>> 69fce744
         <translation>Firmar un mensaje para provar que usted es dueño de esta dirección</translation>
     </message>
     <message>
-        <source>Verify messages to ensure they were signed with specified Litecoin addresses</source>
-        <translation>Verificar mensajes comprobando que están firmados con direcciones Litecoin concretas</translation>
+        <source>Verify messages to ensure they were signed with specified Lynx addresses</source>
+        <translation>Verificar mensajes comprobando que están firmados con direcciones Lynx concretas</translation>
     </message>
     <message>
         <source>&amp;File</source>
@@ -432,12 +410,8 @@
         <translation>Barra de pestañas</translation>
     </message>
     <message>
-<<<<<<< HEAD
         <source>Request payments (generates QR codes and lynx: URIs)</source>
         <translation>Pide pagos (genera codigos QR and lynx: URls)</translation>
-=======
-        <source>Request payments (generates QR codes and litecoin: URIs)</source>
-        <translation>Pide pagos (genera codigos QR and litecoin: URls)</translation>
     </message>
     <message>
         <source>Show the list of used sending addresses and labels</source>
@@ -448,16 +422,16 @@
         <translation>Mostrar la lista de direcciones de recepción y etiquetas</translation>
     </message>
     <message>
-        <source>Open a litecoin: URI or payment request</source>
-        <translation>Abrir un identificador URI litecoin o una petición de pago</translation>
+        <source>Open a lynx: URI or payment request</source>
+        <translation>Abrir un identificador URI lynx o una petición de pago</translation>
     </message>
     <message>
         <source>&amp;Command-line options</source>
         <translation>&amp;Opciones de linea de comando</translation>
     </message>
     <message numerus="yes">
-        <source>%n active connection(s) to Litecoin network</source>
-        <translation><numerusform>%n conexión activa hacia la red Litecoin</numerusform><numerusform>%n conexiones activas hacia la red Litecoin</numerusform></translation>
+        <source>%n active connection(s) to Lynx network</source>
+        <translation><numerusform>%n conexión activa hacia la red Lynx</numerusform><numerusform>%n conexiones activas hacia la red Lynx</numerusform></translation>
     </message>
     <message>
         <source>Indexing blocks on disk...</source>
@@ -482,7 +456,6 @@
     <message>
         <source>Transactions after this will not yet be visible.</source>
         <translation>Las transacciones posteriores aún no están visibles.</translation>
->>>>>>> 69fce744
     </message>
     <message>
         <source>Error</source>
@@ -501,8 +474,8 @@
         <translation>Actualizado</translation>
     </message>
     <message>
-        <source>Show the %1 help message to get a list with possible Litecoin command-line options</source>
-        <translation>Mostrar el mensaje de ayuda %1 para obtener una lista de los posibles comandos de Litecoin</translation>
+        <source>Show the %1 help message to get a list with possible Lynx command-line options</source>
+        <translation>Mostrar el mensaje de ayuda %1 para obtener una lista de los posibles comandos de Lynx</translation>
     </message>
     <message>
         <source>%1 client</source>
@@ -571,8 +544,8 @@
         <translation>La billetera esta &lt;b&gt;codificada&lt;/b&gt; y actualmente &lt;b&gt;bloqueda&lt;/b&gt;</translation>
     </message>
     <message>
-        <source>A fatal error occurred. Litecoin can no longer continue safely and will quit.</source>
-        <translation>Ha ocurrido un error fatal. Litecoin no puede seguir seguro y se cerrará.</translation>
+        <source>A fatal error occurred. Lynx can no longer continue safely and will quit.</source>
+        <translation>Ha ocurrido un error fatal. Lynx no puede seguir seguro y se cerrará.</translation>
     </message>
 </context>
 <context>
@@ -715,13 +688,8 @@
         <translation>Puede variar +/- %1 satoshi(s) por entrada.</translation>
     </message>
     <message>
-<<<<<<< HEAD
-        <source>Automatically open the Lynx client port on the router. This only works when your router supports UPnP and it is enabled.</source>
-        <translation>Abre automáticamente el puerto del cliente Lynx en el router. Esto funciona solo cuando tu router es compatible con UPnP y está habilitado.</translation>
-=======
         <source>(no label)</source>
         <translation>(sin etiqueta)</translation>
->>>>>>> 69fce744
     </message>
     <message>
         <source>change from %1 (%2)</source>
@@ -771,8 +739,8 @@
         <translation>Editar dirección de envio</translation>
     </message>
     <message>
-        <source>The entered address "%1" is not a valid Litecoin address.</source>
-        <translation>La dirección introducida "%1" no es una dirección Litecoin valida.</translation>
+        <source>The entered address "%1" is not a valid Lynx address.</source>
+        <translation>La dirección introducida "%1" no es una dirección Lynx valida.</translation>
     </message>
     <message>
         <source>The entered address "%1" is already in the address book.</source>
@@ -896,8 +864,8 @@
         <translation>usar un directorio de datos personalizado:</translation>
     </message>
     <message>
-        <source>Litecoin</source>
-        <translation>Litecoin</translation>
+        <source>Lynx</source>
+        <translation>Lynx</translation>
     </message>
     <message>
         <source>At least %1 GB of data will be stored in this directory, and it will grow over time.</source>
@@ -908,8 +876,8 @@
         <translation>Aproximadamente %1 GB de información será almacenado en este directorio.</translation>
     </message>
     <message>
-        <source>%1 will download and store a copy of the Litecoin block chain.</source>
-        <translation>%1 descargará y almacenará una copia del blockchain de Litecoin.</translation>
+        <source>%1 will download and store a copy of the Lynx block chain.</source>
+        <translation>%1 descargará y almacenará una copia del blockchain de Lynx.</translation>
     </message>
     <message>
         <source>The wallet will also be stored in this directory.</source>
@@ -939,12 +907,12 @@
         <translation>Formulario</translation>
     </message>
     <message>
-        <source>Recent transactions may not yet be visible, and therefore your wallet's balance might be incorrect. This information will be correct once your wallet has finished synchronizing with the litecoin network, as detailed below.</source>
-        <translation>Las transacciones recientes aún no pueden ser visibles, y por lo tanto el saldo de su monedero podría ser incorrecto. Esta información será correcta cuando su monedero haya terminado de sincronizarse con la red de litecoin, como se detalla abajo.</translation>
-    </message>
-    <message>
-        <source>Attempting to spend litecoins that are affected by not-yet-displayed transactions will not be accepted by the network.</source>
-        <translation>La red no aceptará el intentar gastar litecoins que están afectados por transacciones aún no mostradas.</translation>
+        <source>Recent transactions may not yet be visible, and therefore your wallet's balance might be incorrect. This information will be correct once your wallet has finished synchronizing with the lynx network, as detailed below.</source>
+        <translation>Las transacciones recientes aún no pueden ser visibles, y por lo tanto el saldo de su monedero podría ser incorrecto. Esta información será correcta cuando su monedero haya terminado de sincronizarse con la red de lynx, como se detalla abajo.</translation>
+    </message>
+    <message>
+        <source>Attempting to spend lynxes that are affected by not-yet-displayed transactions will not be accepted by the network.</source>
+        <translation>La red no aceptará el intentar gastar lynxes que están afectados por transacciones aún no mostradas.</translation>
     </message>
     <message>
         <source>Number of blocks left</source>
@@ -1085,16 +1053,16 @@
         <translation>experto</translation>
     </message>
     <message>
-        <source>Enable coin &amp;control features</source>
-        <translation>Habilitar opciones de &amp;control de monedero</translation>
+        <source>Automatically open the Lynx client port on the router. This only works when your router supports UPnP and it is enabled.</source>
+        <translation>Abre automáticamente el puerto del cliente Lynx en el router. Esto funciona solo cuando tu router es compatible con UPnP y está habilitado.</translation>
     </message>
     <message>
         <source>&amp;Spend unconfirmed change</source>
         <translation>Gastar cambio sin confirmar</translation>
     </message>
     <message>
-        <source>Automatically open the Litecoin client port on the router. This only works when your router supports UPnP and it is enabled.</source>
-        <translation>Abre automáticamente el puerto del cliente Litecoin en el router. Esto funciona solo cuando tu router es compatible con UPnP y está habilitado.</translation>
+        <source>Automatically open the Lynx client port on the router. This only works when your router supports UPnP and it is enabled.</source>
+        <translation>Abre automáticamente el puerto del cliente Lynx en el router. Esto funciona solo cuando tu router es compatible con UPnP y está habilitado.</translation>
     </message>
     <message>
         <source>Map port using &amp;UPnP</source>
@@ -1105,8 +1073,8 @@
         <translation>Aceptar conexiones externas.</translation>
     </message>
     <message>
-        <source>Connect to the Litecoin network through a SOCKS5 proxy.</source>
-        <translation>Conectar a la red de Litecoin a través de un proxy SOCKS5</translation>
+        <source>Connect to the Lynx network through a SOCKS5 proxy.</source>
+        <translation>Conectar a la red de Lynx a través de un proxy SOCKS5</translation>
     </message>
     <message>
         <source>Proxy &amp;IP:</source>
@@ -1137,8 +1105,8 @@
         <translation>Tor</translation>
     </message>
     <message>
-        <source>Connect to the Litecoin network through a separate SOCKS5 proxy for Tor hidden services.</source>
-        <translation>Conectar a la red de Litecoin a través de un proxy SOCKS5 diferente para los servicios anónimos de Tor.</translation>
+        <source>Connect to the Lynx network through a separate SOCKS5 proxy for Tor hidden services.</source>
+        <translation>Conectar a la red de Lynx a través de un proxy SOCKS5 diferente para los servicios anónimos de Tor.</translation>
     </message>
     <message>
         <source>&amp;Window</source>
@@ -1237,8 +1205,8 @@
         <translation>Formulario</translation>
     </message>
     <message>
-        <source>The displayed information may be out of date. Your wallet automatically synchronizes with the Litecoin network after a connection is established, but this process has not completed yet.</source>
-        <translation>La información entregada puede estar desactualizada. Tu billetera se sincroniza automáticamente con la red de Litecoin después de establecer una conexión, pero este proceso aún no se ha completado.</translation>
+        <source>The displayed information may be out of date. Your wallet automatically synchronizes with the Lynx network after a connection is established, but this process has not completed yet.</source>
+        <translation>La información entregada puede estar desactualizada. Tu billetera se sincroniza automáticamente con la red de Lynx después de establecer una conexión, pero este proceso aún no se ha completado.</translation>
     </message>
     <message>
         <source>Watch-only:</source>
@@ -1394,8 +1362,8 @@
         <translation>Cantidad</translation>
     </message>
     <message>
-        <source>Enter a Litecoin address (e.g. %1)</source>
-        <translation>Ingresa una dirección de Litecoin (Ejemplo: %1)</translation>
+        <source>Enter a Lynx address (e.g. %1)</source>
+        <translation>Ingresa una dirección de Lynx (Ejemplo: %1)</translation>
     </message>
     <message>
         <source>%1 d</source>
@@ -1775,8 +1743,8 @@
         <translation>&amp;mensaje</translation>
     </message>
     <message>
-        <source>An optional message to attach to the payment request, which will be displayed when the request is opened. Note: The message will not be sent with the payment over the Litecoin network.</source>
-        <translation>Mensaje opcional adjunto a la solicitud de pago, que será mostrado cuando la solicitud sea abierta. Nota: Este mensaje no será enviado con el pago a través de la red Litecoin.</translation>
+        <source>An optional message to attach to the payment request, which will be displayed when the request is opened. Note: The message will not be sent with the payment over the Lynx network.</source>
+        <translation>Mensaje opcional adjunto a la solicitud de pago, que será mostrado cuando la solicitud sea abierta. Nota: Este mensaje no será enviado con el pago a través de la red Lynx.</translation>
     </message>
     <message>
         <source>Use this form to request payments. All fields are &lt;b&gt;optional&lt;/b&gt;.</source>
@@ -2129,8 +2097,8 @@
         <translation>Pagar únicamente la comisión requerida de %1</translation>
     </message>
     <message>
-        <source>Warning: Invalid Litecoin address</source>
-        <translation>Peligro: Dirección de Litecoin inválida</translation>
+        <source>Warning: Invalid Lynx address</source>
+        <translation>Peligro: Dirección de Lynx inválida</translation>
     </message>
     <message>
         <source>Warning: Unknown change address</source>
@@ -2172,8 +2140,8 @@
         <translation>Este es un pago normal</translation>
     </message>
     <message>
-        <source>The Litecoin address to send the payment to</source>
-        <translation>Dirección Litecoin a enviar el pago</translation>
+        <source>The Lynx address to send the payment to</source>
+        <translation>Dirección Lynx a enviar el pago</translation>
     </message>
     <message>
         <source>Alt+A</source>
@@ -2253,8 +2221,8 @@
         <translation>&amp;Firmar Mensaje</translation>
     </message>
     <message>
-        <source>The Litecoin address to sign the message with</source>
-        <translation>Dirección Litecoin con la que firmar el mensaje</translation>
+        <source>The Lynx address to sign the message with</source>
+        <translation>Dirección Lynx con la que firmar el mensaje</translation>
     </message>
     <message>
         <source>Choose previously used address</source>
@@ -2281,11 +2249,7 @@
         <translation>Firma</translation>
     </message>
     <message>
-        <source>Copy the current signature to the system clipboard</source>
-        <translation>Copiar la firma actual al portapapeles del sistema</translation>
-    </message>
-    <message>
-        <source>Sign the message to prove you own this Litecoin address</source>
+        <source>Sign the message to prove you own this Lynx address</source>
         <translation>Firmar un mensjage para probar que usted es dueño de esta dirección</translation>
     </message>
     <message>
@@ -2305,12 +2269,12 @@
         <translation>&amp;Firmar Mensaje</translation>
     </message>
     <message>
-        <source>The Litecoin address the message was signed with</source>
-        <translation>La dirección Litecoin con la que se firmó el mensaje</translation>
-    </message>
-    <message>
-        <source>Verify the message to ensure it was signed with the specified Litecoin address</source>
-        <translation>Verifica el mensaje para asegurar que fue firmado con la dirección de Litecoin especificada.</translation>
+        <source>The Lynx address the message was signed with</source>
+        <translation>La dirección Lynx con la que se firmó el mensaje</translation>
+    </message>
+    <message>
+        <source>Verify the message to ensure it was signed with the specified Lynx address</source>
+        <translation>Verifica el mensaje para asegurar que fue firmado con la dirección de Lynx especificada.</translation>
     </message>
     <message>
         <source>Verify &amp;Message</source>
@@ -2958,12 +2922,8 @@
 </translation>
     </message>
     <message>
-        <source>Unable to start HTTP server. See debug log for details.</source>
-        <translation>No se ha podido iniciar el servidor HTTP. Ver debug log para detalles.</translation>
-    </message>
-    <message>
-        <source>Litecoin Core</source>
-        <translation>litecoin core</translation>
+        <source>Lynx Core</source>
+        <translation>Lynx core</translation>
     </message>
     <message>
         <source>The %s developers</source>
@@ -3509,13 +3469,8 @@
         <translation>Escuchar conexiones en &lt;port&gt;(predeterminado: %u o testnet: %u) </translation>
     </message>
     <message>
-<<<<<<< HEAD
-        <source>Sign the message to prove you own this Lynx address</source>
-        <translation>Firmar un mensjage para probar que usted es dueño de esta dirección</translation>
-=======
         <source>Maintain at most &lt;n&gt; connections to peers (default: %u)</source>
         <translation>Mantener como máximo &lt;n&gt;conexiones a pares (predeterminado: %u) </translation>
->>>>>>> 69fce744
     </message>
     <message>
         <source>Make the wallet broadcast transactions</source>
@@ -3562,13 +3517,8 @@
         <translation>Especificar tiempo de espera de la conexión (mínimo: 1, por defecto: %d)</translation>
     </message>
     <message>
-<<<<<<< HEAD
-        <source>Lynx Core</source>
-        <translation>lynx core</translation>
-=======
         <source>Specify pid file (default: %s)</source>
         <translation>Especificar archivo pid (por defecto: %s)</translation>
->>>>>>> 69fce744
     </message>
     <message>
         <source>Spend unconfirmed change when sending transactions (default: %u)</source>
