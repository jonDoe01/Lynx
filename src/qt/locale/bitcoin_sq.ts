--- conflicted
+++ resolved
@@ -54,21 +54,12 @@
         <translation>Duke marr adresen</translation>
     </message>
     <message>
-<<<<<<< HEAD
         <source>These are your Lynx addresses for sending payments. Always check the amount and the receiving address before sending coins.</source>
         <translation>Këto janë Lynx adresat e juaja për të dërguar pagesa. Gjithmon kontrolloni shumën dhe adresën pranuese para se të dërgoni monedha.</translation>
     </message>
     <message>
         <source>These are your Lynx addresses for receiving payments. It is recommended to use a new receiving address for each transaction.</source>
         <translation>Këto janë Lynx adresat e juaja për të pranuar pagesa. Rekomandohet që gjithmon të përdorni një adresë të re për çdo transaksion.</translation>
-=======
-        <source>These are your Litecoin addresses for sending payments. Always check the amount and the receiving address before sending coins.</source>
-        <translation>Këto janë Litecoin adresat e juaja për të dërguar pagesa. Gjithmon kontrolloni shumën dhe adresën pranuese para se të dërgoni monedha.</translation>
-    </message>
-    <message>
-        <source>These are your Litecoin addresses for receiving payments. It is recommended to use a new receiving address for each transaction.</source>
-        <translation>Këto janë Litecoin adresat e juaja për të pranuar pagesa. Rekomandohet që gjithmon të përdorni një adresë të re për çdo transaksion.</translation>
->>>>>>> 69fce744
     </message>
     <message>
         <source>&amp;Copy Address</source>
@@ -239,13 +230,8 @@
         <translation>Ndrysho frazkalimin e përdorur per enkriptimin e portofolit</translation>
     </message>
     <message>
-<<<<<<< HEAD
         <source>Lynx</source>
         <translation>Lynx</translation>
-=======
-        <source>Litecoin</source>
-        <translation>Litecoin</translation>
->>>>>>> 69fce744
     </message>
     <message>
         <source>Wallet</source>
@@ -415,8 +401,8 @@
         <translation>Miresevini</translation>
     </message>
     <message>
-        <source>Litecoin</source>
-        <translation>Litecoin</translation>
+        <source>Lynx</source>
+        <translation>Lynx</translation>
     </message>
     <message>
         <source>Error</source>
@@ -822,13 +808,8 @@
         <translation>Opsionet:</translation>
     </message>
     <message>
-<<<<<<< HEAD
         <source>Lynx Core</source>
         <translation>Berthama Lynx</translation>
-=======
-        <source>Litecoin Core</source>
-        <translation>Berthama Litecoin</translation>
->>>>>>> 69fce744
     </message>
     <message>
         <source>Information</source>
