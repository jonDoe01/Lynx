<TS language="el_GR" version="2.1">
<context>
    <name>AddressBookPage</name>
    <message>
        <source>Right-click to edit address or label</source>
        <translation>Δεξί-κλικ για επεξεργασία της διεύθυνσης ή της ετικέτας</translation>
    </message>
    <message>
        <source>Create a new address</source>
        <translation>Δημιουργία νέας διεύθυνσης</translation>
    </message>
    <message>
        <source>&amp;New</source>
        <translation>&amp;Νέo</translation>
    </message>
    <message>
        <source>Copy the currently selected address to the system clipboard</source>
        <translation>Αντέγραψε την επιλεγμένη διεύθυνση στο πρόχειρο του συστήματος</translation>
    </message>
    <message>
        <source>&amp;Copy</source>
        <translation>&amp;Αντιγραφή</translation>
    </message>
    <message>
        <source>C&amp;lose</source>
        <translation>Κ&amp;λείσιμο</translation>
    </message>
    <message>
        <source>Delete the currently selected address from the list</source>
        <translation>Διαγραφή της επιλεγμένης διεύθυνσης από τη λίστα</translation>
    </message>
    <message>
        <source>Export the data in the current tab to a file</source>
        <translation>Εξαγωγή δεδομένων καρτέλας σε αρχείο</translation>
    </message>
    <message>
        <source>&amp;Export</source>
        <translation>&amp;Εξαγωγή</translation>
    </message>
    <message>
        <source>&amp;Delete</source>
        <translation>&amp;Διαγραφή</translation>
    </message>
    <message>
        <source>Choose the address to send coins to</source>
        <translation>Επιλέξτε διεύθυνση αποστολής των νομισμάτων σας</translation>
    </message>
    <message>
        <source>Choose the address to receive coins with</source>
        <translation>Επιλέξτε διεύθυνση παραλαβής νομισμάτων</translation>
    </message>
    <message>
        <source>Sending addresses</source>
        <translation>Διευθύνσεις αποστολής</translation>
    </message>
    <message>
        <source>Receiving addresses</source>
        <translation>Διευθύνσεις λήψης</translation>
    </message>
    <message>
        <source>These are your Litecoin addresses for sending payments. Always check the amount and the receiving address before sending coins.</source>
        <translation>Αυτές είναι οι Litecoin διευθύνσεις σας για να στέλνετε πληρωμές. Να ελέγχετε πάντα το ποσό, καθώς και τη διεύθυνση παραλήπτη πριν στείλετε νομίσματα.</translation>
    </message>
    <message>
        <source>These are your Litecoin addresses for receiving payments. It is recommended to use a new receiving address for each transaction.</source>
        <translation>Αυτές είναι οι Litecoin διευθύνσεις σας για να λαμβάνετε πληρωμές. Προτείνετε να χρησιμοποιείτε μια νέα διεύθυνση παραλήπτη για κάθε συναλλαγή.</translation>
    </message>
    <message>
        <source>&amp;Copy Address</source>
        <translation>&amp;Αντιγραφή Διεύθυνσης</translation>
    </message>
    <message>
        <source>Copy &amp;Label</source>
        <translation>Αντιγραφή&amp;Ετικέτα</translation>
    </message>
    <message>
        <source>&amp;Edit</source>
        <translation>&amp;Διόρθωση</translation>
    </message>
    <message>
        <source>Export Address List</source>
        <translation>Εξαγωγή Λίστας Διευθύνσεων</translation>
    </message>
    <message>
        <source>Exporting Failed</source>
        <translation>Αποτυχία Εξαγωγής</translation>
    </message>
    <message>
        <source>There was an error trying to save the address list to %1. Please try again.</source>
        <translation>Σφάλμα κατά την προσπάθεια αποθήκευσης της λίστας διευθύνσεων στο %1. Παρακαλώ δοκιμάστε ξανά.</translation>
    </message>
</context>
<context>
    <name>AddressTableModel</name>
    <message>
        <source>Label</source>
        <translation>Ετικέτα</translation>
    </message>
    <message>
        <source>Address</source>
        <translation>Διεύθυνση</translation>
    </message>
    <message>
        <source>(no label)</source>
        <translation>(χωρίς ετικέτα)</translation>
    </message>
</context>
<context>
    <name>AskPassphraseDialog</name>
    <message>
        <source>Passphrase Dialog</source>
        <translation>Φράση πρόσβασης </translation>
    </message>
    <message>
        <source>Enter passphrase</source>
        <translation>Βάλτε κωδικό πρόσβασης</translation>
    </message>
    <message>
        <source>New passphrase</source>
        <translation>&amp;Αλλαγή κωδικού</translation>
    </message>
    <message>
        <source>Repeat new passphrase</source>
        <translation>Επανέλαβε τον νέο κωδικό πρόσβασης</translation>
    </message>
    <message>
<<<<<<< HEAD
=======
        <source>Show password</source>
        <translation>Προβολή κωδικού πρόσβασης</translation>
    </message>
    <message>
        <source>Enter the new passphrase to the wallet.&lt;br/&gt;Please use a passphrase of &lt;b&gt;ten or more random characters&lt;/b&gt;, or &lt;b&gt;eight or more words&lt;/b&gt;.</source>
        <translation>Εισάγετε το νέο κωδικό πρόσβασης στο πορτοφόλι. &lt;br/&gt;Παρακαλώ χρησιμοποιείστε έναν κωδικό με &lt;b&gt;δέκα ή περισσότερους τυχαίους χαρακτήρες &lt;/b&gt;, ή &lt;b&gt;οχτώ ή παραπάνω λέξεις &lt;/b&gt;.</translation>
    </message>
    <message>
        <source>Encrypt wallet</source>
        <translation>&amp;Κρυπτογράφηση πορτοφολιού</translation>
    </message>
    <message>
        <source>This operation needs your wallet passphrase to unlock the wallet.</source>
        <translation>Αυτή η ενέργεια χρειάζεται τον κωδικό του πορτοφολιού για να ξεκλειδώσει το πορτοφόλι.</translation>
    </message>
    <message>
>>>>>>> 69fce744
        <source>Unlock wallet</source>
        <translation>Ξεκλείδωσε το πορτοφόλι</translation>
    </message>
    <message>
        <source>This operation needs your wallet passphrase to decrypt the wallet.</source>
        <translation>Αυτή η ενέργεια χρειάζεται τον κωδικό του πορτοφολιού για να αποκρυπτογραφήσει το πορτοφόλι.</translation>
    </message>
    <message>
        <source>Decrypt wallet</source>
        <translation>Αποκρυπτογράφησε το πορτοφόλι</translation>
    </message>
    <message>
        <source>Change passphrase</source>
        <translation>Αλλάξτε Φράση Πρόσβασης</translation>
    </message>
    <message>
        <source>Enter the old passphrase and new passphrase to the wallet.</source>
        <translation>Εισάγετε την παλιά φράση κλειδί και την νέα φράση κλειδί στο πορτοφόλι.</translation>
    </message>
    <message>
        <source>Confirm wallet encryption</source>
        <translation>Επιβεβαίωσε κρυπτογράφηση πορτοφολιού</translation>
    </message>
    <message>
        <source>Warning: If you encrypt your wallet and lose your passphrase, you will &lt;b&gt;LOSE ALL OF YOUR LITECOINS&lt;/b&gt;!</source>
        <translation>Προσόχη! Εάν κρυπτογραφήσεις το πορτοφόλι σου και χάσεις τη φράση αποκατάστασης, θα &lt;b&gt; ΧΑΣΕΙΣ ΟΛΑ ΣΟΥ ΤΑ LITECOIN &lt;/b&gt;!</translation>
    </message>
    <message>
        <source>Are you sure you wish to encrypt your wallet?</source>
        <translation>Είστε σίγουρος/η ότι θέλετε να κρυπτογραφήσετε το πορτοφόλι σας;</translation>
    </message>
    <message>
        <source>Wallet encrypted</source>
        <translation>Πορτοφόλι κρυπτογραφήθηκε</translation>
    </message>
    <message>
        <source>%1 will close now to finish the encryption process. Remember that encrypting your wallet cannot fully protect your litecoins from being stolen by malware infecting your computer.</source>
        <translation>%1 θα κλείσει τώρα για να τελειώσει η διαδικασία κρυπτογράφησης. Να θυμάστε ότι κρυπτογραφόντας το πορτοφόλι σας δεν μπορείτε να προστατεύσετε πλήρως τα litecoin σας απο κλοπή μέσω malware που μπορεί να προσβάλει τον υπολογιστή σας.</translation>
    </message>
    <message>
        <source>Wallet encryption failed</source>
        <translation>Η κρυπτογράφηση του πορτοφολιού απέτυχε</translation>
    </message>
    <message>
        <source>Wallet unlock failed</source>
        <translation>Το ξεκλείδωμα του πορτοφολιού απέτυχε</translation>
    </message>
    <message>
        <source>Wallet decryption failed</source>
        <translation> Η αποκρυπτογράφηση του πορτοφολιού απέτυχε </translation>
    </message>
    <message>
        <source>Wallet passphrase was successfully changed.</source>
        <translation>Η φράση πρόσβασης άλλαξε επιτυχώς</translation>
    </message>
    </context>
<context>
    <name>BanTableModel</name>
    </context>
<context>
    <name>BitcoinGUI</name>
    <message>
        <source>Sign &amp;message...</source>
        <translation>Υπογραφή &amp;μηνύματος...</translation>
    </message>
    <message>
        <source>Synchronizing with network...</source>
        <translation>Συγχρονισμός με το δίκτυο...</translation>
    </message>
    <message>
        <source>&amp;Overview</source>
        <translation>&amp;Επισκόπηση</translation>
    </message>
    <message>
        <source>Node</source>
        <translation>Κόμβος</translation>
    </message>
    <message>
        <source>Show general overview of wallet</source>
        <translation>Εμφάνισε τη γενική εικόνα του πορτοφολιού</translation>
    </message>
    <message>
        <source>&amp;Transactions</source>
        <translation>&amp;Συναλλαγές</translation>
    </message>
    <message>
        <source>Browse transaction history</source>
        <translation>Περιήγηση στο ιστορικό συναλλαγών</translation>
    </message>
    <message>
        <source>E&amp;xit</source>
        <translation>Έ&amp;ξοδος</translation>
    </message>
    <message>
        <source>Quit application</source>
        <translation>Έξοδος από την εφαρμογή</translation>
    </message>
    <message>
        <source>&amp;About %1</source>
        <translation>&amp;Περί %1</translation>
    </message>
    <message>
        <source>About &amp;Qt</source>
        <translation>Σχετικά με &amp;Qt</translation>
    </message>
    <message>
        <source>Show information about Qt</source>
        <translation>Εμφάνισε πληροφορίες σχετικά με Qt</translation>
    </message>
    <message>
        <source>&amp;Options...</source>
        <translation>&amp;Επιλογές...</translation>
    </message>
    <message>
        <source>&amp;Encrypt Wallet...</source>
        <translation>&amp;Κρυπτογράφησε το πορτοφόλι</translation>
    </message>
    <message>
        <source>&amp;Backup Wallet...</source>
        <translation>&amp;Αντίγραφο ασφαλείας του πορτοφολιού</translation>
    </message>
    <message>
        <source>&amp;Change Passphrase...</source>
        <translation>&amp;Άλλαξε Φράση Πρόσβασης</translation>
    </message>
    <message>
        <source>&amp;Sending addresses...</source>
        <translation>Διευθύνσεις αποστολής</translation>
    </message>
    <message>
        <source>&amp;Receiving addresses...</source>
        <translation>Διευθύνσεις λήψης</translation>
    </message>
    <message>
        <source>Open &amp;URI...</source>
        <translation>'Ανοιγμα &amp;URI</translation>
    </message>
    <message>
        <source>Reindexing blocks on disk...</source>
        <translation>Φόρτωση ευρετηρίου μπλοκ στον σκληρό δίσκο...</translation>
    </message>
    <message>
<<<<<<< HEAD
        <source>Send coins to a Lynx address</source>
        <translation>Στείλε νομίσματα σε μια διεύθυνση lynx</translation>
=======
        <source>Send coins to a Litecoin address</source>
        <translation>Στείλε νομίσματα σε μια διεύθυνση litecoin</translation>
>>>>>>> 69fce744
    </message>
    <message>
        <source>Backup wallet to another location</source>
        <translation>Δημιουργία αντιγράφου ασφαλείας πορτοφολιού σε άλλη τοποθεσία</translation>
    </message>
    <message>
        <source>Change the passphrase used for wallet encryption</source>
        <translation>Αλλαγή του κωδικού κρυπτογράφησης του πορτοφολιού</translation>
    </message>
    <message>
        <source>&amp;Debug window</source>
        <translation>&amp;Παράθυρο αποσφαλμάτωσης</translation>
    </message>
    <message>
        <source>Open debugging and diagnostic console</source>
        <translation>Άνοιγμα κονσόλας αποσφαλμάτωσης και διαγνωστικών</translation>
    </message>
    <message>
        <source>&amp;Verify message...</source>
        <translation>&amp;Επιβεβαίωση μηνύματος</translation>
    </message>
    <message>
<<<<<<< HEAD
        <source>Lynx</source>
        <translation>Lynx</translation>
=======
        <source>Litecoin</source>
        <translation>Litecoin</translation>
>>>>>>> 69fce744
    </message>
    <message>
        <source>Wallet</source>
        <translation>Πορτοφόλι</translation>
    </message>
    <message>
        <source>&amp;Send</source>
        <translation>&amp;Αποστολή</translation>
    </message>
    <message>
        <source>&amp;Receive</source>
        <translation>&amp;Παραλαβή </translation>
    </message>
    <message>
        <source>&amp;Show / Hide</source>
        <translation>&amp;Εμφάνισε/Κρύψε</translation>
    </message>
    <message>
        <source>Show or hide the main Window</source>
        <translation>Εμφάνιση ή απόκρυψη του κεντρικού παραθύρου</translation>
    </message>
    <message>
        <source>Encrypt the private keys that belong to your wallet</source>
        <translation>Κρυπτογραφήστε τα ιδιωτικά κλειδιά που ανήκουν στο πορτοφόλι σας </translation>
    </message>
    <message>
<<<<<<< HEAD
        <source>Sign messages with your Lynx addresses to prove you own them</source>
        <translation>Υπογράψτε ένα μήνυμα για να βεβαιώσετε πως είστε ο κάτοχος αυτής της διεύθυνσης</translation>
    </message>
    <message>
        <source>Verify messages to ensure they were signed with specified Lynx addresses</source>
        <translation>Υπογράψτε ένα μήνυμα για ν' αποδείξετε πως ανήκει μια συγκεκριμένη διεύθυνση Lynx</translation>
=======
        <source>Sign messages with your Litecoin addresses to prove you own them</source>
        <translation>Υπογράψτε ένα μήνυμα για να βεβαιώσετε πως είστε ο κάτοχος αυτής της διεύθυνσης</translation>
    </message>
    <message>
        <source>Verify messages to ensure they were signed with specified Litecoin addresses</source>
        <translation>Υπογράψτε ένα μήνυμα για ν' αποδείξετε πως ανήκει μια συγκεκριμένη διεύθυνση Litecoin</translation>
>>>>>>> 69fce744
    </message>
    <message>
        <source>&amp;File</source>
        <translation>&amp;Αρχείο</translation>
    </message>
    <message>
        <source>&amp;Settings</source>
        <translation>&amp;Ρυθμίσεις</translation>
    </message>
    <message>
        <source>&amp;Help</source>
        <translation>&amp;Βοήθεια</translation>
    </message>
    <message>
        <source>Tabs toolbar</source>
        <translation>Εργαλειοθήκη καρτελών</translation>
    </message>
    <message>
<<<<<<< HEAD
        <source>Request payments (generates QR codes and lynx: URIs)</source>
        <translation>Αίτηση πληρωμών (δημιουργεί QR codes και διευθύνσεις lynx: )</translation>
=======
        <source>Request payments (generates QR codes and litecoin: URIs)</source>
        <translation>Αίτηση πληρωμών (δημιουργεί QR codes και διευθύνσεις litecoin: )</translation>
>>>>>>> 69fce744
    </message>
    <message>
        <source>Show the list of used sending addresses and labels</source>
        <translation>Προβολή της λίστας των χρησιμοποιημένων διευθύνσεων και ετικετών αποστολής</translation>
    </message>
    <message>
        <source>Show the list of used receiving addresses and labels</source>
        <translation>Προβολή της λίστας των χρησιμοποιημένων διευθύνσεων και ετικετών λήψεως</translation>
    </message>
    <message>
<<<<<<< HEAD
        <source>Open a lynx: URI or payment request</source>
        <translation>Άνοιγμα lynx: URI αίτησης πληρωμής</translation>
=======
        <source>Open a litecoin: URI or payment request</source>
        <translation>Άνοιγμα litecoin: URI αίτησης πληρωμής</translation>
>>>>>>> 69fce744
    </message>
    <message>
        <source>&amp;Command-line options</source>
        <translation>&amp;Επιλογές γραμμής εντολών</translation>
    </message>
    <message>
        <source>%1 behind</source>
        <translation>%1 πίσω</translation>
    </message>
    <message>
        <source>Last received block was generated %1 ago.</source>
        <translation>Το τελευταίο μπλοκ που ελήφθη δημιουργήθηκε %1 πριν.</translation>
    </message>
    <message>
        <source>Transactions after this will not yet be visible.</source>
        <translation>Οι συναλλαγές μετά από αυτό δεν θα είναι ακόμη ορατές.</translation>
    </message>
    <message>
        <source>Error</source>
        <translation>Σφάλμα</translation>
    </message>
    <message>
        <source>Warning</source>
        <translation>Προειδοποίηση</translation>
    </message>
    <message>
        <source>Information</source>
        <translation>Πληροφορία</translation>
    </message>
    <message>
        <source>Up to date</source>
        <translation>Ενημερωμένο</translation>
    </message>
    <message>
        <source>Catching up...</source>
        <translation>Ενημέρωση...</translation>
    </message>
    <message>
        <source>Date: %1
</source>
        <translation>Ημερομηνία: %1
</translation>
    </message>
    <message>
        <source>Amount: %1
</source>
        <translation>Ποσό: %1
</translation>
    </message>
    <message>
        <source>Type: %1
</source>
        <translation>Τύπος: %1
</translation>
    </message>
    <message>
        <source>Label: %1
</source>
        <translation>Ετικέτα: %1
</translation>
    </message>
    <message>
        <source>Address: %1
</source>
        <translation>Διεύθυνση: %1
</translation>
    </message>
    <message>
        <source>Sent transaction</source>
        <translation>Η συναλλαγή απεστάλη</translation>
    </message>
    <message>
        <source>Incoming transaction</source>
        <translation>Εισερχόμενη συναλλαγή</translation>
    </message>
    <message>
        <source>Wallet is &lt;b&gt;encrypted&lt;/b&gt; and currently &lt;b&gt;unlocked&lt;/b&gt;</source>
        <translation>Το πορτοφόλι είναι &lt;b&gt;κρυπτογραφημένο&lt;/b&gt; και &lt;b&gt;ξεκλείδωτο&lt;/b&gt;</translation>
    </message>
    <message>
        <source>Wallet is &lt;b&gt;encrypted&lt;/b&gt; and currently &lt;b&gt;locked&lt;/b&gt;</source>
        <translation>Το πορτοφόλι είναι &lt;b&gt;κρυπτογραφημένο&lt;/b&gt; και &lt;b&gt;κλειδωμένο&lt;/b&gt;</translation>
    </message>
    </context>
<context>
    <name>CoinControlDialog</name>
    <message>
        <source>Coin Selection</source>
        <translation>Επιλογή κερμάτων</translation>
    </message>
    <message>
        <source>Quantity:</source>
        <translation>Ποσότητα:</translation>
    </message>
    <message>
        <source>Bytes:</source>
        <translation>Bytes:</translation>
    </message>
    <message>
        <source>Amount:</source>
        <translation>Ποσό:</translation>
    </message>
    <message>
        <source>Fee:</source>
        <translation>Ταρίφα:</translation>
    </message>
    <message>
        <source>Dust:</source>
        <translation>Σκόνη:</translation>
    </message>
    <message>
        <source>After Fee:</source>
        <translation>Ταρίφα αλλαγής:</translation>
    </message>
    <message>
        <source>Change:</source>
        <translation>Ρέστα:</translation>
    </message>
    <message>
        <source>(un)select all</source>
        <translation>(από)επιλογή όλων</translation>
    </message>
    <message>
        <source>Tree mode</source>
        <translation>Εμφάνιση τύπου δέντρο</translation>
    </message>
    <message>
        <source>List mode</source>
        <translation>Λίστα εντολών</translation>
    </message>
    <message>
        <source>Amount</source>
        <translation>Ποσό</translation>
    </message>
    <message>
        <source>Received with label</source>
        <translation>Παραλήφθηκε με επιγραφή</translation>
    </message>
    <message>
        <source>Received with address</source>
        <translation>Παραλείφθηκε με την εξής διεύθυνση</translation>
    </message>
    <message>
        <source>Date</source>
        <translation>Ημερομηνία</translation>
    </message>
    <message>
        <source>Confirmations</source>
        <translation>Επικυρώσεις</translation>
    </message>
    <message>
        <source>Confirmed</source>
        <translation>Επικυρωμένες</translation>
    </message>
    <message>
        <source>Copy address</source>
        <translation>Αντιγραφή διεύθυνσης</translation>
    </message>
    <message>
        <source>Copy label</source>
        <translation>Αντιγραφή ετικέτας</translation>
    </message>
    <message>
        <source>Copy amount</source>
        <translation>Αντιγραφή ποσού</translation>
    </message>
    <message>
        <source>Copy transaction ID</source>
        <translation>Αντιγραφή ταυτότητας συναλλαγής</translation>
    </message>
    <message>
        <source>yes</source>
        <translation>ναι</translation>
    </message>
    <message>
        <source>no</source>
        <translation>όχι</translation>
    </message>
    <message>
        <source>(no label)</source>
        <translation>(χωρίς ετικέτα)</translation>
    </message>
    <message>
        <source>(change)</source>
        <translation>(αλλαγή)</translation>
    </message>
</context>
<context>
    <name>EditAddressDialog</name>
    <message>
        <source>Edit Address</source>
        <translation>Επεξεργασία Διεύθυνσης</translation>
    </message>
    <message>
        <source>&amp;Label</source>
        <translation>&amp;Επιγραφή</translation>
    </message>
    <message>
        <source>The label associated with this address list entry</source>
        <translation>Η ετικέτα που συνδέεται με αυτήν την καταχώρηση στο βιβλίο διευθύνσεων</translation>
    </message>
    <message>
        <source>The address associated with this address list entry. This can only be modified for sending addresses.</source>
        <translation>Η διεύθυνση σχετίζεται με αυτή την καταχώρηση του βιβλίου διευθύνσεων. Μπορεί να τροποποιηθεί μόνο για τις διευθύνσεις αποστολής.</translation>
    </message>
    <message>
        <source>&amp;Address</source>
        <translation>&amp;Διεύθυνση</translation>
    </message>
    <message>
        <source>New receiving address</source>
        <translation>Νέα Διεύθυνση Λήψης</translation>
    </message>
    <message>
        <source>New sending address</source>
        <translation>Νέα Διεύθυνση Αποστολής</translation>
    </message>
    <message>
        <source>Edit receiving address</source>
        <translation>Διόρθωση Διεύθυνσης Λήψης</translation>
    </message>
    <message>
        <source>Edit sending address</source>
        <translation> Επεξεργασία διεύθυνσης αποστολής</translation>
    </message>
    </context>
<context>
    <name>FreespaceChecker</name>
    <message>
        <source>A new data directory will be created.</source>
        <translation>Θα δημιουργηθεί ένας νέος φάκελος δεδομένων.</translation>
    </message>
    <message>
        <source>name</source>
        <translation>όνομα</translation>
    </message>
    <message>
        <source>Directory already exists. Add %1 if you intend to create a new directory here.</source>
        <translation>Κατάλογος ήδη υπάρχει. Προσθήκη %1, αν σκοπεύετε να δημιουργήσετε έναν νέο κατάλογο εδώ.</translation>
    </message>
    <message>
        <source>Path already exists, and is not a directory.</source>
        <translation>Η διαδρομή υπάρχει ήδη αλλά δεν είναι φάκελος</translation>
    </message>
    <message>
        <source>Cannot create data directory here.</source>
        <translation>Δεν μπορεί να δημιουργηθεί φάκελος δεδομένων εδώ.</translation>
    </message>
</context>
<context>
    <name>HelpMessageDialog</name>
    <message>
        <source>version</source>
        <translation>έκδοση</translation>
    </message>
    <message>
        <source>(%1-bit)</source>
        <translation>(%1-bit)</translation>
    </message>
    <message>
        <source>Command-line options</source>
        <translation>Επιλογές γραμμής εντολών</translation>
    </message>
    <message>
        <source>Usage:</source>
        <translation>Χρήση:</translation>
    </message>
    <message>
        <source>command-line options</source>
        <translation>επιλογές γραμμής εντολών</translation>
    </message>
    </context>
<context>
    <name>Intro</name>
    <message>
        <source>Welcome</source>
        <translation>Καλώς ήρθατε</translation>
    </message>
    <message>
        <source>Use the default data directory</source>
        <translation>Χρήση του προεπιλεγμένου φακέλου δεδομένων</translation>
    </message>
    <message>
        <source>Use a custom data directory:</source>
        <translation>Προσαρμογή του φακέλου δεδομένων: </translation>
    </message>
    <message>
        <source>Litecoin</source>
        <translation>Litecoin</translation>
    </message>
    <message>
        <source>Error: Specified data directory "%1" cannot be created.</source>
        <translation>Σφάλμα: Ο καθορισμένος φάκελος δεδομένων "%1" δεν μπορεί να δημιουργηθεί.</translation>
    </message>
    <message>
        <source>Error</source>
        <translation>Σφάλμα</translation>
    </message>
    <message numerus="yes">
        <source>%n GB of free space available</source>
        <translation><numerusform>%n GB ελεύθερου χώρου διαθέσιμα</numerusform><numerusform>%n GB ελεύθερου χώρου διαθέσιμα</numerusform></translation>
    </message>
    <message numerus="yes">
        <source>(of %n GB needed)</source>
        <translation><numerusform>(από το %n GB που απαιτείται)</numerusform><numerusform>(από τα %n GB που απαιτούνται)</numerusform></translation>
    </message>
</context>
<context>
    <name>ModalOverlay</name>
    <message>
        <source>Form</source>
        <translation>Φόρμα</translation>
    </message>
    <message>
        <source>Unknown...</source>
        <translation>Άγνωστο...</translation>
    </message>
    <message>
        <source>Last block time</source>
        <translation>Χρόνος τελευταίου μπλοκ</translation>
    </message>
    <message>
        <source>Hide</source>
        <translation>Απόκρυψη</translation>
    </message>
    </context>
<context>
    <name>OpenURIDialog</name>
    <message>
        <source>Open URI</source>
        <translation>Άνοιγμα &amp;URI</translation>
    </message>
    <message>
        <source>Open payment request from URI or file</source>
        <translation>Ανοιχτό αίτημα πληρωμής από URI ή από αρχείο</translation>
    </message>
    <message>
        <source>URI:</source>
        <translation>URI:</translation>
    </message>
    <message>
        <source>Select payment request file</source>
        <translation>Επιλέξτε πληρωμή αρχείου αίτησης</translation>
    </message>
    </context>
<context>
    <name>OptionsDialog</name>
    <message>
        <source>Options</source>
        <translation>Ρυθμίσεις</translation>
    </message>
    <message>
        <source>&amp;Main</source>
        <translation>&amp;Κύριο</translation>
    </message>
    <message>
        <source>Size of &amp;database cache</source>
        <translation>Μέγεθος κρυφής μνήμης βάσης δεδομένων.</translation>
    </message>
    <message>
        <source>MB</source>
        <translation>MB</translation>
    </message>
    <message>
        <source>Number of script &amp;verification threads</source>
        <translation>Αριθμός script και γραμμές επαλήθευσης </translation>
    </message>
    <message>
        <source>IP address of the proxy (e.g. IPv4: 127.0.0.1 / IPv6: ::1)</source>
        <translation>Διεύθυνση IP του διαμεσολαβητή (π.χ. 127.0.0.1  / IPv6: ::1)</translation>
    </message>
    <message>
        <source>Minimize instead of exit the application when the window is closed. When this option is enabled, the application will be closed only after selecting Exit in the menu.</source>
        <translation>Ελαχιστοποίηση αντί για έξοδο κατά το κλείσιμο του παραθύρου. Όταν αυτή η επιλογή είναι ενεργοποιημένη, η εφαρμογή θα κλείνει μόνο αν επιλεχθεί η Έξοδος στο μενού.</translation>
    </message>
    <message>
        <source>Third party URLs (e.g. a block explorer) that appear in the transactions tab as context menu items. %s in the URL is replaced by transaction hash. Multiple URLs are separated by vertical bar |.</source>
        <translation>URLs από τρίτους (π.χ. ένας εξερευνητής μπλοκ) τα οποία εμφανίζονται στην καρτέλα συναλλαγών ως στοιχεία μενού. Το %s στα URL αντικαθίσταται από την τιμή της κατατεμαχισμένης συναλλαγής.</translation>
    </message>
    <message>
        <source>Active command-line options that override above options:</source>
        <translation>Ενεργές επιλογές γραμμής-εντολών που παρακάμπτουν τις παραπάνω επιλογές:</translation>
    </message>
    <message>
        <source>Open Configuration File</source>
        <translation>Άνοιγμα Αρχείου Ρυθμίσεων</translation>
    </message>
    <message>
        <source>Reset all client options to default.</source>
        <translation>Επαναφορά όλων των επιλογών του πελάτη στις αρχικές.</translation>
    </message>
    <message>
        <source>&amp;Reset Options</source>
        <translation>Επαναφορά ρυθμίσεων</translation>
    </message>
    <message>
        <source>&amp;Network</source>
        <translation>&amp;Δίκτυο</translation>
    </message>
    <message>
        <source>(0 = auto, &lt;0 = leave that many cores free)</source>
        <translation>(0 = αυτόματο, &lt;0 = ελεύθεροι πυρήνες)</translation>
    </message>
    <message>
        <source>W&amp;allet</source>
        <translation>Π&amp;ορτοφόλι</translation>
    </message>
    <message>
        <source>Expert</source>
        <translation>Έμπειρος</translation>
    </message>
    <message>
        <source>Enable coin &amp;control features</source>
        <translation>Ενεργοποίηση δυνατοτήτων ελέγχου κερμάτων</translation>
    </message>
    <message>
        <source>If you disable the spending of unconfirmed change, the change from a transaction cannot be used until that transaction has at least one confirmation. This also affects how your balance is computed.</source>
        <translation>Εάν απενεργοποιήσετε το ξόδεμα μη επικυρωμένων ρέστων, τα ρέστα από μια συναλλαγή δεν μπορούν να χρησιμοποιηθούν έως ότου αυτή η συναλλαγή έχει έστω μια επικύρωση. Αυτό επίσης επηρεάζει το πως υπολογίζεται το υπόλοιπό σας.</translation>
    </message>
    <message>
        <source>&amp;Spend unconfirmed change</source>
        <translation>&amp;Ξόδεμα μη επικυρωμένων ρέστων</translation>
    </message>
    <message>
<<<<<<< HEAD
        <source>Automatically open the Lynx client port on the router. This only works when your router supports UPnP and it is enabled.</source>
        <translation>Αυτόματο άνοιγμα των θυρών Lynx στον δρομολογητή. Λειτουργεί μόνο αν ο δρομολογητής σας υποστηρίζει τη λειτουργία UPnP.</translation>
=======
        <source>Automatically open the Litecoin client port on the router. This only works when your router supports UPnP and it is enabled.</source>
        <translation>Αυτόματο άνοιγμα των θυρών Litecoin στον δρομολογητή. Λειτουργεί μόνο αν ο δρομολογητής σας υποστηρίζει τη λειτουργία UPnP.</translation>
>>>>>>> 69fce744
    </message>
    <message>
        <source>Map port using &amp;UPnP</source>
        <translation>Απόδοση θυρών με χρήστη &amp;UPnP</translation>
    </message>
    <message>
<<<<<<< HEAD
        <source>Connect to the Lynx network through a SOCKS5 proxy.</source>
        <translation>Σύνδεση στο Lynx δίκτυο μέσω διαμεσολαβητή SOCKS5 (π.χ. για σύνδεση μέσω Tor)</translation>
=======
        <source>Connect to the Litecoin network through a SOCKS5 proxy.</source>
        <translation>Σύνδεση στο δίκτυο Litecoin μέσω διαμεσολαβητή SOCKS5 (π.χ. για σύνδεση μέσω Tor)</translation>
>>>>>>> 69fce744
    </message>
    <message>
        <source>&amp;Connect through SOCKS5 proxy (default proxy):</source>
        <translation>&amp;Σύνδεση μέσω διαμεσολαβητή SOCKS5 (προεπιλεγμένος)</translation>
    </message>
    <message>
        <source>Proxy &amp;IP:</source>
        <translation>&amp;IP διαμεσολαβητή:</translation>
    </message>
    <message>
        <source>&amp;Port:</source>
        <translation>&amp;Θύρα:</translation>
    </message>
    <message>
        <source>Port of the proxy (e.g. 9050)</source>
        <translation>Θύρα διαμεσολαβητή</translation>
    </message>
    <message>
        <source>&amp;Window</source>
        <translation>&amp;Παράθυρο</translation>
    </message>
    <message>
        <source>Show only a tray icon after minimizing the window.</source>
        <translation>Εμφάνιση μόνο εικονιδίου στην περιοχή ειδοποιήσεων κατά την ελαχιστοποίηση.</translation>
    </message>
    <message>
        <source>&amp;Minimize to the tray instead of the taskbar</source>
        <translation>&amp;Ελαχιστοποίηση στην περιοχή ειδοποιήσεων αντί της γραμμής εργασιών</translation>
    </message>
    <message>
        <source>M&amp;inimize on close</source>
        <translation>Ε&amp;λαχιστοποίηση κατά το κλείσιμο</translation>
    </message>
    <message>
        <source>&amp;Display</source>
        <translation>&amp;Απεικόνιση</translation>
    </message>
    <message>
        <source>User Interface &amp;language:</source>
        <translation>Γλώσσα περιβάλλοντος εργασίας:</translation>
    </message>
    <message>
        <source>&amp;Unit to show amounts in:</source>
        <translation>&amp;Μονάδα μέτρησης:</translation>
    </message>
    <message>
        <source>Choose the default subdivision unit to show in the interface and when sending coins.</source>
        <translation>Διαλέξτε την προεπιλεγμένη υποδιαίρεση που θα εμφανίζεται όταν στέλνετε νομίσματα.</translation>
    </message>
    <message>
        <source>Whether to show coin control features or not.</source>
        <translation>Επιλογή κατά πόσο να αναδείχνονται οι δυνατότητες ελέγχου κερμάτων.</translation>
    </message>
    <message>
        <source>&amp;OK</source>
        <translation>&amp;ΟΚ</translation>
    </message>
    <message>
        <source>&amp;Cancel</source>
        <translation>&amp;Ακύρωση</translation>
    </message>
    <message>
        <source>default</source>
        <translation>προεπιλογή</translation>
    </message>
    <message>
        <source>none</source>
        <translation>κανένα</translation>
    </message>
    <message>
        <source>Confirm options reset</source>
        <translation>Επιβεβαίωση των επιλογών επαναφοράς</translation>
    </message>
    <message>
        <source>Client restart required to activate changes.</source>
        <translation>Χρειάζεται επανεκκίνηση του προγράμματος για να ενεργοποιηθούν οι αλλαγές.</translation>
    </message>
    <message>
        <source>Error</source>
        <translation>Σφάλμα</translation>
    </message>
    <message>
        <source>This change would require a client restart.</source>
        <translation>Η αλλαγή αυτή θα χρειαστεί επανεκκίνηση του προγράμματος</translation>
    </message>
    <message>
        <source>The supplied proxy address is invalid.</source>
        <translation>Δεν είναι έγκυρη η διεύθυνση διαμεσολαβητή</translation>
    </message>
</context>
<context>
    <name>OverviewPage</name>
    <message>
        <source>Form</source>
        <translation>Φόρμα</translation>
    </message>
    <message>
<<<<<<< HEAD
        <source>The displayed information may be out of date. Your wallet automatically synchronizes with the Lynx network after a connection is established, but this process has not completed yet.</source>
        <translation>Οι πληροφορίες που εμφανίζονται μπορεί να είναι ξεπερασμένες. Το πορτοφόλι σας συγχρονίζεται αυτόματα με το δίκτυο Lynx μετά από μια σύνδεση, αλλά αυτή η διαδικασία δεν έχει ακόμη ολοκληρωθεί. </translation>
=======
        <source>The displayed information may be out of date. Your wallet automatically synchronizes with the Litecoin network after a connection is established, but this process has not completed yet.</source>
        <translation>Οι πληροφορίες που εμφανίζονται μπορεί να είναι ξεπερασμένες. Το πορτοφόλι σας συγχρονίζεται αυτόματα με το δίκτυο Litecoin μετά από μια σύνδεση, αλλά αυτή η διαδικασία δεν έχει ακόμη ολοκληρωθεί. </translation>
>>>>>>> 69fce744
    </message>
    <message>
        <source>Watch-only:</source>
        <translation>Επίβλεψη μόνο:</translation>
    </message>
    <message>
        <source>Available:</source>
        <translation>Διαθέσιμο:</translation>
    </message>
    <message>
        <source>Your current spendable balance</source>
        <translation>Το τρέχον διαθέσιμο υπόλοιπο</translation>
    </message>
    <message>
        <source>Pending:</source>
        <translation>Εκκρεμούν:</translation>
    </message>
    <message>
        <source>Total of transactions that have yet to be confirmed, and do not yet count toward the spendable balance</source>
        <translation>Το άθροισμα των συναλλαγών που δεν έχουν ακόμα επιβεβαιωθεί και δεν προσμετρώνται στο τρέχον διαθέσιμο υπόλοιπό σας</translation>
    </message>
    <message>
        <source>Immature:</source>
        <translation>Ανώριμος</translation>
    </message>
    <message>
        <source>Mined balance that has not yet matured</source>
        <translation>Εξορυγμένο υπόλοιπο που δεν έχει ακόμα ωριμάσει</translation>
    </message>
    <message>
        <source>Balances</source>
        <translation>Υπόλοιπο:</translation>
    </message>
    <message>
        <source>Total:</source>
        <translation>Σύνολο:</translation>
    </message>
    <message>
        <source>Your current total balance</source>
        <translation>Το τρέχον συνολικό υπόλοιπο</translation>
    </message>
    <message>
        <source>Your current balance in watch-only addresses</source>
        <translation>Το τρέχον υπόλοιπο σας σε διευθύνσεις παρακολούθησης μόνο</translation>
    </message>
    <message>
        <source>Spendable:</source>
        <translation>Ξοδεμένα:</translation>
    </message>
    <message>
        <source>Recent transactions</source>
        <translation>Πρόσφατες συναλλαγές</translation>
    </message>
    <message>
        <source>Unconfirmed transactions to watch-only addresses</source>
        <translation>Μη επικυρωμένες συναλλαγές σε διευθύνσεις παρακολούθησης μόνο</translation>
    </message>
    <message>
        <source>Mined balance in watch-only addresses that has not yet matured</source>
        <translation>Εξορυγμένο υπόλοιπο σε διευθύνσεις παρακολούθησης μόνο που δεν έχει ωριμάσει ακόμα</translation>
    </message>
    <message>
        <source>Current total balance in watch-only addresses</source>
        <translation>Το τρέχον συνολικό υπόλοιπο σε διευθύνσεις παρακολούθησης μόνο</translation>
    </message>
</context>
<context>
    <name>PaymentServer</name>
    <message>
        <source>Payment request error</source>
        <translation>Σφάλμα αίτησης πληρωμής</translation>
    </message>
    <message>
        <source>Cannot start litecoin: click-to-pay handler</source>
        <translation>Δεν είναι δυνατή η εκκίνηση του litecoin: χειριστής click-to-pay</translation>
    </message>
    <message>
        <source>URI handling</source>
        <translation>URI χειριστής</translation>
    </message>
    <message>
        <source>Payment request file handling</source>
        <translation>Επεξεργασία αρχείου αίτησης πληρωμής</translation>
    </message>
    <message>
        <source>Payment request rejected</source>
        <translation>Η αίτηση πληρωμής απορρίφθηκε</translation>
    </message>
    </context>
<context>
    <name>PeerTableModel</name>
    <message>
        <source>Sent</source>
        <translation>Αποστολή</translation>
    </message>
    <message>
        <source>Received</source>
        <translation>Παραλήφθησαν</translation>
    </message>
</context>
<context>
    <name>QObject</name>
    <message>
        <source>Amount</source>
        <translation>Ποσό</translation>
    </message>
    <message>
<<<<<<< HEAD
        <source>Enter a Lynx address (e.g. %1)</source>
        <translation>Εισάγετε μια διεύθυνση Lynx (π.χ. %1)</translation>
=======
        <source>Enter a Litecoin address (e.g. %1)</source>
        <translation>Εισάγετε μια διεύθυνση Litecoin (π.χ. %1)</translation>
>>>>>>> 69fce744
    </message>
    <message>
        <source>%1 d</source>
        <translation>%1 d</translation>
    </message>
    <message>
        <source>%1 h</source>
        <translation>%1 h</translation>
    </message>
    <message>
        <source>%1 m</source>
        <translation>%1 m</translation>
    </message>
    <message>
        <source>%1 s</source>
        <translation>%1 s</translation>
    </message>
    <message>
        <source>None</source>
        <translation>Κανένα</translation>
    </message>
    <message>
        <source>N/A</source>
        <translation>Μη διαθέσιμο</translation>
    </message>
    <message>
        <source>%1 ms</source>
        <translation>%1 ms</translation>
    </message>
    <message>
        <source>%1 and %2</source>
        <translation>%1 και %2</translation>
    </message>
    <message>
        <source>%1 B</source>
        <translation>%1 B</translation>
    </message>
    <message>
        <source>%1 KB</source>
        <translation>%1 KB</translation>
    </message>
    <message>
        <source>%1 MB</source>
        <translation>%1 MB</translation>
    </message>
    <message>
        <source>%1 GB</source>
        <translation>%1 GB</translation>
    </message>
    <message>
        <source>unknown</source>
        <translation>Άγνωστο</translation>
    </message>
</context>
<context>
    <name>QObject::QObject</name>
    </context>
<context>
    <name>QRImageWidget</name>
    </context>
<context>
    <name>RPCConsole</name>
    <message>
        <source>N/A</source>
        <translation>Μη διαθέσιμο</translation>
    </message>
    <message>
        <source>Client version</source>
        <translation>Έκδοση Πελάτη</translation>
    </message>
    <message>
        <source>&amp;Information</source>
        <translation>&amp;Πληροφορία</translation>
    </message>
    <message>
        <source>Debug window</source>
        <translation>Παράθυρο αποσφαλμάτωσης</translation>
    </message>
    <message>
        <source>General</source>
        <translation>Γενικά</translation>
    </message>
    <message>
        <source>Using BerkeleyDB version</source>
        <translation>Χρήση BerkeleyDB έκδοσης</translation>
    </message>
    <message>
        <source>Startup time</source>
        <translation>Χρόνος εκκίνησης</translation>
    </message>
    <message>
        <source>Network</source>
        <translation>Δίκτυο</translation>
    </message>
    <message>
        <source>Name</source>
        <translation>Όνομα</translation>
    </message>
    <message>
        <source>Number of connections</source>
        <translation>Αριθμός συνδέσεων</translation>
    </message>
    <message>
        <source>Block chain</source>
        <translation>Αλυσίδα μπλοκ</translation>
    </message>
    <message>
        <source>Current number of blocks</source>
        <translation>Τρέχον αριθμός μπλοκ</translation>
    </message>
    <message>
        <source>Received</source>
        <translation>Παραλήφθησαν</translation>
    </message>
    <message>
        <source>Sent</source>
        <translation>Αποστολή</translation>
    </message>
    <message>
        <source>&amp;Peers</source>
        <translation>&amp;Χρήστες</translation>
    </message>
    <message>
        <source>Select a peer to view detailed information.</source>
        <translation>Επιλέξτε ένα χρήστη για να δείτε αναλυτικές πληροφορίες.</translation>
    </message>
    <message>
        <source>Version</source>
        <translation>Έκδοση</translation>
    </message>
    <message>
        <source>Services</source>
        <translation>Υπηρεσίες</translation>
    </message>
    <message>
        <source>Ban Score</source>
        <translation>Σκορ Aποκλεισμού</translation>
    </message>
    <message>
        <source>Connection Time</source>
        <translation>Χρόνος σύνδεσης</translation>
    </message>
    <message>
        <source>Last Send</source>
        <translation>Τελευταία αποστολή</translation>
    </message>
    <message>
        <source>Last Receive</source>
        <translation>Τελευταία λήψη</translation>
    </message>
    <message>
        <source>Ping Time</source>
        <translation>Χρόνος καθυστέρησης</translation>
    </message>
    <message>
        <source>Last block time</source>
        <translation>Χρόνος τελευταίου μπλοκ</translation>
    </message>
    <message>
        <source>&amp;Open</source>
        <translation>&amp;Άνοιγμα</translation>
    </message>
    <message>
        <source>&amp;Console</source>
        <translation>&amp;Κονσόλα</translation>
    </message>
    <message>
        <source>&amp;Network Traffic</source>
        <translation>&amp;Κίνηση δικτύου</translation>
    </message>
    <message>
        <source>Totals</source>
        <translation>Σύνολα</translation>
    </message>
    <message>
        <source>In:</source>
        <translation>Εισερχόμενα:</translation>
    </message>
    <message>
        <source>Out:</source>
        <translation>Εξερχόμενα:</translation>
    </message>
    <message>
        <source>Debug log file</source>
        <translation>Αρχείο καταγραφής εντοπισμού σφαλμάτων </translation>
    </message>
    <message>
        <source>Clear console</source>
        <translation>Καθαρισμός κονσόλας</translation>
    </message>
    <message>
        <source>via %1</source>
        <translation>μέσω %1</translation>
    </message>
    <message>
        <source>never</source>
        <translation>ποτέ</translation>
    </message>
    <message>
        <source>Inbound</source>
        <translation>Εισερχόμενα</translation>
    </message>
    <message>
        <source>Outbound</source>
        <translation>Εξερχόμενα</translation>
    </message>
    <message>
        <source>Unknown</source>
        <translation>Άγνωστο(α)</translation>
    </message>
</context>
<context>
    <name>ReceiveCoinsDialog</name>
    <message>
        <source>&amp;Amount:</source>
        <translation>&amp;Ποσό:</translation>
    </message>
    <message>
        <source>&amp;Label:</source>
        <translation>&amp;Επιγραφή</translation>
    </message>
    <message>
        <source>&amp;Message:</source>
        <translation>&amp;Μήνυμα:</translation>
    </message>
    <message>
        <source>Clear all fields of the form.</source>
        <translation>Καθαρισμός όλων των πεδίων της φόρμας.</translation>
    </message>
    <message>
        <source>Clear</source>
        <translation>Καθαρισμός</translation>
    </message>
    <message>
        <source>&amp;Request payment</source>
        <translation>&amp;Αίτηση πληρωμής</translation>
    </message>
    <message>
        <source>Show</source>
        <translation>Εμφάνιση</translation>
    </message>
    <message>
        <source>Remove the selected entries from the list</source>
        <translation>Αφαίρεση επιλεγμένων καταχωρίσεων από τη λίστα</translation>
    </message>
    <message>
        <source>Remove</source>
        <translation>Αφαίρεση</translation>
    </message>
    <message>
        <source>Copy URI</source>
        <translation>Αντιγραφή της επιλεγμένης διεύθυνσης στο πρόχειρο του συστήματος</translation>
    </message>
    <message>
        <source>Copy label</source>
        <translation>Αντιγραφή ετικέτας</translation>
    </message>
    <message>
        <source>Copy amount</source>
        <translation>Αντιγραφή ποσού</translation>
    </message>
</context>
<context>
    <name>ReceiveRequestDialog</name>
    <message>
        <source>QR Code</source>
        <translation>Κώδικας QR</translation>
    </message>
    <message>
        <source>Copy &amp;URI</source>
        <translation>Αντιγραφή της επιλεγμένης διεύθυνσης στο πρόχειρο του συστήματος</translation>
    </message>
    <message>
        <source>Copy &amp;Address</source>
        <translation>Αντιγραφή &amp;Διεύθυνσης</translation>
    </message>
    <message>
        <source>&amp;Save Image...</source>
        <translation>&amp;Αποθήκευση εικόνας...</translation>
    </message>
    <message>
        <source>Address</source>
        <translation>Διεύθυνση</translation>
    </message>
    <message>
        <source>Label</source>
        <translation>Ετικέτα</translation>
    </message>
    </context>
<context>
    <name>RecentRequestsTableModel</name>
    <message>
        <source>Date</source>
        <translation>Ημερομηνία</translation>
    </message>
    <message>
        <source>Label</source>
        <translation>Ετικέτα</translation>
    </message>
    <message>
        <source>(no label)</source>
        <translation>(χωρίς ετικέτα)</translation>
    </message>
    </context>
<context>
    <name>SendCoinsDialog</name>
    <message>
        <source>Send Coins</source>
        <translation>Αποστολή νομισμάτων</translation>
    </message>
    <message>
        <source>Coin Control Features</source>
        <translation>Χαρακτηριστικά επιλογής κερμάτων</translation>
    </message>
    <message>
        <source>Inputs...</source>
        <translation>Εισροές...</translation>
    </message>
    <message>
        <source>automatically selected</source>
        <translation>επιλεγμένο αυτόματα</translation>
    </message>
    <message>
        <source>Insufficient funds!</source>
        <translation>Ανεπαρκές κεφάλαιο!</translation>
    </message>
    <message>
        <source>Quantity:</source>
        <translation>Ποσότητα:</translation>
    </message>
    <message>
        <source>Bytes:</source>
        <translation>Bytes:</translation>
    </message>
    <message>
        <source>Amount:</source>
        <translation>Ποσό:</translation>
    </message>
    <message>
        <source>Fee:</source>
        <translation>Ταρίφα:</translation>
    </message>
    <message>
        <source>After Fee:</source>
        <translation>Ταρίφα αλλαγής:</translation>
    </message>
    <message>
        <source>Change:</source>
        <translation>Ρέστα:</translation>
    </message>
    <message>
        <source>If this is activated, but the change address is empty or invalid, change will be sent to a newly generated address.</source>
        <translation>Όταν ενεργό, αλλά η διεύθυνση ρέστων είναι κενή ή άκυρη, τα ρέστα θα σταλούν σε μία πρόσφατα δημιουργημένη διεύθυνση.</translation>
    </message>
    <message>
        <source>Custom change address</source>
        <translation>Προσαρμοσμένη διεύθυνση ρέστων</translation>
    </message>
    <message>
        <source>Transaction Fee:</source>
        <translation>Τέλος συναλλαγής:</translation>
    </message>
    <message>
        <source>Choose...</source>
        <translation>Επιλογή...</translation>
    </message>
    <message>
        <source>per kilobyte</source>
        <translation>ανά kilobyte</translation>
    </message>
    <message>
        <source>Hide</source>
        <translation>Απόκρυψη</translation>
    </message>
    <message>
        <source>Recommended:</source>
        <translation>Προτεινόμενο: </translation>
    </message>
    <message>
        <source>Custom:</source>
        <translation>Προσαρμογή:</translation>
    </message>
    <message>
        <source>Send to multiple recipients at once</source>
        <translation>Αποστολή σε πολλούς αποδέκτες ταυτόχρονα</translation>
    </message>
    <message>
        <source>Add &amp;Recipient</source>
        <translation>&amp;Προσθήκη αποδέκτη</translation>
    </message>
    <message>
        <source>Clear all fields of the form.</source>
        <translation>Καθαρισμός όλων των πεδίων της φόρμας.</translation>
    </message>
    <message>
        <source>Dust:</source>
        <translation>Σκόνη:</translation>
    </message>
    <message>
        <source>Clear &amp;All</source>
        <translation>Καθαρισμός &amp;Όλων</translation>
    </message>
    <message>
        <source>Balance:</source>
        <translation>Υπόλοιπο:</translation>
    </message>
    <message>
        <source>Confirm the send action</source>
        <translation>Επιβεβαίωση αποστολής</translation>
    </message>
    <message>
        <source>S&amp;end</source>
        <translation>Αποστολή</translation>
    </message>
    <message>
        <source>Copy amount</source>
        <translation>Αντιγραφή ποσού</translation>
    </message>
    <message>
        <source>(no label)</source>
        <translation>(χωρίς ετικέτα)</translation>
    </message>
</context>
<context>
    <name>SendCoinsEntry</name>
    <message>
        <source>A&amp;mount:</source>
        <translation>&amp;Ποσό:</translation>
    </message>
    <message>
        <source>Pay &amp;To:</source>
        <translation>Πληρωμή &amp;σε:</translation>
    </message>
    <message>
        <source>&amp;Label:</source>
        <translation>&amp;Επιγραφή</translation>
    </message>
    <message>
        <source>Choose previously used address</source>
        <translation>Επιλογή διεύθυνσης που έχει ήδη χρησιμοποιηθεί</translation>
    </message>
    <message>
        <source>This is a normal payment.</source>
        <translation>Αυτή είναι μια απλή πληρωμή.</translation>
    </message>
    <message>
<<<<<<< HEAD
        <source>The Lynx address to send the payment to</source>
        <translation>Η διεύθυνση Lynx που θα σταλεί η πληρωμή</translation>
=======
        <source>The Litecoin address to send the payment to</source>
        <translation>Η διεύθυνση Litecoin που θα σταλεί η πληρωμή</translation>
>>>>>>> 69fce744
    </message>
    <message>
        <source>Alt+A</source>
        <translation>Alt+A</translation>
    </message>
    <message>
        <source>Paste address from clipboard</source>
        <translation>Επικόλληση διεύθυνσης από το βιβλίο διευθύνσεων</translation>
    </message>
    <message>
        <source>Alt+P</source>
        <translation>Alt+P</translation>
    </message>
    <message>
        <source>Remove this entry</source>
        <translation>Αφαίρεση αυτής της καταχώρησης</translation>
    </message>
    <message>
        <source>Message:</source>
        <translation>Μήνυμα:</translation>
    </message>
    <message>
        <source>Enter a label for this address to add it to the list of used addresses</source>
        <translation>Εισάγετε μία ετικέτα για αυτή την διεύθυνση για να προστεθεί στη λίστα με τις χρησιμοποιημένες διευθύνσεις</translation>
    </message>
    <message>
        <source>Pay To:</source>
        <translation>Πληρωμή σε:</translation>
    </message>
    <message>
        <source>Memo:</source>
        <translation>Σημείωση:</translation>
    </message>
    </context>
<context>
    <name>SendConfirmationDialog</name>
    </context>
<context>
    <name>ShutdownWindow</name>
    <message>
        <source>Do not shut down the computer until this window disappears.</source>
        <translation>Μην απενεργοποιήσετε τον υπολογιστή μέχρι να κλείσει αυτό το παράθυρο.</translation>
    </message>
</context>
<context>
    <name>SignVerifyMessageDialog</name>
    <message>
        <source>Signatures - Sign / Verify a Message</source>
        <translation>Υπογραφές - Είσοδος / Επαλήθευση Mηνύματος </translation>
    </message>
    <message>
        <source>&amp;Sign Message</source>
        <translation>&amp;Υπογραφή Μηνύματος</translation>
    </message>
    <message>
<<<<<<< HEAD
        <source>The Lynx address to sign the message with</source>
        <translation>Διεύθυνση Lynx που θα σταλεί το μήνυμα</translation>
=======
        <source>The Litecoin address to sign the message with</source>
        <translation>Διεύθυνση Litecoin που θα σταλεί το μήνυμα</translation>
>>>>>>> 69fce744
    </message>
    <message>
        <source>Choose previously used address</source>
        <translation>Επιλογή διεύθυνσης που έχει ήδη χρησιμοποιηθεί</translation>
    </message>
    <message>
        <source>Alt+A</source>
        <translation>Alt+A</translation>
    </message>
    <message>
        <source>Paste address from clipboard</source>
        <translation>Επικόλληση διεύθυνσης από το βιβλίο διευθύνσεων</translation>
    </message>
    <message>
        <source>Alt+P</source>
        <translation>Alt+P</translation>
    </message>
    <message>
        <source>Enter the message you want to sign here</source>
        <translation>Εισάγετε εδώ το μήνυμα που θέλετε να υπογράψετε</translation>
    </message>
    <message>
        <source>Signature</source>
        <translation>Υπογραφή</translation>
    </message>
    <message>
        <source>Copy the current signature to the system clipboard</source>
        <translation>Αντιγραφή της επιλεγμένης υπογραφής στο πρόχειρο του συστήματος</translation>
    </message>
    <message>
<<<<<<< HEAD
        <source>Sign the message to prove you own this Lynx address</source>
        <translation>Υπογράψτε ένα μήνυμα για ν' αποδείξετε πως σας ανήκει μια συγκεκριμένη διεύθυνση Lynx</translation>
=======
        <source>Sign the message to prove you own this Litecoin address</source>
        <translation>Υπογράψτε το μήνυμα για να αποδείξετε πως σας ανήκει η συγκεκριμένη διεύθυνση Litecoin</translation>
>>>>>>> 69fce744
    </message>
    <message>
        <source>Sign &amp;Message</source>
        <translation>Υπογραφη μήνυματος</translation>
    </message>
    <message>
        <source>Reset all sign message fields</source>
        <translation>Επαναφορά όλων των πεδίων μήνυματος</translation>
    </message>
    <message>
        <source>Clear &amp;All</source>
        <translation>Καθαρισμός &amp;Όλων</translation>
    </message>
    <message>
        <source>&amp;Verify Message</source>
        <translation>&amp;Επιβεβαίωση Mηνύματος</translation>
    </message>
    <message>
<<<<<<< HEAD
        <source>The Lynx address the message was signed with</source>
        <translation>Διεύθυνση Lynx η οποία το μήνυμα έχει υπογραφεί</translation>
    </message>
    <message>
        <source>Verify the message to ensure it was signed with the specified Lynx address</source>
        <translation>Υπογράψτε ένα μήνυμα για ν' αποδείξετε πως υπογραφθηκε απο μια συγκεκριμένη διεύθυνση Lynx</translation>
=======
        <source>The Litecoin address the message was signed with</source>
        <translation>Διεύθυνση Litecoin με την οποία έχει υπογραφεί το μήνυμα</translation>
    </message>
    <message>
        <source>Verify the message to ensure it was signed with the specified Litecoin address</source>
        <translation>Επαληθεύστε το μήνυμα για να αποδείξετε πως υπογράφθηκε από τη συγκεκριμένη διεύθυνση Litecoin</translation>
>>>>>>> 69fce744
    </message>
    <message>
        <source>Verify &amp;Message</source>
        <translation>Επιβεβαίωση Mηνύματος</translation>
    </message>
    <message>
        <source>Reset all verify message fields</source>
        <translation>Επαναφορά όλων των πεδίων επαλήθευσης μηνύματος</translation>
    </message>
    </context>
<context>
    <name>SplashScreen</name>
    <message>
        <source>[testnet]</source>
        <translation>[testnet]</translation>
    </message>
</context>
<context>
    <name>TrafficGraphWidget</name>
    <message>
        <source>KB/s</source>
        <translation>KB/s</translation>
    </message>
</context>
<context>
    <name>TransactionDesc</name>
    <message>
        <source>Open until %1</source>
        <translation>Ανοιχτό μέχρι %1</translation>
    </message>
    <message>
        <source>%1/offline</source>
        <translation>%1/αποσυνδεδεμένο</translation>
    </message>
    <message>
        <source>0/unconfirmed, %1</source>
        <translation>0/ανεπιβεβαίωτο, %1</translation>
    </message>
    <message>
        <source>Date</source>
        <translation>Ημερομηνία</translation>
    </message>
    <message>
        <source>Source</source>
        <translation>Πηγή</translation>
    </message>
    <message>
        <source>Generated</source>
        <translation>Παράχθηκε</translation>
    </message>
    <message>
        <source>From</source>
        <translation>Από</translation>
    </message>
    <message>
        <source>unknown</source>
        <translation>Άγνωστο</translation>
    </message>
    <message>
        <source>To</source>
        <translation>Προς</translation>
    </message>
    <message>
        <source>own address</source>
        <translation>δική σας διεύθυνση</translation>
    </message>
    <message>
        <source>watch-only</source>
        <translation>παρακολούθηση-μόνο</translation>
    </message>
    <message>
        <source>label</source>
        <translation>ετικέτα</translation>
    </message>
    <message>
        <source>Credit</source>
        <translation>Πίστωση</translation>
    </message>
    <message>
        <source>not accepted</source>
        <translation>μη έγκυρο</translation>
    </message>
    <message>
        <source>Total credit</source>
        <translation>Συνολική πίστωση</translation>
    </message>
    <message>
        <source>Transaction fee</source>
        <translation>Κόστος συναλλαγής</translation>
    </message>
    </context>
<context>
    <name>TransactionDescDialog</name>
    <message>
        <source>This pane shows a detailed description of the transaction</source>
        <translation>Αυτό το παράθυρο δείχνει μια λεπτομερή περιγραφή της συναλλαγής</translation>
    </message>
    </context>
<context>
    <name>TransactionTableModel</name>
    <message>
        <source>Date</source>
        <translation>Ημερομηνία</translation>
    </message>
    <message>
        <source>Label</source>
        <translation>Ετικέτα</translation>
    </message>
    <message>
        <source>Open until %1</source>
        <translation>Ανοιχτό μέχρι %1</translation>
    </message>
    <message>
        <source>watch-only</source>
        <translation>παρακολούθηση-μόνο</translation>
    </message>
    <message>
        <source>(no label)</source>
        <translation>(χωρίς ετικέτα)</translation>
    </message>
    </context>
<context>
    <name>TransactionView</name>
    <message>
        <source>Copy address</source>
        <translation>Αντιγραφή διεύθυνσης</translation>
    </message>
    <message>
        <source>Copy label</source>
        <translation>Αντιγραφή ετικέτας</translation>
    </message>
    <message>
        <source>Copy amount</source>
        <translation>Αντιγραφή ποσού</translation>
    </message>
    <message>
        <source>Copy transaction ID</source>
        <translation>Αντιγραφή ταυτότητας συναλλαγής</translation>
    </message>
    <message>
        <source>Copy raw transaction</source>
        <translation>Αντιγραφή ανεπεξέργαστης συναλλαγής</translation>
    </message>
    <message>
        <source>Edit label</source>
        <translation>Επεξεργασία ετικέτας</translation>
    </message>
    <message>
        <source>Date</source>
        <translation>Ημερομηνία</translation>
    </message>
    <message>
        <source>Label</source>
        <translation>Ετικέτα</translation>
    </message>
    <message>
        <source>Address</source>
        <translation>Διεύθυνση</translation>
    </message>
    <message>
        <source>Exporting Failed</source>
        <translation>Αποτυχία Εξαγωγής</translation>
    </message>
    </context>
<context>
    <name>UnitDisplayStatusBarControl</name>
    <message>
        <source>Unit to show amounts in. Click to select another unit.</source>
        <translation>Μονάδα μέτρησης προβολής ποσών. Κάντε κλικ για επιλογή άλλης μονάδας.</translation>
    </message>
</context>
<context>
    <name>WalletFrame</name>
    </context>
<context>
    <name>WalletModel</name>
    </context>
<context>
    <name>WalletView</name>
    </context>
<context>
    <name>bitcoin-core</name>
    <message>
        <source>Options:</source>
        <translation>Επιλογές:</translation>
    </message>
    <message>
        <source>Specify data directory</source>
        <translation>Ορισμός φακέλου δεδομένων</translation>
    </message>
    <message>
        <source>Connect to a node to retrieve peer addresses, and disconnect</source>
        <translation>Σύνδεση σε έναν κόμβο για την ανάκτηση διευθύνσεων από ομότιμους, και αποσύνδεση</translation>
    </message>
    <message>
        <source>Specify your own public address</source>
        <translation>Διευκρινίστε τη δικιά σας δημόσια διεύθυνση.</translation>
    </message>
    <message>
        <source>Accept command line and JSON-RPC commands</source>
        <translation>Αποδοχή εντολών κονσόλας και JSON-RPC</translation>
    </message>
    <message>
        <source>Run in the background as a daemon and accept commands</source>
        <translation>Εκτέλεση στο παρασκήνιο και αποδοχή εντολών</translation>
    </message>
    <message>
<<<<<<< HEAD
        <source>Lynx Core</source>
        <translation>Lynx Core</translation>
=======
        <source>Litecoin Core</source>
        <translation>Litecoin Core</translation>
>>>>>>> 69fce744
    </message>
    <message>
        <source>Bind to given address and always listen on it. Use [host]:port notation for IPv6</source>
        <translation>Δέσμευση σε συγκεκριμένη διεύθυνση και συνεχόμενη παρακολούθηση σε αυτή. Χρησιμοποιήστε τη σημειογραφία [διακομιστή]:θύρα για IPv6</translation>
    </message>
    <message>
        <source>Execute command when a wallet transaction changes (%s in cmd is replaced by TxID)</source>
        <translation>Εκτέλεσε την εντολή όταν το καλύτερο μπλοκ αλλάξει(%s στην εντολή αντικαθίσταται από το hash του μπλοκ)</translation>
    </message>
    <message>
        <source>Accept connections from outside (default: 1 if no -proxy or -connect)</source>
        <translation>Να δέχεσαι συνδέσεις από έξω(προεπιλογή:1)</translation>
    </message>
    <message>
        <source>Block creation options:</source>
        <translation>Επιλογές δημιουργίας μπλοκ:</translation>
    </message>
    <message>
        <source>Connection options:</source>
        <translation>Επιλογές σύνδεσης:</translation>
    </message>
    <message>
        <source>Corrupted block database detected</source>
        <translation>Εντοπίσθηκε διεφθαρμένη βάση δεδομένων των μπλοκ</translation>
    </message>
    <message>
        <source>Do you want to rebuild the block database now?</source>
        <translation>Θέλετε να δημιουργηθεί τώρα η βάση δεδομένων των μπλοκ;</translation>
    </message>
    <message>
        <source>Error initializing block database</source>
        <translation>Σφάλμα κατά την ενεργοποίηση της βάσης δεδομένων των μπλοκ</translation>
    </message>
    <message>
        <source>Error initializing wallet database environment %s!</source>
        <translation>Σφάλμα κατά την ενεργοποίηση της βάσης δεδομένων πορτοφολιού %s!</translation>
    </message>
    <message>
        <source>Error loading block database</source>
        <translation>Σφάλμα φόρτωσης της βάσης δεδομένων των μπλοκ</translation>
    </message>
    <message>
        <source>Error opening block database</source>
        <translation>Σφάλμα φόρτωσης της βάσης δεδομένων των μπλοκ</translation>
    </message>
    <message>
        <source>Error: Disk space is low!</source>
        <translation>Σφάλμα: Χαμηλός χώρος στο δίσκο!</translation>
    </message>
    <message>
        <source>Failed to listen on any port. Use -listen=0 if you want this.</source>
        <translation>Αποτυχία παρακολούθησης σε οποιαδήποτε θύρα. Χρησιμοποιήστε -listen=0 αν θέλετε αυτό.</translation>
    </message>
    <message>
        <source>Importing...</source>
        <translation>Εισαγωγή...</translation>
    </message>
    <message>
        <source>Not enough file descriptors available.</source>
        <translation>Δεν υπάρχουν αρκετοί περιγραφείς αρχείων διαθέσιμοι.</translation>
    </message>
    <message>
        <source>Only connect to nodes in network &lt;net&gt; (ipv4, ipv6 or onion)</source>
        <translation>Σύνδεση μόνο σε κόμβους του δικτύου &lt;net&gt; (ipv4, ipv6 ή onion)</translation>
    </message>
    <message>
        <source>Specify wallet file (within data directory)</source>
        <translation>Επιλέξτε αρχείο πορτοφολιού (μέσα από κατάλογο δεδομένων)</translation>
    </message>
    <message>
        <source>Verifying blocks...</source>
        <translation>Επαλήθευση των μπλοκ...</translation>
    </message>
    <message>
        <source>Wallet options:</source>
        <translation>Επιλογές πορτοφολιού:</translation>
    </message>
    <message>
        <source>Connect through SOCKS5 proxy</source>
        <translation>Σύνδεση μέσω διαμεσολαβητή SOCKS5</translation>
    </message>
    <message>
        <source>Error reading from database, shutting down.</source>
        <translation>Σφάλμα ανάγνωσης από τη βάση δεδομένων, γίνεται τερματισμός.</translation>
    </message>
    <message>
        <source>Information</source>
        <translation>Πληροφορία</translation>
    </message>
    <message>
        <source>Node relay options:</source>
        <translation>Επιλογές αναμετάδοσης κόμβου:</translation>
    </message>
    <message>
        <source>RPC server options:</source>
        <translation>Επιλογές διακομιστή RPC:</translation>
    </message>
    <message>
        <source>Send trace/debug info to console instead of debug.log file</source>
        <translation>Αποστολή πληροφοριών εντοπισμού σφαλμάτων στην κονσόλα αντί του αρχείου debug.log</translation>
    </message>
    <message>
        <source>Show all debugging options (usage: --help -help-debug)</source>
        <translation>Προβολή όλων των επιλογών εντοπισμού σφαλμάτων (χρήση: --help -help-debug)</translation>
    </message>
    <message>
        <source>Shrink debug.log file on client startup (default: 1 when no -debug)</source>
        <translation>Συρρίκνωση του αρχείου debug.log κατα την εκκίνηση του πελάτη (προεπιλογή: 1 όταν δεν είναι -debug)</translation>
    </message>
    <message>
        <source>Signing transaction failed</source>
        <translation>Η υπογραφή συναλλαγής απέτυχε </translation>
    </message>
    <message>
        <source>This is experimental software.</source>
        <translation>Η εφαρμογή είναι σε πειραματικό στάδιο.</translation>
    </message>
    <message>
        <source>Transaction amount too small</source>
        <translation>Το ποσό της συναλλαγής είναι πολύ μικρό</translation>
    </message>
    <message>
        <source>Transaction too large</source>
        <translation>Η συναλλαγή είναι πολύ μεγάλη</translation>
    </message>
    <message>
        <source>Username for JSON-RPC connections</source>
        <translation>Όνομα χρήστη για τις συνδέσεις JSON-RPC</translation>
    </message>
    <message>
        <source>Warning</source>
        <translation>Προειδοποίηση</translation>
    </message>
    <message>
        <source>Zapping all transactions from wallet...</source>
        <translation>Μεταφορά όλων των συναλλαγών από το πορτοφόλι</translation>
    </message>
    <message>
        <source>Password for JSON-RPC connections</source>
        <translation>Κωδικός για τις συνδέσεις JSON-RPC</translation>
    </message>
    <message>
        <source>Execute command when the best block changes (%s in cmd is replaced by block hash)</source>
        <translation>Εκτέλεσε την εντολή όταν το καλύτερο μπλοκ αλλάξει(%s στην εντολή αντικαθίσταται από το hash του μπλοκ)</translation>
    </message>
    <message>
        <source>Allow DNS lookups for -addnode, -seednode and -connect</source>
        <translation>Να επιτρέπονται οι έλεγχοι DNS για προσθήκη και σύνδεση κόμβων</translation>
    </message>
    <message>
        <source>How thorough the block verification of -checkblocks is (0-4, default: %u)</source>
        <translation>Πόσο εξονυχιστική να είναι η επιβεβαίωση του μπλοκ (0-4, προεπιλογή: %u)</translation>
    </message>
    <message>
        <source>Maintain a full transaction index, used by the getrawtransaction rpc call (default: %u)</source>
        <translation>Διατήρηση ένος πλήρους ευρετηρίου συναλλαγών (προεπιλογή: %u)</translation>
    </message>
    <message>
        <source>Number of seconds to keep misbehaving peers from reconnecting (default: %u)</source>
        <translation>Αριθμός δευτερολέπτων πριν επιτραπεί ξανά η σύνδεση των προβληματικών χρηστών (προεπιλογή: %u)</translation>
    </message>
    <message>
        <source>How many blocks to check at startup (default: %u, 0 = all)</source>
        <translation>Πόσα μπλοκ να ελεγχθούν κατά την εκκίνηση (προεπιλογή: %u, 0 = όλα)</translation>
    </message>
    <message>
        <source>Include IP addresses in debug output (default: %u)</source>
        <translation>Να συμπεριληφθεί η διεύθυνση IP στην αναφορά? (προεπιλογή: %u)</translation>
    </message>
    <message>
        <source>Maintain at most &lt;n&gt; connections to peers (default: %u)</source>
        <translation>Μέγιστες αριθμός συνδέσεων με τους χρήστες &lt;n&gt; (προεπιλογή: %u)</translation>
    </message>
    <message>
        <source>Specify configuration file (default: %s)</source>
        <translation>Ορίστε αρχείο ρυθμίσεων (προεπιλογή: %s)</translation>
    </message>
    <message>
        <source>Specify connection timeout in milliseconds (minimum: 1, default: %d)</source>
        <translation>Ορισμός λήξης χρονικού ορίου σε χιλιοστά του δευτερολέπτου(προεπιλογή: %d)</translation>
    </message>
    <message>
        <source>Specify pid file (default: %s)</source>
        <translation>Ορίστε αρχείο pid (προεπιλογή: %s)</translation>
    </message>
    <message>
        <source>Threshold for disconnecting misbehaving peers (default: %u)</source>
        <translation>Όριο αποσύνδεσης προβληματικών χρηστών (προεπιλογή: %u)</translation>
    </message>
    <message>
        <source>Unknown network specified in -onlynet: '%s'</source>
        <translation>Έχει οριστεί άγνωστo δίκτυο στο -onlynet: '%s'</translation>
    </message>
    <message>
        <source>Insufficient funds</source>
        <translation>Ανεπαρκές κεφάλαιο</translation>
    </message>
    <message>
        <source>Loading block index...</source>
        <translation>Φόρτωση ευρετηρίου μπλοκ...</translation>
    </message>
    <message>
        <source>Loading wallet...</source>
        <translation>Φόρτωση πορτοφολιού...</translation>
    </message>
    <message>
        <source>Cannot downgrade wallet</source>
        <translation>Δεν μπορώ να υποβαθμίσω το πορτοφόλι</translation>
    </message>
    <message>
        <source>Rescanning...</source>
        <translation>Ανίχνευση...</translation>
    </message>
    <message>
        <source>Done loading</source>
        <translation>Η φόρτωση ολοκληρώθηκε</translation>
    </message>
    <message>
        <source>Error</source>
        <translation>Σφάλμα</translation>
    </message>
</context>
</TS><|MERGE_RESOLUTION|>--- conflicted
+++ resolved
@@ -58,12 +58,12 @@
         <translation>Διευθύνσεις λήψης</translation>
     </message>
     <message>
-        <source>These are your Litecoin addresses for sending payments. Always check the amount and the receiving address before sending coins.</source>
-        <translation>Αυτές είναι οι Litecoin διευθύνσεις σας για να στέλνετε πληρωμές. Να ελέγχετε πάντα το ποσό, καθώς και τη διεύθυνση παραλήπτη πριν στείλετε νομίσματα.</translation>
-    </message>
-    <message>
-        <source>These are your Litecoin addresses for receiving payments. It is recommended to use a new receiving address for each transaction.</source>
-        <translation>Αυτές είναι οι Litecoin διευθύνσεις σας για να λαμβάνετε πληρωμές. Προτείνετε να χρησιμοποιείτε μια νέα διεύθυνση παραλήπτη για κάθε συναλλαγή.</translation>
+        <source>These are your Lynx addresses for sending payments. Always check the amount and the receiving address before sending coins.</source>
+        <translation>Αυτές είναι οι Lynx διευθύνσεις σας για να στέλνετε πληρωμές. Να ελέγχετε πάντα το ποσό, καθώς και τη διεύθυνση παραλήπτη πριν στείλετε νομίσματα.</translation>
+    </message>
+    <message>
+        <source>These are your Lynx addresses for receiving payments. It is recommended to use a new receiving address for each transaction.</source>
+        <translation>Αυτές είναι οι Lynx διευθύνσεις σας για να λαμβάνετε πληρωμές. Προτείνετε να χρησιμοποιείτε μια νέα διεύθυνση παραλήπτη για κάθε συναλλαγή.</translation>
     </message>
     <message>
         <source>&amp;Copy Address</source>
@@ -124,8 +124,6 @@
         <translation>Επανέλαβε τον νέο κωδικό πρόσβασης</translation>
     </message>
     <message>
-<<<<<<< HEAD
-=======
         <source>Show password</source>
         <translation>Προβολή κωδικού πρόσβασης</translation>
     </message>
@@ -142,7 +140,6 @@
         <translation>Αυτή η ενέργεια χρειάζεται τον κωδικό του πορτοφολιού για να ξεκλειδώσει το πορτοφόλι.</translation>
     </message>
     <message>
->>>>>>> 69fce744
         <source>Unlock wallet</source>
         <translation>Ξεκλείδωσε το πορτοφόλι</translation>
     </message>
@@ -179,8 +176,8 @@
         <translation>Πορτοφόλι κρυπτογραφήθηκε</translation>
     </message>
     <message>
-        <source>%1 will close now to finish the encryption process. Remember that encrypting your wallet cannot fully protect your litecoins from being stolen by malware infecting your computer.</source>
-        <translation>%1 θα κλείσει τώρα για να τελειώσει η διαδικασία κρυπτογράφησης. Να θυμάστε ότι κρυπτογραφόντας το πορτοφόλι σας δεν μπορείτε να προστατεύσετε πλήρως τα litecoin σας απο κλοπή μέσω malware που μπορεί να προσβάλει τον υπολογιστή σας.</translation>
+        <source>%1 will close now to finish the encryption process. Remember that encrypting your wallet cannot fully protect your lynxes from being stolen by malware infecting your computer.</source>
+        <translation>%1 θα κλείσει τώρα για να τελειώσει η διαδικασία κρυπτογράφησης. Να θυμάστε ότι κρυπτογραφόντας το πορτοφόλι σας δεν μπορείτε να προστατεύσετε πλήρως τα lynx σας απο κλοπή μέσω malware που μπορεί να προσβάλει τον υπολογιστή σας.</translation>
     </message>
     <message>
         <source>Wallet encryption failed</source>
@@ -285,13 +282,8 @@
         <translation>Φόρτωση ευρετηρίου μπλοκ στον σκληρό δίσκο...</translation>
     </message>
     <message>
-<<<<<<< HEAD
         <source>Send coins to a Lynx address</source>
         <translation>Στείλε νομίσματα σε μια διεύθυνση lynx</translation>
-=======
-        <source>Send coins to a Litecoin address</source>
-        <translation>Στείλε νομίσματα σε μια διεύθυνση litecoin</translation>
->>>>>>> 69fce744
     </message>
     <message>
         <source>Backup wallet to another location</source>
@@ -314,13 +306,8 @@
         <translation>&amp;Επιβεβαίωση μηνύματος</translation>
     </message>
     <message>
-<<<<<<< HEAD
         <source>Lynx</source>
         <translation>Lynx</translation>
-=======
-        <source>Litecoin</source>
-        <translation>Litecoin</translation>
->>>>>>> 69fce744
     </message>
     <message>
         <source>Wallet</source>
@@ -347,21 +334,12 @@
         <translation>Κρυπτογραφήστε τα ιδιωτικά κλειδιά που ανήκουν στο πορτοφόλι σας </translation>
     </message>
     <message>
-<<<<<<< HEAD
         <source>Sign messages with your Lynx addresses to prove you own them</source>
         <translation>Υπογράψτε ένα μήνυμα για να βεβαιώσετε πως είστε ο κάτοχος αυτής της διεύθυνσης</translation>
     </message>
     <message>
         <source>Verify messages to ensure they were signed with specified Lynx addresses</source>
         <translation>Υπογράψτε ένα μήνυμα για ν' αποδείξετε πως ανήκει μια συγκεκριμένη διεύθυνση Lynx</translation>
-=======
-        <source>Sign messages with your Litecoin addresses to prove you own them</source>
-        <translation>Υπογράψτε ένα μήνυμα για να βεβαιώσετε πως είστε ο κάτοχος αυτής της διεύθυνσης</translation>
-    </message>
-    <message>
-        <source>Verify messages to ensure they were signed with specified Litecoin addresses</source>
-        <translation>Υπογράψτε ένα μήνυμα για ν' αποδείξετε πως ανήκει μια συγκεκριμένη διεύθυνση Litecoin</translation>
->>>>>>> 69fce744
     </message>
     <message>
         <source>&amp;File</source>
@@ -380,13 +358,8 @@
         <translation>Εργαλειοθήκη καρτελών</translation>
     </message>
     <message>
-<<<<<<< HEAD
         <source>Request payments (generates QR codes and lynx: URIs)</source>
         <translation>Αίτηση πληρωμών (δημιουργεί QR codes και διευθύνσεις lynx: )</translation>
-=======
-        <source>Request payments (generates QR codes and litecoin: URIs)</source>
-        <translation>Αίτηση πληρωμών (δημιουργεί QR codes και διευθύνσεις litecoin: )</translation>
->>>>>>> 69fce744
     </message>
     <message>
         <source>Show the list of used sending addresses and labels</source>
@@ -397,13 +370,8 @@
         <translation>Προβολή της λίστας των χρησιμοποιημένων διευθύνσεων και ετικετών λήψεως</translation>
     </message>
     <message>
-<<<<<<< HEAD
         <source>Open a lynx: URI or payment request</source>
         <translation>Άνοιγμα lynx: URI αίτησης πληρωμής</translation>
-=======
-        <source>Open a litecoin: URI or payment request</source>
-        <translation>Άνοιγμα litecoin: URI αίτησης πληρωμής</translation>
->>>>>>> 69fce744
     </message>
     <message>
         <source>&amp;Command-line options</source>
@@ -691,8 +659,8 @@
         <translation>Προσαρμογή του φακέλου δεδομένων: </translation>
     </message>
     <message>
-        <source>Litecoin</source>
-        <translation>Litecoin</translation>
+        <source>Lynx</source>
+        <translation>Lynx</translation>
     </message>
     <message>
         <source>Error: Specified data directory "%1" cannot be created.</source>
@@ -828,26 +796,16 @@
         <translation>&amp;Ξόδεμα μη επικυρωμένων ρέστων</translation>
     </message>
     <message>
-<<<<<<< HEAD
         <source>Automatically open the Lynx client port on the router. This only works when your router supports UPnP and it is enabled.</source>
         <translation>Αυτόματο άνοιγμα των θυρών Lynx στον δρομολογητή. Λειτουργεί μόνο αν ο δρομολογητής σας υποστηρίζει τη λειτουργία UPnP.</translation>
-=======
-        <source>Automatically open the Litecoin client port on the router. This only works when your router supports UPnP and it is enabled.</source>
-        <translation>Αυτόματο άνοιγμα των θυρών Litecoin στον δρομολογητή. Λειτουργεί μόνο αν ο δρομολογητής σας υποστηρίζει τη λειτουργία UPnP.</translation>
->>>>>>> 69fce744
     </message>
     <message>
         <source>Map port using &amp;UPnP</source>
         <translation>Απόδοση θυρών με χρήστη &amp;UPnP</translation>
     </message>
     <message>
-<<<<<<< HEAD
         <source>Connect to the Lynx network through a SOCKS5 proxy.</source>
         <translation>Σύνδεση στο Lynx δίκτυο μέσω διαμεσολαβητή SOCKS5 (π.χ. για σύνδεση μέσω Tor)</translation>
-=======
-        <source>Connect to the Litecoin network through a SOCKS5 proxy.</source>
-        <translation>Σύνδεση στο δίκτυο Litecoin μέσω διαμεσολαβητή SOCKS5 (π.χ. για σύνδεση μέσω Tor)</translation>
->>>>>>> 69fce744
     </message>
     <message>
         <source>&amp;Connect through SOCKS5 proxy (default proxy):</source>
@@ -945,13 +903,8 @@
         <translation>Φόρμα</translation>
     </message>
     <message>
-<<<<<<< HEAD
         <source>The displayed information may be out of date. Your wallet automatically synchronizes with the Lynx network after a connection is established, but this process has not completed yet.</source>
         <translation>Οι πληροφορίες που εμφανίζονται μπορεί να είναι ξεπερασμένες. Το πορτοφόλι σας συγχρονίζεται αυτόματα με το δίκτυο Lynx μετά από μια σύνδεση, αλλά αυτή η διαδικασία δεν έχει ακόμη ολοκληρωθεί. </translation>
-=======
-        <source>The displayed information may be out of date. Your wallet automatically synchronizes with the Litecoin network after a connection is established, but this process has not completed yet.</source>
-        <translation>Οι πληροφορίες που εμφανίζονται μπορεί να είναι ξεπερασμένες. Το πορτοφόλι σας συγχρονίζεται αυτόματα με το δίκτυο Litecoin μετά από μια σύνδεση, αλλά αυτή η διαδικασία δεν έχει ακόμη ολοκληρωθεί. </translation>
->>>>>>> 69fce744
     </message>
     <message>
         <source>Watch-only:</source>
@@ -1025,8 +978,8 @@
         <translation>Σφάλμα αίτησης πληρωμής</translation>
     </message>
     <message>
-        <source>Cannot start litecoin: click-to-pay handler</source>
-        <translation>Δεν είναι δυνατή η εκκίνηση του litecoin: χειριστής click-to-pay</translation>
+        <source>Cannot start lynx: click-to-pay handler</source>
+        <translation>Δεν είναι δυνατή η εκκίνηση του lynx: χειριστής click-to-pay</translation>
     </message>
     <message>
         <source>URI handling</source>
@@ -1059,13 +1012,8 @@
         <translation>Ποσό</translation>
     </message>
     <message>
-<<<<<<< HEAD
         <source>Enter a Lynx address (e.g. %1)</source>
         <translation>Εισάγετε μια διεύθυνση Lynx (π.χ. %1)</translation>
-=======
-        <source>Enter a Litecoin address (e.g. %1)</source>
-        <translation>Εισάγετε μια διεύθυνση Litecoin (π.χ. %1)</translation>
->>>>>>> 69fce744
     </message>
     <message>
         <source>%1 d</source>
@@ -1512,13 +1460,8 @@
         <translation>Αυτή είναι μια απλή πληρωμή.</translation>
     </message>
     <message>
-<<<<<<< HEAD
         <source>The Lynx address to send the payment to</source>
         <translation>Η διεύθυνση Lynx που θα σταλεί η πληρωμή</translation>
-=======
-        <source>The Litecoin address to send the payment to</source>
-        <translation>Η διεύθυνση Litecoin που θα σταλεί η πληρωμή</translation>
->>>>>>> 69fce744
     </message>
     <message>
         <source>Alt+A</source>
@@ -1574,13 +1517,8 @@
         <translation>&amp;Υπογραφή Μηνύματος</translation>
     </message>
     <message>
-<<<<<<< HEAD
         <source>The Lynx address to sign the message with</source>
         <translation>Διεύθυνση Lynx που θα σταλεί το μήνυμα</translation>
-=======
-        <source>The Litecoin address to sign the message with</source>
-        <translation>Διεύθυνση Litecoin που θα σταλεί το μήνυμα</translation>
->>>>>>> 69fce744
     </message>
     <message>
         <source>Choose previously used address</source>
@@ -1611,13 +1549,8 @@
         <translation>Αντιγραφή της επιλεγμένης υπογραφής στο πρόχειρο του συστήματος</translation>
     </message>
     <message>
-<<<<<<< HEAD
         <source>Sign the message to prove you own this Lynx address</source>
         <translation>Υπογράψτε ένα μήνυμα για ν' αποδείξετε πως σας ανήκει μια συγκεκριμένη διεύθυνση Lynx</translation>
-=======
-        <source>Sign the message to prove you own this Litecoin address</source>
-        <translation>Υπογράψτε το μήνυμα για να αποδείξετε πως σας ανήκει η συγκεκριμένη διεύθυνση Litecoin</translation>
->>>>>>> 69fce744
     </message>
     <message>
         <source>Sign &amp;Message</source>
@@ -1636,21 +1569,12 @@
         <translation>&amp;Επιβεβαίωση Mηνύματος</translation>
     </message>
     <message>
-<<<<<<< HEAD
         <source>The Lynx address the message was signed with</source>
         <translation>Διεύθυνση Lynx η οποία το μήνυμα έχει υπογραφεί</translation>
     </message>
     <message>
         <source>Verify the message to ensure it was signed with the specified Lynx address</source>
         <translation>Υπογράψτε ένα μήνυμα για ν' αποδείξετε πως υπογραφθηκε απο μια συγκεκριμένη διεύθυνση Lynx</translation>
-=======
-        <source>The Litecoin address the message was signed with</source>
-        <translation>Διεύθυνση Litecoin με την οποία έχει υπογραφεί το μήνυμα</translation>
-    </message>
-    <message>
-        <source>Verify the message to ensure it was signed with the specified Litecoin address</source>
-        <translation>Επαληθεύστε το μήνυμα για να αποδείξετε πως υπογράφθηκε από τη συγκεκριμένη διεύθυνση Litecoin</translation>
->>>>>>> 69fce744
     </message>
     <message>
         <source>Verify &amp;Message</source>
@@ -1858,13 +1782,8 @@
         <translation>Εκτέλεση στο παρασκήνιο και αποδοχή εντολών</translation>
     </message>
     <message>
-<<<<<<< HEAD
         <source>Lynx Core</source>
         <translation>Lynx Core</translation>
-=======
-        <source>Litecoin Core</source>
-        <translation>Litecoin Core</translation>
->>>>>>> 69fce744
     </message>
     <message>
         <source>Bind to given address and always listen on it. Use [host]:port notation for IPv6</source>
