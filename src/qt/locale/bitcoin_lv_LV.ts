--- conflicted
+++ resolved
@@ -39,11 +39,11 @@
     </message>
     <message>
         <source>Choose the address to send coins to</source>
-        <translation>Izvēlies adresi uz kuru sūtīt litecoins</translation>
+        <translation>Izvēlies adresi uz kuru sūtīt lynxes</translation>
     </message>
     <message>
         <source>Choose the address to receive coins with</source>
-        <translation>Izvēlies adresi ar kuru saņemt litecoins</translation>
+        <translation>Izvēlies adresi ar kuru saņemt lynxes</translation>
     </message>
     <message>
         <source>&amp;Copy Address</source>
@@ -202,13 +202,8 @@
         <translation>Bloku reindeksēšana no diska...</translation>
     </message>
     <message>
-<<<<<<< HEAD
         <source>Send coins to a Lynx address</source>
         <translation>Nosūtīt bitkoinus uz Lynx adresi</translation>
-=======
-        <source>Send coins to a Litecoin address</source>
-        <translation>Nosūtīt bitkoinus uz Litecoin adresi</translation>
->>>>>>> 69fce744
     </message>
     <message>
         <source>Backup wallet to another location</source>
@@ -231,13 +226,8 @@
         <translation>&amp;Pārbaudīt ziņojumu...</translation>
     </message>
     <message>
-<<<<<<< HEAD
         <source>Lynx</source>
         <translation>Lynx</translation>
-=======
-        <source>Litecoin</source>
-        <translation>Litecoin</translation>
->>>>>>> 69fce744
     </message>
     <message>
         <source>Wallet</source>
@@ -264,21 +254,12 @@
         <translation>Šifrēt privātās atslēgas kuras pieder tavam maciņam</translation>
     </message>
     <message>
-<<<<<<< HEAD
         <source>Sign messages with your Lynx addresses to prove you own them</source>
         <translation>Parakstīt ziņojumus ar savām Lynx adresēm lai pierādītu ka tās pieder tev</translation>
     </message>
     <message>
         <source>Verify messages to ensure they were signed with specified Lynx addresses</source>
         <translation>Pārbaudīt ziņojumus lai pārliecinātos, ka tie tika parakstīti ar norādītajām Lynx adresēm</translation>
-=======
-        <source>Sign messages with your Litecoin addresses to prove you own them</source>
-        <translation>Parakstīt ziņojumus ar savām Litecoin adresēm lai pierādītu ka tās pieder tev</translation>
-    </message>
-    <message>
-        <source>Verify messages to ensure they were signed with specified Litecoin addresses</source>
-        <translation>Pārbaudīt ziņojumus lai pārliecinātos, ka tie tika parakstīti ar norādītajām Litecoin adresēm</translation>
->>>>>>> 69fce744
     </message>
     <message>
         <source>&amp;File</source>
@@ -297,21 +278,12 @@
         <translation>Ciļņu rīkjosla</translation>
     </message>
     <message>
-<<<<<<< HEAD
         <source>Request payments (generates QR codes and lynx: URIs)</source>
         <translation>Pieprasīt maksājumus (izveido QR kodu un lynx: URIs)</translation>
     </message>
     <message>
         <source>Open a lynx: URI or payment request</source>
         <translation>Atvērt lynx URI vai maksājuma pieprasījumu</translation>
-=======
-        <source>Request payments (generates QR codes and litecoin: URIs)</source>
-        <translation>Pieprasīt maksājumus (izveido QR kodu un litecoin: URIs)</translation>
-    </message>
-    <message>
-        <source>Open a litecoin: URI or payment request</source>
-        <translation>Atvērt litecoin URI vai maksājuma pieprasījumu</translation>
->>>>>>> 69fce744
     </message>
     <message>
         <source>&amp;Command-line options</source>
@@ -493,8 +465,8 @@
         <translation>Izmantot pielāgotu datu mapi:</translation>
     </message>
     <message>
-        <source>Litecoin</source>
-        <translation>Litecoin</translation>
+        <source>Lynx</source>
+        <translation>Lynx</translation>
     </message>
     <message>
         <source>Error</source>
@@ -587,24 +559,15 @@
     </message>
     <message>
         <source>Enable coin &amp;control features</source>
-<<<<<<< HEAD
         <translation>Ieslēgt lynx &amp;kontroles funkcijas</translation>
-=======
-        <translation>Ieslēgt litecoin &amp;kontroles funkcijas</translation>
->>>>>>> 69fce744
     </message>
     <message>
         <source>&amp;Spend unconfirmed change</source>
         <translation>&amp;Tērēt neapstiprinātu atlikumu</translation>
     </message>
     <message>
-<<<<<<< HEAD
         <source>Automatically open the Lynx client port on the router. This only works when your router supports UPnP and it is enabled.</source>
         <translation>Uz rūtera automātiski atvērt Lynx klienta portu. Tas strādā tikai tad, ja rūteris atbalsta UPnP un tas ir ieslēgts.</translation>
-=======
-        <source>Automatically open the Litecoin client port on the router. This only works when your router supports UPnP and it is enabled.</source>
-        <translation>Uz rūtera automātiski atvērt Litecoin klienta portu. Tas strādā tikai tad, ja rūteris atbalsta UPnP un tas ir ieslēgts.</translation>
->>>>>>> 69fce744
     </message>
     <message>
         <source>Map port using &amp;UPnP</source>
@@ -656,11 +619,7 @@
     </message>
     <message>
         <source>Whether to show coin control features or not.</source>
-<<<<<<< HEAD
         <translation>Vai rādīt Lynx kontroles funkcijas vai nē.</translation>
-=======
-        <translation>Vai rādīt Litecoin kontroles funkcijas vai nē.</translation>
->>>>>>> 69fce744
     </message>
     <message>
         <source>&amp;OK</source>
@@ -698,13 +657,8 @@
         <translation>Forma</translation>
     </message>
     <message>
-<<<<<<< HEAD
         <source>The displayed information may be out of date. Your wallet automatically synchronizes with the Lynx network after a connection is established, but this process has not completed yet.</source>
         <translation>Attēlotā informācija var būt novecojusi. Jūsu maciņš pēc savienojuma izveides automātiski sinhronizējas ar Lynx tīklu, taču šis process vēl nav beidzies.</translation>
-=======
-        <source>The displayed information may be out of date. Your wallet automatically synchronizes with the Litecoin network after a connection is established, but this process has not completed yet.</source>
-        <translation>Attēlotā informācija var būt novecojusi. Jūsu maciņš pēc savienojuma izveides automātiski sinhronizējas ar Litecoin tīklu, taču šis process vēl nav beidzies.</translation>
->>>>>>> 69fce744
     </message>
     <message>
         <source>Available:</source>
@@ -966,11 +920,7 @@
     </message>
     <message>
         <source>Coin Control Features</source>
-<<<<<<< HEAD
         <translation>Lynx Kontroles Funkcijas</translation>
-=======
-        <translation>Litecoin Kontroles Funkcijas</translation>
->>>>>>> 69fce744
     </message>
     <message>
         <source>Inputs...</source>
@@ -1149,13 +1099,8 @@
         <translation>Kopēt parakstu uz sistēmas starpliktuvi</translation>
     </message>
     <message>
-<<<<<<< HEAD
         <source>Sign the message to prove you own this Lynx address</source>
         <translation>Parakstīt ziņojumu lai pierādītu, ka esi šīs Lynx adreses īpašnieks.</translation>
-=======
-        <source>Sign the message to prove you own this Litecoin address</source>
-        <translation>Parakstīt ziņojumu lai pierādītu, ka esi šīs Litecoin adreses īpašnieks.</translation>
->>>>>>> 69fce744
     </message>
     <message>
         <source>Sign &amp;Message</source>
@@ -1271,13 +1216,8 @@
         <translation>Darbināt fonā kā servisu un pieņemt komandas</translation>
     </message>
     <message>
-<<<<<<< HEAD
         <source>Lynx Core</source>
         <translation>Lynx Core</translation>
-=======
-        <source>Litecoin Core</source>
-        <translation>Litecoin Core</translation>
->>>>>>> 69fce744
     </message>
     <message>
         <source>&lt;category&gt; can be:</source>
