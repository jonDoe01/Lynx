--- conflicted
+++ resolved
@@ -1096,17 +1096,12 @@
         <translation>Kívülről érkező kapcsolatok fogadása.</translation>
     </message>
     <message>
-<<<<<<< HEAD
-        <source>Connect to the Litecoin network through a SOCKS5 proxy.</source>
-        <translation>Csatlakozás a Litecoin hálózathoz SOCKS5 proxy használatával.</translation>
-=======
         <source>Allow incomin&amp;g connections</source>
         <translation>&amp;Bejövő kapcsolatok engedélyezése</translation>
     </message>
     <message>
         <source>Connect to the Bitcoin network through a SOCKS5 proxy.</source>
         <translation>Csatlakozás a Bitcoin hálózathoz SOCKS5 proxy használatával.</translation>
->>>>>>> dac5d68f
     </message>
     <message>
         <source>&amp;Connect through SOCKS5 proxy (default proxy):</source>
