<TS language="it" version="2.1">
<context>
    <name>AddressBookPage</name>
    <message>
        <source>Right-click to edit address or label</source>
<<<<<<< HEAD
        <translation>Fare clic con il tasto destro del mouse per modificare l'indirizzo o l'etichetta</translation>
=======
        <translation>Fai clic con il tasto destro del mouse per modificare l'indirizzo o l'etichetta</translation>
>>>>>>> 69fce744
    </message>
    <message>
        <source>Create a new address</source>
        <translation>Crea un nuovo indirizzo</translation>
    </message>
    <message>
        <source>&amp;New</source>
        <translation>&amp;Nuovo</translation>
    </message>
    <message>
        <source>Copy the currently selected address to the system clipboard</source>
        <translation>Copia negli appunti l'indirizzo attualmente selezionato</translation>
    </message>
    <message>
        <source>&amp;Copy</source>
        <translation>&amp;Copia</translation>
    </message>
    <message>
        <source>C&amp;lose</source>
        <translation>C&amp;hiudi</translation>
    </message>
    <message>
        <source>Delete the currently selected address from the list</source>
        <translation>Rimuovi dalla lista l'indirizzo attualmente selezionato</translation>
    </message>
    <message>
        <source>Export the data in the current tab to a file</source>
        <translation>Esporta su file i dati contenuti nella tabella corrente</translation>
    </message>
    <message>
        <source>&amp;Export</source>
        <translation>&amp;Esporta</translation>
    </message>
    <message>
        <source>&amp;Delete</source>
        <translation>&amp;Elimina</translation>
    </message>
    <message>
        <source>Choose the address to send coins to</source>
<<<<<<< HEAD
        <translation>Scegli l'indirizzo a cui inviare lynx</translation>
    </message>
    <message>
        <source>Choose the address to receive coins with</source>
        <translation>Scegli l'indirizzo con cui ricevere lynx</translation>
=======
        <translation>Scegli l'indirizzo a cui inviare litecoin</translation>
    </message>
    <message>
        <source>Choose the address to receive coins with</source>
        <translation>Scegli l'indirizzo con cui ricevere litecoin</translation>
>>>>>>> 69fce744
    </message>
    <message>
        <source>C&amp;hoose</source>
        <translation>Sc&amp;egli</translation>
    </message>
    <message>
        <source>Sending addresses</source>
        <translation>Indirizzi d'invio</translation>
    </message>
    <message>
        <source>Receiving addresses</source>
        <translation>Indirizzi di ricezione</translation>
    </message>
    <message>
<<<<<<< HEAD
        <source>These are your Lynx addresses for sending payments. Always check the amount and the receiving address before sending coins.</source>
        <translation>Questo è un elenco di indirizzi Lynx a cui puoi inviare pagamenti. Controlla sempre l'importo e l'indirizzo del beneficiario prima di inviare lynx.</translation>
    </message>
    <message>
        <source>These are your Lynx addresses for receiving payments. It is recommended to use a new receiving address for each transaction.</source>
        <translation>Questi sono i tuoi indirizzi Lynx che puoi usare per ricevere pagamenti. Si raccomanda di generare un nuovo indirizzo per ogni transazione.</translation>
=======
        <source>These are your Litecoin addresses for sending payments. Always check the amount and the receiving address before sending coins.</source>
        <translation>Questi sono i tuoi indirizzi Litecoin per l'invio di pagamenti. Controlla sempre l'importo e l'indirizzo del beneficiario prima di inviare litecoin.</translation>
    </message>
    <message>
        <source>These are your Litecoin addresses for receiving payments. It is recommended to use a new receiving address for each transaction.</source>
        <translation>Questi sono i tuoi indirizzi Litecoin per la ricezione di pagamenti. Si raccomanda di usare un nuovo indirizzo di ricezione per ogni transazione.</translation>
>>>>>>> 69fce744
    </message>
    <message>
        <source>&amp;Copy Address</source>
        <translation>&amp;Copia indirizzo</translation>
    </message>
    <message>
        <source>Copy &amp;Label</source>
        <translation>Copia &amp;etichetta</translation>
    </message>
    <message>
        <source>&amp;Edit</source>
        <translation>&amp;Modifica</translation>
    </message>
    <message>
        <source>Export Address List</source>
        <translation>Esporta elenco indirizzi</translation>
    </message>
    <message>
        <source>Comma separated file (*.csv)</source>
        <translation>Testo CSV (*.csv)</translation>
    </message>
    <message>
        <source>Exporting Failed</source>
        <translation>Esportazione fallita</translation>
    </message>
    <message>
        <source>There was an error trying to save the address list to %1. Please try again.</source>
        <translation>Si è verificato un errore nel salvare l'elenco degli indirizzi su %1. Provare di nuovo.</translation>
    </message>
</context>
<context>
    <name>AddressTableModel</name>
    <message>
        <source>Label</source>
        <translation>Etichetta</translation>
    </message>
    <message>
        <source>Address</source>
        <translation>Indirizzo</translation>
    </message>
    <message>
        <source>(no label)</source>
        <translation>(nessuna etichetta)</translation>
    </message>
</context>
<context>
    <name>AskPassphraseDialog</name>
    <message>
        <source>Passphrase Dialog</source>
        <translation>Finestra passphrase</translation>
    </message>
    <message>
        <source>Enter passphrase</source>
        <translation>Inserisci la passphrase</translation>
    </message>
    <message>
        <source>New passphrase</source>
        <translation>Nuova passphrase</translation>
    </message>
    <message>
        <source>Repeat new passphrase</source>
        <translation>Ripeti la nuova passphrase</translation>
    </message>
    <message>
        <source>Show password</source>
        <translation>Mostra password</translation>
    </message>
    <message>
        <source>Enter the new passphrase to the wallet.&lt;br/&gt;Please use a passphrase of &lt;b&gt;ten or more random characters&lt;/b&gt;, or &lt;b&gt;eight or more words&lt;/b&gt;.</source>
        <translation>Inserire la nuova passphrase per il portafoglio.&lt;br/&gt;Si consiglia di utilizzare una passphrase di &lt;b&gt;almeno dieci caratteri casuali&lt;/b&gt; oppure &lt;b&gt;otto o più parole&lt;/b&gt;.</translation>
    </message>
    <message>
        <source>Encrypt wallet</source>
        <translation>Cifra il portafoglio</translation>
    </message>
    <message>
        <source>This operation needs your wallet passphrase to unlock the wallet.</source>
        <translation>Questa operazione necessita della passphrase per sbloccare il portafoglio.</translation>
    </message>
    <message>
        <source>Unlock wallet</source>
        <translation>Sblocca il portafoglio</translation>
    </message>
    <message>
        <source>This operation needs your wallet passphrase to decrypt the wallet.</source>
        <translation>Questa operazione necessita della passphrase per decifrare il portafoglio.</translation>
    </message>
    <message>
        <source>Decrypt wallet</source>
        <translation>Decifra il portafoglio</translation>
    </message>
    <message>
        <source>Change passphrase</source>
        <translation>Cambia la passphrase</translation>
    </message>
    <message>
        <source>Enter the old passphrase and new passphrase to the wallet.</source>
        <translation>Inserisci la vecchia e la nuova passphrase per il portafoglio.</translation>
    </message>
    <message>
        <source>Confirm wallet encryption</source>
        <translation>Conferma la cifratura del portafoglio</translation>
    </message>
    <message>
<<<<<<< HEAD
        <source>Warning: If you encrypt your wallet and lose your passphrase, you will &lt;b&gt;LOSE ALL OF YOUR LYNXES&lt;/b&gt;!</source>
        <translation>Attenzione: perdendo la passphrase di un portamonete cifrato &lt;b&gt;TUTTI I PROPRI LYNX ANDRANNO PERSI&lt;/b&gt;!</translation>
=======
        <source>Warning: If you encrypt your wallet and lose your passphrase, you will &lt;b&gt;LOSE ALL OF YOUR LITECOINS&lt;/b&gt;!</source>
        <translation>Attenzione: perdendo la passphrase di un portamonete cifrato &lt;b&gt;TUTTI I PROPRI LITECOIN ANDRANNO PERSI&lt;/b&gt;!</translation>
>>>>>>> 69fce744
    </message>
    <message>
        <source>Are you sure you wish to encrypt your wallet?</source>
        <translation>Cifrare veramente il portafoglio?</translation>
    </message>
    <message>
        <source>Wallet encrypted</source>
        <translation>Portafoglio cifrato</translation>
    </message>
    <message>
        <source>%1 will close now to finish the encryption process. Remember that encrypting your wallet cannot fully protect your litecoins from being stolen by malware infecting your computer.</source>
        <translation>%1 verrà chiuso per completare il processo di cifratura. Ricorda che cifrare il tuo portafoglio non può proteggerlo contro potenziali furti di malware che potrebbero aver infettato il tuo computer.</translation>
    </message>
    <message>
        <source>IMPORTANT: Any previous backups you have made of your wallet file should be replaced with the newly generated, encrypted wallet file. For security reasons, previous backups of the unencrypted wallet file will become useless as soon as you start using the new, encrypted wallet.</source>
        <translation>IMPORTANTE: qualsiasi backup del portafoglio effettuato in precedenza dovrà essere sostituito con il file del portamonete cifrato appena generato. Per ragioni di sicurezza, i precedenti backup del file del portafoglio non cifrato diventeranno inservibili non appena si inizierà ad utilizzare il nuovo portafoglio cifrato.</translation>
    </message>
    <message>
        <source>Wallet encryption failed</source>
        <translation>Cifratura portafoglio fallita</translation>
    </message>
    <message>
        <source>Wallet encryption failed due to an internal error. Your wallet was not encrypted.</source>
        <translation>La cifratura del portafoglio non è riuscita a causa di un errore interno. Il portafoglio personale non è stato cifrato.</translation>
    </message>
    <message>
        <source>The supplied passphrases do not match.</source>
        <translation>Le passphrase fornite non corrispondono.</translation>
    </message>
    <message>
        <source>Wallet unlock failed</source>
        <translation>Sbloccaggio del portafoglio fallito</translation>
    </message>
    <message>
        <source>The passphrase entered for the wallet decryption was incorrect.</source>
        <translation>La passphrase inserita per decifrare il tuo portafoglio non è corretta.</translation>
    </message>
    <message>
        <source>Wallet decryption failed</source>
        <translation>Decrittazione del portafoglio fallita.</translation>
    </message>
    <message>
        <source>Wallet passphrase was successfully changed.</source>
        <translation>La modifica della passphrase del portafoglio è riuscita.</translation>
    </message>
    <message>
        <source>Warning: The Caps Lock key is on!</source>
        <translation>Attenzione: è attivo il tasto blocco maiuscole !</translation>
    </message>
</context>
<context>
    <name>BanTableModel</name>
    <message>
        <source>IP/Netmask</source>
        <translation>IP/Netmask</translation>
    </message>
    <message>
        <source>Banned Until</source>
        <translation>Bannato fino a</translation>
    </message>
</context>
<context>
    <name>BitcoinGUI</name>
    <message>
        <source>Sign &amp;message...</source>
        <translation>Firma &amp;messaggio...</translation>
    </message>
    <message>
        <source>Synchronizing with network...</source>
        <translation>Sincronizzazione con la rete in corso...</translation>
    </message>
    <message>
        <source>&amp;Overview</source>
        <translation>&amp;Sintesi</translation>
    </message>
    <message>
        <source>Node</source>
        <translation>Nodo</translation>
    </message>
    <message>
        <source>Show general overview of wallet</source>
        <translation>Mostra lo stato generale del portamonete</translation>
    </message>
    <message>
        <source>&amp;Transactions</source>
        <translation>&amp;Transazioni</translation>
    </message>
    <message>
        <source>Browse transaction history</source>
        <translation>Mostra la cronologia delle transazioni</translation>
    </message>
    <message>
        <source>E&amp;xit</source>
        <translation>&amp;Esci</translation>
    </message>
    <message>
        <source>Quit application</source>
        <translation>Chiudi applicazione</translation>
    </message>
    <message>
        <source>&amp;About %1</source>
        <translation>&amp;Informazioni su %1</translation>
    </message>
    <message>
        <source>Show information about %1</source>
        <translation>Mostra informazioni su %1</translation>
    </message>
    <message>
        <source>About &amp;Qt</source>
        <translation>Informazioni su &amp;Qt</translation>
    </message>
    <message>
        <source>Show information about Qt</source>
        <translation>Mostra le informazioni su Qt</translation>
    </message>
    <message>
        <source>&amp;Options...</source>
        <translation>&amp;Opzioni...</translation>
    </message>
    <message>
        <source>Modify configuration options for %1</source>
        <translation>Modifica le opzioni di configurazione per %1</translation>
    </message>
    <message>
        <source>&amp;Encrypt Wallet...</source>
        <translation>&amp;Cifra portafoglio...</translation>
    </message>
    <message>
        <source>&amp;Backup Wallet...</source>
        <translation>&amp;Backup portafoglio...</translation>
    </message>
    <message>
        <source>&amp;Change Passphrase...</source>
        <translation>&amp;Cambia passphrase...</translation>
    </message>
    <message>
        <source>&amp;Sending addresses...</source>
        <translation>&amp;Indirizzi di invio...</translation>
    </message>
    <message>
        <source>&amp;Receiving addresses...</source>
        <translation>Indirizzi di &amp;ricezione...</translation>
    </message>
    <message>
        <source>Open &amp;URI...</source>
        <translation>Apri &amp;URI...</translation>
    </message>
    <message>
        <source>Click to disable network activity.</source>
        <translation>Clicca per disattivare la rete.</translation>
    </message>
    <message>
        <source>Network activity disabled.</source>
        <translation>Attività di rete disabilitata</translation>
    </message>
    <message>
        <source>Click to enable network activity again.</source>
        <translation>Clicca per abilitare nuovamente l'attività di rete</translation>
    </message>
    <message>
        <source>Syncing Headers (%1%)...</source>
        <translation>Sincronizzazione Headers (%1%)...</translation>
    </message>
    <message>
        <source>Reindexing blocks on disk...</source>
        <translation>Re-indicizzazione blocchi su disco...</translation>
    </message>
    <message>
<<<<<<< HEAD
        <source>Send coins to a Lynx address</source>
        <translation>Invia fondi ad un indirizzo Lynx</translation>
=======
        <source>Send coins to a Litecoin address</source>
        <translation>Invia fondi ad un indirizzo Litecoin</translation>
>>>>>>> 69fce744
    </message>
    <message>
        <source>Backup wallet to another location</source>
        <translation>Effettua il backup del portamonete</translation>
    </message>
    <message>
        <source>Change the passphrase used for wallet encryption</source>
        <translation>Cambia la passphrase utilizzata per la cifratura del portamonete</translation>
    </message>
    <message>
        <source>&amp;Debug window</source>
        <translation>Finestra di &amp;debug</translation>
    </message>
    <message>
        <source>Open debugging and diagnostic console</source>
        <translation>Apri la console di debugging e diagnostica</translation>
    </message>
    <message>
        <source>&amp;Verify message...</source>
        <translation>&amp;Verifica messaggio...</translation>
    </message>
    <message>
<<<<<<< HEAD
        <source>Lynx</source>
        <translation>Lynx</translation>
=======
        <source>Litecoin</source>
        <translation>Litecoin</translation>
>>>>>>> 69fce744
    </message>
    <message>
        <source>Wallet</source>
        <translation>Portafoglio</translation>
    </message>
    <message>
        <source>&amp;Send</source>
        <translation>&amp;Invia</translation>
    </message>
    <message>
        <source>&amp;Receive</source>
        <translation>&amp;Ricevi</translation>
    </message>
    <message>
        <source>&amp;Show / Hide</source>
        <translation>&amp;Mostra / Nascondi</translation>
    </message>
    <message>
        <source>Show or hide the main Window</source>
        <translation>Mostra o nascondi la Finestra principale</translation>
    </message>
    <message>
        <source>Encrypt the private keys that belong to your wallet</source>
        <translation>Cifra le chiavi private che appartengono al tuo portamonete</translation>
    </message>
    <message>
<<<<<<< HEAD
        <source>Sign messages with your Lynx addresses to prove you own them</source>
        <translation>Firma messaggi con i tuoi indirizzi Lynx per dimostrarne il possesso</translation>
    </message>
    <message>
        <source>Verify messages to ensure they were signed with specified Lynx addresses</source>
        <translation>Verifica che i messaggi siano stati firmati con gli indirizzi Lynx specificati</translation>
=======
        <source>Sign messages with your Litecoin addresses to prove you own them</source>
        <translation>Firma messaggi con i tuoi indirizzi Litecoin per dimostrarne il possesso</translation>
    </message>
    <message>
        <source>Verify messages to ensure they were signed with specified Litecoin addresses</source>
        <translation>Verifica che i messaggi siano stati firmati con gli indirizzi Litecoin specificati</translation>
>>>>>>> 69fce744
    </message>
    <message>
        <source>&amp;File</source>
        <translation>&amp;File</translation>
    </message>
    <message>
        <source>&amp;Settings</source>
        <translation>&amp;Impostazioni</translation>
    </message>
    <message>
        <source>&amp;Help</source>
        <translation>&amp;Aiuto</translation>
    </message>
    <message>
        <source>Tabs toolbar</source>
        <translation>Barra degli strumenti</translation>
    </message>
    <message>
<<<<<<< HEAD
        <source>Request payments (generates QR codes and lynx: URIs)</source>
        <translation>Richiedi pagamenti (genera codici QR e lynx: URI)</translation>
=======
        <source>Request payments (generates QR codes and litecoin: URIs)</source>
        <translation>Richiedi pagamenti (genera codici QR e litecoin: URI)</translation>
>>>>>>> 69fce744
    </message>
    <message>
        <source>Show the list of used sending addresses and labels</source>
        <translation>Mostra la lista degli indirizzi di invio utilizzati</translation>
    </message>
    <message>
        <source>Show the list of used receiving addresses and labels</source>
        <translation>Mostra la lista degli indirizzi di ricezione utilizzati</translation>
    </message>
    <message>
<<<<<<< HEAD
        <source>Open a lynx: URI or payment request</source>
        <translation>Apri un lynx: URI o una richiesta di pagamento</translation>
=======
        <source>Open a litecoin: URI or payment request</source>
        <translation>Apri un litecoin: URI o una richiesta di pagamento</translation>
>>>>>>> 69fce744
    </message>
    <message>
        <source>&amp;Command-line options</source>
        <translation>Opzioni della riga di &amp;comando</translation>
    </message>
    <message numerus="yes">
<<<<<<< HEAD
        <source>%n active connection(s) to Lynx network</source>
        <translation><numerusform>%n connessione attiva alla rete Lynx</numerusform><numerusform>%n connessioni alla rete Lynx attive</numerusform></translation>
=======
        <source>%n active connection(s) to Litecoin network</source>
        <translation><numerusform>%n connessione attiva alla rete Litecoin</numerusform><numerusform>%n connessioni alla rete Litecoin attive</numerusform></translation>
>>>>>>> 69fce744
    </message>
    <message>
        <source>Indexing blocks on disk...</source>
        <translation>Indicizzando i blocchi su disco...</translation>
    </message>
    <message>
        <source>Processing blocks on disk...</source>
        <translation>Elaborazione dei blocchi su disco...</translation>
    </message>
    <message numerus="yes">
        <source>Processed %n block(s) of transaction history.</source>
        <translation><numerusform>Elaborato %n blocco dello storico transazioni.</numerusform><numerusform>Elaborati %n blocchi dello storico transazioni.</numerusform></translation>
    </message>
    <message>
        <source>%1 behind</source>
        <translation>Indietro di %1</translation>
    </message>
    <message>
        <source>Last received block was generated %1 ago.</source>
        <translation>L'ultimo blocco ricevuto è stato generato %1 fa.</translation>
    </message>
    <message>
        <source>Transactions after this will not yet be visible.</source>
        <translation>Le transazioni effettuate successivamente non sono ancora visibili.</translation>
    </message>
    <message>
        <source>Error</source>
        <translation>Errore</translation>
    </message>
    <message>
        <source>Warning</source>
        <translation>Attenzione</translation>
    </message>
    <message>
        <source>Information</source>
        <translation>Informazioni</translation>
    </message>
    <message>
        <source>Up to date</source>
        <translation>Aggiornato</translation>
    </message>
    <message>
<<<<<<< HEAD
        <source>Show the %1 help message to get a list with possible Lynx command-line options</source>
        <translation>Mostra il messaggio di aiuto di %1 per ottenere una lista di opzioni di comando per Lynx </translation>
=======
        <source>Show the %1 help message to get a list with possible Litecoin command-line options</source>
        <translation>Mostra il messaggio di aiuto di %1 per ottenere una lista di opzioni di comando per Litecoin </translation>
>>>>>>> 69fce744
    </message>
    <message>
        <source>%1 client</source>
        <translation>%1 client</translation>
    </message>
    <message>
        <source>Connecting to peers...</source>
        <translation>Connessione ai peers</translation>
    </message>
    <message>
        <source>Catching up...</source>
        <translation>In aggiornamento...</translation>
    </message>
    <message>
        <source>Date: %1
</source>
        <translation>Data: %1
</translation>
    </message>
    <message>
        <source>Amount: %1
</source>
        <translation>Quantità: %1
</translation>
    </message>
    <message>
        <source>Type: %1
</source>
        <translation>Tipo: %1
</translation>
    </message>
    <message>
        <source>Label: %1
</source>
        <translation>Etichetta: %1
</translation>
    </message>
    <message>
        <source>Address: %1
</source>
        <translation>Indirizzo: %1
</translation>
    </message>
    <message>
        <source>Sent transaction</source>
        <translation>Transazione inviata</translation>
    </message>
    <message>
        <source>Incoming transaction</source>
        <translation>Transazione ricevuta</translation>
    </message>
    <message>
        <source>HD key generation is &lt;b&gt;enabled&lt;/b&gt;</source>
        <translation>La creazione della chiave HD è &lt;b&gt;abilitata&lt;/b&gt;</translation>
    </message>
    <message>
        <source>HD key generation is &lt;b&gt;disabled&lt;/b&gt;</source>
        <translation>La creazione della chiave HD è &lt;b&gt;disabilitata&lt;/b&gt;</translation>
    </message>
    <message>
        <source>Wallet is &lt;b&gt;encrypted&lt;/b&gt; and currently &lt;b&gt;unlocked&lt;/b&gt;</source>
        <translation>Il portamonete è &lt;b&gt;cifrato&lt;/b&gt; ed attualmente &lt;b&gt;sbloccato&lt;/b&gt;</translation>
    </message>
    <message>
        <source>Wallet is &lt;b&gt;encrypted&lt;/b&gt; and currently &lt;b&gt;locked&lt;/b&gt;</source>
        <translation>Il portamonete è &lt;b&gt;cifrato&lt;/b&gt; ed attualmente &lt;b&gt;bloccato&lt;/b&gt;</translation>
    </message>
    <message>
        <source>A fatal error occurred. Litecoin can no longer continue safely and will quit.</source>
        <translation>Si è verificato un errore critico. Litecoin non può più funzionare in maniera sicura e verrà chiuso.</translation>
    </message>
</context>
<context>
    <name>CoinControlDialog</name>
    <message>
        <source>Coin Selection</source>
        <translation>Selezione coin</translation>
    </message>
    <message>
        <source>Quantity:</source>
        <translation>Quantità:</translation>
    </message>
    <message>
        <source>Bytes:</source>
        <translation>Byte:</translation>
    </message>
    <message>
        <source>Amount:</source>
        <translation>Importo:</translation>
    </message>
    <message>
        <source>Fee:</source>
        <translation>Commissione:</translation>
    </message>
    <message>
        <source>Dust:</source>
        <translation>Trascurabile:</translation>
    </message>
    <message>
        <source>After Fee:</source>
        <translation>Dopo Commissione:</translation>
    </message>
    <message>
        <source>Change:</source>
        <translation>Resto:</translation>
    </message>
    <message>
        <source>(un)select all</source>
        <translation>(de)seleziona tutto</translation>
    </message>
    <message>
        <source>Tree mode</source>
        <translation>Modalità Albero</translation>
    </message>
    <message>
        <source>List mode</source>
        <translation>Modalità Lista</translation>
    </message>
    <message>
        <source>Amount</source>
        <translation>Importo</translation>
    </message>
    <message>
        <source>Received with label</source>
        <translation>Ricevuto con l'etichetta</translation>
    </message>
    <message>
        <source>Received with address</source>
        <translation>Ricevuto con l'indirizzo</translation>
    </message>
    <message>
        <source>Date</source>
        <translation>Data</translation>
    </message>
    <message>
        <source>Confirmations</source>
        <translation>Conferme</translation>
    </message>
    <message>
        <source>Confirmed</source>
        <translation>Confermato</translation>
    </message>
    <message>
        <source>Copy address</source>
        <translation>Copia indirizzo</translation>
    </message>
    <message>
        <source>Copy label</source>
        <translation>Copia etichetta</translation>
    </message>
    <message>
        <source>Copy amount</source>
        <translation>Copia l'importo</translation>
    </message>
    <message>
        <source>Copy transaction ID</source>
        <translation>Copia l'ID transazione</translation>
    </message>
    <message>
        <source>Lock unspent</source>
        <translation>Bloccare non spesi</translation>
    </message>
    <message>
        <source>Unlock unspent</source>
        <translation>Sbloccare non spesi</translation>
    </message>
    <message>
        <source>Copy quantity</source>
        <translation>Copia quantità</translation>
    </message>
    <message>
        <source>Copy fee</source>
        <translation>Copia commissione</translation>
    </message>
    <message>
        <source>Copy after fee</source>
        <translation>Copia dopo commissione</translation>
    </message>
    <message>
        <source>Copy bytes</source>
        <translation>Copia byte</translation>
    </message>
    <message>
        <source>Copy dust</source>
        <translation>Copia trascurabile</translation>
    </message>
    <message>
        <source>Copy change</source>
        <translation>Copia resto</translation>
    </message>
    <message>
        <source>(%1 locked)</source>
        <translation>(%1 bloccato)</translation>
    </message>
    <message>
        <source>yes</source>
        <translation>sì</translation>
    </message>
    <message>
        <source>no</source>
        <translation>no</translation>
    </message>
    <message>
        <source>This label turns red if any recipient receives an amount smaller than the current dust threshold.</source>
        <translation>Questa etichetta diventerà rossa se uno qualsiasi dei destinatari riceverà un importo inferiore alla corrente soglia minima per la movimentazione della valuta.</translation>
    </message>
    <message>
        <source>Can vary +/- %1 satoshi(s) per input.</source>
        <translation>Può variare di +/- %1 satoshi per input.</translation>
    </message>
    <message>
        <source>(no label)</source>
        <translation>(nessuna etichetta)</translation>
    </message>
    <message>
        <source>change from %1 (%2)</source>
        <translation>cambio da %1 (%2)</translation>
    </message>
    <message>
        <source>(change)</source>
        <translation>(resto)</translation>
    </message>
</context>
<context>
    <name>EditAddressDialog</name>
    <message>
        <source>Edit Address</source>
        <translation>Modifica l'indirizzo</translation>
    </message>
    <message>
        <source>&amp;Label</source>
        <translation>&amp;Etichetta</translation>
    </message>
    <message>
        <source>The label associated with this address list entry</source>
        <translation>L'etichetta associata con questa voce della lista degli indirizzi</translation>
    </message>
    <message>
        <source>The address associated with this address list entry. This can only be modified for sending addresses.</source>
        <translation>L'indirizzo associato con questa voce della lista degli indirizzi. Può essere modificato solo per gli indirizzi d'invio.</translation>
    </message>
    <message>
        <source>&amp;Address</source>
        <translation>&amp;Indirizzo</translation>
    </message>
    <message>
        <source>New receiving address</source>
        <translation>Nuovo indirizzo di ricezione</translation>
    </message>
    <message>
        <source>New sending address</source>
        <translation>Nuovo indirizzo d'invio</translation>
    </message>
    <message>
        <source>Edit receiving address</source>
        <translation>Modifica indirizzo di ricezione</translation>
    </message>
    <message>
        <source>Edit sending address</source>
        <translation>Modifica indirizzo d'invio</translation>
    </message>
    <message>
<<<<<<< HEAD
        <source>The entered address "%1" is not a valid Lynx address.</source>
        <translation>L'indirizzo inserito "%1" non è un indirizzo lynx valido.</translation>
=======
        <source>The entered address "%1" is not a valid Litecoin address.</source>
        <translation>L'indirizzo inserito "%1" non è un indirizzo litecoin valido.</translation>
>>>>>>> 69fce744
    </message>
    <message>
        <source>The entered address "%1" is already in the address book.</source>
        <translation>L'indirizzo inserito "%1" è già in rubrica.</translation>
    </message>
    <message>
        <source>Could not unlock wallet.</source>
        <translation>Impossibile sbloccare il portamonete.</translation>
    </message>
    <message>
        <source>New key generation failed.</source>
        <translation>Generazione della nuova chiave non riuscita.</translation>
    </message>
</context>
<context>
    <name>FreespaceChecker</name>
    <message>
        <source>A new data directory will be created.</source>
        <translation>Sarà creata una nuova cartella dati.</translation>
    </message>
    <message>
        <source>name</source>
        <translation>nome</translation>
    </message>
    <message>
        <source>Directory already exists. Add %1 if you intend to create a new directory here.</source>
        <translation>Cartella già esistente. Aggiungi %1 se intendi creare qui una nuova cartella.</translation>
    </message>
    <message>
        <source>Path already exists, and is not a directory.</source>
        <translation>Il percorso è già esistente e non è una cartella.</translation>
    </message>
    <message>
        <source>Cannot create data directory here.</source>
        <translation>Impossibile creare una cartella dati qui.</translation>
    </message>
</context>
<context>
    <name>HelpMessageDialog</name>
    <message>
        <source>version</source>
        <translation>versione</translation>
    </message>
    <message>
        <source>(%1-bit)</source>
        <translation>(%1-bit)</translation>
    </message>
    <message>
        <source>About %1</source>
        <translation>Informazioni %1</translation>
    </message>
    <message>
        <source>Command-line options</source>
        <translation>Opzioni della riga di comando</translation>
    </message>
    <message>
        <source>Usage:</source>
        <translation>Utilizzo:</translation>
    </message>
    <message>
        <source>command-line options</source>
        <translation>opzioni della riga di comando</translation>
    </message>
    <message>
        <source>UI Options:</source>
        <translation>Opzioni interfaccia:</translation>
    </message>
    <message>
        <source>Choose data directory on startup (default: %u)</source>
        <translation>Seleziona la directory dei dati all'avvio (default: %u)</translation>
    </message>
    <message>
        <source>Set language, for example "de_DE" (default: system locale)</source>
        <translation>Imposta la lingua, ad esempio "it_IT" (default: locale di sistema)</translation>
    </message>
    <message>
        <source>Start minimized</source>
        <translation>Avvia ridotto a icona</translation>
    </message>
    <message>
        <source>Set SSL root certificates for payment request (default: -system-)</source>
        <translation>Imposta un certificato SSL root per le richieste di pagamento (default: -system-)</translation>
    </message>
    <message>
        <source>Show splash screen on startup (default: %u)</source>
        <translation>Mostra schermata iniziale all'avvio (default: %u)</translation>
    </message>
    <message>
        <source>Reset all settings changed in the GUI</source>
        <translation>Reimposta tutti i campi dell'interfaccia grafica</translation>
    </message>
</context>
<context>
    <name>Intro</name>
    <message>
        <source>Welcome</source>
        <translation>Benvenuto</translation>
    </message>
    <message>
        <source>Welcome to %1.</source>
        <translation>Benvenuto su %1.</translation>
    </message>
    <message>
        <source>As this is the first time the program is launched, you can choose where %1 will store its data.</source>
        <translation>Dato che questa è la prima volta che il programma viene lanciato, puoi scegliere dove %1 salverà i suoi dati.</translation>
    </message>
    <message>
<<<<<<< HEAD
        <source>%1 will download and store a copy of the Lynx block chain. At least %2GB of data will be stored in this directory, and it will grow over time. The wallet will also be stored in this directory.</source>
        <translation>%1 scaricherà e salverà una copia della Blockchain di Lynx. Saranno salvati almeno %2GB di dati in questo percorso e continueranno ad aumentare col tempo. Anche il portafoglio verrà salvato in questo percorso.</translation>
=======
        <source>When you click OK, %1 will begin to download and process the full %4 block chain (%2GB) starting with the earliest transactions in %3 when %4 initially launched.</source>
        <translation>Quando fai click su OK, %1 comincerà a scaricare e processare l'intera %4 block chain (%2GB) a partire dalla prime transazioni del %3 quando %4 venne inaugurato.</translation>
    </message>
    <message>
        <source>This initial synchronisation is very demanding, and may expose hardware problems with your computer that had previously gone unnoticed. Each time you run %1, it will continue downloading where it left off.</source>
        <translation>La sincronizzazione iniziale è molto dispendiosa e potrebbe mettere in luce problemi di harware del tuo computer che erano prima passati inosservati. Ogni volta che lanci %1 continuerà a scaricare da dove l'avevi lasciato.</translation>
    </message>
    <message>
        <source>If you have chosen to limit block chain storage (pruning), the historical data must still be downloaded and processed, but will be deleted afterward to keep your disk usage low.</source>
        <translation>Se hai scelto di limitare l'immagazzinamento della block chain (operazione nota come "pruning" o "potatura"), i dati storici devono comunque essere scaricati e processati, ma verranno cancellati in seguito per mantenere basso l'utilizzo del tuo disco.</translation>
>>>>>>> 69fce744
    </message>
    <message>
        <source>Use the default data directory</source>
        <translation>Usa la cartella dati predefinita</translation>
    </message>
    <message>
        <source>Use a custom data directory:</source>
        <translation>Usa una cartella dati personalizzata:</translation>
    </message>
    <message>
        <source>Litecoin</source>
        <translation>Litecoin</translation>
    </message>
    <message>
        <source>At least %1 GB of data will be stored in this directory, and it will grow over time.</source>
        <translation>Almeno %1 GB di dati verrà salvato in questa cartella e continuerà ad aumentare col tempo.</translation>
    </message>
    <message>
        <source>Approximately %1 GB of data will be stored in this directory.</source>
        <translation>Verranno salvati circa %1 GB di dati in questa cartella.</translation>
    </message>
    <message>
        <source>%1 will download and store a copy of the Litecoin block chain.</source>
        <translation>%1 scaricherà e salverà una copia della block chain di Litecoin.</translation>
    </message>
    <message>
        <source>The wallet will also be stored in this directory.</source>
        <translation>Anche il portafoglio verrà salvato in questa cartella.</translation>
    </message>
    <message>
        <source>Error: Specified data directory "%1" cannot be created.</source>
        <translation>Errore: La cartella dati "%1" specificata non può essere creata.</translation>
    </message>
    <message>
        <source>Error</source>
        <translation>Errore</translation>
    </message>
    <message numerus="yes">
        <source>%n GB of free space available</source>
        <translation><numerusform>GB di spazio libero disponibile</numerusform><numerusform>%n GB di spazio disponibile</numerusform></translation>
    </message>
    <message numerus="yes">
        <source>(of %n GB needed)</source>
        <translation><numerusform>(di %nGB richiesti)</numerusform><numerusform>(%n GB richiesti)</numerusform></translation>
    </message>
</context>
<context>
    <name>ModalOverlay</name>
    <message>
        <source>Form</source>
        <translation>Modulo</translation>
    </message>
    <message>
        <source>Recent transactions may not yet be visible, and therefore your wallet's balance might be incorrect. This information will be correct once your wallet has finished synchronizing with the litecoin network, as detailed below.</source>
        <translation>Transazioni recenti potrebbero non essere visibili ancora, perciò il saldo del tuo portafoglio potrebbe non essere corretto. Questa informazione risulterà corretta quando il tuo portafoglio avrà terminato la sincronizzazione con la rete litecoin, come indicato in dettaglio più sotto.</translation>
    </message>
    <message>
<<<<<<< HEAD
=======
        <source>Attempting to spend litecoins that are affected by not-yet-displayed transactions will not be accepted by the network.</source>
        <translation>Il tentativo di spendere litecoin legati a transazioni non ancora visualizzate non verrà accettato dalla rete.</translation>
    </message>
    <message>
>>>>>>> 69fce744
        <source>Number of blocks left</source>
        <translation>Numero di blocchi mancanti</translation>
    </message>
    <message>
        <source>Unknown...</source>
        <translation>Sconosciuto...</translation>
    </message>
    <message>
        <source>Last block time</source>
        <translation>Ora del blocco più recente</translation>
    </message>
    <message>
        <source>Progress</source>
        <translation>Progresso</translation>
    </message>
    <message>
        <source>Progress</source>
        <translation>Progresso</translation>
    </message>
    <message>
        <source>Progress increase per hour</source>
        <translation>Aumento dei progressi per ogni ora</translation>
    </message>
    <message>
        <source>calculating...</source>
        <translation>calcolando...</translation>
    </message>
    <message>
        <source>Estimated time left until synced</source>
        <translation>Tempo stimato al completamento della sincronizzazione</translation>
    </message>
    <message>
        <source>Hide</source>
        <translation>Nascondi</translation>
    </message>
    <message>
        <source>Unknown. Syncing Headers (%1)...</source>
        <translation>Sconosciuto. Sincronizzazione Headers (%1)...</translation>
    </message>
</context>
<context>
    <name>OpenURIDialog</name>
    <message>
        <source>Open URI</source>
        <translation>Apri URI</translation>
    </message>
    <message>
        <source>Open payment request from URI or file</source>
        <translation>Apri richiesta di pagamento da URI o file</translation>
    </message>
    <message>
        <source>URI:</source>
        <translation>URI:</translation>
    </message>
    <message>
        <source>Select payment request file</source>
        <translation>Seleziona il file di richiesta di pagamento</translation>
    </message>
    <message>
        <source>Select payment request file to open</source>
        <translation>Seleziona il file di richiesta di pagamento da aprire</translation>
    </message>
</context>
<context>
    <name>OptionsDialog</name>
    <message>
        <source>Options</source>
        <translation>Opzioni</translation>
    </message>
    <message>
        <source>&amp;Main</source>
        <translation>&amp;Principale</translation>
    </message>
    <message>
        <source>Automatically start %1 after logging in to the system.</source>
        <translation>Avvia automaticamente %1 una volta effettuato l'accesso al sistema.</translation>
    </message>
    <message>
        <source>&amp;Start %1 on system login</source>
        <translation>&amp;Start %1 all'accesso al sistema</translation>
    </message>
    <message>
        <source>Size of &amp;database cache</source>
        <translation>Dimensione della cache del &amp;database.</translation>
    </message>
    <message>
        <source>MB</source>
        <translation>MB</translation>
    </message>
    <message>
        <source>Number of script &amp;verification threads</source>
        <translation>Numero di thread di &amp;verifica degli script </translation>
    </message>
    <message>
        <source>IP address of the proxy (e.g. IPv4: 127.0.0.1 / IPv6: ::1)</source>
        <translation>Indirizzo IP del proxy (ad es. IPv4: 127.0.0.1 / IPv6: ::1)</translation>
    </message>
    <message>
        <source>Shows if the supplied default SOCKS5 proxy is used to reach peers via this network type.</source>
        <translation>Mostra se il proxy SOCK5 di default che p stato fornito è usato per raggiungere i contatti attraverso questo tipo di rete.</translation>
    </message>
    <message>
        <source>Use separate SOCKS&amp;5 proxy to reach peers via Tor hidden services:</source>
        <translation>Usa una SOCKS&amp;5 proxy differente per raggiungere peers usando servizi Tor hidden</translation>
    </message>
    <message>
        <source>Hide the icon from the system tray.</source>
        <translation>Nascondi l'icona nella barra delle applicazioni.</translation>
    </message>
    <message>
        <source>&amp;Hide tray icon</source>
        <translation>&amp;Nascondi l'icona della barra delle applicazioni</translation>
    </message>
    <message>
        <source>Minimize instead of exit the application when the window is closed. When this option is enabled, the application will be closed only after selecting Exit in the menu.</source>
        <translation>Riduci ad icona invece di uscire dall'applicazione quando la finestra viene chiusa. Attivando questa opzione l'applicazione terminerà solo dopo aver selezionato Esci dal menu File.</translation>
    </message>
    <message>
        <source>Third party URLs (e.g. a block explorer) that appear in the transactions tab as context menu items. %s in the URL is replaced by transaction hash. Multiple URLs are separated by vertical bar |.</source>
        <translation>URL di terze parti (ad es. un block explorer) che appaiono nella tabella delle transazioni come voci nel menu contestuale. "%s" nell'URL è sostituito dall'hash della transazione.
Per specificare più URL separarli con una barra verticale "|".</translation>
    </message>
    <message>
        <source>Active command-line options that override above options:</source>
        <translation>Opzioni della riga di comando attive che sostituiscono i settaggi sopra elencati:</translation>
    </message>
    <message>
        <source>Open the %1 configuration file from the working directory.</source>
        <translation>Apri il %1 file di configurazione dalla cartella attiva.</translation>
    </message>
    <message>
        <source>Open Configuration File</source>
        <translation>Apri il file di configurazione</translation>
    </message>
    <message>
        <source>Reset all client options to default.</source>
        <translation>Reimposta tutte le opzioni del client allo stato predefinito.</translation>
    </message>
    <message>
        <source>&amp;Reset Options</source>
        <translation>&amp;Ripristina Opzioni</translation>
    </message>
    <message>
        <source>&amp;Network</source>
        <translation>Rete</translation>
    </message>
    <message>
        <source>(0 = auto, &lt;0 = leave that many cores free)</source>
        <translation>(0 = automatico, &lt;0 = lascia questo numero di core liberi)</translation>
    </message>
    <message>
        <source>W&amp;allet</source>
        <translation>Port&amp;amonete</translation>
    </message>
    <message>
        <source>Expert</source>
        <translation>Esperti</translation>
    </message>
    <message>
        <source>Enable coin &amp;control features</source>
        <translation>Abilita le funzionalità di coin &amp;control</translation>
    </message>
    <message>
        <source>If you disable the spending of unconfirmed change, the change from a transaction cannot be used until that transaction has at least one confirmation. This also affects how your balance is computed.</source>
        <translation>Disabilitando l'uso di resti non confermati, il resto di una transazione non potrà essere speso fino a quando non avrà ottenuto almeno una conferma. Questa impostazione influisce inoltre sul calcolo del saldo.</translation>
    </message>
    <message>
        <source>&amp;Spend unconfirmed change</source>
        <translation>&amp;Spendi resti non confermati</translation>
    </message>
    <message>
<<<<<<< HEAD
        <source>Automatically open the Lynx client port on the router. This only works when your router supports UPnP and it is enabled.</source>
        <translation>Apri automaticamente la porta del client Lynx sul router. Il protocollo UPnP deve essere supportato da parte del router ed attivo.</translation>
=======
        <source>Automatically open the Litecoin client port on the router. This only works when your router supports UPnP and it is enabled.</source>
        <translation>Apri automaticamente la porta del client Litecoin sul router. Il protocollo UPnP deve essere supportato da parte del router ed attivo.</translation>
>>>>>>> 69fce744
    </message>
    <message>
        <source>Map port using &amp;UPnP</source>
        <translation>Mappa le porte tramite &amp;UPnP</translation>
    </message>
    <message>
<<<<<<< HEAD
        <source>Connect to the Lynx network through a SOCKS5 proxy.</source>
        <translation>Connessione alla rete Lynx attraverso un proxy SOCKS5.</translation>
=======
        <source>Accept connections from outside.</source>
        <translation>Accetta connessione esterne.</translation>
    </message>
    <message>
        <source>Allow incomin&amp;g connections</source>
        <translation>Accetta connessioni in entrata</translation>
    </message>
    <message>
        <source>Connect to the Litecoin network through a SOCKS5 proxy.</source>
        <translation>Connessione alla rete Litecoin attraverso un proxy SOCKS5.</translation>
>>>>>>> 69fce744
    </message>
    <message>
        <source>&amp;Connect through SOCKS5 proxy (default proxy):</source>
        <translation>&amp;Connessione attraverso proxy SOCKS5 (proxy predefinito):</translation>
    </message>
    <message>
        <source>Proxy &amp;IP:</source>
        <translation>&amp;IP del proxy:</translation>
    </message>
    <message>
        <source>&amp;Port:</source>
        <translation>&amp;Porta:</translation>
    </message>
    <message>
        <source>Port of the proxy (e.g. 9050)</source>
        <translation>Porta del proxy (ad es. 9050)</translation>
    </message>
    <message>
        <source>Used for reaching peers via:</source>
        <translation>Utilizzata per connettersi attraverso:</translation>
    </message>
    <message>
        <source>IPv4</source>
        <translation>IPv4</translation>
    </message>
    <message>
        <source>IPv6</source>
        <translation>IPv6</translation>
    </message>
    <message>
        <source>Tor</source>
        <translation>Tor</translation>
    </message>
    <message>
<<<<<<< HEAD
        <source>Connect to the Lynx network through a separate SOCKS5 proxy for Tor hidden services.</source>
        <translation>Connette alla rete Lynx attraverso un proxy SOCKS5 separato per Tor.</translation>
    </message>
    <message>
        <source>Use separate SOCKS5 proxy to reach peers via Tor hidden services:</source>
        <translation>Usa un proxy SOCKS5 separato per connettersi ai peers attraverso Tor:</translation>
=======
        <source>Connect to the Litecoin network through a separate SOCKS5 proxy for Tor hidden services.</source>
        <translation>Connette alla rete Litecoin attraverso un proxy SOCKS5 separato per Tor.</translation>
>>>>>>> 69fce744
    </message>
    <message>
        <source>&amp;Window</source>
        <translation>&amp;Finestra</translation>
    </message>
    <message>
        <source>Show only a tray icon after minimizing the window.</source>
        <translation>Mostra solo nella tray bar quando si riduce ad icona.</translation>
    </message>
    <message>
        <source>&amp;Minimize to the tray instead of the taskbar</source>
        <translation>&amp;Minimizza nella tray bar invece che sulla barra delle applicazioni</translation>
    </message>
    <message>
        <source>M&amp;inimize on close</source>
        <translation>M&amp;inimizza alla chiusura</translation>
    </message>
    <message>
        <source>&amp;Display</source>
        <translation>&amp;Mostra</translation>
    </message>
    <message>
        <source>User Interface &amp;language:</source>
        <translation>&amp;Lingua Interfaccia Utente:</translation>
    </message>
    <message>
        <source>The user interface language can be set here. This setting will take effect after restarting %1.</source>
        <translation>La lingua dell'interfaccia utente può essere impostata qui. L'impostazione avrà effetto dopo il riavvio %1.</translation>
    </message>
    <message>
        <source>&amp;Unit to show amounts in:</source>
        <translation>&amp;Unità di misura con cui visualizzare gli importi:</translation>
    </message>
    <message>
        <source>Choose the default subdivision unit to show in the interface and when sending coins.</source>
<<<<<<< HEAD
        <translation>Scegli l'unità di suddivisione predefinita da utilizzare per l'interfaccia e per l'invio di lynx.</translation>
=======
        <translation>Scegli l'unità di suddivisione predefinita da utilizzare per l'interfaccia e per l'invio di litecoin.</translation>
>>>>>>> 69fce744
    </message>
    <message>
        <source>Whether to show coin control features or not.</source>
        <translation>Specifica se le funzionalita di coin control saranno visualizzate.</translation>
    </message>
    <message>
        <source>&amp;Third party transaction URLs</source>
        <translation>&amp;URLs per transazioni terzi </translation>
    </message>
    <message>
        <source>&amp;OK</source>
        <translation>&amp;OK</translation>
    </message>
    <message>
        <source>&amp;Cancel</source>
        <translation>&amp;Cancella</translation>
    </message>
    <message>
        <source>default</source>
        <translation>predefinito</translation>
    </message>
    <message>
        <source>none</source>
        <translation>nessuno</translation>
    </message>
    <message>
        <source>Confirm options reset</source>
        <translation>Conferma ripristino opzioni</translation>
    </message>
    <message>
        <source>Client restart required to activate changes.</source>
        <translation>È necessario un riavvio del client per applicare le modifiche.</translation>
    </message>
    <message>
        <source>Client will be shut down. Do you want to proceed?</source>
        <translation>Il client sarà arrestato. Si desidera procedere?</translation>
    </message>
    <message>
        <source>Configuration options</source>
        <translation>Opzioni di configurazione</translation>
    </message>
    <message>
        <source>The configuration file is used to specify advanced user options which override GUI settings. Additionally, any command-line options will override this configuration file.</source>
        <translation>Il file di configurazione è utilizzato per specificare opzioni utente avanzate che aggirano le impostazioni della GUI. Inoltre qualunque opzione da linea di comando aggirerà il file di configurazione.</translation>
    </message>
    <message>
        <source>Error</source>
        <translation>Errore</translation>
    </message>
    <message>
        <source>The configuration file could not be opened.</source>
        <translation>Il file di configurazione non può essere aperto.</translation>
    </message>
    <message>
        <source>This change would require a client restart.</source>
        <translation>Questa modifica richiede un riavvio del client.</translation>
    </message>
    <message>
        <source>The supplied proxy address is invalid.</source>
        <translation>L'indirizzo proxy che hai fornito non è valido.</translation>
    </message>
</context>
<context>
    <name>OverviewPage</name>
    <message>
        <source>Form</source>
        <translation>Modulo</translation>
    </message>
    <message>
<<<<<<< HEAD
        <source>The displayed information may be out of date. Your wallet automatically synchronizes with the Lynx network after a connection is established, but this process has not completed yet.</source>
        <translation>Le informazioni visualizzate potrebbero non essere aggiornate. Il portamonete si sincronizza automaticamente con la rete Lynx una volta stabilita una connessione, ma questo processo non è ancora stato completato.</translation>
=======
        <source>The displayed information may be out of date. Your wallet automatically synchronizes with the Litecoin network after a connection is established, but this process has not completed yet.</source>
        <translation>Le informazioni visualizzate potrebbero non essere aggiornate. Il portamonete si sincronizza automaticamente con la rete Litecoin una volta stabilita una connessione, ma questo processo non è ancora stato completato.</translation>
>>>>>>> 69fce744
    </message>
    <message>
        <source>Watch-only:</source>
        <translation>Sola lettura:</translation>
    </message>
    <message>
        <source>Available:</source>
        <translation>Disponibile:</translation>
    </message>
    <message>
        <source>Your current spendable balance</source>
        <translation>Il tuo saldo spendibile attuale</translation>
    </message>
    <message>
        <source>Pending:</source>
        <translation>In attesa:</translation>
    </message>
    <message>
        <source>Total of transactions that have yet to be confirmed, and do not yet count toward the spendable balance</source>
        <translation>Totale delle transazioni in corso di conferma e che non sono ancora conteggiate nel saldo spendibile</translation>
    </message>
    <message>
        <source>Immature:</source>
        <translation>Immaturo:</translation>
    </message>
    <message>
        <source>Mined balance that has not yet matured</source>
        <translation>Importo generato dal mining e non ancora maturato</translation>
    </message>
    <message>
        <source>Balances</source>
        <translation>Saldo</translation>
    </message>
    <message>
        <source>Total:</source>
        <translation>Totale:</translation>
    </message>
    <message>
        <source>Your current total balance</source>
        <translation>Il tuo saldo totale attuale</translation>
    </message>
    <message>
        <source>Your current balance in watch-only addresses</source>
        <translation>Il tuo saldo attuale negli indirizzi di sola lettura</translation>
    </message>
    <message>
        <source>Spendable:</source>
        <translation>Spendibile:</translation>
    </message>
    <message>
        <source>Recent transactions</source>
        <translation>Transazioni recenti</translation>
    </message>
    <message>
        <source>Unconfirmed transactions to watch-only addresses</source>
        <translation>Transazioni non confermate su indirizzi di sola lettura</translation>
    </message>
    <message>
        <source>Mined balance in watch-only addresses that has not yet matured</source>
        <translation>Importo generato dal mining su indirizzi di sola lettura e non ancora maturato</translation>
    </message>
    <message>
        <source>Current total balance in watch-only addresses</source>
        <translation>Saldo corrente totale negli indirizzi di sola lettura</translation>
    </message>
</context>
<context>
    <name>PaymentServer</name>
    <message>
        <source>Payment request error</source>
        <translation>Errore di richiesta di pagamento</translation>
    </message>
    <message>
<<<<<<< HEAD
        <source>Cannot start lynx: click-to-pay handler</source>
        <translation>Impossibile avviare lynx: gestore click-to-pay</translation>
=======
        <source>Cannot start litecoin: click-to-pay handler</source>
        <translation>Impossibile avviare litecoin: gestore click-to-pay</translation>
>>>>>>> 69fce744
    </message>
    <message>
        <source>URI handling</source>
        <translation>Gestione URI</translation>
    </message>
    <message>
        <source>Payment request fetch URL is invalid: %1</source>
        <translation>URL di recupero della Richiesta di pagamento non valido: %1</translation>
    </message>
    <message>
        <source>Invalid payment address %1</source>
        <translation>Indirizzo di pagamento non valido %1</translation>
    </message>
    <message>
<<<<<<< HEAD
        <source>URI cannot be parsed! This can be caused by an invalid Lynx address or malformed URI parameters.</source>
        <translation>Impossibile interpretare l'URI! I parametri dell'URI o l'indirizzo Lynx potrebbero non essere corretti.</translation>
=======
        <source>URI cannot be parsed! This can be caused by an invalid Litecoin address or malformed URI parameters.</source>
        <translation>Impossibile interpretare l'URI! I parametri dell'URI o l'indirizzo Litecoin potrebbero non essere corretti.</translation>
>>>>>>> 69fce744
    </message>
    <message>
        <source>Payment request file handling</source>
        <translation>Gestione del file di richiesta del pagamento</translation>
    </message>
    <message>
        <source>Payment request file cannot be read! This can be caused by an invalid payment request file.</source>
        <translation>Impossibile leggere il file della richiesta di pagamento! Il file della richiesta di pagamento potrebbe non essere valido</translation>
    </message>
    <message>
        <source>Payment request rejected</source>
        <translation>Richiesta di pagamento respinta</translation>
    </message>
    <message>
        <source>Payment request network doesn't match client network.</source>
        <translation>La rete della richiesta di pagamento non corrisponde alla rete del client.</translation>
    </message>
    <message>
        <source>Payment request expired.</source>
        <translation>Richiesta di pagamento scaduta.</translation>
    </message>
    <message>
        <source>Payment request is not initialized.</source>
        <translation>La richiesta di pagamento non è stata inizializzata.</translation>
    </message>
    <message>
        <source>Unverified payment requests to custom payment scripts are unsupported.</source>
        <translation>Le richieste di pagamento non verificate verso script di pagamento personalizzati non sono supportate.</translation>
    </message>
    <message>
        <source>Invalid payment request.</source>
        <translation>Richiesta di pagamento invalida</translation>
    </message>
    <message>
        <source>Requested payment amount of %1 is too small (considered dust).</source>
        <translation>L'importo di pagamento di %1 richiesto è troppo basso (considerato come trascurabile).</translation>
    </message>
    <message>
        <source>Refund from %1</source>
        <translation>Rimborso da %1</translation>
    </message>
    <message>
        <source>Payment request %1 is too large (%2 bytes, allowed %3 bytes).</source>
        <translation>La richiesta di pagamento %1 è troppo grande (%2 bytes, consentiti %3 bytes)</translation>
    </message>
    <message>
        <source>Error communicating with %1: %2</source>
        <translation>Errore di comunicazione con %1: %2</translation>
    </message>
    <message>
        <source>Payment request cannot be parsed!</source>
        <translation>La richiesta di pagamento non può essere processata!</translation>
    </message>
    <message>
        <source>Bad response from server %1</source>
        <translation> Risposta errata da parte del server %1 </translation>
    </message>
    <message>
        <source>Network request error</source>
        <translation> Errore di richiesta di rete</translation>
    </message>
    <message>
        <source>Payment acknowledged</source>
        <translation>Pagamento riconosciuto</translation>
    </message>
</context>
<context>
    <name>PeerTableModel</name>
    <message>
        <source>User Agent</source>
        <translation>User Agent</translation>
    </message>
    <message>
        <source>Node/Service</source>
        <translation>Nodo/Servizio</translation>
    </message>
    <message>
        <source>NodeId</source>
        <translation>Nodeld</translation>
    </message>
    <message>
        <source>Ping</source>
        <translation>Ping</translation>
    </message>
    <message>
        <source>Sent</source>
        <translation>Inviato</translation>
    </message>
    <message>
        <source>Received</source>
        <translation>Ricevuto</translation>
    </message>
</context>
<context>
    <name>QObject</name>
    <message>
        <source>Amount</source>
        <translation>Importo</translation>
    </message>
    <message>
<<<<<<< HEAD
        <source>Enter a Lynx address (e.g. %1)</source>
        <translation>Inserisci un indirizzo Lynx (ad es. %1)</translation>
=======
        <source>Enter a Litecoin address (e.g. %1)</source>
        <translation>Inserisci un indirizzo Litecoin (ad es. %1)</translation>
>>>>>>> 69fce744
    </message>
    <message>
        <source>%1 d</source>
        <translation>%1 d</translation>
    </message>
    <message>
        <source>%1 h</source>
        <translation>%1 h</translation>
    </message>
    <message>
        <source>%1 m</source>
        <translation>%1 m</translation>
    </message>
    <message>
        <source>%1 s</source>
        <translation>%1 s</translation>
    </message>
    <message>
        <source>None</source>
        <translation>Nessuno</translation>
    </message>
    <message>
        <source>N/A</source>
        <translation>N/D</translation>
    </message>
    <message>
        <source>%1 ms</source>
        <translation>%1 ms</translation>
    </message>
    <message numerus="yes">
        <source>%n second(s)</source>
        <translation><numerusform>%n secondo</numerusform><numerusform>%n secondi</numerusform></translation>
    </message>
    <message numerus="yes">
        <source>%n minute(s)</source>
        <translation><numerusform>%n minuto</numerusform><numerusform>%n minuti</numerusform></translation>
    </message>
    <message numerus="yes">
        <source>%n hour(s)</source>
        <translation><numerusform>%n ora</numerusform><numerusform>%n ore</numerusform></translation>
    </message>
    <message numerus="yes">
        <source>%n day(s)</source>
        <translation><numerusform>%n giorno</numerusform><numerusform>%n giorni</numerusform></translation>
    </message>
    <message numerus="yes">
        <source>%n week(s)</source>
        <translation><numerusform>%n settimana</numerusform><numerusform>%n settimane</numerusform></translation>
    </message>
    <message>
        <source>%1 and %2</source>
        <translation>%1 e %2</translation>
    </message>
    <message numerus="yes">
        <source>%n year(s)</source>
        <translation><numerusform>%n anno</numerusform><numerusform>%n anni</numerusform></translation>
    </message>
    <message>
        <source>%1 B</source>
        <translation>%1 B</translation>
    </message>
    <message>
        <source>%1 KB</source>
        <translation>%1 KB</translation>
    </message>
    <message>
        <source>%1 MB</source>
        <translation>%1 MB</translation>
    </message>
    <message>
        <source>%1 GB</source>
        <translation>%1 GB</translation>
    </message>
    <message>
        <source>%1 didn't yet exit safely...</source>
        <translation>%1 non è ancora stato chiuso in modo sicuro</translation>
    </message>
    <message>
        <source>unknown</source>
        <translation>sconosciuto</translation>
    </message>
</context>
<context>
    <name>QObject::QObject</name>
    <message>
        <source>Error: Specified data directory "%1" does not exist.</source>
        <translation>Errore: La cartella dati "%1" specificata non esiste.</translation>
    </message>
    <message>
        <source>Error: Cannot parse configuration file: %1. Only use key=value syntax.</source>
        <translation>Errore: impossibile interpretare il file di configurazione: %1. Usare esclusivamente la sintassi chiave=valore.</translation>
    </message>
    <message>
        <source>Error: %1</source>
        <translation>Errore: %1</translation>
    </message>
</context>
<context>
    <name>QRImageWidget</name>
    <message>
        <source>&amp;Save Image...</source>
        <translation>&amp;Salva immagine</translation>
    </message>
    <message>
        <source>&amp;Copy Image</source>
        <translation>&amp;Copia immagine</translation>
    </message>
    <message>
        <source>Save QR Code</source>
        <translation>Salva codice QR</translation>
    </message>
    <message>
        <source>PNG Image (*.png)</source>
        <translation>Immagine PNG (*.png)</translation>
    </message>
</context>
<context>
    <name>RPCConsole</name>
    <message>
        <source>N/A</source>
        <translation>N/D</translation>
    </message>
    <message>
        <source>Client version</source>
        <translation>Versione client</translation>
    </message>
    <message>
        <source>&amp;Information</source>
        <translation>&amp;Informazioni</translation>
    </message>
    <message>
        <source>Debug window</source>
        <translation>Finestra di debug</translation>
    </message>
    <message>
        <source>General</source>
        <translation>Generale</translation>
    </message>
    <message>
        <source>Using BerkeleyDB version</source>
        <translation>Versione BerkeleyDB in uso</translation>
    </message>
    <message>
        <source>Datadir</source>
        <translation>Datadir</translation>
    </message>
    <message>
        <source>Startup time</source>
        <translation>Ora di avvio</translation>
    </message>
    <message>
        <source>Network</source>
        <translation>Rete</translation>
    </message>
    <message>
        <source>Name</source>
        <translation>Nome</translation>
    </message>
    <message>
        <source>Number of connections</source>
        <translation>Numero di connessioni</translation>
    </message>
    <message>
        <source>Block chain</source>
        <translation>Block chain</translation>
    </message>
    <message>
        <source>Current number of blocks</source>
        <translation>Numero attuale di blocchi</translation>
    </message>
    <message>
        <source>Memory Pool</source>
        <translation>Memory Pool</translation>
    </message>
    <message>
        <source>Current number of transactions</source>
        <translation>Numero attuale di transazioni</translation>
    </message>
    <message>
        <source>Memory usage</source>
        <translation>Utilizzo memoria</translation>
    </message>
    <message>
        <source>&amp;Reset</source>
        <translation>&amp;Ripristina</translation>
    </message>
    <message>
        <source>Received</source>
        <translation>Ricevuto</translation>
    </message>
    <message>
        <source>Sent</source>
        <translation>Inviato</translation>
    </message>
    <message>
        <source>&amp;Peers</source>
        <translation>&amp;Peer</translation>
    </message>
    <message>
        <source>Banned peers</source>
        <translation>Peers bannati</translation>
    </message>
    <message>
        <source>Select a peer to view detailed information.</source>
        <translation>Seleziona un peer per visualizzare informazioni più dettagliate.</translation>
    </message>
    <message>
        <source>Whitelisted</source>
        <translation>Whitelisted/sicuri</translation>
    </message>
    <message>
        <source>Direction</source>
        <translation>Direzione</translation>
    </message>
    <message>
        <source>Version</source>
        <translation>Versione</translation>
    </message>
    <message>
        <source>Starting Block</source>
        <translation>Blocco di partenza</translation>
    </message>
    <message>
        <source>Synced Headers</source>
        <translation>Headers sincronizzati</translation>
    </message>
    <message>
        <source>Synced Blocks</source>
        <translation>Blocchi sincronizzati</translation>
    </message>
    <message>
        <source>User Agent</source>
        <translation>User Agent</translation>
    </message>
    <message>
        <source>Open the %1 debug log file from the current data directory. This can take a few seconds for large log files.</source>
        <translation>Apri il file log del debug di %1 dalla cartella dati attuale. Può richiedere alcuni secondi per file di log di grandi dimensioni.</translation>
    </message>
    <message>
        <source>Decrease font size</source>
        <translation>Riduci dimensioni font.</translation>
    </message>
    <message>
        <source>Increase font size</source>
        <translation>Aumenta dimensioni font</translation>
    </message>
    <message>
        <source>Services</source>
        <translation>Servizi</translation>
    </message>
    <message>
        <source>Ban Score</source>
        <translation>Punteggio di Ban</translation>
    </message>
    <message>
        <source>Connection Time</source>
        <translation>Tempo di Connessione</translation>
    </message>
    <message>
        <source>Last Send</source>
        <translation>Ultimo Invio</translation>
    </message>
    <message>
        <source>Last Receive</source>
        <translation>Ultima Ricezione</translation>
    </message>
    <message>
        <source>Ping Time</source>
        <translation>Tempo di Ping</translation>
    </message>
    <message>
        <source>The duration of a currently outstanding ping.</source>
        <translation>La durata di un ping attualmente in corso.</translation>
    </message>
    <message>
        <source>Ping Wait</source>
        <translation>Attesa ping</translation>
    </message>
    <message>
        <source>Min Ping</source>
        <translation>Ping Minimo</translation>
    </message>
    <message>
        <source>Time Offset</source>
        <translation>Scarto Temporale</translation>
    </message>
    <message>
        <source>Last block time</source>
        <translation>Ora del blocco più recente</translation>
    </message>
    <message>
        <source>&amp;Open</source>
        <translation>&amp;Apri</translation>
    </message>
    <message>
        <source>&amp;Console</source>
        <translation>&amp;Console</translation>
    </message>
    <message>
        <source>&amp;Network Traffic</source>
        <translation>&amp;Traffico di Rete</translation>
    </message>
    <message>
        <source>Totals</source>
        <translation>Totali</translation>
    </message>
    <message>
        <source>In:</source>
        <translation>Entrata:</translation>
    </message>
    <message>
        <source>Out:</source>
        <translation>Uscita:</translation>
    </message>
    <message>
        <source>Debug log file</source>
        <translation>File log del Debug</translation>
    </message>
    <message>
        <source>Clear console</source>
        <translation>Cancella console</translation>
    </message>
    <message>
        <source>1 &amp;hour</source>
        <translation>1 &amp;ora</translation>
    </message>
    <message>
        <source>1 &amp;day</source>
        <translation>1 &amp;giorno</translation>
    </message>
    <message>
        <source>1 &amp;week</source>
        <translation>1 &amp;settimana</translation>
    </message>
    <message>
        <source>1 &amp;year</source>
        <translation>1 &amp;anno</translation>
    </message>
    <message>
        <source>&amp;Disconnect</source>
        <translation>&amp;Disconnetti</translation>
    </message>
    <message>
        <source>Ban for</source>
        <translation>Bannato per</translation>
    </message>
    <message>
        <source>&amp;Unban</source>
        <translation>&amp;Elimina Ban</translation>
    </message>
    <message>
        <source>Welcome to the %1 RPC console.</source>
        <translation>Benvenuto nella console RPC di %1.</translation>
    </message>
    <message>
        <source>Use up and down arrows to navigate history, and %1 to clear screen.</source>
        <translation>Usa le flecce su e giú per navigare nella storia, e %1 per pulire lo schermo</translation>
    </message>
    <message>
        <source>Type %1 for an overview of available commands.</source>
        <translation>Digita %1 per una descrizione di comandi disponibili</translation>
    </message>
    <message>
        <source>For more information on using this console type %1.</source>
        <translation>Per maggiori informazioni su come usare questa console digita %1</translation>
    </message>
    <message>
        <source>WARNING: Scammers have been active, telling users to type commands here, stealing their wallet contents. Do not use this console without fully understanding the ramifications of a command.</source>
        <translation>ATTENZIONE: I truffatori sono stati attivi in quest'area, cercando di convincere gli utenti a digitare linee di comando e rubando i contenuti dei loro portafogli. Non usare questa console senza la piena consapevolezza delle ramificazioni di un comando.</translation>
    </message>
    <message>
        <source>Network activity disabled</source>
        <translation>Attività di rete disabilitata</translation>
    </message>
    <message>
        <source>(node id: %1)</source>
        <translation>(id nodo: %1)</translation>
    </message>
    <message>
        <source>via %1</source>
        <translation>via %1</translation>
    </message>
    <message>
        <source>never</source>
        <translation>mai</translation>
    </message>
    <message>
        <source>Inbound</source>
        <translation>In entrata</translation>
    </message>
    <message>
        <source>Outbound</source>
        <translation>In uscita</translation>
    </message>
    <message>
        <source>Yes</source>
        <translation>Si</translation>
    </message>
    <message>
        <source>No</source>
        <translation>No</translation>
    </message>
    <message>
        <source>Unknown</source>
        <translation>Sconosciuto</translation>
    </message>
</context>
<context>
    <name>ReceiveCoinsDialog</name>
    <message>
        <source>&amp;Amount:</source>
        <translation>&amp;Importo:</translation>
    </message>
    <message>
        <source>&amp;Label:</source>
        <translation>&amp;Etichetta:</translation>
    </message>
    <message>
        <source>&amp;Message:</source>
        <translation>&amp;Messaggio:</translation>
    </message>
    <message>
<<<<<<< HEAD
        <source>Reuse one of the previously used receiving addresses. Reusing addresses has security and privacy issues. Do not use this unless re-generating a payment request made before.</source>
        <translation>Riutilizza uno degli indirizzi di ricezione generati in precedenza. Riutilizzare un indirizzo comporta problemi di sicurezza e privacy. Non selezionare questa opzione a meno che non si stia rigenerando una richiesta di pagamento creata in precedenza.</translation>
    </message>
    <message>
        <source>R&amp;euse an existing receiving address (not recommended)</source>
        <translation>R&amp;iusa un indirizzo di ricezione (non raccomandato)</translation>
    </message>
    <message>
        <source>An optional message to attach to the payment request, which will be displayed when the request is opened. Note: The message will not be sent with the payment over the Lynx network.</source>
        <translation>Un messaggio opzionale da allegare e mostrare all'apertura della richiesta di pagamento. Nota: Il messaggio non sarà inviato con il pagamento sulla rete Lynx.</translation>
=======
        <source>An optional message to attach to the payment request, which will be displayed when the request is opened. Note: The message will not be sent with the payment over the Litecoin network.</source>
        <translation>Un messaggio opzionale da allegare e mostrare all'apertura della richiesta di pagamento. Nota: Il messaggio non sarà inviato con il pagamento sulla rete Litecoin.</translation>
>>>>>>> 69fce744
    </message>
    <message>
        <source>An optional label to associate with the new receiving address.</source>
        <translation>Un'etichetta opzionale da associare al nuovo indirizzo di ricezione.</translation>
    </message>
    <message>
        <source>Use this form to request payments. All fields are &lt;b&gt;optional&lt;/b&gt;.</source>
        <translation>Usa questo modulo per richiedere pagamenti. Tutti i campi sono &lt;b&gt;opzionali&lt;/b&gt;.</translation>
    </message>
    <message>
        <source>An optional amount to request. Leave this empty or zero to not request a specific amount.</source>
        <translation>Un importo opzionale da associare alla richiesta. Lasciare vuoto o a zero per non richiedere un importo specifico.</translation>
    </message>
    <message>
        <source>Clear all fields of the form.</source>
        <translation>Cancellare tutti i campi del modulo.</translation>
    </message>
    <message>
        <source>Clear</source>
        <translation>Cancella</translation>
    </message>
    <message>
        <source>Requested payments history</source>
        <translation>Cronologia pagamenti richiesti</translation>
    </message>
    <message>
        <source>&amp;Request payment</source>
        <translation>&amp;Richiedi pagamento</translation>
    </message>
    <message>
        <source>Show the selected request (does the same as double clicking an entry)</source>
        <translation>Mostra la richiesta selezionata (produce lo stesso effetto di un doppio click su una voce)</translation>
    </message>
    <message>
        <source>Show</source>
        <translation>Mostra</translation>
    </message>
    <message>
        <source>Remove the selected entries from the list</source>
        <translation>Rimuovi le voci selezionate dalla lista</translation>
    </message>
    <message>
        <source>Remove</source>
        <translation>Rimuovi</translation>
    </message>
    <message>
        <source>Copy URI</source>
        <translation>Copia URI</translation>
    </message>
    <message>
        <source>Copy label</source>
        <translation>Copia etichetta</translation>
    </message>
    <message>
        <source>Copy message</source>
        <translation>Copia il messaggio</translation>
    </message>
    <message>
        <source>Copy amount</source>
        <translation>Copia l'importo</translation>
    </message>
</context>
<context>
    <name>ReceiveRequestDialog</name>
    <message>
        <source>QR Code</source>
        <translation>Codice QR</translation>
    </message>
    <message>
        <source>Copy &amp;URI</source>
        <translation>Copia &amp;URI</translation>
    </message>
    <message>
        <source>Copy &amp;Address</source>
        <translation>Copia &amp;Indirizzo</translation>
    </message>
    <message>
        <source>&amp;Save Image...</source>
        <translation>&amp;Salva Immagine...</translation>
    </message>
    <message>
        <source>Request payment to %1</source>
        <translation>Richiesta di pagamento a %1</translation>
    </message>
    <message>
        <source>Payment information</source>
        <translation>Informazioni di pagamento</translation>
    </message>
    <message>
        <source>URI</source>
        <translation>URI</translation>
    </message>
    <message>
        <source>Address</source>
        <translation>Indirizzo</translation>
    </message>
    <message>
        <source>Amount</source>
        <translation>Importo</translation>
    </message>
    <message>
        <source>Label</source>
        <translation>Etichetta</translation>
    </message>
    <message>
        <source>Message</source>
        <translation>Messaggio</translation>
    </message>
    <message>
        <source>Resulting URI too long, try to reduce the text for label / message.</source>
        <translation> L'URI risultante è troppo lungo, prova a ridurre il testo nell'etichetta / messaggio.</translation>
    </message>
    <message>
        <source>Error encoding URI into QR Code.</source>
        <translation> Errore nella codifica dell'URI nel codice QR.</translation>
    </message>
</context>
<context>
    <name>RecentRequestsTableModel</name>
    <message>
        <source>Date</source>
        <translation>Data</translation>
    </message>
    <message>
        <source>Label</source>
        <translation>Etichetta</translation>
    </message>
    <message>
        <source>Message</source>
        <translation>Messaggio</translation>
    </message>
    <message>
        <source>(no label)</source>
        <translation>(nessuna etichetta)</translation>
    </message>
    <message>
        <source>(no message)</source>
        <translation>(nessun messaggio)</translation>
    </message>
    <message>
        <source>(no amount requested)</source>
        <translation>(nessun importo richiesto)</translation>
    </message>
    <message>
        <source>Requested</source>
        <translation>Richiesto</translation>
    </message>
</context>
<context>
    <name>SendCoinsDialog</name>
    <message>
        <source>Send Coins</source>
<<<<<<< HEAD
        <translation>Invia Lynx</translation>
=======
        <translation>Invia Litecoin</translation>
>>>>>>> 69fce744
    </message>
    <message>
        <source>Coin Control Features</source>
        <translation>Funzionalità di Coin Control</translation>
    </message>
    <message>
        <source>Inputs...</source>
        <translation>Input...</translation>
    </message>
    <message>
        <source>automatically selected</source>
        <translation>selezionato automaticamente</translation>
    </message>
    <message>
        <source>Insufficient funds!</source>
        <translation>Fondi insufficienti!</translation>
    </message>
    <message>
        <source>Quantity:</source>
        <translation>Quantità:</translation>
    </message>
    <message>
        <source>Bytes:</source>
        <translation>Byte:</translation>
    </message>
    <message>
        <source>Amount:</source>
        <translation>Importo:</translation>
    </message>
    <message>
        <source>Fee:</source>
        <translation>Commissione:</translation>
    </message>
    <message>
        <source>After Fee:</source>
        <translation>Dopo Commissione:</translation>
    </message>
    <message>
        <source>Change:</source>
        <translation>Resto:</translation>
    </message>
    <message>
        <source>If this is activated, but the change address is empty or invalid, change will be sent to a newly generated address.</source>
        <translation>In caso di abilitazione con indirizzo vuoto o non valido, il resto sarà inviato ad un nuovo indirizzo generato appositamente.</translation>
    </message>
    <message>
        <source>Custom change address</source>
        <translation>Personalizza indirizzo di resto</translation>
    </message>
    <message>
        <source>Transaction Fee:</source>
        <translation>Commissione di Transazione:</translation>
    </message>
    <message>
        <source>Choose...</source>
        <translation>Scegli...</translation>
    </message>
    <message>
        <source>Using the fallbackfee can result in sending a transaction that will take several hours or days (or never) to confirm. Consider choosing your fee manually or wait until you have validated the complete chain.</source>
        <translation>L'utilizzo della fallback fee può risultare nell'invio di una transazione che impiegherà diverse ore o giorni per essere confermata (e potrebbe non esserlo mai). Prendi in considerazione di scegliere la tua commissione manualmente o aspetta fino ad aver validato l'intera catena.</translation>
    </message>
    <message>
        <source>Warning: Fee estimation is currently not possible.</source>
        <translation>Attenzione: il calcolo delle commissioni non è attualmente disponibile.</translation>
    </message>
    <message>
        <source>collapse fee-settings</source>
        <translation>minimizza le impostazioni di commissione</translation>
    </message>
    <message>
        <source>per kilobyte</source>
        <translation>per kilobyte</translation>
    </message>
    <message>
        <source>If the custom fee is set to 1000 satoshis and the transaction is only 250 bytes, then "per kilobyte" only pays 250 satoshis in fee, while "total at least" pays 1000 satoshis. For transactions bigger than a kilobyte both pay by kilobyte.</source>
        <translation>Se la commissione personalizzata è impostata su 1000 satoshi e la transazione è di soli 250 byte, allora "per kilobyte" paga solo 250 satoshi di commissione, mentre "somma almeno" paga 1000 satoshi. Per transazioni più grandi di un kilobyte, entrambe le opzioni pagano al kilobyte.</translation>
    </message>
    <message>
        <source>Hide</source>
        <translation>Nascondi</translation>
    </message>
    <message>
<<<<<<< HEAD
        <source>total at least</source>
        <translation>somma almeno</translation>
    </message>
    <message>
        <source>Paying only the minimum fee is just fine as long as there is less transaction volume than space in the blocks. But be aware that this can end up in a never confirming transaction once there is more demand for lynx transactions than the network can process.</source>
=======
        <source>Paying only the minimum fee is just fine as long as there is less transaction volume than space in the blocks. But be aware that this can end up in a never confirming transaction once there is more demand for litecoin transactions than the network can process.</source>
>>>>>>> 69fce744
        <translation>Non vi è alcuna controindicazione a pagare la commissione minima, a patto che il volume delle transazioni sia inferiore allo spazio disponibile nei blocchi. Occorre comunque essere consapevoli che ciò potrebbe impedire la conferma delle transazioni nel caso in cui la rete risultasse satura.</translation>
    </message>
    <message>
        <source>(read the tooltip)</source>
        <translation>(leggi il suggerimento)</translation>
    </message>
    <message>
        <source>Recommended:</source>
        <translation>Raccomandata:</translation>
    </message>
    <message>
        <source>Custom:</source>
        <translation>Personalizzata:</translation>
    </message>
    <message>
        <source>(Smart fee not initialized yet. This usually takes a few blocks...)</source>
        <translation>(Commissione intelligente non ancora inizializzata. Normalmente richiede un'attesa di alcuni blocchi...)</translation>
    </message>
    <message>
        <source>Send to multiple recipients at once</source>
        <translation>Invia simultaneamente a più beneficiari</translation>
    </message>
    <message>
        <source>Add &amp;Recipient</source>
        <translation>&amp;Aggiungi beneficiario</translation>
    </message>
    <message>
        <source>Clear all fields of the form.</source>
        <translation>Cancellare tutti i campi del modulo.</translation>
    </message>
    <message>
        <source>Dust:</source>
        <translation>Trascurabile:</translation>
    </message>
    <message>
        <source>Confirmation time target:</source>
        <translation>Obiettivo del tempo di conferma:</translation>
    </message>
    <message>
        <source>Enable Replace-By-Fee</source>
        <translation>Attiva Replace-By-Fee</translation>
    </message>
    <message>
        <source>With Replace-By-Fee (BIP-125) you can increase a transaction's fee after it is sent. Without this, a higher fee may be recommended to compensate for increased transaction delay risk.</source>
        <translation>Con Replace-By-Fee (BIP-125) si puo' aumentare la commissione sulla transazione dopo averla inviata. Senza questa, una commissione piu' alta e' consigliabile per compensare l'aumento del rischio dovuto al ritardo della transazione.</translation>
    </message>
    <message>
        <source>Clear &amp;All</source>
        <translation>Cancella &amp;tutto</translation>
    </message>
    <message>
        <source>Balance:</source>
        <translation>Saldo:</translation>
    </message>
    <message>
        <source>Confirm the send action</source>
        <translation>Conferma l'azione di invio</translation>
    </message>
    <message>
        <source>S&amp;end</source>
        <translation>&amp;Invia</translation>
    </message>
    <message>
        <source>Copy quantity</source>
        <translation>Copia quantità</translation>
    </message>
    <message>
        <source>Copy amount</source>
        <translation>Copia l'importo</translation>
    </message>
    <message>
        <source>Copy fee</source>
        <translation>Copia commissione</translation>
    </message>
    <message>
        <source>Copy after fee</source>
        <translation>Copia dopo commissione</translation>
    </message>
    <message>
        <source>Copy bytes</source>
        <translation>Copia byte</translation>
    </message>
    <message>
        <source>Copy dust</source>
        <translation>Copia trascurabile</translation>
    </message>
    <message>
        <source>Copy change</source>
        <translation>Copia resto</translation>
    </message>
    <message>
        <source>%1 (%2 blocks)</source>
        <translation>%1 (%2 blocchi)</translation>
    </message>
    <message>
        <source>%1 to %2</source>
        <translation>%1 a %2</translation>
    </message>
    <message>
        <source>Are you sure you want to send?</source>
        <translation> Sei sicuro di voler inviare?</translation>
    </message>
    <message>
        <source>added as transaction fee</source>
        <translation> Includi il costo della transazione</translation>
    </message>
    <message>
        <source>Total Amount %1</source>
        <translation>Importo Totale %1</translation>
    </message>
    <message>
        <source>or</source>
        <translation>o</translation>
    </message>
    <message>
        <source>You can increase the fee later (signals Replace-By-Fee, BIP-125).</source>
        <translation>Si puo' aumentare la commissione successivamente (segnalando Replace-By-Fee, BIP-125).</translation>
    </message>
    <message>
        <source>Not signalling Replace-By-Fee, BIP-125.</source>
        <translation>Senza segnalare Replace-By-Fee, BIP-125.</translation>
    </message>
    <message>
        <source>Confirm send coins</source>
        <translation>Conferma invio coins</translation>
    </message>
    <message>
        <source>The recipient address is not valid. Please recheck.</source>
        <translation> L'indirizzo del destinatario non è valido. Si prega di ricontrollare.</translation>
    </message>
    <message>
        <source>The amount to pay must be larger than 0.</source>
        <translation> L'importo da pagare deve essere maggiore di 0.</translation>
    </message>
    <message>
        <source>The amount exceeds your balance.</source>
        <translation>Non hai abbastanza fondi</translation>
    </message>
    <message>
        <source>The total exceeds your balance when the %1 transaction fee is included.</source>
        <translation> Il totale è superiore al tuo saldo attuale includendo la commissione di %1. </translation>
    </message>
    <message>
        <source>Duplicate address found: addresses should only be used once each.</source>
        <translation> Rilevato un indirizzo duplicato Ciascun indirizzo dovrebbe essere utilizzato una sola volta.</translation>
    </message>
    <message>
        <source>Transaction creation failed!</source>
        <translation>Creazione della transazione fallita!</translation>
    </message>
    <message>
        <source>The transaction was rejected with the following reason: %1</source>
        <translation>La transazione è stata respinta per il seguente motivo: %1</translation>
    </message>
    <message>
        <source>A fee higher than %1 is considered an absurdly high fee.</source>
        <translation> Una commissione maggiore di %1 è considerata irragionevolmente elevata.</translation>
    </message>
    <message>
        <source>Payment request expired.</source>
        <translation>Richiesta di pagamento scaduta.</translation>
    </message>
    <message>
        <source>Pay only the required fee of %1</source>
        <translation> Paga solamente la commissione richiesta di %1</translation>
    </message>
    <message numerus="yes">
        <source>Estimated to begin confirmation within %n block(s).</source>
        <translation><numerusform>Inizio delle conferme stimato entro %n blocchi.</numerusform><numerusform>Inizio delle conferme stimato entro %n blocchi.</numerusform></translation>
    </message>
    <message>
<<<<<<< HEAD
        <source>Warning: Invalid Lynx address</source>
        <translation>Attenzione: Indirizzo Lynx non valido</translation>
=======
        <source>Warning: Invalid Litecoin address</source>
        <translation>Attenzione: Indirizzo Litecoin non valido</translation>
>>>>>>> 69fce744
    </message>
    <message>
        <source>Warning: Unknown change address</source>
        <translation>Attenzione: Indirizzo per il resto sconosciuto</translation>
    </message>
    <message>
        <source>Confirm custom change address</source>
        <translation>Conferma il cambio di indirizzo</translation>
    </message>
    <message>
        <source>The address you selected for change is not part of this wallet. Any or all funds in your wallet may be sent to this address. Are you sure?</source>
        <translation>L'indirizzo selezionato per il cambio non fa parte di questo portafoglio. Alcuni o tutti i fondi nel tuo portafoglio potrebbero essere inviati a questo indirizzo. Sei sicuro?</translation>
    </message>
    <message>
        <source>(no label)</source>
        <translation>(nessuna etichetta)</translation>
    </message>
</context>
<context>
    <name>SendCoinsEntry</name>
    <message>
        <source>A&amp;mount:</source>
        <translation>&amp;Importo:</translation>
    </message>
    <message>
        <source>Pay &amp;To:</source>
        <translation>Paga &amp;a:</translation>
    </message>
    <message>
        <source>&amp;Label:</source>
        <translation>&amp;Etichetta:</translation>
    </message>
    <message>
        <source>Choose previously used address</source>
        <translation>Scegli un indirizzo usato precedentemente</translation>
    </message>
    <message>
        <source>This is a normal payment.</source>
        <translation>Questo è un normale pagamento.</translation>
    </message>
    <message>
<<<<<<< HEAD
        <source>The Lynx address to send the payment to</source>
        <translation>L'indirizzo Lynx a cui vuoi inviare il pagamento</translation>
=======
        <source>The Litecoin address to send the payment to</source>
        <translation>L'indirizzo Litecoin a cui vuoi inviare il pagamento</translation>
>>>>>>> 69fce744
    </message>
    <message>
        <source>Alt+A</source>
        <translation>Alt+A</translation>
    </message>
    <message>
        <source>Paste address from clipboard</source>
        <translation>Incollare l'indirizzo dagli appunti</translation>
    </message>
    <message>
        <source>Alt+P</source>
        <translation>Alt+P</translation>
    </message>
    <message>
        <source>Remove this entry</source>
        <translation>Rimuovi questa voce</translation>
    </message>
    <message>
<<<<<<< HEAD
        <source>The fee will be deducted from the amount being sent. The recipient will receive less lynxes than you enter in the amount field. If multiple recipients are selected, the fee is split equally.</source>
        <translation>La commissione sarà sottratta dall'importo che si sta inviando. Il beneficiario riceverà un totale di lynx inferiore al valore digitato. Nel caso in cui siano stati selezionati più beneficiari la commissione sarà suddivisa in parti uguali.</translation>
=======
        <source>The fee will be deducted from the amount being sent. The recipient will receive less litecoins than you enter in the amount field. If multiple recipients are selected, the fee is split equally.</source>
        <translation>La commissione sarà sottratta dall'importo che si sta inviando. Il beneficiario riceverà un totale di litecoin inferiore al valore digitato. Nel caso in cui siano stati selezionati più beneficiari la commissione sarà suddivisa in parti uguali.</translation>
>>>>>>> 69fce744
    </message>
    <message>
        <source>S&amp;ubtract fee from amount</source>
        <translation>S&amp;ottrae la commissione dall'importo</translation>
    </message>
    <message>
        <source>Use available balance</source>
        <translation>Usa saldo disponibile</translation>
    </message>
    <message>
        <source>Message:</source>
        <translation>Messaggio:</translation>
    </message>
    <message>
        <source>This is an unauthenticated payment request.</source>
        <translation>Questa è una richiesta di pagamento non autenticata.</translation>
    </message>
    <message>
        <source>This is an authenticated payment request.</source>
        <translation>Questa è una richiesta di pagamento autenticata.</translation>
    </message>
    <message>
        <source>Enter a label for this address to add it to the list of used addresses</source>
        <translation>Inserisci un'etichetta per questo indirizzo per aggiungerlo alla lista degli indirizzi utilizzati</translation>
    </message>
    <message>
<<<<<<< HEAD
        <source>A message that was attached to the lynx: URI which will be stored with the transaction for your reference. Note: This message will not be sent over the Lynx network.</source>
        <translation>Messaggio incluso nel lynx URI e che sarà memorizzato con la transazione per vostro riferimento. Nota: Questo messaggio non sarà inviato attraverso la rete Lynx.</translation>
=======
        <source>A message that was attached to the litecoin: URI which will be stored with the transaction for your reference. Note: This message will not be sent over the Litecoin network.</source>
        <translation>Messaggio incluso nel litecoin URI e che sarà memorizzato con la transazione per vostro riferimento. Nota: Questo messaggio non sarà inviato attraverso la rete Litecoin.</translation>
>>>>>>> 69fce744
    </message>
    <message>
        <source>Pay To:</source>
        <translation>Pagare a:</translation>
    </message>
    <message>
        <source>Memo:</source>
        <translation>Memo:</translation>
    </message>
    <message>
        <source>Enter a label for this address to add it to your address book</source>
        <translation>Inserisci un'etichetta per questo indirizzo per aggiungerlo alla tua rubrica</translation>
    </message>
</context>
<context>
    <name>SendConfirmationDialog</name>
    <message>
        <source>Yes</source>
        <translation>Si</translation>
    </message>
</context>
<context>
    <name>ShutdownWindow</name>
    <message>
        <source>%1 is shutting down...</source>
        <translation>Arresto di %1 in corso...</translation>
    </message>
    <message>
        <source>Do not shut down the computer until this window disappears.</source>
        <translation>Non spegnere il computer fino a quando questa finestra non si sarà chiusa.</translation>
    </message>
</context>
<context>
    <name>SignVerifyMessageDialog</name>
    <message>
        <source>Signatures - Sign / Verify a Message</source>
        <translation>Firme - Firma / Verifica un messaggio</translation>
    </message>
    <message>
        <source>&amp;Sign Message</source>
        <translation>&amp;Firma Messaggio</translation>
    </message>
    <message>
<<<<<<< HEAD
        <source>You can sign messages/agreements with your addresses to prove you can receive lynxes sent to them. Be careful not to sign anything vague or random, as phishing attacks may try to trick you into signing your identity over to them. Only sign fully-detailed statements you agree to.</source>
        <translation>È possibile firmare messaggi/accordi con i propri indirizzi in modo da dimostrare di poter ricevere lynx attraverso di essi. Si consiglia di prestare attenzione a non firmare dichiarazioni vaghe o casuali, attacchi di phishing potrebbero cercare di indurre ad apporre la firma su di esse. Si raccomanda di firmare esclusivamente dichiarazioni completamente dettagliate e delle quali si condivide in pieno il contenuto.</translation>
    </message>
    <message>
        <source>The Lynx address to sign the message with</source>
        <translation>L'indirizzo Lynx da utilizzare per firmare il messaggio</translation>
=======
        <source>You can sign messages/agreements with your addresses to prove you can receive litecoins sent to them. Be careful not to sign anything vague or random, as phishing attacks may try to trick you into signing your identity over to them. Only sign fully-detailed statements you agree to.</source>
        <translation>È possibile firmare messaggi/accordi con i propri indirizzi in modo da dimostrare di poter ricevere litecoin attraverso di essi. Si consiglia di prestare attenzione a non firmare dichiarazioni vaghe o casuali, attacchi di phishing potrebbero cercare di indurre ad apporre la firma su di esse. Si raccomanda di firmare esclusivamente dichiarazioni completamente dettagliate e delle quali si condivide in pieno il contenuto.</translation>
    </message>
    <message>
        <source>The Litecoin address to sign the message with</source>
        <translation>L'indirizzo Litecoin da utilizzare per firmare il messaggio</translation>
>>>>>>> 69fce744
    </message>
    <message>
        <source>Choose previously used address</source>
        <translation>Scegli un indirizzo usato precedentemente</translation>
    </message>
    <message>
        <source>Alt+A</source>
        <translation>Alt+A</translation>
    </message>
    <message>
        <source>Paste address from clipboard</source>
        <translation>Incolla l'indirizzo dagli appunti</translation>
    </message>
    <message>
        <source>Alt+P</source>
        <translation>Alt+P</translation>
    </message>
    <message>
        <source>Enter the message you want to sign here</source>
        <translation>Inserisci qui il messaggio che vuoi firmare</translation>
    </message>
    <message>
        <source>Signature</source>
        <translation>Firma</translation>
    </message>
    <message>
        <source>Copy the current signature to the system clipboard</source>
        <translation>Copia la firma corrente nella clipboard</translation>
    </message>
    <message>
<<<<<<< HEAD
        <source>Sign the message to prove you own this Lynx address</source>
        <translation>Firma un messaggio per dimostrare di possedere questo indirizzo Lynx</translation>
=======
        <source>Sign the message to prove you own this Litecoin address</source>
        <translation>Firma un messaggio per dimostrare di possedere questo indirizzo Litecoin</translation>
>>>>>>> 69fce744
    </message>
    <message>
        <source>Sign &amp;Message</source>
        <translation>Firma &amp;Messaggio</translation>
    </message>
    <message>
        <source>Reset all sign message fields</source>
        <translation>Reimposta tutti i campi della firma messaggio</translation>
    </message>
    <message>
        <source>Clear &amp;All</source>
        <translation>Cancella &amp;Tutto</translation>
    </message>
    <message>
        <source>&amp;Verify Message</source>
        <translation>&amp;Verifica Messaggio</translation>
    </message>
    <message>
        <source>Enter the receiver's address, message (ensure you copy line breaks, spaces, tabs, etc. exactly) and signature below to verify the message. Be careful not to read more into the signature than what is in the signed message itself, to avoid being tricked by a man-in-the-middle attack. Note that this only proves the signing party receives with the address, it cannot prove sendership of any transaction!</source>
        <translation>Per verificare il messaggio inserire l'indirizzo del firmatario, il messaggio e la firma nei campi sottostanti, assicurandosi di copiare esattamente anche ritorni a capo, spazi, tabulazioni, etc.. Si raccomanda di non lasciarsi fuorviare dalla firma a leggere più di quanto non sia riportato nel testo del messaggio stesso, in modo da evitare di cadere vittima di attacchi di tipo man-in-the-middle. Si ricorda che la verifica della firma dimostra soltanto che il firmatario può ricevere pagamenti con l'indirizzo corrispondente, non prova l'invio di alcuna transazione.</translation>
    </message>
    <message>
<<<<<<< HEAD
        <source>The Lynx address the message was signed with</source>
        <translation>L'indirizzo Lynx con cui è stato contrassegnato il messaggio</translation>
    </message>
    <message>
        <source>Verify the message to ensure it was signed with the specified Lynx address</source>
=======
        <source>The Litecoin address the message was signed with</source>
        <translation>L'indirizzo Litecoin con cui è stato contrassegnato il messaggio</translation>
    </message>
    <message>
        <source>Verify the message to ensure it was signed with the specified Litecoin address</source>
>>>>>>> 69fce744
        <translation>Verifica il messaggio per accertare che sia stato firmato con l'indirizzo specificato</translation>
    </message>
    <message>
        <source>Verify &amp;Message</source>
        <translation>Verifica &amp;Messaggio</translation>
    </message>
    <message>
        <source>Reset all verify message fields</source>
        <translation>Reimposta tutti i campi della verifica messaggio</translation>
    </message>
    <message>
        <source>Click "Sign Message" to generate signature</source>
        <translation>Clicca "Firma Messaggio" per generare una firma</translation>
    </message>
    <message>
        <source>The entered address is invalid.</source>
        <translation>L'indirizzo inserito non è valido.</translation>
    </message>
    <message>
        <source>Please check the address and try again.</source>
        <translation>Per favore controlla l'indirizzo e prova di nuovo.</translation>
    </message>
    <message>
        <source>The entered address does not refer to a key.</source>
<<<<<<< HEAD
        <translation>L'indirizzo lynx inserito non è associato a nessuna chiave.</translation>
=======
        <translation>L'indirizzo litecoin inserito non è associato a nessuna chiave.</translation>
>>>>>>> 69fce744
    </message>
    <message>
        <source>Wallet unlock was cancelled.</source>
        <translation>Sblocco del portamonete annullato.</translation>
    </message>
    <message>
        <source>Private key for the entered address is not available.</source>
        <translation>La chiave privata per l'indirizzo inserito non è disponibile.</translation>
    </message>
    <message>
        <source>Message signing failed.</source>
        <translation>Firma messaggio fallita.</translation>
    </message>
    <message>
        <source>Message signed.</source>
        <translation>Messaggio firmato.</translation>
    </message>
    <message>
        <source>The signature could not be decoded.</source>
        <translation>Non è stato possibile decodificare la firma.</translation>
    </message>
    <message>
        <source>Please check the signature and try again.</source>
        <translation>Per favore controlla la firma e prova di nuovo.</translation>
    </message>
    <message>
        <source>The signature did not match the message digest.</source>
        <translation>La firma non corrisponde al digest del messaggio.</translation>
    </message>
    <message>
        <source>Message verification failed.</source>
        <translation>Verifica messaggio fallita.</translation>
    </message>
    <message>
        <source>Message verified.</source>
        <translation>Messaggio verificato.</translation>
    </message>
</context>
<context>
    <name>SplashScreen</name>
    <message>
        <source>[testnet]</source>
        <translation>[testnet]</translation>
    </message>
</context>
<context>
    <name>TrafficGraphWidget</name>
    <message>
        <source>KB/s</source>
        <translation>KB/s</translation>
    </message>
</context>
<context>
    <name>TransactionDesc</name>
    <message numerus="yes">
        <source>Open for %n more block(s)</source>
        <translation><numerusform>Aperto per altri %n blocchi</numerusform><numerusform>Aperto per altri %n blocchi</numerusform></translation>
    </message>
    <message>
        <source>conflicted with a transaction with %1 confirmations</source>
        <translation>in conflitto con una transazione con %1 conferme</translation>
    </message>
    <message>
        <source>%1/offline</source>
        <translation>%1/offline</translation>
    </message>
    <message>
        <source>0/unconfirmed, %1</source>
        <translation>0/non confermati, %1</translation>
    </message>
    <message>
        <source>in memory pool</source>
        <translation>nella riserva di memoria</translation>
    </message>
    <message>
        <source>not in memory pool</source>
        <translation>non nella riserva di memoria</translation>
    </message>
    <message>
        <source>abandoned</source>
        <translation>abbandonato</translation>
    </message>
    <message>
        <source>%1/unconfirmed</source>
        <translation>%1/non confermato</translation>
    </message>
    <message>
        <source>%1 confirmations</source>
        <translation>%1 conferme</translation>
    </message>
    <message>
        <source>Status</source>
        <translation>Stato</translation>
    </message>
    <message>
        <source>, has not been successfully broadcast yet</source>
        <translation>, non è ancora stata trasmessa con successo</translation>
    </message>
    <message numerus="yes">
        <source>, broadcast through %n node(s)</source>
        <translation><numerusform>, trasmessa attraverso %n nodi</numerusform><numerusform>, trasmessa attraverso %n nodi</numerusform></translation>
    </message>
    <message>
        <source>Date</source>
        <translation>Data</translation>
    </message>
    <message>
        <source>Source</source>
        <translation>Sorgente</translation>
    </message>
    <message>
        <source>Generated</source>
        <translation>Generato</translation>
    </message>
    <message>
        <source>From</source>
        <translation>Da</translation>
    </message>
    <message>
        <source>unknown</source>
        <translation>sconosciuto</translation>
    </message>
    <message>
        <source>To</source>
        <translation>A</translation>
    </message>
    <message>
        <source>own address</source>
        <translation>proprio indirizzo</translation>
    </message>
    <message>
        <source>watch-only</source>
        <translation>sola lettura</translation>
    </message>
    <message>
        <source>label</source>
        <translation>etichetta</translation>
    </message>
    <message>
        <source>Credit</source>
        <translation>Credito</translation>
    </message>
    <message numerus="yes">
        <source>matures in %n more block(s)</source>
        <translation><numerusform>matura tra %n blocchi</numerusform><numerusform>matura tra %n blocchi</numerusform></translation>
    </message>
    <message>
        <source>not accepted</source>
        <translation>non accettate</translation>
    </message>
    <message>
        <source>Debit</source>
        <translation>Debito</translation>
    </message>
    <message>
        <source>Total debit</source>
        <translation>Debito totale</translation>
    </message>
    <message>
        <source>Total credit</source>
        <translation>Credito totale</translation>
    </message>
    <message>
        <source>Transaction fee</source>
        <translation>Commissione transazione</translation>
    </message>
    <message>
        <source>Net amount</source>
        <translation>Importo netto</translation>
    </message>
    <message>
        <source>Message</source>
        <translation>Messaggio</translation>
    </message>
    <message>
        <source>Comment</source>
        <translation>Commento</translation>
    </message>
    <message>
        <source>Transaction ID</source>
        <translation>ID della transazione</translation>
    </message>
    <message>
        <source>Transaction total size</source>
        <translation>Dimensione totale della transazione</translation>
    </message>
    <message>
        <source>Output index</source>
        <translation>Indice di output</translation>
    </message>
    <message>
        <source>Merchant</source>
        <translation>Commerciante</translation>
    </message>
    <message>
        <source>Generated coins must mature %1 blocks before they can be spent. When you generated this block, it was broadcast to the network to be added to the block chain. If it fails to get into the chain, its state will change to "not accepted" and it won't be spendable. This may occasionally happen if another node generates a block within a few seconds of yours.</source>
        <translation>I litecoin generati devono maturare %1 blocchi prima di poter essere spesi. Quando hai generato questo blocco, è stato trasmesso alla rete per essere aggiunto alla block chain. Se l'inserimento nella catena avrà esito negativo, il suo stato cambierà a "non accettato" e non sarà spendibile. Talvolta ciò può accadere anche nel caso in cui un altro nodo generi un blocco entro pochi secondi dal tuo.</translation>
    </message>
    <message>
        <source>Debug information</source>
        <translation>Informazione di debug</translation>
    </message>
    <message>
        <source>Transaction</source>
        <translation>Transazione</translation>
    </message>
    <message>
        <source>Inputs</source>
        <translation>Input</translation>
    </message>
    <message>
        <source>Amount</source>
        <translation>Importo</translation>
    </message>
    <message>
        <source>true</source>
        <translation>vero</translation>
    </message>
    <message>
        <source>false</source>
        <translation>falso</translation>
    </message>
</context>
<context>
    <name>TransactionDescDialog</name>
    <message>
        <source>This pane shows a detailed description of the transaction</source>
        <translation>Questo pannello mostra una descrizione dettagliata della transazione</translation>
    </message>
    <message>
        <source>Details for %1</source>
        <translation>Dettagli per %1</translation>
    </message>
</context>
<context>
    <name>TransactionTableModel</name>
    <message>
        <source>Date</source>
        <translation>Data</translation>
    </message>
    <message>
        <source>Type</source>
        <translation>Tipo</translation>
    </message>
    <message>
        <source>Label</source>
        <translation>Etichetta</translation>
    </message>
    <message numerus="yes">
        <source>Open for %n more block(s)</source>
        <translation><numerusform>Aperto per altri %n blocchi</numerusform><numerusform>Aperto per altri %n blocchi</numerusform></translation>
    </message>
    <message>
        <source>Offline</source>
        <translation>Offline</translation>
    </message>
    <message>
        <source>Unconfirmed</source>
        <translation>Non confermata</translation>
    </message>
    <message>
        <source>Abandoned</source>
        <translation>Abbandonato</translation>
    </message>
    <message>
<<<<<<< HEAD
=======
        <source>Confirming (%1 of %2 recommended confirmations)</source>
        <translation>In conferma (%1 di %2 conferme raccomandate)</translation>
    </message>
    <message>
>>>>>>> 69fce744
        <source>Confirmed (%1 confirmations)</source>
        <translation>Confermata (%1 conferme)</translation>
    </message>
    <message>
        <source>Conflicted</source>
        <translation>In conflitto</translation>
    </message>
    <message>
        <source>Immature (%1 confirmations, will be available after %2)</source>
        <translation>Immaturo (%1 conferme, sarà disponibile fra %2)</translation>
    </message>
    <message>
        <source>This block was not received by any other nodes and will probably not be accepted!</source>
        <translation>Questo blocco non è stato ricevuto da alcun altro nodo e probabilmente non sarà accettato!</translation>
    </message>
    <message>
        <source>Generated but not accepted</source>
        <translation>Generati, ma non accettati</translation>
    </message>
    <message>
        <source>Received with</source>
        <translation>Ricevuto tramite</translation>
    </message>
    <message>
        <source>Received from</source>
        <translation>Ricevuto da</translation>
    </message>
    <message>
        <source>Sent to</source>
        <translation>Inviato a</translation>
    </message>
    <message>
        <source>Payment to yourself</source>
        <translation>Pagamento a te stesso</translation>
    </message>
    <message>
        <source>Mined</source>
        <translation>Ottenuto dal mining</translation>
    </message>
    <message>
        <source>watch-only</source>
        <translation>sola lettura</translation>
    </message>
    <message>
        <source>(n/a)</source>
        <translation>(n/d)</translation>
    </message>
    <message>
        <source>(no label)</source>
        <translation>(nessuna etichetta)</translation>
    </message>
    <message>
        <source>Transaction status. Hover over this field to show number of confirmations.</source>
        <translation>Stato della transazione. Passare con il mouse su questo campo per visualizzare il numero di conferme.</translation>
    </message>
    <message>
        <source>Date and time that the transaction was received.</source>
        <translation>Data e ora in cui la transazione è stata ricevuta.</translation>
    </message>
    <message>
        <source>Type of transaction.</source>
        <translation>Tipo di transazione.</translation>
    </message>
    <message>
        <source>Whether or not a watch-only address is involved in this transaction.</source>
        <translation>Indica se un indirizzo di sola lettura sia o meno coinvolto in questa transazione.</translation>
    </message>
    <message>
        <source>User-defined intent/purpose of the transaction.</source>
        <translation>Intento/scopo della transazione definito dall'utente.</translation>
    </message>
    <message>
        <source>Amount removed from or added to balance.</source>
        <translation>Importo rimosso o aggiunto al saldo.</translation>
    </message>
</context>
<context>
    <name>TransactionView</name>
    <message>
        <source>All</source>
        <translation>Tutti</translation>
    </message>
    <message>
        <source>Today</source>
        <translation>Oggi</translation>
    </message>
    <message>
        <source>This week</source>
        <translation>Questa settimana</translation>
    </message>
    <message>
        <source>This month</source>
        <translation>Questo mese</translation>
    </message>
    <message>
        <source>Last month</source>
        <translation>Il mese scorso</translation>
    </message>
    <message>
        <source>This year</source>
        <translation>Quest'anno</translation>
    </message>
    <message>
        <source>Range...</source>
        <translation>Intervallo...</translation>
    </message>
    <message>
        <source>Received with</source>
        <translation>Ricevuto tramite</translation>
    </message>
    <message>
        <source>Sent to</source>
        <translation>Inviato a</translation>
    </message>
    <message>
        <source>To yourself</source>
        <translation>A te stesso</translation>
    </message>
    <message>
        <source>Mined</source>
        <translation>Ottenuto dal mining</translation>
    </message>
    <message>
        <source>Other</source>
        <translation>Altro</translation>
    </message>
    <message>
        <source>Enter address, transaction id, or label to search</source>
        <translation>Inserisci indirizzo, ID transazione, o etichetta per iniziare la ricerca</translation>
    </message>
    <message>
        <source>Min amount</source>
        <translation>Importo minimo</translation>
    </message>
    <message>
        <source>Abandon transaction</source>
        <translation>Abbandona transazione </translation>
    </message>
    <message>
<<<<<<< HEAD
=======
        <source>Increase transaction fee</source>
        <translation>Aumenta la commissione di transazione</translation>
    </message>
    <message>
>>>>>>> 69fce744
        <source>Copy address</source>
        <translation>Copia indirizzo</translation>
    </message>
    <message>
        <source>Copy label</source>
        <translation>Copia etichetta</translation>
    </message>
    <message>
        <source>Copy amount</source>
        <translation>Copia l'importo</translation>
    </message>
    <message>
        <source>Copy transaction ID</source>
        <translation>Copia l'ID transazione</translation>
    </message>
    <message>
        <source>Copy raw transaction</source>
        <translation>Copia la transazione raw</translation>
    </message>
    <message>
        <source>Copy full transaction details</source>
        <translation>Copia i dettagli dell'intera transazione</translation>
    </message>
    <message>
        <source>Edit label</source>
        <translation>Modifica l'etichetta</translation>
    </message>
    <message>
        <source>Show transaction details</source>
        <translation>Mostra i dettagli della transazione</translation>
    </message>
    <message>
        <source>Export Transaction History</source>
        <translation>Esporta lo storico delle transazioni</translation>
    </message>
    <message>
        <source>Comma separated file (*.csv)</source>
        <translation>Testo CSV (*.csv)</translation>
    </message>
    <message>
        <source>Confirmed</source>
        <translation>Confermato</translation>
    </message>
    <message>
        <source>Watch-only</source>
        <translation>Sola lettura</translation>
    </message>
    <message>
        <source>Date</source>
        <translation>Data</translation>
    </message>
    <message>
        <source>Type</source>
        <translation>Tipo</translation>
    </message>
    <message>
        <source>Label</source>
        <translation>Etichetta</translation>
    </message>
    <message>
        <source>Address</source>
        <translation>Indirizzo</translation>
    </message>
    <message>
        <source>ID</source>
        <translation>ID</translation>
    </message>
    <message>
        <source>Exporting Failed</source>
        <translation>Esportazione Fallita</translation>
    </message>
    <message>
        <source>There was an error trying to save the transaction history to %1.</source>
        <translation>Si è verificato un errore durante il salvataggio dello storico delle transazioni in %1.</translation>
    </message>
    <message>
        <source>Exporting Successful</source>
        <translation>Esportazione Riuscita</translation>
    </message>
    <message>
        <source>The transaction history was successfully saved to %1.</source>
        <translation>Lo storico delle transazioni e' stato salvato con successo in %1.</translation>
    </message>
    <message>
        <source>Range:</source>
        <translation>Intervallo:</translation>
    </message>
    <message>
        <source>to</source>
        <translation>a</translation>
    </message>
</context>
<context>
    <name>UnitDisplayStatusBarControl</name>
    <message>
        <source>Unit to show amounts in. Click to select another unit.</source>
        <translation>Unità con cui visualizzare gli importi. Clicca per selezionare un'altra unità.</translation>
    </message>
</context>
<context>
    <name>WalletFrame</name>
    <message>
        <source>No wallet has been loaded.</source>
        <translation>Non è stato caricato alcun portamonete.</translation>
    </message>
</context>
<context>
    <name>WalletModel</name>
    <message>
        <source>Send Coins</source>
<<<<<<< HEAD
        <translation>Invia Lynx</translation>
=======
        <translation>Invia Litecoin</translation>
    </message>
    <message>
        <source>Fee bump error</source>
        <translation>Errore di salto di commissione</translation>
    </message>
    <message>
        <source>Increasing transaction fee failed</source>
        <translation>Aumento della commissione di transazione fallito</translation>
    </message>
    <message>
        <source>Do you want to increase the fee?</source>
        <translation>Vuoi aumentare la commissione?</translation>
    </message>
    <message>
        <source>Current fee:</source>
        <translation>Commissione attuale:</translation>
    </message>
    <message>
        <source>Increase:</source>
        <translation>Aumento:</translation>
    </message>
    <message>
        <source>New fee:</source>
        <translation>Nuova commissione:</translation>
    </message>
    <message>
        <source>Confirm fee bump</source>
        <translation>Conferma il salto di commissione</translation>
    </message>
    <message>
        <source>Can't sign transaction.</source>
        <translation>Non è possibile firmare la transazione.</translation>
    </message>
    <message>
        <source>Could not commit transaction</source>
        <translation>Non è stato possibile completare la transazione</translation>
>>>>>>> 69fce744
    </message>
</context>
<context>
    <name>WalletView</name>
    <message>
        <source>&amp;Export</source>
        <translation>&amp;Esporta</translation>
    </message>
    <message>
        <source>Export the data in the current tab to a file</source>
        <translation>Esporta su file i dati contenuti nella tabella corrente</translation>
    </message>
    <message>
        <source>Backup Wallet</source>
        <translation>Backup Portamonete</translation>
    </message>
    <message>
        <source>Wallet Data (*.dat)</source>
        <translation>Dati Portamonete (*.dat)</translation>
    </message>
    <message>
        <source>Backup Failed</source>
        <translation>Backup Fallito</translation>
    </message>
    <message>
        <source>There was an error trying to save the wallet data to %1.</source>
        <translation>Si è verificato un errore durante il salvataggio dei dati del portamonete in %1.</translation>
    </message>
    <message>
        <source>Backup Successful</source>
        <translation>Backup eseguito con successo</translation>
    </message>
    <message>
        <source>The wallet data was successfully saved to %1.</source>
        <translation>Il portamonete è stato correttamente salvato in %1.</translation>
    </message>
</context>
<context>
    <name>bitcoin-core</name>
    <message>
        <source>Options:</source>
        <translation>Opzioni:</translation>
    </message>
    <message>
        <source>Specify data directory</source>
        <translation>Specifica la cartella dati</translation>
    </message>
    <message>
        <source>Connect to a node to retrieve peer addresses, and disconnect</source>
        <translation>Connessione ad un nodo e successiva disconnessione per recuperare gli indirizzi dei peer</translation>
    </message>
    <message>
        <source>Specify your own public address</source>
        <translation>Specifica il tuo indirizzo pubblico</translation>
    </message>
    <message>
        <source>Accept command line and JSON-RPC commands</source>
        <translation>Accetta comandi da riga di comando e JSON-RPC</translation>
    </message>
    <message>
        <source>Distributed under the MIT software license, see the accompanying file %s or %s</source>
        <translation>Distribuito sotto la licenza software del MIT, si veda il file %s o %s incluso</translation>
    </message>
    <message>
        <source>If &lt;category&gt; is not supplied or if &lt;category&gt; = 1, output all debugging information.</source>
        <translation>Se &lt;category&gt; non è specificato oppure se &lt;category&gt; = 1, mostra tutte le informazioni di debug.</translation>
    </message>
    <message>
        <source>Prune configured below the minimum of %d MiB.  Please use a higher number.</source>
        <translation>La modalità prune è configurata al di sotto del minimo di %d MB. Si prega di utilizzare un valore più elevato.</translation>
    </message>
    <message>
        <source>Prune: last wallet synchronisation goes beyond pruned data. You need to -reindex (download the whole blockchain again in case of pruned node)</source>
        <translation>Prune: l'ultima sincronizzazione del wallet risulta essere oltre la riduzione dei dati. È necessario eseguire un -reindex (scaricare nuovamente la blockchain in caso di nodo pruned)</translation>
    </message>
    <message>
        <source>Rescans are not possible in pruned mode. You will need to use -reindex which will download the whole blockchain again.</source>
        <translation>Non è possibile un Rescan in modalità pruned. Sarà necessario utilizzare -reindex che farà scaricare nuovamente tutta la blockchain.</translation>
    </message>
    <message>
        <source>Error: A fatal internal error occurred, see debug.log for details</source>
        <translation>Errore: si è presentato un errore interno fatale, consulta il file debug.log per maggiori dettagli</translation>
    </message>
    <message>
        <source>Fee (in %s/kB) to add to transactions you send (default: %s)</source>
        <translation>Commissione (in %s/kB) da aggiungere alle transazioni inviate (default: %s)</translation>
    </message>
    <message>
        <source>Pruning blockstore...</source>
        <translation>Pruning del blockstore...</translation>
    </message>
    <message>
        <source>Run in the background as a daemon and accept commands</source>
        <translation>Esegui in background come demone ed accetta i comandi</translation>
    </message>
    <message>
        <source>Unable to start HTTP server. See debug log for details.</source>
        <translation>Impossibile avviare il server HTTP. Dettagli nel log di debug.</translation>
    </message>
    <message>
<<<<<<< HEAD
        <source>Lynx Core</source>
        <translation>Lynx Core</translation>
=======
        <source>Litecoin Core</source>
        <translation>Litecoin Core</translation>
>>>>>>> 69fce744
    </message>
    <message>
        <source>The %s developers</source>
        <translation>Sviluppatori di %s</translation>
    </message>
    <message>
        <source>A fee rate (in %s/kB) that will be used when fee estimation has insufficient data (default: %s)</source>
        <translation>Un importo (in %s/kB) che sarà utilizzato quando la stima delle commissioni non ha abbastanza dati (default: %s)</translation>
    </message>
    <message>
        <source>Accept relayed transactions received from whitelisted peers even when not relaying transactions (default: %d)</source>
        <translation>Accetta le transazioni trasmesse ricevute da peers in whitelist anche se non si stanno trasmettendo transazioni (default: %d)</translation>
    </message>
    <message>
        <source>Add a node to connect to and attempt to keep the connection open (see the `addnode` RPC command help for more info)</source>
        <translation>Aggiungi un nodo al quale connettersi e prova a tenere la connessione aperta (fare riferimento al comando di aiuto `addnode` RPC per maggiori informazioni) </translation>
    </message>
    <message>
        <source>Bind to given address and always listen on it. Use [host]:port notation for IPv6</source>
        <translation>Associa all'indirizzo indicato e resta permanentemente in ascolto su di esso. Usa la notazione [host]:porta per l'IPv6</translation>
    </message>
    <message>
        <source>Cannot obtain a lock on data directory %s. %s is probably already running.</source>
        <translation>Non è possibile ottenere i dati sulla cartella %s. Probabilmente %s è già in esecuzione.</translation>
    </message>
    <message>
        <source>Cannot provide specific connections and have addrman find outgoing connections at the same.</source>
        <translation>Non e' possibile fornire connessioni specifiche e contemporaneamente usare addrman per trovare connessioni uscenti.  </translation>
    </message>
    <message>
        <source>Connect only to the specified node(s); -connect=0 disables automatic connections (the rules for this peer are the same as for -addnode)</source>
        <translation>Connettersi solamente a nodo(i) specificati; -connect=0 disattiva connessioni automatiche (le regole per questo peer sono le stesse di quelle per l' -addnode)</translation>
    </message>
    <message>
        <source>Delete all wallet transactions and only recover those parts of the blockchain through -rescan on startup</source>
        <translation>Elimina tutte le transazioni dal portamonete e recupera solo quelle che fanno parte della blockchain attraverso il comando -rescan all'avvio.</translation>
    </message>
    <message>
        <source>Error reading %s! All keys read correctly, but transaction data or address book entries might be missing or incorrect.</source>
        <translation>Errore lettura %s! Tutte le chiavi sono state lette correttamente, ma i dati delle transazioni o della rubrica potrebbero essere mancanti o non corretti.</translation>
    </message>
    <message>
        <source>Exclude debugging information for a category. Can be used in conjunction with -debug=1 to output debug logs for all categories except one or more specified categories.</source>
        <translation>Esclude l'informazione di debug per una categoria. Può essere usata in congiunzione con -debug=1 per generare i log di debug per tutte le categorie eccetto una o più categorie specificate.</translation>
    </message>
    <message>
        <source>Execute command when a wallet transaction changes (%s in cmd is replaced by TxID)</source>
        <translation>Esegue un comando quando lo stato di una transazione del portamonete cambia (%s in cmd è sostituito da TxID)</translation>
    </message>
    <message>
        <source>Extra transactions to keep in memory for compact block reconstructions (default: %u)</source>
        <translation>Transazioni extra da mantenere in memoria per ricostruzioni compatte del blocco (predefinito: %u)</translation>
    </message>
    <message>
        <source>If this block is in the chain assume that it and its ancestors are valid and potentially skip their script verification (0 to verify all, default: %s, testnet: %s)</source>
        <translation>Se questo blocco è nella catena, assume che esso e i suoi predecessori siano validi e potenzialmente salta la verifica dei loro script (0 per verificarli tutti, predefinito: %s, testnet: %s)</translation>
    </message>
    <message>
        <source>Maximum allowed median peer time offset adjustment. Local perspective of time may be influenced by peers forward or backward by this amount. (default: %u seconds)</source>
        <translation>Regolazione della massima differenza media di tempo dei peer consentita. L'impostazione dell'orario locale può essere impostata in avanti o indietro di questa quantità. (default %u secondi)</translation>
    </message>
    <message>
        <source>Maximum total fees (in %s) to use in a single wallet transaction or raw transaction; setting this too low may abort large transactions (default: %s)</source>
        <translation>Totale massimo di commissioni (in %s) da usare in una transazione singola o di gruppo del wallet; valori troppo bassi possono abortire grandi transazioni (default: %s)</translation>
    </message>
    <message>
        <source>Please check that your computer's date and time are correct! If your clock is wrong, %s will not work properly.</source>
        <translation>Per favore controllate che la data del computer e l'ora siano corrette! Se il vostro orologio è sbagliato %s non funzionerà correttamente.</translation>
    </message>
    <message>
        <source>Please contribute if you find %s useful. Visit %s for further information about the software.</source>
        <translation>Per favore contribuite se ritenete %s utile. Visitate %s per maggiori informazioni riguardo il software.</translation>
    </message>
    <message>
        <source>Query for peer addresses via DNS lookup, if low on addresses (default: 1 unless -connect used)</source>
        <translation>Ottiene gli indirizzi dei peer attraverso interrogazioni DNS, in caso di scarsa disponibilità (predefinito: 1 a meno che -connect non sia specificato)</translation>
    </message>
    <message>
        <source>Reduce storage requirements by enabling pruning (deleting) of old blocks. This allows the pruneblockchain RPC to be called to delete specific blocks, and enables automatic pruning of old blocks if a target size in MiB is provided. This mode is incompatible with -txindex and -rescan. Warning: Reverting this setting requires re-downloading the entire blockchain. (default: 0 = disable pruning blocks, 1 = allow manual pruning via RPC, &gt;%u = automatically prune block files to stay under the specified target size in MiB)</source>
        <translation>Riduce i requisiti di spazio di archiviazione abilitando la cancellazione dei vecchi blocchi ("pruning" o potatura). Questo consente di richiedere alla pruneblockchain RPC di cancellare specifici blocchi e abilita il pruning automatico dei vecchi blocchi se viene fornita una dimensione specifica in MiB. Questa modalità è incompatibile con -txindex e -rescan. Attenzione: Per ripristinare questa impostazione è necessario riscaricare l'intera blockchain. (predefinito: 0 = disabilita il pruning dei blocchi, 1 = permetti il pruning manuale tramite RPC, &gt;%u = pota automaticamente i file di blocco per stare sotto una dimensione specifica in MiB)</translation>
    </message>
    <message>
        <source>Set lowest fee rate (in %s/kB) for transactions to be included in block creation. (default: %s)</source>
        <translation>Imposta la tariffa di commissione più bassa (in %s/kB) per transazioni da includere nella creazione del blocco. (predefinito: %s)</translation>
    </message>
    <message>
        <source>Set the number of script verification threads (%u to %d, 0 = auto, &lt;0 = leave that many cores free, default: %d)</source>
        <translation>Imposta il numero di thread per la verifica degli script (da %u a %d, 0 = automatico, &lt;0 = lascia questo numero di core liberi, predefinito: %d)</translation>
    </message>
    <message>
        <source>The block database contains a block which appears to be from the future. This may be due to your computer's date and time being set incorrectly. Only rebuild the block database if you are sure that your computer's date and time are correct</source>
        <translation>Il database dei blocchi contiene un blocco che sembra provenire dal futuro. Questo può essere dovuto alla data e ora del tuo computer impostate in modo scorretto. Ricostruisci il database dei blocchi se sei certo che la data e l'ora sul tuo computer siano corrette</translation>
    </message>
    <message>
        <source>This is a pre-release test build - use at your own risk - do not use for mining or merchant applications</source>
        <translation>Questa è una compilazione di prova pre-rilascio - usala a tuo rischio - da non utilizzare per il mining o per applicazioni commerciali</translation>
    </message>
    <message>
        <source>This is the transaction fee you may discard if change is smaller than dust at this level</source>
        <translation>Questa è la commissione di transazione che puoi scartare se il cambio è più piccolo della polvere a questo livello</translation>
    </message>
    <message>
        <source>Unable to replay blocks. You will need to rebuild the database using -reindex-chainstate.</source>
        <translation>Impossibile ripetere i blocchi. È necessario ricostruire il database usando -reindex-chainstate.</translation>
    </message>
    <message>
        <source>Unable to rewind the database to a pre-fork state. You will need to redownload the blockchain</source>
        <translation>Impossibile riportare il database ad un livello pre-fork. Dovrai riscaricare tutta la blockchain</translation>
    </message>
    <message>
        <source>Use UPnP to map the listening port (default: 1 when listening and no -proxy)</source>
        <translation>Utilizza UPnP per mappare la porta in ascolto (default: 1 quando in ascolto e -proxy non è specificato)</translation>
    </message>
    <message>
        <source>Username and hashed password for JSON-RPC connections. The field &lt;userpw&gt; comes in the format: &lt;USERNAME&gt;:&lt;SALT&gt;$&lt;HASH&gt;. A canonical python script is included in share/rpcuser. The client then connects normally using the rpcuser=&lt;USERNAME&gt;/rpcpassword=&lt;PASSWORD&gt; pair of arguments. This option can be specified multiple times</source>
        <translation>Username e hash password per connessioni JSON-RPC. Il campo &lt;userpw&gt; utilizza il formato: &lt;USERNAME&gt;:&lt;SALT&gt;$&lt;HASH&gt;. Uno script python standard è incluso in share/rpcuser. Il cliente quindi si connette normalmente utilizzando la coppia di argomenti rpcuser=&lt;USERNAME&gt;/rpcpassword=&lt;PASSWORD&gt;. Questa opzione può essere specificata più volte</translation>
    </message>
    <message>
        <source>Wallet will not create transactions that violate mempool chain limits (default: %u)</source>
        <translation>Il portafoglio non creerà transazioni che violino i limiti della mempool chain (predefinito: %u)</translation>
    </message>
    <message>
        <source>Warning: The network does not appear to fully agree! Some miners appear to be experiencing issues.</source>
        <translation>Attenzione: La rete non sembra essere pienamente d'accordo! Alcuni minatori sembrano riscontrare problemi.</translation>
    </message>
    <message>
        <source>Warning: We do not appear to fully agree with our peers! You may need to upgrade, or other nodes may need to upgrade.</source>
        <translation>Attenzione: Sembra che non vi sia pieno consenso con i nostri peer! Un aggiornamento da parte tua o degli altri nodi potrebbe essere necessario.</translation>
    </message>
    <message>
        <source>Whether to save the mempool on shutdown and load on restart (default: %u)</source>
        <translation>Imposta se salvare la mempool allo spegnimento e caricarla alla riaccensione (predefinito: %u)</translation>
    </message>
    <message>
        <source>%d of last 100 blocks have unexpected version</source>
        <translation>%d degli ultimi 100 blocchi hanno una versione inaspettata</translation>
    </message>
    <message>
        <source>%s corrupt, salvage failed</source>
        <translation>%s corrotto, recupero fallito</translation>
    </message>
    <message>
        <source>-maxmempool must be at least %d MB</source>
        <translation>-maxmempool deve essere almeno %d MB</translation>
    </message>
    <message>
        <source>&lt;category&gt; can be:</source>
        <translation>Valori possibili per &lt;category&gt;:</translation>
    </message>
    <message>
        <source>Accept connections from outside (default: 1 if no -proxy or -connect)</source>
        <translation>Accetta connessioni dall'esterno (predefinito: 1 se -proxy o -connect non sono utilizzati)</translation>
    </message>
    <message>
        <source>Append comment to the user agent string</source>
        <translation>Aggiungi commento alla stringa dell'applicazione utente</translation>
    </message>
    <message>
        <source>Attempt to recover private keys from a corrupt wallet on startup</source>
        <translation>Prova a recuperare le chiavi private da un portafoglio corrotto all'avvio</translation>
    </message>
    <message>
        <source>Block creation options:</source>
        <translation>Opzioni creazione blocco:</translation>
    </message>
    <message>
        <source>Cannot resolve -%s address: '%s'</source>
        <translation>Impossobile risolvere l'indirizzo -%s: '%s'</translation>
    </message>
    <message>
        <source>Chain selection options:</source>
        <translation>Opzioni di selezione della catena:</translation>
    </message>
    <message>
        <source>Change index out of range</source>
        <translation>Cambio indice fuori paramentro</translation>
    </message>
    <message>
        <source>Connection options:</source>
        <translation>Opzioni di connessione:</translation>
    </message>
    <message>
        <source>Copyright (C) %i-%i</source>
        <translation>Copyright (C) %i-%i</translation>
    </message>
    <message>
        <source>Corrupted block database detected</source>
        <translation>Rilevato database blocchi corrotto</translation>
    </message>
    <message>
        <source>Debugging/Testing options:</source>
        <translation>Opzioni di Debug/Test:</translation>
    </message>
    <message>
        <source>Do not load the wallet and disable wallet RPC calls</source>
        <translation>Disabilita il portamonete e le relative chiamate RPC</translation>
    </message>
    <message>
        <source>Do you want to rebuild the block database now?</source>
        <translation>Vuoi ricostruire ora il database dei blocchi?</translation>
    </message>
    <message>
        <source>Enable publish hash block in &lt;address&gt;</source>
        <translation>Abilita pubblicazione hash blocco in &lt;address&gt;</translation>
    </message>
    <message>
        <source>Enable publish hash transaction in &lt;address&gt;</source>
        <translation>Abilità pubblicazione hash transazione in &lt;address&gt;</translation>
    </message>
    <message>
        <source>Enable publish raw block in &lt;address&gt;</source>
        <translation>Abilita pubblicazione blocchi raw in &lt;address&gt;</translation>
    </message>
    <message>
        <source>Enable publish raw transaction in &lt;address&gt;</source>
        <translation>Abilita pubblicazione transazione raw in &lt;address&gt;</translation>
    </message>
    <message>
        <source>Enable transaction replacement in the memory pool (default: %u)</source>
        <translation>Abilita la sostituzione della transazione nel pool della memoria (default: %u)</translation>
    </message>
    <message>
        <source>Error creating %s: You can't create non-HD wallets with this version.</source>
        <translation>Errore durante la creazione %s: non e' possibile creare portafogli non-HD con questa versione.</translation>
    </message>
    <message>
        <source>Error initializing block database</source>
        <translation>Errore durante l'inizializzazione del database dei blocchi</translation>
    </message>
    <message>
        <source>Error initializing wallet database environment %s!</source>
        <translation>Errore durante l'inizializzazione dell'ambiente del database del portamonete %s!</translation>
    </message>
    <message>
        <source>Error loading %s</source>
        <translation>Errore caricamento %s</translation>
    </message>
    <message>
        <source>Error loading %s: Wallet corrupted</source>
        <translation>Errore caricamento %s: Portafoglio corrotto</translation>
    </message>
    <message>
        <source>Error loading %s: Wallet requires newer version of %s</source>
        <translation>Errore caricamento %s: il Portafoglio richiede una versione aggiornata di %s</translation>
    </message>
    <message>
        <source>Error loading block database</source>
        <translation>Errore durante il caricamento del database blocchi</translation>
    </message>
    <message>
        <source>Error opening block database</source>
        <translation>Errore durante l'apertura del database blocchi</translation>
    </message>
    <message>
        <source>Error: Disk space is low!</source>
        <translation>Errore: la spazio libero sul disco è insufficiente!</translation>
    </message>
    <message>
        <source>Failed to listen on any port. Use -listen=0 if you want this.</source>
        <translation>Nessuna porta disponibile per l'ascolto. Usa -listen=0 se vuoi procedere comunque.</translation>
    </message>
    <message>
        <source>Failed to rescan the wallet during initialization</source>
        <translation>Impossibile ripetere la scansione del portafoglio durante l'inizializzazione</translation>
    </message>
    <message>
        <source>Importing...</source>
        <translation>Importazione...</translation>
    </message>
    <message>
        <source>Incorrect or no genesis block found. Wrong datadir for network?</source>
        <translation>Blocco genesi non corretto o non trovato. È possibile che la cartella dati appartenga ad un'altra rete.</translation>
    </message>
    <message>
        <source>Initialization sanity check failed. %s is shutting down.</source>
        <translation>Test di integrità iniziale fallito. %s si arresterà.</translation>
    </message>
    <message>
        <source>Invalid amount for -%s=&lt;amount&gt;: '%s'</source>
        <translation>Importo non valido per -%s=&lt;amount&gt;: '%s'</translation>
    </message>
    <message>
        <source>Invalid amount for -discardfee=&lt;amount&gt;: '%s'</source>
        <translation>Importo non valido per -discardfee=&lt;amount&gt;:'%s'</translation>
    </message>
    <message>
        <source>Invalid amount for -fallbackfee=&lt;amount&gt;: '%s'</source>
        <translation>Importo non valido per -fallbackfee=&lt;amount&gt;: '%s'</translation>
    </message>
    <message>
        <source>Keep the transaction memory pool below &lt;n&gt; megabytes (default: %u)</source>
        <translation>Mantieni la memory pool delle transazioni al di sotto di &lt;n&gt; megabytes (default: %u)</translation>
    </message>
    <message>
        <source>Loading P2P addresses...</source>
        <translation>Caricamento indirizzi P2P...</translation>
    </message>
    <message>
        <source>Loading banlist...</source>
        <translation>Caricamento bloccati...</translation>
    </message>
    <message>
        <source>Location of the auth cookie (default: data dir)</source>
        <translation>Posizione del cookie di aiutorizzazione (default: data dir)</translation>
    </message>
    <message>
        <source>Not enough file descriptors available.</source>
        <translation>Non ci sono abbastanza descrittori di file disponibili.</translation>
    </message>
    <message>
        <source>Only connect to nodes in network &lt;net&gt; (ipv4, ipv6 or onion)</source>
        <translation>Connessione ai soli nodi appartenenti alla rete &lt;net&gt; (ipv4, ipv6 o Tor)</translation>
    </message>
    <message>
        <source>Print this help message and exit</source>
        <translation>Mostra questo messaggio di aiuto ed esci</translation>
    </message>
    <message>
        <source>Print version and exit</source>
        <translation>Mostra la versione ed esci</translation>
    </message>
    <message>
        <source>Prune cannot be configured with a negative value.</source>
        <translation>La modalità prune non può essere configurata con un valore negativo.</translation>
    </message>
    <message>
        <source>Prune mode is incompatible with -txindex.</source>
        <translation>La modalità prune è incompatibile con l'opzione -txindex.</translation>
    </message>
    <message>
        <source>Rebuild chain state and block index from the blk*.dat files on disk</source>
        <translation>Ricostruisci lo stato della catena e l'indice dei blocchi partendo dai file blk*.dat presenti sul disco</translation>
    </message>
    <message>
        <source>Rebuild chain state from the currently indexed blocks</source>
        <translation>Ricrea l'indice della catena dei blocchi partendo da quelli già indicizzati</translation>
    </message>
    <message>
        <source>Replaying blocks...</source>
        <translation>Ripetizione dei blocchi...</translation>
    </message>
    <message>
        <source>Rewinding blocks...</source>
        <translation>Verifica blocchi...</translation>
    </message>
    <message>
        <source>Send transactions with full-RBF opt-in enabled (RPC only, default: %u)</source>
        <translation>Invia transazioni con full-RBF opt-in attivo (solo RPC, default: %u)</translation>
    </message>
    <message>
        <source>Set database cache size in megabytes (%d to %d, default: %d)</source>
        <translation>Imposta la dimensione della cache del database in megabyte (%d a %d, predefinito: %d)</translation>
    </message>
    <message>
        <source>Specify wallet file (within data directory)</source>
        <translation>Specifica il file del portamonete (all'interno della cartella dati)</translation>
    </message>
    <message>
        <source>The source code is available from %s.</source>
        <translation>Il codice sorgente è disponibile in %s</translation>
    </message>
    <message>
        <source>Transaction fee and change calculation failed</source>
        <translation>Commissione di transazione e calcolo del cambio falliti</translation>
    </message>
    <message>
        <source>Unable to bind to %s on this computer. %s is probably already running.</source>
        <translation>Impossibile collegarsi a %s su questo computer. Probabilmente %s è già in esecuzione.</translation>
    </message>
    <message>
        <source>Unsupported argument -benchmark ignored, use -debug=bench.</source>
        <translation>Ignorata opzione -benchmark non supportata, utilizzare -debug=bench.</translation>
    </message>
    <message>
        <source>Unsupported argument -debugnet ignored, use -debug=net.</source>
        <translation>Argomento -debugnet ignorato in quanto non supportato, usare -debug=net.</translation>
    </message>
    <message>
        <source>Unsupported argument -tor found, use -onion.</source>
        <translation>Rilevato argomento -tor non supportato, utilizzare -onion.</translation>
    </message>
    <message>
        <source>Unsupported logging category %s=%s.</source>
        <translation>Categoria di registrazione non supportata %s=%s.</translation>
    </message>
    <message>
        <source>Upgrading UTXO database</source>
        <translation>Aggiornamento del database UTXO</translation>
    </message>
    <message>
        <source>Use UPnP to map the listening port (default: %u)</source>
        <translation>Usa UPnP per mappare la porta di ascolto (predefinito: %u)</translation>
    </message>
    <message>
        <source>Use the test chain</source>
        <translation>Utilizza la catena di prova</translation>
    </message>
    <message>
        <source>User Agent comment (%s) contains unsafe characters.</source>
        <translation>Il commento del User Agent (%s) contiene caratteri non sicuri.</translation>
    </message>
    <message>
        <source>Verifying blocks...</source>
        <translation>Verifica blocchi...</translation>
    </message>
    <message>
        <source>Wallet debugging/testing options:</source>
        <translation>Opzioni di Debug/Test del portafoglio:</translation>
    </message>
    <message>
        <source>Wallet needed to be rewritten: restart %s to complete</source>
        <translation>Il portamonete necessita di essere riscritto: riavviare %s per completare</translation>
    </message>
    <message>
        <source>Wallet options:</source>
        <translation>Opzioni portamonete:</translation>
    </message>
    <message>
        <source>Allow JSON-RPC connections from specified source. Valid for &lt;ip&gt; are a single IP (e.g. 1.2.3.4), a network/netmask (e.g. 1.2.3.4/255.255.255.0) or a network/CIDR (e.g. 1.2.3.4/24). This option can be specified multiple times</source>
        <translation>Permette connessioni JSON-RPC dall'origine specificata. I valori validi per &lt;ip&gt; sono un singolo IP (ad es. 1.2.3.4), una network/netmask (ad es. 1.2.3.4/255.255.255.0) oppure una network/CIDR (ad es. 1.2.3.4/24). Questa opzione può essere specificata più volte.</translation>
    </message>
    <message>
        <source>Bind to given address and whitelist peers connecting to it. Use [host]:port notation for IPv6</source>
        <translation>Resta in ascolto sull'indirizzo indicato ed inserisce in whitelist i peer che vi si collegano. Usa la notazione [host]:porta per l'IPv6</translation>
    </message>
    <message>
        <source>Create new files with system default permissions, instead of umask 077 (only effective with disabled wallet functionality)</source>
        <translation>Crea nuovi file con i permessi di default del sistema, invece che con umask 077 (ha effetto solo con funzionalità di portamonete disabilitate)</translation>
    </message>
    <message>
        <source>Discover own IP addresses (default: 1 when listening and no -externalip or -proxy)</source>
        <translation>Scopre i propri indirizzi IP (predefinito: 1 se in ascolto ed -externalip o -proxy non sono specificati)</translation>
    </message>
    <message>
        <source>Error: Listening for incoming connections failed (listen returned error %s)</source>
        <translation>Errore: attesa per connessioni in arrivo fallita (errore riportato %s)</translation>
    </message>
    <message>
        <source>Execute command when a relevant alert is received or we see a really long fork (%s in cmd is replaced by message)</source>
        <translation>Esegue un comando in caso di ricezione di un allarme pertinente o se si rileva un fork molto lungo (%s in cmd è sostituito dal messaggio)</translation>
    </message>
    <message>
        <source>Fees (in %s/kB) smaller than this are considered zero fee for relaying, mining and transaction creation (default: %s)</source>
        <translation>Le commissioni (in %s/kB) inferiori a questo valore sono considerate pari a zero per trasmissione, mining e creazione della transazione (default: %s)</translation>
    </message>
    <message>
        <source>If paytxfee is not set, include enough fee so transactions begin confirmation on average within n blocks (default: %u)</source>
        <translation>Nel caso in cui paytxfee non sia impostato, include una commissione tale da ottenere un avvio delle conferme entro una media di n blocchi (predefinito: %u)</translation>
    </message>
    <message>
        <source>Invalid amount for -maxtxfee=&lt;amount&gt;: '%s' (must be at least the minrelay fee of %s to prevent stuck transactions)</source>
        <translation>Importo non valido per -maxtxfee=&lt;amount&gt;: '%s' (deve essere almeno pari alla commissione 'minrelay fee' di %s per prevenire transazioni bloccate)</translation>
    </message>
    <message>
        <source>Maximum size of data in data carrier transactions we relay and mine (default: %u)</source>
        <translation>Dimensione massima dei dati in transazioni di trasporto dati che saranno trasmesse ed incluse nei blocchi (predefinito: %u)</translation>
    </message>
    <message>
        <source>Randomize credentials for every proxy connection. This enables Tor stream isolation (default: %u)</source>
        <translation>Randomizza le credenziali per ogni connessione proxy. Permette la Tor stream isolation (predefinito: %u)</translation>
    </message>
    <message>
        <source>The transaction amount is too small to send after the fee has been deducted</source>
        <translation>L'importo della transazione risulta troppo basso per l'invio una volta dedotte le commissioni.</translation>
    </message>
    <message>
        <source>Whitelisted peers cannot be DoS banned and their transactions are always relayed, even if they are already in the mempool, useful e.g. for a gateway</source>
        <translation>I peer inclusi in whitelist non possono subire ban per DoS e le loro transazioni saranno sempre trasmesse, anche nel caso in cui si trovino già nel mempool. Ciò è utile ad es. per i gateway</translation>
    </message>
    <message>
        <source>You need to rebuild the database using -reindex to go back to unpruned mode.  This will redownload the entire blockchain</source>
        <translation>Per ritornare alla modalità unpruned sarà necessario ricostruire il database utilizzando l'opzione -reindex. L'intera blockchain sarà riscaricata.</translation>
    </message>
    <message>
        <source>(default: %u)</source>
        <translation>(default: %u)</translation>
    </message>
    <message>
        <source>Accept public REST requests (default: %u)</source>
        <translation>Accetta richieste REST pubbliche (predefinito: %u)</translation>
    </message>
    <message>
        <source>Automatically create Tor hidden service (default: %d)</source>
        <translation>Crea automaticamente il servizio Tor (default: %d)</translation>
    </message>
    <message>
        <source>Connect through SOCKS5 proxy</source>
        <translation>Connessione attraverso un proxy SOCKS5</translation>
    </message>
    <message>
        <source>Error loading %s: You can't disable HD on an already existing HD wallet</source>
        <translation>Errore caricamento %s: Non puoi disabilitare HD in un portafoglio HD già esistente</translation>
    </message>
    <message>
        <source>Error reading from database, shutting down.</source>
        <translation>Errore durante lalettura del database. Arresto in corso.</translation>
    </message>
    <message>
        <source>Error upgrading chainstate database</source>
        <translation>Errore durante l'aggiornamento del database chainstate</translation>
    </message>
    <message>
        <source>Imports blocks from external blk000??.dat file on startup</source>
        <translation>Importa blocchi da un file blk000??.dat esterno all'avvio</translation>
    </message>
    <message>
        <source>Information</source>
        <translation>Informazioni</translation>
    </message>
    <message>
        <source>Invalid -onion address or hostname: '%s'</source>
        <translation>Indirizzo -onion o hostname non valido: '%s'</translation>
    </message>
    <message>
        <source>Invalid -proxy address or hostname: '%s'</source>
        <translation>Indirizzo -proxy o hostname non valido: '%s'</translation>
    </message>
    <message>
        <source>Invalid amount for -paytxfee=&lt;amount&gt;: '%s' (must be at least %s)</source>
        <translation>Importo non valido per -paytxfee=&lt;amount&gt;: '%s' (deve essere almeno %s)</translation>
    </message>
    <message>
        <source>Invalid netmask specified in -whitelist: '%s'</source>
        <translation>Netmask non valida specificata in -whitelist: '%s'</translation>
    </message>
    <message>
        <source>Keep at most &lt;n&gt; unconnectable transactions in memory (default: %u)</source>
        <translation>Mantiene in memoria al massimo &lt;n&gt; transazioni non collegabili (predefinito: %u)</translation>
    </message>
    <message>
        <source>Need to specify a port with -whitebind: '%s'</source>
        <translation>È necessario specificare una porta con -whitebind: '%s'</translation>
    </message>
    <message>
        <source>Node relay options:</source>
        <translation>Opzioni trasmissione nodo:</translation>
    </message>
    <message>
        <source>RPC server options:</source>
        <translation>Opzioni server RPC:</translation>
    </message>
    <message>
        <source>Reducing -maxconnections from %d to %d, because of system limitations.</source>
        <translation>Riduzione -maxconnections da %d a %d a causa di limitazioni di sistema.</translation>
    </message>
    <message>
        <source>Rescan the block chain for missing wallet transactions on startup</source>
        <translation>Ripete la scansione della block chain per individuare le transazioni che mancano dal wallet all'avvio</translation>
    </message>
    <message>
        <source>Send trace/debug info to console instead of debug.log file</source>
        <translation>Invia le informazioni di trace/debug alla console invece che al file debug.log</translation>
    </message>
    <message>
        <source>Show all debugging options (usage: --help -help-debug)</source>
        <translation>Mostra tutte le opzioni di debug (utilizzo: --help -help-debug)</translation>
    </message>
    <message>
        <source>Shrink debug.log file on client startup (default: 1 when no -debug)</source>
        <translation>Riduce il file debug.log all'avvio del client (predefinito: 1 se -debug non è impostato)</translation>
    </message>
    <message>
        <source>Signing transaction failed</source>
        <translation>Firma transazione fallita</translation>
    </message>
    <message>
        <source>Specified -walletdir "%s" does not exist</source>
        <translation>-walletdir "%s"  specificata non esiste</translation>
    </message>
    <message>
        <source>Specified -walletdir "%s" is a relative path</source>
        <translation>-walletdir "%s" specificata e' un path relativo</translation>
    </message>
    <message>
        <source>Specified -walletdir "%s" is not a directory</source>
        <translation>-walletdir "%s" specificata non e' una directory</translation>
    </message>
    <message>
        <source>The transaction amount is too small to pay the fee</source>
        <translation>L'importo della transazione è troppo basso per pagare la commissione</translation>
    </message>
    <message>
        <source>This is experimental software.</source>
        <translation>Questo è un software sperimentale.</translation>
    </message>
    <message>
        <source>Tor control port password (default: empty)</source>
        <translation>Password porta controllo Tor (default: empty)</translation>
    </message>
    <message>
        <source>Tor control port to use if onion listening enabled (default: %s)</source>
        <translation>Porta di controllo Tor da usare se in ascolto su onion (default: %s)</translation>
    </message>
    <message>
        <source>Transaction amount too small</source>
        <translation>Importo transazione troppo piccolo</translation>
    </message>
    <message>
        <source>Transaction too large for fee policy</source>
        <translation>Transazione troppo grande in base alla policy sulle commissioni</translation>
    </message>
    <message>
        <source>Transaction too large</source>
        <translation>Transazione troppo grande</translation>
    </message>
    <message>
        <source>Unable to bind to %s on this computer (bind returned error %s)</source>
        <translation>Impossibile associarsi a %s su questo computer (l'associazione ha restituito l'errore %s)</translation>
    </message>
    <message>
        <source>Unable to generate initial keys</source>
        <translation>Impossibile generare chiave iniziale</translation>
    </message>
    <message>
        <source>Upgrade wallet to latest format on startup</source>
        <translation>Aggiorna il wallet all'ultimo formato all'avvio</translation>
    </message>
    <message>
        <source>Username for JSON-RPC connections</source>
        <translation>Nome utente per connessioni JSON-RPC</translation>
    </message>
    <message>
        <source>Verifying wallet(s)...</source>
        <translation>Verifica portafoglio/i...</translation>
    </message>
    <message>
        <source>Wallet %s resides outside wallet directory %s</source>
        <translation>Il portafoglio %s e' situato fuori dalla directory del portafoglio %s </translation>
    </message>
    <message>
        <source>Warning</source>
        <translation>Attenzione</translation>
    </message>
    <message>
        <source>Warning: unknown new rules activated (versionbit %i)</source>
        <translation>Attenzione: nuove regole non conosciute attivate (versionbit %i)</translation>
    </message>
    <message>
        <source>Whether to operate in a blocks only mode (default: %u)</source>
        <translation>Imposta se operare in modalità solo blocchi (default: %u)</translation>
    </message>
    <message>
        <source>You need to rebuild the database using -reindex to change -txindex</source>
        <translation>È necessario ricostruire il database usando -reindex per cambiare -txindex</translation>
    </message>
    <message>
        <source>Zapping all transactions from wallet...</source>
        <translation>Eliminazione dal portamonete di tutte le transazioni...</translation>
    </message>
    <message>
        <source>ZeroMQ notification options:</source>
        <translation>Opzioni di notifica ZeroMQ</translation>
    </message>
    <message>
        <source>Password for JSON-RPC connections</source>
        <translation>Password per connessioni JSON-RPC</translation>
    </message>
    <message>
        <source>Execute command when the best block changes (%s in cmd is replaced by block hash)</source>
        <translation>Esegue un comando quando il miglior blocco cambia (%s nel cmd è sostituito dall'hash del blocco)</translation>
    </message>
    <message>
        <source>Allow DNS lookups for -addnode, -seednode and -connect</source>
        <translation>Consente interrogazioni DNS per -addnode, -seednode e -connect</translation>
    </message>
    <message>
        <source>(1 = keep tx meta data e.g. account owner and payment request information, 2 = drop tx meta data)</source>
        <translation>(1 = mantiene metadati tx, ad es. proprietario account ed informazioni di richiesta di pagamento, 2 = scarta metadati tx)</translation>
    </message>
    <message>
        <source>-maxtxfee is set very high! Fees this large could be paid on a single transaction.</source>
        <translation>-maxtxfee è impostato molto alto! Commissioni così alte possono venir pagate anche su una singola transazione.</translation>
    </message>
    <message>
        <source>Bind to given address to listen for JSON-RPC connections. This option is ignored unless -rpcallowip is also passed. Port is optional and overrides -rpcport. Use [host]:port notation for IPv6. This option can be specified multiple times (default: 127.0.0.1 and ::1 i.e., localhost, or if -rpcallowip has been specified, 0.0.0.0 and :: i.e., all addresses)</source>
        <translation>Resta in attesa di connessioni JSON-RPC sull'indirizzo indicato. Questa opzione viene ignorata a meno che anche -rpcallowip non sia trasmesso. Port è opzionale e prevale su -rpcport. Usa la notazione [host]:porta per IPv6. Questa opzione può essere specificata più volte (predefinito: 127.0.0.1 e ::1 ovvero localhost, o se -rpcallowip è stato specificato, 0.0.0.0 e :: ovvero tutti gli indirizzi)</translation>
    </message>
    <message>
        <source>Do not keep transactions in the mempool longer than &lt;n&gt; hours (default: %u)</source>
        <translation>Non mantenere le transazioni nella mempool più a lungo di &lt;n&gt; ore (default: %u)</translation>
    </message>
    <message>
        <source>Equivalent bytes per sigop in transactions for relay and mining (default: %u)</source>
        <translation>Byte equivalenti per ottimizzazione segnale dedicati a ritrasmissione ed estrazione (default: %u)</translation>
    </message>
    <message>
        <source>Error loading %s: You can't enable HD on an already existing non-HD wallet</source>
        <translation>Errore caricamento %s: Non puoi abilitare HD in un portafoglio non-HD già esistente</translation>
    </message>
    <message>
        <source>Error loading wallet %s. -wallet parameter must only specify a filename (not a path).</source>
        <translation>Errore caricamento portafoglio %s. Il parametro -wallet deve solo specificare un nome file (non un percorso).</translation>
    </message>
    <message>
        <source>Fees (in %s/kB) smaller than this are considered zero fee for transaction creation (default: %s)</source>
        <translation>Le commissioni (in %s/kB) inferiori a questo valore sono considerate pari a zero per la creazione della transazione (default: %s)</translation>
    </message>
    <message>
        <source>Force relay of transactions from whitelisted peers even if they violate local relay policy (default: %d)</source>
        <translation>Forza la trasmissione della transazione da peer in whitelist anche se violano le regole di trasmissione locali (predefinito: %d)</translation>
    </message>
    <message>
        <source>How thorough the block verification of -checkblocks is (0-4, default: %u)</source>
        <translation>Determina quanto sarà approfondita la verifica da parte di -checkblocks (0-4, predefinito: %u)</translation>
    </message>
    <message>
        <source>Maintain a full transaction index, used by the getrawtransaction rpc call (default: %u)</source>
        <translation>Mantiene l'indice completo delle transazioni usato dalla chiamata rpc getrawtransaction (predefinito: %u)</translation>
    </message>
    <message>
        <source>Number of seconds to keep misbehaving peers from reconnecting (default: %u)</source>
        <translation>Numero di secondi di sospensione prima della riconnessione per i peer che mostrano un comportamento anomalo (predefinito: %u)</translation>
    </message>
    <message>
        <source>Output debugging information (default: %u, supplying &lt;category&gt; is optional)</source>
        <translation>Emette informazioni di debug (predefinito: %u, fornire &lt;category&gt; è opzionale)</translation>
    </message>
    <message>
        <source>Sets the serialization of raw transaction or block hex returned in non-verbose mode, non-segwit(0) or segwit(1) (default: %d)</source>
        <translation>Imposta che la serializzazione degli hex di transazioni o blocchi grezzi sia riportata in maniere non-verbose, non-segwit(0) o segwit(1) (predefinito: %d)</translation>
    </message>
    <message>
        <source>Specify directory to hold wallets (default: &lt;datadir&gt;/wallets if it exists, otherwise &lt;datadir&gt;)</source>
        <translation>Specificare la directory dove i portafogli saranno conservati (default: 1/portafogli se esiste, altrimenti 2)</translation>
    </message>
    <message>
        <source>Specify location of debug log file: this can be an absolute path or a path relative to the data directory (default: %s)</source>
        <translation>Specificare la posizione del debug log file:  questo puo' essere un percorso assoluto o un percorso relativo alla directory dei dati (default: %s)</translation>
    </message>
    <message>
        <source>Support filtering of blocks and transaction with bloom filters (default: %u)</source>
        <translation>Supporta filtraggio di blocchi e transazioni con filtri bloom (default: %u)</translation>
    </message>
    <message>
        <source>The fee rate (in %s/kB) that indicates your tolerance for discarding change by adding it to the fee (default: %s). Note: An output is discarded if it is dust at this rate, but we will always discard up to the dust relay fee and a discard fee above that is limited by the fee estimate for the longest target</source>
        <translation>La tariffa di commissione (in %s/kB) che indica la tua tolleranza a scartare il cambio aggiungendolo alla commissione (predefinito: %s).</translation>
    </message>
    <message>
        <source>This is the transaction fee you may pay when fee estimates are not available.</source>
        <translation>Questo è il costo di transazione che potresti pagare quando le stime della tariffa non sono disponibili.</translation>
    </message>
    <message>
        <source>This product includes software developed by the OpenSSL Project for use in the OpenSSL Toolkit %s and cryptographic software written by Eric Young and UPnP software written by Thomas Bernard.</source>
        <translation>Questo prodotto include software sviluppato dal progetto OpenSSL per l'uso del Toolkit OpenSSL %s, software crittografico scritto da Eric Young e software UPnP scritto da Thomas Bernard.</translation>
    </message>
    <message>
        <source>Total length of network version string (%i) exceeds maximum length (%i). Reduce the number or size of uacomments.</source>
        <translation>La lunghezza totale della stringa di network version (%i) eccede la lunghezza massima (%i). Ridurre il numero o la dimensione di uacomments.</translation>
    </message>
    <message>
        <source>Tries to keep outbound traffic under the given target (in MiB per 24h), 0 = no limit (default: %d)</source>
        <translation>Cerca di mantenere il traffico in uscita al di sotto della soglia scelta (in MiB ogni 24h), 0 = nessun limite (default: %d)</translation>
    </message>
    <message>
        <source>Unsupported argument -socks found. Setting SOCKS version isn't possible anymore, only SOCKS5 proxies are supported.</source>
        <translation>Argomento -socks non supportato. Non è più possibile impostare la versione SOCKS, solamente i proxy SOCKS5 sono supportati.</translation>
    </message>
    <message>
        <source>Unsupported argument -whitelistalwaysrelay ignored, use -whitelistrelay and/or -whitelistforcerelay.</source>
        <translation>Argomento non supportato -whitelistalwaysrelay è stato ignorato, utilizzare -whitelistrelay e/o -whitelistforcerelay.</translation>
    </message>
    <message>
        <source>Use separate SOCKS5 proxy to reach peers via Tor hidden services (default: %s)</source>
        <translation>Usa un proxy SOCKS5 a parte per raggiungere i peer attraverso gli hidden services di Tor (predefinito: %s)</translation>
    </message>
    <message>
        <source>Warning: Unknown block versions being mined! It's possible unknown rules are in effect</source>
        <translation>Attenzione: si stanno minando versioni sconocsiute di blocchi! E' possibile che siano attive regole sconosciute</translation>
    </message>
    <message>
        <source>Warning: Wallet file corrupt, data salvaged! Original %s saved as %s in %s; if your balance or transactions are incorrect you should restore from a backup.</source>
        <translation>Attenzione: file del Portafoglio corrotto, dati recuperati! %s originale salvato come %s in %s; se il saldo o le transazioni non sono corrette effettua un ripristino da un backup.</translation>
    </message>
    <message>
        <source>Whitelist peers connecting from the given IP address (e.g. 1.2.3.4) or CIDR notated network (e.g. 1.2.3.0/24). Can be specified multiple times.</source>
        <translation>I peer in whitelist che si connettono dal dato indirizzo IP (es. 1.2.3.4) o dalla rete annotata CIDR (es. 1.2.3.0/24). Può essere specificato più volte.</translation>
    </message>
    <message>
        <source>%s is set very high!</source>
        <translation>%s ha un'impostazione molto alta!</translation>
    </message>
    <message>
        <source>(default: %s)</source>
        <translation>(predefinito: %s)</translation>
    </message>
    <message>
        <source>Always query for peer addresses via DNS lookup (default: %u)</source>
        <translation>Interroga sempre i DNS per ottenere gli indirizzi dei peer (predefinito: %u)</translation>
    </message>
    <message>
        <source>Error loading wallet %s. -wallet filename must be a regular file.</source>
        <translation>Errore caricamento portafoglio %s. Il nome file -wallet deve essere un file regolare.</translation>
    </message>
    <message>
        <source>Error loading wallet %s. Duplicate -wallet filename specified.</source>
        <translation>Errore caricamento portafoglio %s. Il nome file -wallet specificato è duplicato.</translation>
    </message>
    <message>
        <source>Error loading wallet %s. Invalid characters in -wallet filename.</source>
        <translation>Errore caricamento portafoglio %s. Caratteri invalidi nel nome file -wallet.</translation>
    </message>
    <message>
        <source>How many blocks to check at startup (default: %u, 0 = all)</source>
        <translation>Numero di blocchi da controllare all'avvio (predefinito: %u, 0 = tutti)</translation>
    </message>
    <message>
        <source>Include IP addresses in debug output (default: %u)</source>
        <translation>Include gli indirizzi IP nell'output del debug (predefinito: %u)</translation>
    </message>
    <message>
        <source>Keypool ran out, please call keypoolrefill first</source>
        <translation>Keypool esaurito, prima invocare keypoolrefill</translation>
    </message>
    <message>
        <source>Listen for JSON-RPC connections on &lt;port&gt; (default: %u or testnet: %u)</source>
        <translation>Resta in attesa di connessioni JSON-RPC su &lt;port&gt; (predefinito: %u o testnet: %u)</translation>
    </message>
    <message>
        <source>Listen for connections on &lt;port&gt; (default: %u or testnet: %u)</source>
        <translation>Resta in attesa di connessioni su &lt;port&gt; (predefinito: %u o testnet: %u)</translation>
    </message>
    <message>
        <source>Maintain at most &lt;n&gt; connections to peers (default: %u)</source>
        <translation>Mantiene al massimo &lt;n&gt; connessioni verso i peer (predefinito: %u)</translation>
    </message>
    <message>
        <source>Make the wallet broadcast transactions</source>
        <translation>Configura il portamonete per la trasmissione di transazioni</translation>
    </message>
    <message>
        <source>Maximum per-connection receive buffer, &lt;n&gt;*1000 bytes (default: %u)</source>
        <translation>Buffer di ricezione massimo per connessione, &lt;n&gt;*1000 byte (predefinito: %u)</translation>
    </message>
    <message>
        <source>Maximum per-connection send buffer, &lt;n&gt;*1000 bytes (default: %u)</source>
        <translation>Buffer di invio massimo per connessione, &lt;n&gt;*1000 byte (predefinito: %u)</translation>
    </message>
    <message>
        <source>Prepend debug output with timestamp (default: %u)</source>
        <translation>Antepone un timestamp all'output del debug (predefinito: %u)</translation>
    </message>
    <message>
        <source>Relay and mine data carrier transactions (default: %u)</source>
        <translation>Trasmette ed include nei blocchi transazioni di trasporto dati (predefinito: %u)</translation>
    </message>
    <message>
        <source>Relay non-P2SH multisig (default: %u)</source>
        <translation>Trasmette transazioni non-P2SH multisig (predefinito: %u)</translation>
    </message>
    <message>
        <source>Set key pool size to &lt;n&gt; (default: %u)</source>
        <translation>Imposta la dimensione del pool di chiavi a &lt;n&gt; (predefinito: %u)</translation>
    </message>
    <message>
        <source>Set maximum BIP141 block weight (default: %d)</source>
        <translation>Imposta la dimensione massima del blocco BIP141 (default: %d)</translation>
    </message>
    <message>
        <source>Set the number of threads to service RPC calls (default: %d)</source>
        <translation>Imposta il numero di thread destinati a rispondere alle chiamate RPC (predefinito %d)</translation>
    </message>
    <message>
        <source>Specify configuration file (default: %s)</source>
        <translation>Specifica il file di configurazione (predefinito: %s)</translation>
    </message>
    <message>
        <source>Specify connection timeout in milliseconds (minimum: 1, default: %d)</source>
        <translation>Specifica il timeout di connessione in millisecondi (minimo:1, predefinito: %d)</translation>
    </message>
    <message>
        <source>Specify pid file (default: %s)</source>
        <translation>Specifica il file pid (predefinito: %s)</translation>
    </message>
    <message>
        <source>Spend unconfirmed change when sending transactions (default: %u)</source>
        <translation>Abilita la spesa di resto non confermato quando si inviano transazioni (predefinito: %u)</translation>
    </message>
    <message>
        <source>Starting network threads...</source>
        <translation>Inizializzazione dei thread di rete...</translation>
    </message>
    <message>
        <source>The wallet will avoid paying less than the minimum relay fee.</source>
        <translation>Il portafoglio eviterà di pagare meno della tariffa minima di trasmissione.</translation>
    </message>
    <message>
        <source>This is the minimum transaction fee you pay on every transaction.</source>
        <translation>Questo è il costo di transazione minimo che pagherai su ogni transazione.</translation>
    </message>
    <message>
        <source>This is the transaction fee you will pay if you send a transaction.</source>
        <translation>Questo è il costo di transazione che pagherai se invii una transazione.</translation>
    </message>
    <message>
        <source>Threshold for disconnecting misbehaving peers (default: %u)</source>
        <translation>Soglia di disconnessione per i peer che si comportano in maniera anomala (predefinito: %u)</translation>
    </message>
    <message>
        <source>Transaction amounts must not be negative</source>
        <translation>Gli importi di transazione non devono essere negativi</translation>
    </message>
    <message>
        <source>Transaction has too long of a mempool chain</source>
        <translation>La transazione ha una mempool chain troppo lunga</translation>
    </message>
    <message>
        <source>Transaction must have at least one recipient</source>
        <translation>La transazione deve avere almeno un destinatario</translation>
    </message>
    <message>
        <source>Unknown network specified in -onlynet: '%s'</source>
        <translation>Rete sconosciuta specificata in -onlynet: '%s'</translation>
    </message>
    <message>
        <source>Insufficient funds</source>
        <translation>Fondi insufficienti</translation>
    </message>
    <message>
        <source>Loading block index...</source>
        <translation>Caricamento dell'indice dei blocchi...</translation>
    </message>
    <message>
        <source>Loading wallet...</source>
        <translation>Caricamento portamonete...</translation>
    </message>
    <message>
        <source>Cannot downgrade wallet</source>
        <translation>Non è possibile effettuare il downgrade del portamonete</translation>
    </message>
    <message>
        <source>Rescanning...</source>
        <translation>Ripetizione scansione...</translation>
    </message>
    <message>
        <source>Done loading</source>
        <translation>Caricamento completato</translation>
    </message>
    <message>
        <source>Error</source>
        <translation>Errore</translation>
    </message>
</context>
</TS><|MERGE_RESOLUTION|>--- conflicted
+++ resolved
@@ -3,11 +3,7 @@
     <name>AddressBookPage</name>
     <message>
         <source>Right-click to edit address or label</source>
-<<<<<<< HEAD
         <translation>Fare clic con il tasto destro del mouse per modificare l'indirizzo o l'etichetta</translation>
-=======
-        <translation>Fai clic con il tasto destro del mouse per modificare l'indirizzo o l'etichetta</translation>
->>>>>>> 69fce744
     </message>
     <message>
         <source>Create a new address</source>
@@ -47,19 +43,11 @@
     </message>
     <message>
         <source>Choose the address to send coins to</source>
-<<<<<<< HEAD
         <translation>Scegli l'indirizzo a cui inviare lynx</translation>
     </message>
     <message>
         <source>Choose the address to receive coins with</source>
         <translation>Scegli l'indirizzo con cui ricevere lynx</translation>
-=======
-        <translation>Scegli l'indirizzo a cui inviare litecoin</translation>
-    </message>
-    <message>
-        <source>Choose the address to receive coins with</source>
-        <translation>Scegli l'indirizzo con cui ricevere litecoin</translation>
->>>>>>> 69fce744
     </message>
     <message>
         <source>C&amp;hoose</source>
@@ -74,21 +62,12 @@
         <translation>Indirizzi di ricezione</translation>
     </message>
     <message>
-<<<<<<< HEAD
         <source>These are your Lynx addresses for sending payments. Always check the amount and the receiving address before sending coins.</source>
         <translation>Questo è un elenco di indirizzi Lynx a cui puoi inviare pagamenti. Controlla sempre l'importo e l'indirizzo del beneficiario prima di inviare lynx.</translation>
     </message>
     <message>
         <source>These are your Lynx addresses for receiving payments. It is recommended to use a new receiving address for each transaction.</source>
         <translation>Questi sono i tuoi indirizzi Lynx che puoi usare per ricevere pagamenti. Si raccomanda di generare un nuovo indirizzo per ogni transazione.</translation>
-=======
-        <source>These are your Litecoin addresses for sending payments. Always check the amount and the receiving address before sending coins.</source>
-        <translation>Questi sono i tuoi indirizzi Litecoin per l'invio di pagamenti. Controlla sempre l'importo e l'indirizzo del beneficiario prima di inviare litecoin.</translation>
-    </message>
-    <message>
-        <source>These are your Litecoin addresses for receiving payments. It is recommended to use a new receiving address for each transaction.</source>
-        <translation>Questi sono i tuoi indirizzi Litecoin per la ricezione di pagamenti. Si raccomanda di usare un nuovo indirizzo di ricezione per ogni transazione.</translation>
->>>>>>> 69fce744
     </message>
     <message>
         <source>&amp;Copy Address</source>
@@ -193,13 +172,8 @@
         <translation>Conferma la cifratura del portafoglio</translation>
     </message>
     <message>
-<<<<<<< HEAD
         <source>Warning: If you encrypt your wallet and lose your passphrase, you will &lt;b&gt;LOSE ALL OF YOUR LYNXES&lt;/b&gt;!</source>
         <translation>Attenzione: perdendo la passphrase di un portamonete cifrato &lt;b&gt;TUTTI I PROPRI LYNX ANDRANNO PERSI&lt;/b&gt;!</translation>
-=======
-        <source>Warning: If you encrypt your wallet and lose your passphrase, you will &lt;b&gt;LOSE ALL OF YOUR LITECOINS&lt;/b&gt;!</source>
-        <translation>Attenzione: perdendo la passphrase di un portamonete cifrato &lt;b&gt;TUTTI I PROPRI LITECOIN ANDRANNO PERSI&lt;/b&gt;!</translation>
->>>>>>> 69fce744
     </message>
     <message>
         <source>Are you sure you wish to encrypt your wallet?</source>
@@ -210,7 +184,7 @@
         <translation>Portafoglio cifrato</translation>
     </message>
     <message>
-        <source>%1 will close now to finish the encryption process. Remember that encrypting your wallet cannot fully protect your litecoins from being stolen by malware infecting your computer.</source>
+        <source>%1 will close now to finish the encryption process. Remember that encrypting your wallet cannot fully protect your lynxes from being stolen by malware infecting your computer.</source>
         <translation>%1 verrà chiuso per completare il processo di cifratura. Ricorda che cifrare il tuo portafoglio non può proteggerlo contro potenziali furti di malware che potrebbero aver infettato il tuo computer.</translation>
     </message>
     <message>
@@ -368,13 +342,8 @@
         <translation>Re-indicizzazione blocchi su disco...</translation>
     </message>
     <message>
-<<<<<<< HEAD
         <source>Send coins to a Lynx address</source>
         <translation>Invia fondi ad un indirizzo Lynx</translation>
-=======
-        <source>Send coins to a Litecoin address</source>
-        <translation>Invia fondi ad un indirizzo Litecoin</translation>
->>>>>>> 69fce744
     </message>
     <message>
         <source>Backup wallet to another location</source>
@@ -397,13 +366,8 @@
         <translation>&amp;Verifica messaggio...</translation>
     </message>
     <message>
-<<<<<<< HEAD
         <source>Lynx</source>
         <translation>Lynx</translation>
-=======
-        <source>Litecoin</source>
-        <translation>Litecoin</translation>
->>>>>>> 69fce744
     </message>
     <message>
         <source>Wallet</source>
@@ -430,21 +394,12 @@
         <translation>Cifra le chiavi private che appartengono al tuo portamonete</translation>
     </message>
     <message>
-<<<<<<< HEAD
         <source>Sign messages with your Lynx addresses to prove you own them</source>
         <translation>Firma messaggi con i tuoi indirizzi Lynx per dimostrarne il possesso</translation>
     </message>
     <message>
         <source>Verify messages to ensure they were signed with specified Lynx addresses</source>
         <translation>Verifica che i messaggi siano stati firmati con gli indirizzi Lynx specificati</translation>
-=======
-        <source>Sign messages with your Litecoin addresses to prove you own them</source>
-        <translation>Firma messaggi con i tuoi indirizzi Litecoin per dimostrarne il possesso</translation>
-    </message>
-    <message>
-        <source>Verify messages to ensure they were signed with specified Litecoin addresses</source>
-        <translation>Verifica che i messaggi siano stati firmati con gli indirizzi Litecoin specificati</translation>
->>>>>>> 69fce744
     </message>
     <message>
         <source>&amp;File</source>
@@ -463,13 +418,8 @@
         <translation>Barra degli strumenti</translation>
     </message>
     <message>
-<<<<<<< HEAD
         <source>Request payments (generates QR codes and lynx: URIs)</source>
         <translation>Richiedi pagamenti (genera codici QR e lynx: URI)</translation>
-=======
-        <source>Request payments (generates QR codes and litecoin: URIs)</source>
-        <translation>Richiedi pagamenti (genera codici QR e litecoin: URI)</translation>
->>>>>>> 69fce744
     </message>
     <message>
         <source>Show the list of used sending addresses and labels</source>
@@ -480,26 +430,16 @@
         <translation>Mostra la lista degli indirizzi di ricezione utilizzati</translation>
     </message>
     <message>
-<<<<<<< HEAD
         <source>Open a lynx: URI or payment request</source>
         <translation>Apri un lynx: URI o una richiesta di pagamento</translation>
-=======
-        <source>Open a litecoin: URI or payment request</source>
-        <translation>Apri un litecoin: URI o una richiesta di pagamento</translation>
->>>>>>> 69fce744
     </message>
     <message>
         <source>&amp;Command-line options</source>
         <translation>Opzioni della riga di &amp;comando</translation>
     </message>
     <message numerus="yes">
-<<<<<<< HEAD
         <source>%n active connection(s) to Lynx network</source>
         <translation><numerusform>%n connessione attiva alla rete Lynx</numerusform><numerusform>%n connessioni alla rete Lynx attive</numerusform></translation>
-=======
-        <source>%n active connection(s) to Litecoin network</source>
-        <translation><numerusform>%n connessione attiva alla rete Litecoin</numerusform><numerusform>%n connessioni alla rete Litecoin attive</numerusform></translation>
->>>>>>> 69fce744
     </message>
     <message>
         <source>Indexing blocks on disk...</source>
@@ -542,13 +482,8 @@
         <translation>Aggiornato</translation>
     </message>
     <message>
-<<<<<<< HEAD
         <source>Show the %1 help message to get a list with possible Lynx command-line options</source>
         <translation>Mostra il messaggio di aiuto di %1 per ottenere una lista di opzioni di comando per Lynx </translation>
-=======
-        <source>Show the %1 help message to get a list with possible Litecoin command-line options</source>
-        <translation>Mostra il messaggio di aiuto di %1 per ottenere una lista di opzioni di comando per Litecoin </translation>
->>>>>>> 69fce744
     </message>
     <message>
         <source>%1 client</source>
@@ -617,8 +552,8 @@
         <translation>Il portamonete è &lt;b&gt;cifrato&lt;/b&gt; ed attualmente &lt;b&gt;bloccato&lt;/b&gt;</translation>
     </message>
     <message>
-        <source>A fatal error occurred. Litecoin can no longer continue safely and will quit.</source>
-        <translation>Si è verificato un errore critico. Litecoin non può più funzionare in maniera sicura e verrà chiuso.</translation>
+        <source>A fatal error occurred. Lynx can no longer continue safely and will quit.</source>
+        <translation>Si è verificato un errore critico. Lynx non può più funzionare in maniera sicura e verrà chiuso.</translation>
     </message>
 </context>
 <context>
@@ -811,13 +746,8 @@
         <translation>Modifica indirizzo d'invio</translation>
     </message>
     <message>
-<<<<<<< HEAD
         <source>The entered address "%1" is not a valid Lynx address.</source>
         <translation>L'indirizzo inserito "%1" non è un indirizzo lynx valido.</translation>
-=======
-        <source>The entered address "%1" is not a valid Litecoin address.</source>
-        <translation>L'indirizzo inserito "%1" non è un indirizzo litecoin valido.</translation>
->>>>>>> 69fce744
     </message>
     <message>
         <source>The entered address "%1" is already in the address book.</source>
@@ -925,12 +855,8 @@
         <translation>Dato che questa è la prima volta che il programma viene lanciato, puoi scegliere dove %1 salverà i suoi dati.</translation>
     </message>
     <message>
-<<<<<<< HEAD
         <source>%1 will download and store a copy of the Lynx block chain. At least %2GB of data will be stored in this directory, and it will grow over time. The wallet will also be stored in this directory.</source>
         <translation>%1 scaricherà e salverà una copia della Blockchain di Lynx. Saranno salvati almeno %2GB di dati in questo percorso e continueranno ad aumentare col tempo. Anche il portafoglio verrà salvato in questo percorso.</translation>
-=======
-        <source>When you click OK, %1 will begin to download and process the full %4 block chain (%2GB) starting with the earliest transactions in %3 when %4 initially launched.</source>
-        <translation>Quando fai click su OK, %1 comincerà a scaricare e processare l'intera %4 block chain (%2GB) a partire dalla prime transazioni del %3 quando %4 venne inaugurato.</translation>
     </message>
     <message>
         <source>This initial synchronisation is very demanding, and may expose hardware problems with your computer that had previously gone unnoticed. Each time you run %1, it will continue downloading where it left off.</source>
@@ -939,7 +865,6 @@
     <message>
         <source>If you have chosen to limit block chain storage (pruning), the historical data must still be downloaded and processed, but will be deleted afterward to keep your disk usage low.</source>
         <translation>Se hai scelto di limitare l'immagazzinamento della block chain (operazione nota come "pruning" o "potatura"), i dati storici devono comunque essere scaricati e processati, ma verranno cancellati in seguito per mantenere basso l'utilizzo del tuo disco.</translation>
->>>>>>> 69fce744
     </message>
     <message>
         <source>Use the default data directory</source>
@@ -950,8 +875,8 @@
         <translation>Usa una cartella dati personalizzata:</translation>
     </message>
     <message>
-        <source>Litecoin</source>
-        <translation>Litecoin</translation>
+        <source>Lynx</source>
+        <translation>Lynx</translation>
     </message>
     <message>
         <source>At least %1 GB of data will be stored in this directory, and it will grow over time.</source>
@@ -962,8 +887,8 @@
         <translation>Verranno salvati circa %1 GB di dati in questa cartella.</translation>
     </message>
     <message>
-        <source>%1 will download and store a copy of the Litecoin block chain.</source>
-        <translation>%1 scaricherà e salverà una copia della block chain di Litecoin.</translation>
+        <source>%1 will download and store a copy of the Lynx block chain.</source>
+        <translation>%1 scaricherà e salverà una copia della block chain di Lynx.</translation>
     </message>
     <message>
         <source>The wallet will also be stored in this directory.</source>
@@ -993,17 +918,14 @@
         <translation>Modulo</translation>
     </message>
     <message>
-        <source>Recent transactions may not yet be visible, and therefore your wallet's balance might be incorrect. This information will be correct once your wallet has finished synchronizing with the litecoin network, as detailed below.</source>
-        <translation>Transazioni recenti potrebbero non essere visibili ancora, perciò il saldo del tuo portafoglio potrebbe non essere corretto. Questa informazione risulterà corretta quando il tuo portafoglio avrà terminato la sincronizzazione con la rete litecoin, come indicato in dettaglio più sotto.</translation>
-    </message>
-    <message>
-<<<<<<< HEAD
-=======
-        <source>Attempting to spend litecoins that are affected by not-yet-displayed transactions will not be accepted by the network.</source>
-        <translation>Il tentativo di spendere litecoin legati a transazioni non ancora visualizzate non verrà accettato dalla rete.</translation>
-    </message>
-    <message>
->>>>>>> 69fce744
+        <source>Recent transactions may not yet be visible, and therefore your wallet's balance might be incorrect. This information will be correct once your wallet has finished synchronizing with the lynx network, as detailed below.</source>
+        <translation>Transazioni recenti potrebbero non essere visibili ancora, perciò il saldo del tuo portafoglio potrebbe non essere corretto. Questa informazione risulterà corretta quando il tuo portafoglio avrà terminato la sincronizzazione con la rete lynx, come indicato in dettaglio più sotto.</translation>
+    </message>
+    <message>
+        <source>Attempting to spend lynxes that are affected by not-yet-displayed transactions will not be accepted by the network.</source>
+        <translation>Il tentativo di spendere lynx legati a transazioni non ancora visualizzate non verrà accettato dalla rete.</translation>
+    </message>
+    <message>
         <source>Number of blocks left</source>
         <translation>Numero di blocchi mancanti</translation>
     </message>
@@ -1175,34 +1097,24 @@
         <translation>&amp;Spendi resti non confermati</translation>
     </message>
     <message>
-<<<<<<< HEAD
         <source>Automatically open the Lynx client port on the router. This only works when your router supports UPnP and it is enabled.</source>
         <translation>Apri automaticamente la porta del client Lynx sul router. Il protocollo UPnP deve essere supportato da parte del router ed attivo.</translation>
-=======
-        <source>Automatically open the Litecoin client port on the router. This only works when your router supports UPnP and it is enabled.</source>
-        <translation>Apri automaticamente la porta del client Litecoin sul router. Il protocollo UPnP deve essere supportato da parte del router ed attivo.</translation>
->>>>>>> 69fce744
     </message>
     <message>
         <source>Map port using &amp;UPnP</source>
         <translation>Mappa le porte tramite &amp;UPnP</translation>
     </message>
     <message>
-<<<<<<< HEAD
         <source>Connect to the Lynx network through a SOCKS5 proxy.</source>
         <translation>Connessione alla rete Lynx attraverso un proxy SOCKS5.</translation>
-=======
-        <source>Accept connections from outside.</source>
-        <translation>Accetta connessione esterne.</translation>
     </message>
     <message>
         <source>Allow incomin&amp;g connections</source>
         <translation>Accetta connessioni in entrata</translation>
     </message>
     <message>
-        <source>Connect to the Litecoin network through a SOCKS5 proxy.</source>
-        <translation>Connessione alla rete Litecoin attraverso un proxy SOCKS5.</translation>
->>>>>>> 69fce744
+        <source>Connect to the Lynx network through a SOCKS5 proxy.</source>
+        <translation>Connessione alla rete Lynx attraverso un proxy SOCKS5.</translation>
     </message>
     <message>
         <source>&amp;Connect through SOCKS5 proxy (default proxy):</source>
@@ -1237,19 +1149,10 @@
         <translation>Tor</translation>
     </message>
     <message>
-<<<<<<< HEAD
         <source>Connect to the Lynx network through a separate SOCKS5 proxy for Tor hidden services.</source>
         <translation>Connette alla rete Lynx attraverso un proxy SOCKS5 separato per Tor.</translation>
     </message>
     <message>
-        <source>Use separate SOCKS5 proxy to reach peers via Tor hidden services:</source>
-        <translation>Usa un proxy SOCKS5 separato per connettersi ai peers attraverso Tor:</translation>
-=======
-        <source>Connect to the Litecoin network through a separate SOCKS5 proxy for Tor hidden services.</source>
-        <translation>Connette alla rete Litecoin attraverso un proxy SOCKS5 separato per Tor.</translation>
->>>>>>> 69fce744
-    </message>
-    <message>
         <source>&amp;Window</source>
         <translation>&amp;Finestra</translation>
     </message>
@@ -1283,11 +1186,7 @@
     </message>
     <message>
         <source>Choose the default subdivision unit to show in the interface and when sending coins.</source>
-<<<<<<< HEAD
         <translation>Scegli l'unità di suddivisione predefinita da utilizzare per l'interfaccia e per l'invio di lynx.</translation>
-=======
-        <translation>Scegli l'unità di suddivisione predefinita da utilizzare per l'interfaccia e per l'invio di litecoin.</translation>
->>>>>>> 69fce744
     </message>
     <message>
         <source>Whether to show coin control features or not.</source>
@@ -1357,13 +1256,8 @@
         <translation>Modulo</translation>
     </message>
     <message>
-<<<<<<< HEAD
         <source>The displayed information may be out of date. Your wallet automatically synchronizes with the Lynx network after a connection is established, but this process has not completed yet.</source>
         <translation>Le informazioni visualizzate potrebbero non essere aggiornate. Il portamonete si sincronizza automaticamente con la rete Lynx una volta stabilita una connessione, ma questo processo non è ancora stato completato.</translation>
-=======
-        <source>The displayed information may be out of date. Your wallet automatically synchronizes with the Litecoin network after a connection is established, but this process has not completed yet.</source>
-        <translation>Le informazioni visualizzate potrebbero non essere aggiornate. Il portamonete si sincronizza automaticamente con la rete Litecoin una volta stabilita una connessione, ma questo processo non è ancora stato completato.</translation>
->>>>>>> 69fce744
     </message>
     <message>
         <source>Watch-only:</source>
@@ -1437,13 +1331,8 @@
         <translation>Errore di richiesta di pagamento</translation>
     </message>
     <message>
-<<<<<<< HEAD
         <source>Cannot start lynx: click-to-pay handler</source>
         <translation>Impossibile avviare lynx: gestore click-to-pay</translation>
-=======
-        <source>Cannot start litecoin: click-to-pay handler</source>
-        <translation>Impossibile avviare litecoin: gestore click-to-pay</translation>
->>>>>>> 69fce744
     </message>
     <message>
         <source>URI handling</source>
@@ -1458,13 +1347,8 @@
         <translation>Indirizzo di pagamento non valido %1</translation>
     </message>
     <message>
-<<<<<<< HEAD
         <source>URI cannot be parsed! This can be caused by an invalid Lynx address or malformed URI parameters.</source>
         <translation>Impossibile interpretare l'URI! I parametri dell'URI o l'indirizzo Lynx potrebbero non essere corretti.</translation>
-=======
-        <source>URI cannot be parsed! This can be caused by an invalid Litecoin address or malformed URI parameters.</source>
-        <translation>Impossibile interpretare l'URI! I parametri dell'URI o l'indirizzo Litecoin potrebbero non essere corretti.</translation>
->>>>>>> 69fce744
     </message>
     <message>
         <source>Payment request file handling</source>
@@ -1565,13 +1449,8 @@
         <translation>Importo</translation>
     </message>
     <message>
-<<<<<<< HEAD
         <source>Enter a Lynx address (e.g. %1)</source>
         <translation>Inserisci un indirizzo Lynx (ad es. %1)</translation>
-=======
-        <source>Enter a Litecoin address (e.g. %1)</source>
-        <translation>Inserisci un indirizzo Litecoin (ad es. %1)</translation>
->>>>>>> 69fce744
     </message>
     <message>
         <source>%1 d</source>
@@ -1994,21 +1873,12 @@
         <translation>&amp;Messaggio:</translation>
     </message>
     <message>
-<<<<<<< HEAD
-        <source>Reuse one of the previously used receiving addresses. Reusing addresses has security and privacy issues. Do not use this unless re-generating a payment request made before.</source>
-        <translation>Riutilizza uno degli indirizzi di ricezione generati in precedenza. Riutilizzare un indirizzo comporta problemi di sicurezza e privacy. Non selezionare questa opzione a meno che non si stia rigenerando una richiesta di pagamento creata in precedenza.</translation>
-    </message>
-    <message>
         <source>R&amp;euse an existing receiving address (not recommended)</source>
         <translation>R&amp;iusa un indirizzo di ricezione (non raccomandato)</translation>
     </message>
     <message>
         <source>An optional message to attach to the payment request, which will be displayed when the request is opened. Note: The message will not be sent with the payment over the Lynx network.</source>
         <translation>Un messaggio opzionale da allegare e mostrare all'apertura della richiesta di pagamento. Nota: Il messaggio non sarà inviato con il pagamento sulla rete Lynx.</translation>
-=======
-        <source>An optional message to attach to the payment request, which will be displayed when the request is opened. Note: The message will not be sent with the payment over the Litecoin network.</source>
-        <translation>Un messaggio opzionale da allegare e mostrare all'apertura della richiesta di pagamento. Nota: Il messaggio non sarà inviato con il pagamento sulla rete Litecoin.</translation>
->>>>>>> 69fce744
     </message>
     <message>
         <source>An optional label to associate with the new receiving address.</source>
@@ -2161,11 +2031,7 @@
     <name>SendCoinsDialog</name>
     <message>
         <source>Send Coins</source>
-<<<<<<< HEAD
         <translation>Invia Lynx</translation>
-=======
-        <translation>Invia Litecoin</translation>
->>>>>>> 69fce744
     </message>
     <message>
         <source>Coin Control Features</source>
@@ -2248,15 +2114,11 @@
         <translation>Nascondi</translation>
     </message>
     <message>
-<<<<<<< HEAD
         <source>total at least</source>
         <translation>somma almeno</translation>
     </message>
     <message>
         <source>Paying only the minimum fee is just fine as long as there is less transaction volume than space in the blocks. But be aware that this can end up in a never confirming transaction once there is more demand for lynx transactions than the network can process.</source>
-=======
-        <source>Paying only the minimum fee is just fine as long as there is less transaction volume than space in the blocks. But be aware that this can end up in a never confirming transaction once there is more demand for litecoin transactions than the network can process.</source>
->>>>>>> 69fce744
         <translation>Non vi è alcuna controindicazione a pagare la commissione minima, a patto che il volume delle transazioni sia inferiore allo spazio disponibile nei blocchi. Occorre comunque essere consapevoli che ciò potrebbe impedire la conferma delle transazioni nel caso in cui la rete risultasse satura.</translation>
     </message>
     <message>
@@ -2428,13 +2290,8 @@
         <translation><numerusform>Inizio delle conferme stimato entro %n blocchi.</numerusform><numerusform>Inizio delle conferme stimato entro %n blocchi.</numerusform></translation>
     </message>
     <message>
-<<<<<<< HEAD
         <source>Warning: Invalid Lynx address</source>
         <translation>Attenzione: Indirizzo Lynx non valido</translation>
-=======
-        <source>Warning: Invalid Litecoin address</source>
-        <translation>Attenzione: Indirizzo Litecoin non valido</translation>
->>>>>>> 69fce744
     </message>
     <message>
         <source>Warning: Unknown change address</source>
@@ -2476,13 +2333,8 @@
         <translation>Questo è un normale pagamento.</translation>
     </message>
     <message>
-<<<<<<< HEAD
         <source>The Lynx address to send the payment to</source>
         <translation>L'indirizzo Lynx a cui vuoi inviare il pagamento</translation>
-=======
-        <source>The Litecoin address to send the payment to</source>
-        <translation>L'indirizzo Litecoin a cui vuoi inviare il pagamento</translation>
->>>>>>> 69fce744
     </message>
     <message>
         <source>Alt+A</source>
@@ -2501,13 +2353,8 @@
         <translation>Rimuovi questa voce</translation>
     </message>
     <message>
-<<<<<<< HEAD
         <source>The fee will be deducted from the amount being sent. The recipient will receive less lynxes than you enter in the amount field. If multiple recipients are selected, the fee is split equally.</source>
         <translation>La commissione sarà sottratta dall'importo che si sta inviando. Il beneficiario riceverà un totale di lynx inferiore al valore digitato. Nel caso in cui siano stati selezionati più beneficiari la commissione sarà suddivisa in parti uguali.</translation>
-=======
-        <source>The fee will be deducted from the amount being sent. The recipient will receive less litecoins than you enter in the amount field. If multiple recipients are selected, the fee is split equally.</source>
-        <translation>La commissione sarà sottratta dall'importo che si sta inviando. Il beneficiario riceverà un totale di litecoin inferiore al valore digitato. Nel caso in cui siano stati selezionati più beneficiari la commissione sarà suddivisa in parti uguali.</translation>
->>>>>>> 69fce744
     </message>
     <message>
         <source>S&amp;ubtract fee from amount</source>
@@ -2534,13 +2381,8 @@
         <translation>Inserisci un'etichetta per questo indirizzo per aggiungerlo alla lista degli indirizzi utilizzati</translation>
     </message>
     <message>
-<<<<<<< HEAD
         <source>A message that was attached to the lynx: URI which will be stored with the transaction for your reference. Note: This message will not be sent over the Lynx network.</source>
         <translation>Messaggio incluso nel lynx URI e che sarà memorizzato con la transazione per vostro riferimento. Nota: Questo messaggio non sarà inviato attraverso la rete Lynx.</translation>
-=======
-        <source>A message that was attached to the litecoin: URI which will be stored with the transaction for your reference. Note: This message will not be sent over the Litecoin network.</source>
-        <translation>Messaggio incluso nel litecoin URI e che sarà memorizzato con la transazione per vostro riferimento. Nota: Questo messaggio non sarà inviato attraverso la rete Litecoin.</translation>
->>>>>>> 69fce744
     </message>
     <message>
         <source>Pay To:</source>
@@ -2584,21 +2426,12 @@
         <translation>&amp;Firma Messaggio</translation>
     </message>
     <message>
-<<<<<<< HEAD
         <source>You can sign messages/agreements with your addresses to prove you can receive lynxes sent to them. Be careful not to sign anything vague or random, as phishing attacks may try to trick you into signing your identity over to them. Only sign fully-detailed statements you agree to.</source>
         <translation>È possibile firmare messaggi/accordi con i propri indirizzi in modo da dimostrare di poter ricevere lynx attraverso di essi. Si consiglia di prestare attenzione a non firmare dichiarazioni vaghe o casuali, attacchi di phishing potrebbero cercare di indurre ad apporre la firma su di esse. Si raccomanda di firmare esclusivamente dichiarazioni completamente dettagliate e delle quali si condivide in pieno il contenuto.</translation>
     </message>
     <message>
         <source>The Lynx address to sign the message with</source>
         <translation>L'indirizzo Lynx da utilizzare per firmare il messaggio</translation>
-=======
-        <source>You can sign messages/agreements with your addresses to prove you can receive litecoins sent to them. Be careful not to sign anything vague or random, as phishing attacks may try to trick you into signing your identity over to them. Only sign fully-detailed statements you agree to.</source>
-        <translation>È possibile firmare messaggi/accordi con i propri indirizzi in modo da dimostrare di poter ricevere litecoin attraverso di essi. Si consiglia di prestare attenzione a non firmare dichiarazioni vaghe o casuali, attacchi di phishing potrebbero cercare di indurre ad apporre la firma su di esse. Si raccomanda di firmare esclusivamente dichiarazioni completamente dettagliate e delle quali si condivide in pieno il contenuto.</translation>
-    </message>
-    <message>
-        <source>The Litecoin address to sign the message with</source>
-        <translation>L'indirizzo Litecoin da utilizzare per firmare il messaggio</translation>
->>>>>>> 69fce744
     </message>
     <message>
         <source>Choose previously used address</source>
@@ -2629,13 +2462,8 @@
         <translation>Copia la firma corrente nella clipboard</translation>
     </message>
     <message>
-<<<<<<< HEAD
         <source>Sign the message to prove you own this Lynx address</source>
         <translation>Firma un messaggio per dimostrare di possedere questo indirizzo Lynx</translation>
-=======
-        <source>Sign the message to prove you own this Litecoin address</source>
-        <translation>Firma un messaggio per dimostrare di possedere questo indirizzo Litecoin</translation>
->>>>>>> 69fce744
     </message>
     <message>
         <source>Sign &amp;Message</source>
@@ -2658,19 +2486,11 @@
         <translation>Per verificare il messaggio inserire l'indirizzo del firmatario, il messaggio e la firma nei campi sottostanti, assicurandosi di copiare esattamente anche ritorni a capo, spazi, tabulazioni, etc.. Si raccomanda di non lasciarsi fuorviare dalla firma a leggere più di quanto non sia riportato nel testo del messaggio stesso, in modo da evitare di cadere vittima di attacchi di tipo man-in-the-middle. Si ricorda che la verifica della firma dimostra soltanto che il firmatario può ricevere pagamenti con l'indirizzo corrispondente, non prova l'invio di alcuna transazione.</translation>
     </message>
     <message>
-<<<<<<< HEAD
         <source>The Lynx address the message was signed with</source>
         <translation>L'indirizzo Lynx con cui è stato contrassegnato il messaggio</translation>
     </message>
     <message>
         <source>Verify the message to ensure it was signed with the specified Lynx address</source>
-=======
-        <source>The Litecoin address the message was signed with</source>
-        <translation>L'indirizzo Litecoin con cui è stato contrassegnato il messaggio</translation>
-    </message>
-    <message>
-        <source>Verify the message to ensure it was signed with the specified Litecoin address</source>
->>>>>>> 69fce744
         <translation>Verifica il messaggio per accertare che sia stato firmato con l'indirizzo specificato</translation>
     </message>
     <message>
@@ -2695,11 +2515,7 @@
     </message>
     <message>
         <source>The entered address does not refer to a key.</source>
-<<<<<<< HEAD
         <translation>L'indirizzo lynx inserito non è associato a nessuna chiave.</translation>
-=======
-        <translation>L'indirizzo litecoin inserito non è associato a nessuna chiave.</translation>
->>>>>>> 69fce744
     </message>
     <message>
         <source>Wallet unlock was cancelled.</source>
@@ -2896,7 +2712,7 @@
     </message>
     <message>
         <source>Generated coins must mature %1 blocks before they can be spent. When you generated this block, it was broadcast to the network to be added to the block chain. If it fails to get into the chain, its state will change to "not accepted" and it won't be spendable. This may occasionally happen if another node generates a block within a few seconds of yours.</source>
-        <translation>I litecoin generati devono maturare %1 blocchi prima di poter essere spesi. Quando hai generato questo blocco, è stato trasmesso alla rete per essere aggiunto alla block chain. Se l'inserimento nella catena avrà esito negativo, il suo stato cambierà a "non accettato" e non sarà spendibile. Talvolta ciò può accadere anche nel caso in cui un altro nodo generi un blocco entro pochi secondi dal tuo.</translation>
+        <translation>I lynx generati devono maturare %1 blocchi prima di poter essere spesi. Quando hai generato questo blocco, è stato trasmesso alla rete per essere aggiunto alla block chain. Se l'inserimento nella catena avrà esito negativo, il suo stato cambierà a "non accettato" e non sarà spendibile. Talvolta ciò può accadere anche nel caso in cui un altro nodo generi un blocco entro pochi secondi dal tuo.</translation>
     </message>
     <message>
         <source>Debug information</source>
@@ -2965,13 +2781,10 @@
         <translation>Abbandonato</translation>
     </message>
     <message>
-<<<<<<< HEAD
-=======
         <source>Confirming (%1 of %2 recommended confirmations)</source>
         <translation>In conferma (%1 di %2 conferme raccomandate)</translation>
     </message>
     <message>
->>>>>>> 69fce744
         <source>Confirmed (%1 confirmations)</source>
         <translation>Confermata (%1 conferme)</translation>
     </message>
@@ -3111,13 +2924,10 @@
         <translation>Abbandona transazione </translation>
     </message>
     <message>
-<<<<<<< HEAD
-=======
         <source>Increase transaction fee</source>
         <translation>Aumenta la commissione di transazione</translation>
     </message>
     <message>
->>>>>>> 69fce744
         <source>Copy address</source>
         <translation>Copia indirizzo</translation>
     </message>
@@ -3228,10 +3038,7 @@
     <name>WalletModel</name>
     <message>
         <source>Send Coins</source>
-<<<<<<< HEAD
         <translation>Invia Lynx</translation>
-=======
-        <translation>Invia Litecoin</translation>
     </message>
     <message>
         <source>Fee bump error</source>
@@ -3268,7 +3075,6 @@
     <message>
         <source>Could not commit transaction</source>
         <translation>Non è stato possibile completare la transazione</translation>
->>>>>>> 69fce744
     </message>
 </context>
 <context>
@@ -3369,13 +3175,8 @@
         <translation>Impossibile avviare il server HTTP. Dettagli nel log di debug.</translation>
     </message>
     <message>
-<<<<<<< HEAD
         <source>Lynx Core</source>
         <translation>Lynx Core</translation>
-=======
-        <source>Litecoin Core</source>
-        <translation>Litecoin Core</translation>
->>>>>>> 69fce744
     </message>
     <message>
         <source>The %s developers</source>
