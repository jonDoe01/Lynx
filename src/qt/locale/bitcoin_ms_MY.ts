--- conflicted
+++ resolved
@@ -63,21 +63,12 @@
         <translation>alamat-alamat penerimaan</translation>
     </message>
     <message>
-<<<<<<< HEAD
         <source>These are your Lynx addresses for sending payments. Always check the amount and the receiving address before sending coins.</source>
         <translation>Ini adalah alamat Lynx anda untuk pembayaran. Periksa jumlah dan alamat penerima sebelum membuat penghantaran koin sentiasa.</translation>
     </message>
     <message>
         <source>These are your Lynx addresses for receiving payments. It is recommended to use a new receiving address for each transaction.</source>
         <translation>Ini adalah alamat Lynx anda untuk menerima pembayaraan.  Anda disyorkan untuk menguna alamat menerima untuk setiap transaksi.</translation>
-=======
-        <source>These are your Litecoin addresses for sending payments. Always check the amount and the receiving address before sending coins.</source>
-        <translation>Ini adalah alamat Litecoin anda untuk pembayaran. Periksa jumlah dan alamat penerima sebelum membuat penghantaran koin sentiasa.</translation>
-    </message>
-    <message>
-        <source>These are your Litecoin addresses for receiving payments. It is recommended to use a new receiving address for each transaction.</source>
-        <translation>Ini adalah alamat Litecoin anda untuk menerima pembayaraan.  Anda disyorkan untuk menguna alamat menerima untuk setiap transaksi.</translation>
->>>>>>> 69fce744
     </message>
     <message>
         <source>&amp;Copy Address</source>
@@ -178,13 +169,8 @@
         <translation>Mengesahkan enkripsi dompet</translation>
     </message>
     <message>
-<<<<<<< HEAD
         <source>Warning: If you encrypt your wallet and lose your passphrase, you will &lt;b&gt;LOSE ALL OF YOUR LYNXES&lt;/b&gt;!</source>
         <translation>Amaran: Jika anda enkripkan dompet anda dan hilangkan frasa laluan, anda akan &lt;b&gt;ANDA AKAN HILANGKAN SEMUA LYNX ANDA&lt;/b&gt;!</translation>
-=======
-        <source>Warning: If you encrypt your wallet and lose your passphrase, you will &lt;b&gt;LOSE ALL OF YOUR LITECOINS&lt;/b&gt;!</source>
-        <translation>Amaran: Jika anda enkripkan dompet anda dan hilangkan frasa laluan, anda akan &lt;b&gt;ANDA AKAN HILANGKAN SEMUA LITECOIN ANDA&lt;/b&gt;!</translation>
->>>>>>> 69fce744
     </message>
     <message>
         <source>Are you sure you wish to encrypt your wallet?</source>
@@ -195,13 +181,8 @@
         <translation>Dompet dienkripsi</translation>
     </message>
     <message>
-<<<<<<< HEAD
         <source>%1 will close now to finish the encryption process. Remember that encrypting your wallet cannot fully protect your lynxes from being stolen by malware infecting your computer.</source>
         <translation>%1 akan tutup untuk menyelesaikan proses enkripsi. Ingat bahawa enkripsi tidak boleh melidungi sepenuhnya lynxes anda daripada dicuri oleh malware yang menjangkiti komputer anda.</translation>
-=======
-        <source>%1 will close now to finish the encryption process. Remember that encrypting your wallet cannot fully protect your litecoins from being stolen by malware infecting your computer.</source>
-        <translation>%1 akan tutup untuk menyelesaikan proses enkripsi. Ingat bahawa enkripsi tidak boleh melidungi sepenuhnya litecoins anda daripada dicuri oleh malware yang menjangkiti komputer anda.</translation>
->>>>>>> 69fce744
     </message>
     <message>
         <source>IMPORTANT: Any previous backups you have made of your wallet file should be replaced with the newly generated, encrypted wallet file. For security reasons, previous backups of the unencrypted wallet file will become useless as soon as you start using the new, encrypted wallet.</source>
@@ -358,13 +339,8 @@
         <translation>Reindexi blok pada cakera...</translation>
     </message>
     <message>
-<<<<<<< HEAD
         <source>Send coins to a Lynx address</source>
         <translation>Menghantar koin kepada alamat Lynx</translation>
-=======
-        <source>Send coins to a Litecoin address</source>
-        <translation>Menghantar koin kepada alamat Litecoin</translation>
->>>>>>> 69fce744
     </message>
     <message>
         <source>Backup wallet to another location</source>
@@ -376,11 +352,7 @@
     </message>
     <message>
         <source>&amp;Debug window</source>
-<<<<<<< HEAD
         <translation>Tetingkap Debug</translation>
-=======
-        <translation>Tetingkap windows</translation>
->>>>>>> 69fce744
     </message>
     <message>
         <source>Open debugging and diagnostic console</source>
@@ -391,8 +363,8 @@
         <translation>sahkan mesej</translation>
     </message>
     <message>
-        <source>Litecoin</source>
-        <translation>Litecoin</translation>
+        <source>Lynx</source>
+        <translation>Lynx</translation>
     </message>
     <message>
         <source>Wallet</source>
@@ -419,16 +391,12 @@
         <translation>sulitkan kata laluan milik peribadi anda </translation>
     </message>
     <message>
-        <source>Sign messages with your Litecoin addresses to prove you own them</source>
-<<<<<<< HEAD
-        <translation>Log mesej dengan alamat Litecoin anda untuk membuktikan anda memilikinya</translation>
-=======
-        <translation>sahkan mesej bersama alamat litecoin anda untuk menunjukkan alamat ini anda punya</translation>
->>>>>>> 69fce744
-    </message>
-    <message>
-        <source>Verify messages to ensure they were signed with specified Litecoin addresses</source>
-        <translation>Sahkan mesej untuk memastikan mereka telah ditandatangani dengan alamat Litecoin yang ditentukan</translation>
+        <source>Sign messages with your Lynx addresses to prove you own them</source>
+        <translation>Log mesej dengan alamat Lynx anda untuk membuktikan anda memilikinya</translation>
+    </message>
+    <message>
+        <source>Verify messages to ensure they were signed with specified Lynx addresses</source>
+        <translation>Sahkan mesej untuk memastikan mereka telah ditandatangani dengan alamat Lynx yang ditentukan</translation>
     </message>
     <message>
         <source>&amp;File</source>
@@ -470,8 +438,8 @@
 <context>
     <name>Intro</name>
     <message>
-        <source>Litecoin</source>
-        <translation>Litecoin</translation>
+        <source>Lynx</source>
+        <translation>Lynx</translation>
     </message>
     </context>
 <context>
