--- conflicted
+++ resolved
@@ -38,13 +38,8 @@
         <translation>Билдирүүнү &amp;текшерүү...</translation>
     </message>
     <message>
-<<<<<<< HEAD
         <source>Lynx</source>
         <translation>Lynx</translation>
-=======
-        <source>Litecoin</source>
-        <translation>Litecoin</translation>
->>>>>>> 69fce744
     </message>
     <message>
         <source>Wallet</source>
@@ -106,8 +101,8 @@
 <context>
     <name>Intro</name>
     <message>
-        <source>Litecoin</source>
-        <translation>Litecoin</translation>
+        <source>Lynx</source>
+        <translation>Lynx</translation>
     </message>
     <message>
         <source>Error</source>
