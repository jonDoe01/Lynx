<TS language="eo" version="2.1">
<context>
    <name>AddressBookPage</name>
    <message>
        <source>Right-click to edit address or label</source>
        <translation>Dekstre-klaku por redakti adreson aŭ etikedon</translation>
    </message>
    <message>
        <source>Create a new address</source>
        <translation>Krei novan adreson</translation>
    </message>
    <message>
        <source>&amp;New</source>
        <translation>&amp;Nova</translation>
    </message>
    <message>
        <source>Copy the currently selected address to the system clipboard</source>
        <translation>Kopii elektitan adreson al la tondejo</translation>
    </message>
    <message>
        <source>&amp;Copy</source>
        <translation>&amp;Kopii</translation>
    </message>
    <message>
        <source>C&amp;lose</source>
        <translation>&amp;Fermi</translation>
    </message>
    <message>
        <source>Delete the currently selected address from the list</source>
        <translation>Forigi la elektitan adreson el la listo</translation>
    </message>
    <message>
        <source>Export the data in the current tab to a file</source>
        <translation>Eksporti la datumojn el la aktuala langeto al dosiero</translation>
    </message>
    <message>
        <source>&amp;Export</source>
        <translation>&amp;Eksporti</translation>
    </message>
    <message>
        <source>&amp;Delete</source>
        <translation>&amp;Forigi</translation>
    </message>
    <message>
        <source>Choose the address to send coins to</source>
        <translation>Elekti la adreson por sendi monerojn</translation>
    </message>
    <message>
        <source>Choose the address to receive coins with</source>
        <translation>Elekti la adreson ricevi monerojn kun</translation>
    </message>
    <message>
        <source>C&amp;hoose</source>
        <translation>&amp;Elekti</translation>
    </message>
    <message>
        <source>Sending addresses</source>
        <translation>Sendaj adresoj</translation>
    </message>
    <message>
        <source>Receiving addresses</source>
        <translation>Ricevaj adresoj</translation>
    </message>
    <message>
<<<<<<< HEAD
        <source>These are your Lynx addresses for sending payments. Always check the amount and the receiving address before sending coins.</source>
        <translation>Jen viaj Lynx-adresoj por sendi pagojn. Zorge kontrolu la sumon kaj la alsendan adreson antaŭ ol sendi.</translation>
    </message>
    <message>
        <source>These are your Lynx addresses for receiving payments. It is recommended to use a new receiving address for each transaction.</source>
        <translation>Jen viaj lynxj adresoj por ricevi pagojn. Estas konsilinde uzi apartan ricevan adreson por ĉiu transakcio.</translation>
=======
        <source>These are your Litecoin addresses for sending payments. Always check the amount and the receiving address before sending coins.</source>
        <translation>Jen viaj Litecoin-adresoj por sendi pagojn. Zorge kontrolu la sumon kaj la alsendan adreson antaŭ ol sendi.</translation>
    </message>
    <message>
        <source>These are your Litecoin addresses for receiving payments. It is recommended to use a new receiving address for each transaction.</source>
        <translation>Jen viaj litecoinj adresoj por ricevi pagojn. Estas konsilinde uzi apartan ricevan adreson por ĉiu transakcio.</translation>
>>>>>>> 69fce744
    </message>
    <message>
        <source>&amp;Copy Address</source>
        <translation>&amp;Kopii Adreson</translation>
    </message>
    <message>
        <source>Copy &amp;Label</source>
        <translation>Kopii &amp;Etikedon</translation>
    </message>
    <message>
        <source>&amp;Edit</source>
        <translation>&amp;Redakti</translation>
    </message>
    <message>
        <source>Export Address List</source>
        <translation>Eksporti Adresliston</translation>
    </message>
    <message>
        <source>Comma separated file (*.csv)</source>
        <translation>Perkome disigita dosiero (*.csv)</translation>
    </message>
    <message>
        <source>Exporting Failed</source>
        <translation>ekspotado malsukcesinta</translation>
    </message>
    <message>
        <source>There was an error trying to save the address list to %1. Please try again.</source>
        <translation>Okazis eraron dum konservo de adreslisto al %1. Bonvolu provi denove.</translation>
    </message>
</context>
<context>
    <name>AddressTableModel</name>
    <message>
        <source>Label</source>
        <translation>Etikedo</translation>
    </message>
    <message>
        <source>Address</source>
        <translation>Adreso</translation>
    </message>
    <message>
        <source>(no label)</source>
        <translation>(neniu etikedo)</translation>
    </message>
</context>
<context>
    <name>AskPassphraseDialog</name>
    <message>
        <source>Passphrase Dialog</source>
        <translation>Dialogo pri pasfrazo</translation>
    </message>
    <message>
        <source>Enter passphrase</source>
        <translation>Enigu pasfrazon</translation>
    </message>
    <message>
        <source>New passphrase</source>
        <translation>Nova pasfrazo</translation>
    </message>
    <message>
        <source>Repeat new passphrase</source>
        <translation>Ripetu la novan pasfrazon</translation>
    </message>
    <message>
        <source>Enter the new passphrase to the wallet.&lt;br/&gt;Please use a passphrase of &lt;b&gt;ten or more random characters&lt;/b&gt;, or &lt;b&gt;eight or more words&lt;/b&gt;.</source>
        <translation>Enigu novan pasfrazon por la monujo.&lt;br/&gt;Bonvolu uzi pasfrazon kun &lt;b&gt;almenaŭ 10 hazardaj signoj&lt;/b&gt;, aŭ &lt;b&gt;almenaŭ ok aŭ pli vortoj&lt;/b&gt;.</translation>
    </message>
    <message>
        <source>Encrypt wallet</source>
        <translation>Ĉifri la monujon</translation>
    </message>
    <message>
        <source>This operation needs your wallet passphrase to unlock the wallet.</source>
        <translation>Ĉi tiu operacio bezonas vian monujan pasfrazon, por malŝlosi la monujon.</translation>
    </message>
    <message>
        <source>Unlock wallet</source>
        <translation>Malŝlosi la monujon</translation>
    </message>
    <message>
        <source>This operation needs your wallet passphrase to decrypt the wallet.</source>
        <translation>Ĉi tiu operacio bezonas vian monujan pasfrazon, por malĉifri la monujon.</translation>
    </message>
    <message>
        <source>Decrypt wallet</source>
        <translation>Malĉifri la monujon</translation>
    </message>
    <message>
        <source>Change passphrase</source>
        <translation>Ŝanĝi la pasfrazon</translation>
    </message>
    <message>
        <source>Enter the old passphrase and new passphrase to the wallet.</source>
        <translation>Tajpu la malnovan pasvorton kaj la novan pasvorton por la monujo.</translation>
    </message>
    <message>
        <source>Warning: If you encrypt your wallet and lose your passphrase, you will &lt;b&gt;LOSE ALL OF YOUR LITECOINS&lt;/b&gt;!</source>
        <translation>Atentu! Se vi ĉifras vian monujon kaj perdas la pasfrazon, vi &lt;b&gt;PERDOS LA TUTON DE VIA BITMONO&lt;b&gt;!</translation>
    </message>
    <message>
        <source>Are you sure you wish to encrypt your wallet?</source>
        <translation>Ĉu vi certas, ke vi volas ĉifri la monujon?</translation>
    </message>
    <message>
        <source>Wallet encrypted</source>
        <translation>La monujo estas ĉifrita</translation>
    </message>
    <message>
        <source>%1 will close now to finish the encryption process. Remember that encrypting your wallet cannot fully protect your litecoins from being stolen by malware infecting your computer.</source>
        <translation>%1 nun fermiĝos por fini la ĉifradon. Memoru, ke eĉ ĉifrado ne protektas kontraŭ ĉiu atako, ekz. se viruso infektus vian komputilon.</translation>
    </message>
    <message>
        <source>IMPORTANT: Any previous backups you have made of your wallet file should be replaced with the newly generated, encrypted wallet file. For security reasons, previous backups of the unencrypted wallet file will become useless as soon as you start using the new, encrypted wallet.</source>
        <translation>GRAVE: antaŭaj sekur-kopioj de via monujo-dosiero estas forigindaj kiam vi havas nove kreitan ĉifritan monujo-dosieron. Pro sekureco, antaŭaj kopioj de la neĉifrita dosiero ne plu funkcios tuj kiam vi ekuzos la novan ĉifritan dosieron.</translation>
    </message>
    <message>
        <source>Wallet encryption failed</source>
        <translation>Ĉifrado de la monujo fiaskis</translation>
    </message>
    </context>
<context>
    <name>BanTableModel</name>
    </context>
<context>
    <name>BitcoinGUI</name>
    <message>
        <source>Sign &amp;message...</source>
        <translation>Subskribi &amp;mesaĝon...</translation>
    </message>
    <message>
        <source>Synchronizing with network...</source>
        <translation>Sinkronigante kun reto...</translation>
    </message>
    <message>
        <source>&amp;Overview</source>
        <translation>&amp;Superrigardo</translation>
    </message>
    <message>
        <source>Node</source>
        <translation>Nodo</translation>
    </message>
    <message>
        <source>Show general overview of wallet</source>
        <translation>Vidigi ĝeneralan superrigardon de la monujo</translation>
    </message>
    <message>
        <source>&amp;Transactions</source>
        <translation>&amp;Transakcioj</translation>
    </message>
    <message>
        <source>Browse transaction history</source>
        <translation>Esplori historion de transakcioj</translation>
    </message>
    <message>
        <source>E&amp;xit</source>
        <translation>&amp;Eliri</translation>
    </message>
    <message>
        <source>Quit application</source>
        <translation>Eliri la aplikaĵon</translation>
    </message>
    <message>
        <source>About &amp;Qt</source>
        <translation>Pri &amp;Qt</translation>
    </message>
    <message>
        <source>Show information about Qt</source>
        <translation>Vidigi informojn pri Qt</translation>
    </message>
    <message>
        <source>&amp;Options...</source>
        <translation>&amp;Agordoj...</translation>
    </message>
    <message>
        <source>&amp;Encrypt Wallet...</source>
        <translation>Ĉifri &amp;Monujon...</translation>
    </message>
    <message>
        <source>&amp;Backup Wallet...</source>
        <translation>&amp;Krei sekurkopion de la monujo...</translation>
    </message>
    <message>
        <source>&amp;Change Passphrase...</source>
        <translation>Ŝanĝi &amp;Pasfrazon...</translation>
    </message>
    <message>
        <source>&amp;Sending addresses...</source>
        <translation>&amp;Sendaj adresoj...</translation>
    </message>
    <message>
        <source>&amp;Receiving addresses...</source>
        <translation>&amp;Ricevaj adresoj...</translation>
    </message>
    <message>
        <source>Open &amp;URI...</source>
        <translation>Malfermi &amp;URI-on...</translation>
    </message>
    <message>
        <source>Reindexing blocks on disk...</source>
        <translation>Reindeksado de blokoj sur disko...</translation>
    </message>
    <message>
<<<<<<< HEAD
        <source>Send coins to a Lynx address</source>
        <translation>Sendi monon al Lynx-adreso</translation>
=======
        <source>Send coins to a Litecoin address</source>
        <translation>Sendi monon al Litecoin-adreso</translation>
>>>>>>> 69fce744
    </message>
    <message>
        <source>Backup wallet to another location</source>
        <translation>Krei alilokan sekurkopion de monujo</translation>
    </message>
    <message>
        <source>Change the passphrase used for wallet encryption</source>
        <translation>Ŝanĝi la pasfrazon por ĉifri la monujon</translation>
    </message>
    <message>
        <source>&amp;Debug window</source>
        <translation>Sen&amp;cimiga fenestro</translation>
    </message>
    <message>
        <source>Open debugging and diagnostic console</source>
        <translation>Malfermi konzolon de sencimigo kaj diagnozo</translation>
    </message>
    <message>
        <source>&amp;Verify message...</source>
        <translation>&amp;Kontroli mesaĝon...</translation>
    </message>
    <message>
<<<<<<< HEAD
        <source>Lynx</source>
        <translation>Lynxo</translation>
=======
        <source>Litecoin</source>
        <translation>Litecoin</translation>
>>>>>>> 69fce744
    </message>
    <message>
        <source>Wallet</source>
        <translation>Monujo</translation>
    </message>
    <message>
        <source>&amp;Send</source>
        <translation>&amp;Sendi</translation>
    </message>
    <message>
        <source>&amp;Receive</source>
        <translation>&amp;Ricevi</translation>
    </message>
    <message>
        <source>&amp;Show / Hide</source>
        <translation>&amp;Montri / Kaŝi</translation>
    </message>
    <message>
        <source>Show or hide the main Window</source>
        <translation>Montri aŭ kaŝi la ĉefan fenestron</translation>
    </message>
    <message>
        <source>Encrypt the private keys that belong to your wallet</source>
        <translation>Ĉifri la privatajn ŝlosilojn de via monujo</translation>
    </message>
    <message>
<<<<<<< HEAD
        <source>Sign messages with your Lynx addresses to prove you own them</source>
        <translation>Subskribi mesaĝojn per via Lynx-adresoj por pravigi, ke vi estas la posedanto</translation>
    </message>
    <message>
        <source>Verify messages to ensure they were signed with specified Lynx addresses</source>
        <translation>Kontroli mesaĝojn por kontroli ĉu ili estas subskribitaj per specifaj Lynx-adresoj</translation>
=======
        <source>Sign messages with your Litecoin addresses to prove you own them</source>
        <translation>Subskribi mesaĝojn per via Litecoin-adresoj por pravigi, ke vi estas la posedanto</translation>
    </message>
    <message>
        <source>Verify messages to ensure they were signed with specified Litecoin addresses</source>
        <translation>Kontroli mesaĝojn por kontroli ĉu ili estas subskribitaj per specifaj Litecoin-adresoj</translation>
>>>>>>> 69fce744
    </message>
    <message>
        <source>&amp;File</source>
        <translation>&amp;Dosiero</translation>
    </message>
    <message>
        <source>&amp;Settings</source>
        <translation>&amp;Agordoj</translation>
    </message>
    <message>
        <source>&amp;Help</source>
        <translation>&amp;Helpo</translation>
    </message>
    <message>
        <source>Tabs toolbar</source>
        <translation>Langeto-breto</translation>
    </message>
    <message>
<<<<<<< HEAD
        <source>Request payments (generates QR codes and lynx: URIs)</source>
        <translation>Peti pagon (kreas QR-kodojn kaj URI-ojn kun prefikso lynx:)</translation>
=======
        <source>Request payments (generates QR codes and litecoin: URIs)</source>
        <translation>Peti pagon (kreas QR-kodojn kaj URI-ojn kun prefikso litecoin:)</translation>
>>>>>>> 69fce744
    </message>
    <message>
        <source>Show the list of used sending addresses and labels</source>
        <translation>Vidigi la liston de uzitaj sendaj adresoj kaj etikedoj</translation>
    </message>
    <message>
        <source>Show the list of used receiving addresses and labels</source>
        <translation>Vidigi la liston de uzitaj ricevaj adresoj kaj etikedoj</translation>
    </message>
    <message>
<<<<<<< HEAD
        <source>Open a lynx: URI or payment request</source>
        <translation>Malfermi lynx:-URI-on aŭ pagpeton</translation>
=======
        <source>Open a litecoin: URI or payment request</source>
        <translation>Malfermi litecoin:-URI-on aŭ pagpeton</translation>
>>>>>>> 69fce744
    </message>
    <message>
        <source>&amp;Command-line options</source>
        <translation>&amp;Komandliniaj agordaĵoj</translation>
    </message>
    <message>
        <source>%1 behind</source>
        <translation>mankas %1</translation>
    </message>
    <message>
        <source>Last received block was generated %1 ago.</source>
        <translation>Lasta ricevita bloko kreiĝis antaŭ %1.</translation>
    </message>
    <message>
        <source>Transactions after this will not yet be visible.</source>
        <translation>Transakcioj por tio ankoraŭ ne videblas.</translation>
    </message>
    <message>
        <source>Error</source>
        <translation>Eraro</translation>
    </message>
    <message>
        <source>Warning</source>
        <translation>Averto</translation>
    </message>
    <message>
        <source>Information</source>
        <translation>Informoj</translation>
    </message>
    <message>
        <source>Up to date</source>
        <translation>Ĝisdata</translation>
    </message>
    <message>
        <source>Catching up...</source>
        <translation>Ĝisdatigante...</translation>
    </message>
    <message>
        <source>Date: %1
</source>
        <translation>Dato: %1
</translation>
    </message>
    <message>
        <source>Amount: %1
</source>
        <translation>Sumo: %1
</translation>
    </message>
    <message>
        <source>Type: %1
</source>
        <translation>Tipo: %1
</translation>
    </message>
    <message>
        <source>Label: %1
</source>
        <translation>Etikedo: %1
</translation>
    </message>
    <message>
        <source>Address: %1
</source>
        <translation>Adreso: %1
</translation>
    </message>
    <message>
        <source>Sent transaction</source>
        <translation>Sendita transakcio</translation>
    </message>
    <message>
        <source>Incoming transaction</source>
        <translation>Envenanta transakcio</translation>
    </message>
    <message>
        <source>Wallet is &lt;b&gt;encrypted&lt;/b&gt; and currently &lt;b&gt;unlocked&lt;/b&gt;</source>
        <translation>Monujo estas &lt;b&gt;ĉifrita&lt;/b&gt; kaj aktuale &lt;b&gt;malŝlosita&lt;/b&gt;</translation>
    </message>
    <message>
        <source>Wallet is &lt;b&gt;encrypted&lt;/b&gt; and currently &lt;b&gt;locked&lt;/b&gt;</source>
        <translation>Monujo estas &lt;b&gt;ĉifrita&lt;/b&gt; kaj aktuale &lt;b&gt;ŝlosita&lt;/b&gt;</translation>
    </message>
    </context>
<context>
    <name>CoinControlDialog</name>
    <message>
        <source>Quantity:</source>
        <translation>Kvanto:</translation>
    </message>
    <message>
        <source>Bytes:</source>
        <translation>Bajtoj:</translation>
    </message>
    <message>
        <source>Amount:</source>
        <translation>Sumo:</translation>
    </message>
    <message>
        <source>Fee:</source>
        <translation>Krompago:</translation>
    </message>
    <message>
        <source>Dust:</source>
        <translation>Polvo:</translation>
    </message>
    <message>
        <source>After Fee:</source>
        <translation>Post krompago:</translation>
    </message>
    <message>
        <source>Change:</source>
        <translation>Restmono:</translation>
    </message>
    <message>
        <source>(un)select all</source>
        <translation>(mal)elekti ĉion</translation>
    </message>
    <message>
        <source>Tree mode</source>
        <translation>Arboreĝimo</translation>
    </message>
    <message>
        <source>List mode</source>
        <translation>Listreĝimo</translation>
    </message>
    <message>
        <source>Amount</source>
        <translation>Sumo</translation>
    </message>
    <message>
        <source>Received with label</source>
        <translation>Ricevita kun etikedo</translation>
    </message>
    <message>
        <source>Received with address</source>
        <translation>Ricevita kun adreso</translation>
    </message>
    <message>
        <source>Date</source>
        <translation>Dato</translation>
    </message>
    <message>
        <source>Confirmations</source>
        <translation>Konfirmoj</translation>
    </message>
    <message>
        <source>Confirmed</source>
        <translation>Konfirmita</translation>
    </message>
    <message>
        <source>(no label)</source>
        <translation>(neniu etikedo)</translation>
    </message>
    </context>
<context>
    <name>EditAddressDialog</name>
    <message>
        <source>Edit Address</source>
        <translation>Redakti Adreson</translation>
    </message>
    <message>
        <source>&amp;Label</source>
        <translation>&amp;Etikedo</translation>
    </message>
    <message>
        <source>The label associated with this address list entry</source>
        <translation>La etikedo ligita al tiu ĉi adreslistero</translation>
    </message>
    <message>
        <source>The address associated with this address list entry. This can only be modified for sending addresses.</source>
        <translation>La adreso ligita al tiu ĉi adreslistero. Eblas modifi tion nur por sendaj adresoj.</translation>
    </message>
    <message>
        <source>&amp;Address</source>
        <translation>&amp;Adreso</translation>
    </message>
    </context>
<context>
    <name>FreespaceChecker</name>
    <message>
        <source>A new data directory will be created.</source>
        <translation>Kreiĝos nova dosierujo por la datumoj.</translation>
    </message>
    <message>
        <source>name</source>
        <translation>nomo</translation>
    </message>
    <message>
        <source>Directory already exists. Add %1 if you intend to create a new directory here.</source>
        <translation>Tiu dosierujo jam ekzistas. Aldonu %1 si vi volas krei novan dosierujon ĉi tie.</translation>
    </message>
    <message>
        <source>Path already exists, and is not a directory.</source>
        <translation>Vojo jam ekzistas, kaj ne estas dosierujo.</translation>
    </message>
    <message>
        <source>Cannot create data directory here.</source>
        <translation>Ne eblas krei dosierujon por datumoj ĉi tie.</translation>
    </message>
</context>
<context>
    <name>HelpMessageDialog</name>
    <message>
        <source>version</source>
        <translation>versio</translation>
    </message>
    <message>
        <source>Command-line options</source>
        <translation>Komandliniaj agordaĵoj</translation>
    </message>
    <message>
        <source>Usage:</source>
        <translation>Uzado:</translation>
    </message>
    <message>
        <source>command-line options</source>
        <translation>komandliniaj agordaĵoj</translation>
    </message>
    <message>
        <source>UI Options:</source>
        <translation>Uzantinterfaco ebloj:</translation>
    </message>
    </context>
<context>
    <name>Intro</name>
    <message>
        <source>Welcome</source>
        <translation>Bonvenon</translation>
    </message>
    <message>
        <source>Use the default data directory</source>
        <translation>Uzi la defaŭltan dosierujon por datumoj</translation>
    </message>
    <message>
        <source>Use a custom data directory:</source>
        <translation>Uzi alian dosierujon por datumoj:</translation>
    </message>
    <message>
        <source>Litecoin</source>
        <translation>Litecoin</translation>
    </message>
    <message>
        <source>Error</source>
        <translation>Eraro</translation>
    </message>
    <message numerus="yes">
        <source>%n GB of free space available</source>
        <translation><numerusform>%n gigabajto de libera loko disponeble</numerusform><numerusform>%n gigabajtoj de libera loko disponebla.</numerusform></translation>
    </message>
    </context>
<context>
    <name>ModalOverlay</name>
    <message>
        <source>Form</source>
        <translation>Formularo</translation>
    </message>
    <message>
        <source>Last block time</source>
        <translation>Horo de la lasta bloko</translation>
    </message>
    </context>
<context>
    <name>OpenURIDialog</name>
    <message>
        <source>Open URI</source>
        <translation>Malfermi URI-on</translation>
    </message>
    <message>
        <source>Open payment request from URI or file</source>
        <translation>Malfermi pagpeton el URI aŭ dosiero</translation>
    </message>
    <message>
        <source>URI:</source>
        <translation>URI:</translation>
    </message>
    <message>
        <source>Select payment request file</source>
        <translation>Elektu la dosieron de la pagpeto</translation>
    </message>
    </context>
<context>
    <name>OptionsDialog</name>
    <message>
        <source>Options</source>
        <translation>Agordaĵoj</translation>
    </message>
    <message>
        <source>&amp;Main</source>
        <translation>Ĉ&amp;efa</translation>
    </message>
    <message>
        <source>Size of &amp;database cache</source>
        <translation>Dosiergrando de &amp;datumbasa kaŝmemoro</translation>
    </message>
    <message>
        <source>MB</source>
        <translation>MB</translation>
    </message>
    <message>
        <source>Reset all client options to default.</source>
        <translation>Reagordi ĉion al defaŭlataj valoroj.</translation>
    </message>
    <message>
        <source>&amp;Reset Options</source>
        <translation>&amp;Rekomenci agordadon</translation>
    </message>
    <message>
        <source>&amp;Network</source>
        <translation>&amp;Reto</translation>
    </message>
    <message>
        <source>W&amp;allet</source>
        <translation>Monujo</translation>
    </message>
    <message>
        <source>Expert</source>
        <translation>Fakulo</translation>
    </message>
    <message>
<<<<<<< HEAD
        <source>Automatically open the Lynx client port on the router. This only works when your router supports UPnP and it is enabled.</source>
        <translation>Aŭtomate malfermi la kursilan pordon por Lynxo. Tio funkcias nur se via kursilo havas la UPnP-funkcion, kaj se tiu ĉi estas ŝaltita.</translation>
=======
        <source>Automatically open the Litecoin client port on the router. This only works when your router supports UPnP and it is enabled.</source>
        <translation>Aŭtomate malfermi la kursilan pordon por Litecoin. Tio funkcias nur se via kursilo havas la UPnP-funkcion, kaj se tiu ĉi estas ŝaltita.</translation>
>>>>>>> 69fce744
    </message>
    <message>
        <source>Map port using &amp;UPnP</source>
        <translation>Mapigi pordon per &amp;UPnP</translation>
    </message>
    <message>
        <source>Proxy &amp;IP:</source>
        <translation>Prokurila &amp;IP:</translation>
    </message>
    <message>
        <source>&amp;Port:</source>
        <translation>&amp;Pordo:</translation>
    </message>
    <message>
        <source>Port of the proxy (e.g. 9050)</source>
        <translation>la pordo de la prokurilo (ekz. 9050)</translation>
    </message>
    <message>
        <source>IPv4</source>
        <translation>IPv4</translation>
    </message>
    <message>
        <source>IPv6</source>
        <translation>IPv6</translation>
    </message>
    <message>
        <source>&amp;Window</source>
        <translation>&amp;Fenestro</translation>
    </message>
    <message>
        <source>Show only a tray icon after minimizing the window.</source>
        <translation>Montri nur sistempletan piktogramon post minimumigo de la fenestro.</translation>
    </message>
    <message>
        <source>&amp;Minimize to the tray instead of the taskbar</source>
        <translation>&amp;Minimumigi al la sistempleto anstataŭ al la taskopleto</translation>
    </message>
    <message>
        <source>M&amp;inimize on close</source>
        <translation>M&amp;inimumigi je fermo</translation>
    </message>
    <message>
        <source>&amp;Display</source>
        <translation>&amp;Aspekto</translation>
    </message>
    <message>
        <source>User Interface &amp;language:</source>
        <translation>&amp;Lingvo de la fasado:</translation>
    </message>
    <message>
        <source>&amp;Unit to show amounts in:</source>
        <translation>&amp;Unuo por vidigi sumojn:</translation>
    </message>
    <message>
        <source>Choose the default subdivision unit to show in the interface and when sending coins.</source>
<<<<<<< HEAD
        <translation>Elekti la defaŭltan manieron por montri liteoinjn sumojn en la interfaco, kaj kiam vi sendos bitmonon.</translation>
=======
        <translation>Elekti la defaŭltan manieron por montri litecoinjn sumojn en la interfaco, kaj kiam vi sendos bitmonon.</translation>
>>>>>>> 69fce744
    </message>
    <message>
        <source>Whether to show coin control features or not.</source>
        <translation>Ĉu montri detalan adres-regilon, aŭ ne.</translation>
    </message>
    <message>
        <source>&amp;OK</source>
        <translation>&amp;Bone</translation>
    </message>
    <message>
        <source>&amp;Cancel</source>
        <translation>&amp;Nuligi</translation>
    </message>
    <message>
        <source>default</source>
        <translation>defaŭlta</translation>
    </message>
    <message>
        <source>none</source>
        <translation>neniu</translation>
    </message>
    <message>
        <source>Confirm options reset</source>
        <translation>Konfirmi reŝargo de agordoj</translation>
    </message>
    <message>
        <source>Error</source>
        <translation>Eraro</translation>
    </message>
    <message>
        <source>The supplied proxy address is invalid.</source>
        <translation>La prokurila adreso estas malvalida.</translation>
    </message>
</context>
<context>
    <name>OverviewPage</name>
    <message>
        <source>Form</source>
        <translation>Formularo</translation>
    </message>
    <message>
<<<<<<< HEAD
        <source>The displayed information may be out of date. Your wallet automatically synchronizes with the Lynx network after a connection is established, but this process has not completed yet.</source>
        <translation>Eblas, ke la informoj videblaj ĉi tie estas eksdataj. Via monujo aŭtomate sinkoniĝas kun la liteoin reto kiam ili konektiĝas, sed tiu procezo ankoraŭ ne finfariĝis.</translation>
=======
        <source>The displayed information may be out of date. Your wallet automatically synchronizes with the Litecoin network after a connection is established, but this process has not completed yet.</source>
        <translation>Eblas, ke la informoj videblaj ĉi tie estas eksdataj. Via monujo aŭtomate sinkoniĝas kun la litecoin reto kiam ili konektiĝas, sed tiu procezo ankoraŭ ne finfariĝis.</translation>
>>>>>>> 69fce744
    </message>
    <message>
        <source>Your current spendable balance</source>
        <translation>via aktuala elspezebla saldo</translation>
    </message>
    <message>
        <source>Total of transactions that have yet to be confirmed, and do not yet count toward the spendable balance</source>
        <translation>la sumo de transakcioj ankoraŭ ne konfirmitaj, kiuj ankoraŭ ne elspezeblas</translation>
    </message>
    <message>
        <source>Immature:</source>
        <translation>Nematura:</translation>
    </message>
    <message>
        <source>Mined balance that has not yet matured</source>
        <translation>Minita saldo, kiu ankoraŭ ne maturiĝis</translation>
    </message>
    <message>
        <source>Balances</source>
        <translation>Saldoj</translation>
    </message>
    <message>
        <source>Total:</source>
        <translation>Totalo:</translation>
    </message>
    <message>
        <source>Your current total balance</source>
        <translation>via aktuala totala saldo</translation>
    </message>
    <message>
        <source>Spendable:</source>
        <translation>Elspezebla:</translation>
    </message>
    <message>
        <source>Recent transactions</source>
        <translation>Lastaj transakcioj</translation>
    </message>
    </context>
<context>
    <name>PaymentServer</name>
    </context>
<context>
    <name>PeerTableModel</name>
    <message>
        <source>User Agent</source>
        <translation>Uzanto Agento</translation>
    </message>
    <message>
        <source>Sent</source>
        <translation>Sendita</translation>
    </message>
    <message>
        <source>Received</source>
        <translation>Ricevita</translation>
    </message>
</context>
<context>
    <name>QObject</name>
    <message>
        <source>Amount</source>
        <translation>Sumo</translation>
    </message>
    <message>
        <source>%1 h</source>
        <translation>%1 h</translation>
    </message>
    <message>
        <source>%1 m</source>
        <translation>%1 m</translation>
    </message>
    <message>
        <source>None</source>
        <translation>Neniu</translation>
    </message>
    <message>
        <source>N/A</source>
        <translation>neaplikebla</translation>
    </message>
    <message>
        <source>%1 and %2</source>
        <translation>%1 kaj %2</translation>
    </message>
    <message>
        <source>%1 B</source>
        <translation>%1 B</translation>
    </message>
    <message>
        <source>%1 KB</source>
        <translation>%1 KB</translation>
    </message>
    <message>
        <source>%1 MB</source>
        <translation>%1 MB</translation>
    </message>
    <message>
        <source>%1 GB</source>
        <translation>%1 GB</translation>
    </message>
    <message>
        <source>unknown</source>
        <translation>nekonata</translation>
    </message>
</context>
<context>
    <name>QObject::QObject</name>
    </context>
<context>
    <name>QRImageWidget</name>
    <message>
        <source>&amp;Save Image...</source>
        <translation>&amp;Konservi Bildon...</translation>
    </message>
    </context>
<context>
    <name>RPCConsole</name>
    <message>
        <source>N/A</source>
        <translation>neaplikebla</translation>
    </message>
    <message>
        <source>Client version</source>
        <translation>Versio de kliento</translation>
    </message>
    <message>
        <source>&amp;Information</source>
        <translation>&amp;Informoj</translation>
    </message>
    <message>
        <source>Debug window</source>
        <translation>Sencimiga fenestro</translation>
    </message>
    <message>
        <source>General</source>
        <translation>Ĝenerala</translation>
    </message>
    <message>
        <source>Startup time</source>
        <translation>Horo de lanĉo</translation>
    </message>
    <message>
        <source>Network</source>
        <translation>Reto</translation>
    </message>
    <message>
        <source>Name</source>
        <translation>Nomo</translation>
    </message>
    <message>
        <source>Number of connections</source>
        <translation>Nombro de konektoj</translation>
    </message>
    <message>
        <source>Block chain</source>
        <translation>Blokĉeno</translation>
    </message>
    <message>
        <source>Current number of blocks</source>
        <translation>Aktuala nombro de blokoj</translation>
    </message>
    <message>
        <source>Received</source>
        <translation>Ricevita</translation>
    </message>
    <message>
        <source>Sent</source>
        <translation>Sendita</translation>
    </message>
    <message>
        <source>&amp;Peers</source>
        <translation>&amp;Samuloj</translation>
    </message>
    <message>
        <source>Banned peers</source>
        <translation>Malpermesita samuloj.</translation>
    </message>
    <message>
        <source>Version</source>
        <translation>Versio</translation>
    </message>
    <message>
        <source>User Agent</source>
        <translation>Uzanto Agento</translation>
    </message>
    <message>
        <source>Services</source>
        <translation>Servoj</translation>
    </message>
    <message>
        <source>Last block time</source>
        <translation>Horo de la lasta bloko</translation>
    </message>
    <message>
        <source>&amp;Open</source>
        <translation>&amp;Malfermi</translation>
    </message>
    <message>
        <source>&amp;Console</source>
        <translation>&amp;Konzolo</translation>
    </message>
    <message>
        <source>&amp;Network Traffic</source>
        <translation>&amp;Reta Trafiko</translation>
    </message>
    <message>
        <source>Totals</source>
        <translation>Totaloj</translation>
    </message>
    <message>
        <source>In:</source>
        <translation>En:</translation>
    </message>
    <message>
        <source>Out:</source>
        <translation>El:</translation>
    </message>
    <message>
        <source>Debug log file</source>
        <translation>Sencimiga protokoldosiero</translation>
    </message>
    <message>
        <source>Clear console</source>
        <translation>Malplenigi konzolon</translation>
    </message>
    </context>
<context>
    <name>ReceiveCoinsDialog</name>
    <message>
        <source>&amp;Amount:</source>
        <translation>&amp;Kvanto:</translation>
    </message>
    <message>
        <source>&amp;Label:</source>
        <translation>&amp;Etikedo:</translation>
    </message>
    <message>
        <source>&amp;Message:</source>
        <translation>&amp;Mesaĝo:</translation>
    </message>
    <message>
        <source>Clear all fields of the form.</source>
        <translation>Malplenigi ĉiujn kampojn de la formularo.</translation>
    </message>
    <message>
        <source>Clear</source>
        <translation>Forigi</translation>
    </message>
    <message>
        <source>&amp;Request payment</source>
        <translation>&amp;Peti pagon</translation>
    </message>
    <message>
        <source>Show</source>
        <translation>Vidigi</translation>
    </message>
    <message>
        <source>Remove</source>
        <translation>Forigi</translation>
    </message>
    <message>
        <source>Copy label</source>
        <translation>Kopii etikedon</translation>
    </message>
    <message>
        <source>Copy message</source>
        <translation>Kopiu mesaĝon</translation>
    </message>
    <message>
        <source>Copy amount</source>
        <translation>Kopii sumon</translation>
    </message>
</context>
<context>
    <name>ReceiveRequestDialog</name>
    <message>
        <source>QR Code</source>
        <translation>QR-kodo</translation>
    </message>
    <message>
        <source>Copy &amp;URI</source>
        <translation>Kopii &amp;URI</translation>
    </message>
    <message>
        <source>Copy &amp;Address</source>
        <translation>Kopii &amp;Adreson</translation>
    </message>
    <message>
        <source>&amp;Save Image...</source>
        <translation>&amp;Konservi Bildon...</translation>
    </message>
    <message>
        <source>Request payment to %1</source>
        <translation>Peti pagon al %1</translation>
    </message>
    <message>
        <source>Payment information</source>
        <translation>Paginformoj</translation>
    </message>
    <message>
        <source>URI</source>
        <translation>URI</translation>
    </message>
    <message>
        <source>Address</source>
        <translation>Adreso</translation>
    </message>
    <message>
        <source>Amount</source>
        <translation>Sumo</translation>
    </message>
    <message>
        <source>Label</source>
        <translation>Etikedo</translation>
    </message>
    <message>
        <source>Message</source>
        <translation>Mesaĝo</translation>
    </message>
    <message>
        <source>Resulting URI too long, try to reduce the text for label / message.</source>
        <translation>La rezultanta URI estas tro longa. Provu malplilongigi la tekston de la etikedo / mesaĝo.</translation>
    </message>
    <message>
        <source>Error encoding URI into QR Code.</source>
        <translation>Eraro de kodigo de URI en la QR-kodon.</translation>
    </message>
</context>
<context>
    <name>RecentRequestsTableModel</name>
    <message>
        <source>Date</source>
        <translation>Dato</translation>
    </message>
    <message>
        <source>Label</source>
        <translation>Etikedo</translation>
    </message>
    <message>
        <source>Message</source>
        <translation>Mesaĝo</translation>
    </message>
    <message>
        <source>(no label)</source>
        <translation>(neniu etikedo)</translation>
    </message>
    <message>
        <source>(no message)</source>
        <translation>(neniu mesaĝo)</translation>
    </message>
    </context>
<context>
    <name>SendCoinsDialog</name>
    <message>
        <source>Send Coins</source>
<<<<<<< HEAD
        <translation>Sendi Lynxon</translation>
=======
        <translation>Sendi Litecoinn</translation>
>>>>>>> 69fce744
    </message>
    <message>
        <source>Coin Control Features</source>
        <translation>Monregaj Opcioj</translation>
    </message>
    <message>
        <source>Inputs...</source>
        <translation>Enigoj...</translation>
    </message>
    <message>
        <source>Insufficient funds!</source>
        <translation>Nesufiĉa mono!</translation>
    </message>
    <message>
        <source>Quantity:</source>
        <translation>Kvanto:</translation>
    </message>
    <message>
        <source>Bytes:</source>
        <translation>Bajtoj:</translation>
    </message>
    <message>
        <source>Amount:</source>
        <translation>Sumo:</translation>
    </message>
    <message>
        <source>Fee:</source>
        <translation>Krompago:</translation>
    </message>
    <message>
        <source>After Fee:</source>
        <translation>Post krompago:</translation>
    </message>
    <message>
        <source>Change:</source>
        <translation>Restmono:</translation>
    </message>
    <message>
        <source>Transaction Fee:</source>
        <translation>Krompago:</translation>
    </message>
    <message>
        <source>Send to multiple recipients at once</source>
        <translation>Sendi samtempe al pluraj ricevantoj</translation>
    </message>
    <message>
        <source>Add &amp;Recipient</source>
        <translation>Aldoni &amp;Ricevonton</translation>
    </message>
    <message>
        <source>Clear all fields of the form.</source>
        <translation>Malplenigi ĉiujn kampojn de la formularo.</translation>
    </message>
    <message>
        <source>Dust:</source>
        <translation>Polvo:</translation>
    </message>
    <message>
        <source>Clear &amp;All</source>
        <translation>&amp;Forigi Ĉion</translation>
    </message>
    <message>
        <source>Balance:</source>
        <translation>Saldo:</translation>
    </message>
    <message>
        <source>Confirm the send action</source>
        <translation>Konfirmi la sendon</translation>
    </message>
    <message>
        <source>S&amp;end</source>
        <translation>Ŝendi</translation>
    </message>
    <message>
        <source>Copy quantity</source>
        <translation>Kopii kvanton</translation>
    </message>
    <message>
        <source>Copy amount</source>
        <translation>Kopii sumon</translation>
    </message>
    <message>
        <source>Copy fee</source>
        <translation>Kopii krompagon</translation>
    </message>
    <message>
        <source>Copy after fee</source>
        <translation>Kopii post krompago</translation>
    </message>
    <message>
        <source>Copy bytes</source>
        <translation>Kopii bajtojn</translation>
    </message>
    <message>
        <source>Copy dust</source>
        <translation>Kopii polvon</translation>
    </message>
    <message>
        <source>Copy change</source>
        <translation>Kopii restmonon</translation>
    </message>
    <message>
        <source>%1 to %2</source>
        <translation>%1 al %2</translation>
    </message>
    <message>
        <source>Are you sure you want to send?</source>
        <translation>Ĉu vi certas, ke vi volas sendi?</translation>
    </message>
    <message>
        <source>added as transaction fee</source>
        <translation>aldonita kiel krompago</translation>
    </message>
    <message>
        <source>Total Amount %1</source>
        <translation>Totala sumo %1</translation>
    </message>
    <message>
        <source>or</source>
        <translation>aŭ</translation>
    </message>
    <message>
        <source>Confirm send coins</source>
        <translation>Konfirmi sendon de bitmono</translation>
    </message>
    <message>
        <source>The amount to pay must be larger than 0.</source>
        <translation>La pagenda sumo devas esti pli ol 0.</translation>
    </message>
    <message>
        <source>The amount exceeds your balance.</source>
        <translation>La sumo estas pli granda ol via saldo.</translation>
    </message>
    <message>
        <source>The total exceeds your balance when the %1 transaction fee is included.</source>
        <translation>La sumo kun la %1 krompago estas pli granda ol via saldo.</translation>
    </message>
    <message>
        <source>Transaction creation failed!</source>
        <translation>Kreo de transakcio fiaskis!</translation>
    </message>
    <message>
        <source>Warning: Invalid Litecoin address</source>
        <translation>Averto: Nevalida Litecoin-adreso</translation>
    </message>
    <message>
        <source>(no label)</source>
        <translation>(neniu etikedo)</translation>
    </message>
</context>
<context>
    <name>SendCoinsEntry</name>
    <message>
        <source>A&amp;mount:</source>
        <translation>&amp;Sumo:</translation>
    </message>
    <message>
        <source>Pay &amp;To:</source>
        <translation>&amp;Ricevonto:</translation>
    </message>
    <message>
        <source>&amp;Label:</source>
        <translation>&amp;Etikedo:</translation>
    </message>
    <message>
        <source>Choose previously used address</source>
        <translation>Elektu la jam uzitan adreson</translation>
    </message>
    <message>
        <source>This is a normal payment.</source>
        <translation>Tio estas normala pago.</translation>
    </message>
    <message>
        <source>Alt+A</source>
        <translation>Alt+A</translation>
    </message>
    <message>
        <source>Paste address from clipboard</source>
        <translation>Alglui adreson de tondejo</translation>
    </message>
    <message>
        <source>Alt+P</source>
        <translation>Alt+P</translation>
    </message>
    <message>
        <source>Remove this entry</source>
        <translation>Forigu ĉi tiun enskribon</translation>
    </message>
    <message>
        <source>Message:</source>
        <translation>Mesaĝo:</translation>
    </message>
    <message>
        <source>Enter a label for this address to add it to the list of used addresses</source>
        <translation>Tajpu etikedon por tiu ĉi adreso por aldoni ĝin al la listo de uzitaj adresoj</translation>
    </message>
    <message>
        <source>Pay To:</source>
        <translation>Pagi Al:</translation>
    </message>
    <message>
        <source>Memo:</source>
        <translation>Memorando:</translation>
    </message>
    <message>
        <source>Enter a label for this address to add it to your address book</source>
        <translation>Tajpu etikedon por tiu ĉi adreso kaj aldonu ĝin al via adresaro</translation>
    </message>
</context>
<context>
    <name>SendConfirmationDialog</name>
    </context>
<context>
    <name>ShutdownWindow</name>
    <message>
        <source>Do not shut down the computer until this window disappears.</source>
        <translation>Ne sistemfermu ĝis ĉi tiu fenestro malaperas.</translation>
    </message>
</context>
<context>
    <name>SignVerifyMessageDialog</name>
    <message>
        <source>Signatures - Sign / Verify a Message</source>
        <translation>Subskriboj - Subskribi / Kontroli mesaĝon</translation>
    </message>
    <message>
        <source>&amp;Sign Message</source>
        <translation>&amp;Subskribi Mesaĝon</translation>
    </message>
    <message>
        <source>Choose previously used address</source>
        <translation>Elektu la jam uzitan adreson</translation>
    </message>
    <message>
        <source>Alt+A</source>
        <translation>Alt+A</translation>
    </message>
    <message>
        <source>Paste address from clipboard</source>
        <translation>Alglui adreson de tondejo</translation>
    </message>
    <message>
        <source>Alt+P</source>
        <translation>Alt+P</translation>
    </message>
    <message>
        <source>Enter the message you want to sign here</source>
        <translation>Tajpu la mesaĝon, kiun vi volas sendi, cîi tie</translation>
    </message>
    <message>
        <source>Signature</source>
        <translation>Subskribo</translation>
    </message>
    <message>
        <source>Copy the current signature to the system clipboard</source>
        <translation>Kopii la aktualan subskribon al la tondejo</translation>
    </message>
    <message>
<<<<<<< HEAD
        <source>Sign the message to prove you own this Lynx address</source>
        <translation>Subskribi la mesaĝon por pravigi, ke vi estas la posedanto de tiu Lynx-adreso</translation>
=======
        <source>Sign the message to prove you own this Litecoin address</source>
        <translation>Subskribi la mesaĝon por pravigi, ke vi estas la posedanto de tiu Litecoin-adreso</translation>
>>>>>>> 69fce744
    </message>
    <message>
        <source>Sign &amp;Message</source>
        <translation>Subskribi &amp;Mesaĝon</translation>
    </message>
    <message>
        <source>Reset all sign message fields</source>
        <translation>Reagordigi ĉiujn prisubskribajn kampojn</translation>
    </message>
    <message>
        <source>Clear &amp;All</source>
        <translation>&amp;Forigi Ĉion</translation>
    </message>
    <message>
        <source>&amp;Verify Message</source>
        <translation>&amp;Kontroli Mesaĝon</translation>
    </message>
    <message>
<<<<<<< HEAD
        <source>Verify the message to ensure it was signed with the specified Lynx address</source>
        <translation>Kontroli la mesaĝon por pravigi, ke ĝi ja estas subskribita per la specifa Lynx-adreso</translation>
=======
        <source>Verify the message to ensure it was signed with the specified Litecoin address</source>
        <translation>Kontroli la mesaĝon por pravigi, ke ĝi ja estas subskribita per la specifa Litecoin-adreso</translation>
>>>>>>> 69fce744
    </message>
    <message>
        <source>Verify &amp;Message</source>
        <translation>Kontroli &amp;Mesaĝon</translation>
    </message>
    <message>
        <source>Reset all verify message fields</source>
        <translation>Reagordigi ĉiujn prikontrolajn kampojn</translation>
    </message>
    <message>
        <source>Click "Sign Message" to generate signature</source>
        <translation>Klaku "Subskribi Mesaĝon" por krei subskribon</translation>
    </message>
    <message>
        <source>The entered address is invalid.</source>
        <translation>La adreso, kiun vi enmetis, estas nevalida.</translation>
    </message>
    <message>
        <source>Please check the address and try again.</source>
        <translation>Bonvolu kontroli la adreson kaj reprovi.</translation>
    </message>
    <message>
        <source>The entered address does not refer to a key.</source>
        <translation>La adreso, kiun vi enmetis, referencas neniun ŝlosilon.</translation>
    </message>
    <message>
        <source>Wallet unlock was cancelled.</source>
        <translation>Malŝloso de monujo estas nuligita.</translation>
    </message>
    <message>
        <source>Private key for the entered address is not available.</source>
        <translation>La privata ŝlosilo por la enigita adreso ne disponeblas.</translation>
    </message>
    <message>
        <source>Message signing failed.</source>
        <translation>Subskribo de mesaĝo fiaskis.</translation>
    </message>
    <message>
        <source>Message signed.</source>
        <translation>Mesaĝo estas subskribita.</translation>
    </message>
    <message>
        <source>The signature could not be decoded.</source>
        <translation>Ne eblis malĉifri la subskribon.</translation>
    </message>
    <message>
        <source>Please check the signature and try again.</source>
        <translation>Bonvolu kontroli la subskribon kaj reprovu.</translation>
    </message>
    <message>
        <source>The signature did not match the message digest.</source>
        <translation>La subskribo ne kongruis kun la mesaĝ-kompilaĵo.</translation>
    </message>
    <message>
        <source>Message verification failed.</source>
        <translation>Kontrolo de mesaĝo malsukcesis.</translation>
    </message>
    <message>
        <source>Message verified.</source>
        <translation>Mesaĝo sukcese kontrolita.</translation>
    </message>
</context>
<context>
    <name>SplashScreen</name>
    <message>
        <source>[testnet]</source>
        <translation>[testnet]</translation>
    </message>
</context>
<context>
    <name>TrafficGraphWidget</name>
    <message>
        <source>KB/s</source>
        <translation>KB/s</translation>
    </message>
</context>
<context>
    <name>TransactionDesc</name>
    <message>
        <source>Open until %1</source>
        <translation>Malferma ĝis %1</translation>
    </message>
    <message>
        <source>%1/offline</source>
        <translation>%1/senkonekte</translation>
    </message>
    <message>
        <source>%1/unconfirmed</source>
        <translation>%1/nekonfirmite</translation>
    </message>
    <message>
        <source>%1 confirmations</source>
        <translation>%1 konfirmoj</translation>
    </message>
    <message>
        <source>Status</source>
        <translation>Stato</translation>
    </message>
    <message>
        <source>, has not been successfully broadcast yet</source>
        <translation>, ankoraŭ ne elsendita sukcese</translation>
    </message>
    <message>
        <source>Date</source>
        <translation>Dato</translation>
    </message>
    <message>
        <source>Source</source>
        <translation>Fonto</translation>
    </message>
    <message>
        <source>Generated</source>
        <translation>Kreita</translation>
    </message>
    <message>
        <source>From</source>
        <translation>De</translation>
    </message>
    <message>
        <source>unknown</source>
        <translation>nekonata</translation>
    </message>
    <message>
        <source>To</source>
        <translation>Al</translation>
    </message>
    <message>
        <source>own address</source>
        <translation>propra adreso</translation>
    </message>
    <message>
        <source>label</source>
        <translation>etikedo</translation>
    </message>
    <message>
        <source>Credit</source>
        <translation>Kredito</translation>
    </message>
    <message>
        <source>not accepted</source>
        <translation>ne akceptita</translation>
    </message>
    <message>
        <source>Debit</source>
        <translation>Debeto</translation>
    </message>
    <message>
        <source>Transaction fee</source>
        <translation>Krompago</translation>
    </message>
    <message>
        <source>Net amount</source>
        <translation>Neta sumo</translation>
    </message>
    <message>
        <source>Message</source>
        <translation>Mesaĝo</translation>
    </message>
    <message>
        <source>Comment</source>
        <translation>Komento</translation>
    </message>
    <message>
        <source>Transaction ID</source>
        <translation>Transakcia ID</translation>
    </message>
    <message>
        <source>Merchant</source>
        <translation>Vendisto</translation>
    </message>
    <message>
        <source>Generated coins must mature %1 blocks before they can be spent. When you generated this block, it was broadcast to the network to be added to the block chain. If it fails to get into the chain, its state will change to "not accepted" and it won't be spendable. This may occasionally happen if another node generates a block within a few seconds of yours.</source>
        <translation>Kreitaj moneroj devas esti maturaj je %1 blokoj antaŭ ol eblas elspezi ilin. Kiam vi generis tiun ĉi blokon, ĝi estis elsendita al la reto por aldono al la blokĉeno. Se tiu aldono malsukcesas, ĝia stato ŝanĝiĝos al "neakceptita" kaj ne eblos elspezi ĝin. Tio estas malofta, sed povas okazi se alia bloko estas kreita je preskaŭ la sama momento kiel la via.</translation>
    </message>
    <message>
        <source>Debug information</source>
        <translation>Sencimigaj informoj</translation>
    </message>
    <message>
        <source>Transaction</source>
        <translation>Transakcio</translation>
    </message>
    <message>
        <source>Inputs</source>
        <translation>Enigoj</translation>
    </message>
    <message>
        <source>Amount</source>
        <translation>Sumo</translation>
    </message>
    <message>
        <source>true</source>
        <translation>vera</translation>
    </message>
    <message>
        <source>false</source>
        <translation>malvera</translation>
    </message>
</context>
<context>
    <name>TransactionDescDialog</name>
    <message>
        <source>This pane shows a detailed description of the transaction</source>
        <translation>Tiu ĉi panelo montras detalan priskribon de la transakcio</translation>
    </message>
    </context>
<context>
    <name>TransactionTableModel</name>
    <message>
        <source>Date</source>
        <translation>Dato</translation>
    </message>
    <message>
        <source>Type</source>
        <translation>Tipo</translation>
    </message>
    <message>
        <source>Label</source>
        <translation>Etikedo</translation>
    </message>
    <message>
        <source>Open until %1</source>
        <translation>Malferma ĝis %1</translation>
    </message>
    <message>
        <source>Offline</source>
        <translation>Senkonekte</translation>
    </message>
    <message>
        <source>Unconfirmed</source>
        <translation>Nekonfirmita</translation>
    </message>
    <message>
        <source>Confirmed (%1 confirmations)</source>
        <translation>Konfirmita (%1 konfirmoj)</translation>
    </message>
    <message>
        <source>This block was not received by any other nodes and will probably not be accepted!</source>
        <translation>Tiun ĉi blokon ne ricevis ajna alia nodo, kaj ĝi verŝajne ne akceptiĝos!</translation>
    </message>
    <message>
        <source>Generated but not accepted</source>
        <translation>Kreita sed ne akceptita</translation>
    </message>
    <message>
        <source>Received with</source>
        <translation>Ricevita kun</translation>
    </message>
    <message>
        <source>Received from</source>
        <translation>Ricevita de</translation>
    </message>
    <message>
        <source>Sent to</source>
        <translation>Sendita al</translation>
    </message>
    <message>
        <source>Payment to yourself</source>
        <translation>Pago al vi mem</translation>
    </message>
    <message>
        <source>Mined</source>
        <translation>Minita</translation>
    </message>
    <message>
        <source>(n/a)</source>
        <translation>neaplikebla</translation>
    </message>
    <message>
        <source>(no label)</source>
        <translation>(neniu etikedo)</translation>
    </message>
    <message>
        <source>Transaction status. Hover over this field to show number of confirmations.</source>
        <translation>Transakcia stato. Ŝvebi super tiu ĉi kampo por montri la nombron de konfirmoj.</translation>
    </message>
    <message>
        <source>Date and time that the transaction was received.</source>
        <translation>Dato kaj horo kiam la transakcio alvenis.</translation>
    </message>
    <message>
        <source>Type of transaction.</source>
        <translation>Tipo de transakcio.</translation>
    </message>
    <message>
        <source>Amount removed from or added to balance.</source>
        <translation>Sumo elprenita de aŭ aldonita al la saldo.</translation>
    </message>
</context>
<context>
    <name>TransactionView</name>
    <message>
        <source>All</source>
        <translation>Ĉiuj</translation>
    </message>
    <message>
        <source>Today</source>
        <translation>Hodiaŭ</translation>
    </message>
    <message>
        <source>This week</source>
        <translation>Ĉi-semajne</translation>
    </message>
    <message>
        <source>This month</source>
        <translation>Ĉi-monate</translation>
    </message>
    <message>
        <source>Last month</source>
        <translation>Pasintmonate</translation>
    </message>
    <message>
        <source>This year</source>
        <translation>Ĉi-jare</translation>
    </message>
    <message>
        <source>Range...</source>
        <translation>Intervalo...</translation>
    </message>
    <message>
        <source>Received with</source>
        <translation>Ricevita kun</translation>
    </message>
    <message>
        <source>Sent to</source>
        <translation>Sendita al</translation>
    </message>
    <message>
        <source>To yourself</source>
        <translation>Al vi mem</translation>
    </message>
    <message>
        <source>Mined</source>
        <translation>Minita</translation>
    </message>
    <message>
        <source>Other</source>
        <translation>Aliaj</translation>
    </message>
    <message>
        <source>Min amount</source>
        <translation>Minimuma sumo</translation>
    </message>
    <message>
        <source>Copy address</source>
        <translation>Kopii adreson</translation>
    </message>
    <message>
        <source>Copy label</source>
        <translation>Kopii etikedon</translation>
    </message>
    <message>
        <source>Copy amount</source>
        <translation>Kopii sumon</translation>
    </message>
    <message>
        <source>Copy transaction ID</source>
        <translation>Kopii transakcian ID-on</translation>
    </message>
    <message>
        <source>Edit label</source>
        <translation>Redakti etikedon</translation>
    </message>
    <message>
        <source>Show transaction details</source>
        <translation>Montri detalojn de transakcio</translation>
    </message>
    <message>
        <source>Comma separated file (*.csv)</source>
        <translation>Perkome disigita dosiero (*.csv)</translation>
    </message>
    <message>
        <source>Confirmed</source>
        <translation>Konfirmita</translation>
    </message>
    <message>
        <source>Date</source>
        <translation>Dato</translation>
    </message>
    <message>
        <source>Type</source>
        <translation>Tipo</translation>
    </message>
    <message>
        <source>Label</source>
        <translation>Etikedo</translation>
    </message>
    <message>
        <source>Address</source>
        <translation>Adreso</translation>
    </message>
    <message>
        <source>ID</source>
        <translation>ID</translation>
    </message>
    <message>
        <source>Exporting Failed</source>
        <translation>ekspotado malsukcesinta</translation>
    </message>
    <message>
        <source>Range:</source>
        <translation>Intervalo:</translation>
    </message>
    <message>
        <source>to</source>
        <translation>al</translation>
    </message>
</context>
<context>
    <name>UnitDisplayStatusBarControl</name>
    </context>
<context>
    <name>WalletFrame</name>
    </context>
<context>
    <name>WalletModel</name>
    <message>
        <source>Send Coins</source>
        <translation>Sendi Litecoinn</translation>
    </message>
    </context>
<context>
    <name>WalletView</name>
    <message>
        <source>&amp;Export</source>
        <translation>&amp;Eksporti</translation>
    </message>
    <message>
        <source>Export the data in the current tab to a file</source>
        <translation>Eksporti la datumojn el la aktuala langeto al dosiero</translation>
    </message>
    <message>
        <source>Backup Wallet</source>
        <translation>Krei sekurkopion de monujo</translation>
    </message>
    <message>
        <source>Wallet Data (*.dat)</source>
        <translation>Monuj-datumoj (*.dat)</translation>
    </message>
    <message>
        <source>Backup Failed</source>
        <translation>Malsukcesis sekurkopio</translation>
    </message>
    <message>
        <source>Backup Successful</source>
        <translation>Sukcesis krei sekurkopion</translation>
    </message>
    </context>
<context>
    <name>bitcoin-core</name>
    <message>
        <source>Options:</source>
        <translation>Agordoj:</translation>
    </message>
    <message>
        <source>Specify data directory</source>
        <translation>Specifi dosieron por datumoj</translation>
    </message>
    <message>
        <source>Connect to a node to retrieve peer addresses, and disconnect</source>
        <translation>Konekti al nodo por ricevi adresojn de samtavolanoj, kaj malkonekti</translation>
    </message>
    <message>
        <source>Specify your own public address</source>
        <translation>Specifi vian propran publikan adreson</translation>
    </message>
    <message>
        <source>Accept command line and JSON-RPC commands</source>
        <translation>Akcepti komandojn JSON-RPC kaj el komandlinio</translation>
    </message>
    <message>
        <source>Run in the background as a daemon and accept commands</source>
        <translation>Ruli fone kiel demono kaj akcepti komandojn</translation>
    </message>
    <message>
<<<<<<< HEAD
        <source>Lynx Core</source>
        <translation>Kerno de Lynx</translation>
=======
        <source>Litecoin Core</source>
        <translation>Kerno de Litecoin</translation>
>>>>>>> 69fce744
    </message>
    <message>
        <source>Bind to given address and always listen on it. Use [host]:port notation for IPv6</source>
        <translation>Bindi al donita adreso kaj ĉiam aŭskulti per ĝi. Uzu la formaton [gastigo]:pordo por IPv6</translation>
    </message>
    <message>
        <source>Execute command when a wallet transaction changes (%s in cmd is replaced by TxID)</source>
        <translation>Plenumi komandon kiam monuja transakcio ŝanĝiĝas (%s en cmd anstataŭiĝas per TxID)</translation>
    </message>
    <message>
        <source>This is a pre-release test build - use at your own risk - do not use for mining or merchant applications</source>
        <translation>Tiu ĉi estas antaŭeldona testa versio - uzu laŭ via propra risko - ne uzu por minado aŭ por aplikaĵoj por vendistoj</translation>
    </message>
    <message>
        <source>Warning: The network does not appear to fully agree! Some miners appear to be experiencing issues.</source>
        <translation>Averto: La reto ne tute konsentas! Kelkaj minantoj ŝajne spertas problemojn aktuale.</translation>
    </message>
    <message>
        <source>Warning: We do not appear to fully agree with our peers! You may need to upgrade, or other nodes may need to upgrade.</source>
        <translation>Averto: ŝajne ni ne tute konsentas kun niaj samtavolanoj! Eble vi devas ĝisdatigi vian klienton, aŭ eble aliaj nodoj faru same.</translation>
    </message>
    <message>
        <source>&lt;category&gt; can be:</source>
        <translation>&lt;category&gt; povas esti:</translation>
    </message>
    <message>
        <source>Accept connections from outside (default: 1 if no -proxy or -connect)</source>
        <translation>Akcepti konektojn el ekstere (defaŭlte: 1 se ne estas -proxy nek -connect)</translation>
    </message>
    <message>
        <source>Block creation options:</source>
        <translation>Blok-kreaj agordaĵoj:</translation>
    </message>
    <message>
        <source>Corrupted block database detected</source>
        <translation>Difektita blokdatumbazo trovita</translation>
    </message>
    <message>
        <source>Do you want to rebuild the block database now?</source>
        <translation>Ĉu vi volas rekonstrui la blokdatumbazon nun?</translation>
    </message>
    <message>
        <source>Error initializing block database</source>
        <translation>Eraro dum pravalorizado de blokdatumbazo</translation>
    </message>
    <message>
        <source>Error initializing wallet database environment %s!</source>
        <translation>Eraro dum pravalorizado de monuj-datumbaza ĉirkaŭaĵo %s!</translation>
    </message>
    <message>
        <source>Error loading block database</source>
        <translation>Eraro dum ŝargado de blokdatumbazo</translation>
    </message>
    <message>
        <source>Error opening block database</source>
        <translation>Eraro dum malfermado de blokdatumbazo</translation>
    </message>
    <message>
        <source>Error: Disk space is low!</source>
        <translation>Eraro: restas malmulte da diskospaco!</translation>
    </message>
    <message>
        <source>Failed to listen on any port. Use -listen=0 if you want this.</source>
        <translation>Ne sukcesis aŭskulti ajnan pordon. Uzu -listen=0 se tion vi volas.</translation>
    </message>
    <message>
        <source>Incorrect or no genesis block found. Wrong datadir for network?</source>
        <translation>Geneza bloko aŭ netrovita aŭ neĝusta. Ĉu eble la datadir de la reto malĝustas?</translation>
    </message>
    <message>
        <source>Not enough file descriptors available.</source>
        <translation>Nesufiĉa nombro de dosierpriskribiloj disponeblas.</translation>
    </message>
    <message>
        <source>Specify wallet file (within data directory)</source>
        <translation>Specifi monujan dosieron (ene de dosierujo por datumoj)</translation>
    </message>
    <message>
        <source>Verifying blocks...</source>
        <translation>Kontrolado de blokoj...</translation>
    </message>
    <message>
        <source>Wallet options:</source>
        <translation>Monujaj opcioj:</translation>
    </message>
    <message>
        <source>Execute command when a relevant alert is received or we see a really long fork (%s in cmd is replaced by message)</source>
        <translation>Plenumi komandon kiam rilata alerto riceviĝas, aŭ kiam ni vidas tre longan forkon (%s en cms anstataŭiĝas per mesaĝo)</translation>
    </message>
    <message>
        <source>Information</source>
        <translation>Informoj</translation>
    </message>
    <message>
        <source>Send trace/debug info to console instead of debug.log file</source>
        <translation>Sendi spurajn/sencimigajn informojn al la konzolo anstataŭ al dosiero debug.log</translation>
    </message>
    <message>
        <source>Shrink debug.log file on client startup (default: 1 when no -debug)</source>
        <translation>Malpligrandigi la sencimigan protokol-dosieron kiam kliento lanĉiĝas (defaŭlte: 1 kiam mankas -debug)</translation>
    </message>
    <message>
        <source>Signing transaction failed</source>
        <translation>Subskriba transakcio fiaskis</translation>
    </message>
    <message>
        <source>This is experimental software.</source>
        <translation>ĝi estas eksperimenta programo</translation>
    </message>
    <message>
        <source>Transaction amount too small</source>
        <translation>Transakcia sumo tro malgranda</translation>
    </message>
    <message>
        <source>Transaction too large</source>
        <translation>Transakcio estas tro granda</translation>
    </message>
    <message>
        <source>Username for JSON-RPC connections</source>
        <translation>Salutnomo por konektoj JSON-RPC</translation>
    </message>
    <message>
        <source>Warning</source>
        <translation>Averto</translation>
    </message>
    <message>
        <source>You need to rebuild the database using -reindex to change -txindex</source>
        <translation>Vi devas rekontrui la datumbazon kun -reindex por ŝanĝi -txindex</translation>
    </message>
    <message>
        <source>Password for JSON-RPC connections</source>
        <translation>Pasvorto por konektoj JSON-RPC</translation>
    </message>
    <message>
        <source>Execute command when the best block changes (%s in cmd is replaced by block hash)</source>
        <translation>Plenumi komandon kiam plej bona bloko ŝanĝiĝas (%s en cmd anstataŭiĝas per bloka haketaĵo)</translation>
    </message>
    <message>
        <source>Allow DNS lookups for -addnode, -seednode and -connect</source>
        <translation>Permesi DNS-elserĉojn por -addnote, -seednote kaj -connect</translation>
    </message>
    <message>
        <source>Unknown network specified in -onlynet: '%s'</source>
        <translation>Nekonata reto specifita en -onlynet: '%s'</translation>
    </message>
    <message>
        <source>Insufficient funds</source>
        <translation>Nesufiĉa mono</translation>
    </message>
    <message>
        <source>Loading block index...</source>
        <translation>Ŝarĝante blok-indekson...</translation>
    </message>
    <message>
        <source>Loading wallet...</source>
        <translation>Ŝargado de monujo...</translation>
    </message>
    <message>
        <source>Cannot downgrade wallet</source>
        <translation>Ne eblas malpromocii monujon</translation>
    </message>
    <message>
        <source>Rescanning...</source>
        <translation>Reskanado...</translation>
    </message>
    <message>
        <source>Done loading</source>
        <translation>Ŝargado finiĝis</translation>
    </message>
    <message>
        <source>Error</source>
        <translation>Eraro</translation>
    </message>
</context>
</TS><|MERGE_RESOLUTION|>--- conflicted
+++ resolved
@@ -62,21 +62,12 @@
         <translation>Ricevaj adresoj</translation>
     </message>
     <message>
-<<<<<<< HEAD
         <source>These are your Lynx addresses for sending payments. Always check the amount and the receiving address before sending coins.</source>
         <translation>Jen viaj Lynx-adresoj por sendi pagojn. Zorge kontrolu la sumon kaj la alsendan adreson antaŭ ol sendi.</translation>
     </message>
     <message>
         <source>These are your Lynx addresses for receiving payments. It is recommended to use a new receiving address for each transaction.</source>
         <translation>Jen viaj lynxj adresoj por ricevi pagojn. Estas konsilinde uzi apartan ricevan adreson por ĉiu transakcio.</translation>
-=======
-        <source>These are your Litecoin addresses for sending payments. Always check the amount and the receiving address before sending coins.</source>
-        <translation>Jen viaj Litecoin-adresoj por sendi pagojn. Zorge kontrolu la sumon kaj la alsendan adreson antaŭ ol sendi.</translation>
-    </message>
-    <message>
-        <source>These are your Litecoin addresses for receiving payments. It is recommended to use a new receiving address for each transaction.</source>
-        <translation>Jen viaj litecoinj adresoj por ricevi pagojn. Estas konsilinde uzi apartan ricevan adreson por ĉiu transakcio.</translation>
->>>>>>> 69fce744
     </message>
     <message>
         <source>&amp;Copy Address</source>
@@ -185,7 +176,7 @@
         <translation>La monujo estas ĉifrita</translation>
     </message>
     <message>
-        <source>%1 will close now to finish the encryption process. Remember that encrypting your wallet cannot fully protect your litecoins from being stolen by malware infecting your computer.</source>
+        <source>%1 will close now to finish the encryption process. Remember that encrypting your wallet cannot fully protect your lynxes from being stolen by malware infecting your computer.</source>
         <translation>%1 nun fermiĝos por fini la ĉifradon. Memoru, ke eĉ ĉifrado ne protektas kontraŭ ĉiu atako, ekz. se viruso infektus vian komputilon.</translation>
     </message>
     <message>
@@ -279,13 +270,8 @@
         <translation>Reindeksado de blokoj sur disko...</translation>
     </message>
     <message>
-<<<<<<< HEAD
         <source>Send coins to a Lynx address</source>
         <translation>Sendi monon al Lynx-adreso</translation>
-=======
-        <source>Send coins to a Litecoin address</source>
-        <translation>Sendi monon al Litecoin-adreso</translation>
->>>>>>> 69fce744
     </message>
     <message>
         <source>Backup wallet to another location</source>
@@ -308,13 +294,8 @@
         <translation>&amp;Kontroli mesaĝon...</translation>
     </message>
     <message>
-<<<<<<< HEAD
         <source>Lynx</source>
         <translation>Lynxo</translation>
-=======
-        <source>Litecoin</source>
-        <translation>Litecoin</translation>
->>>>>>> 69fce744
     </message>
     <message>
         <source>Wallet</source>
@@ -341,21 +322,12 @@
         <translation>Ĉifri la privatajn ŝlosilojn de via monujo</translation>
     </message>
     <message>
-<<<<<<< HEAD
         <source>Sign messages with your Lynx addresses to prove you own them</source>
         <translation>Subskribi mesaĝojn per via Lynx-adresoj por pravigi, ke vi estas la posedanto</translation>
     </message>
     <message>
         <source>Verify messages to ensure they were signed with specified Lynx addresses</source>
         <translation>Kontroli mesaĝojn por kontroli ĉu ili estas subskribitaj per specifaj Lynx-adresoj</translation>
-=======
-        <source>Sign messages with your Litecoin addresses to prove you own them</source>
-        <translation>Subskribi mesaĝojn per via Litecoin-adresoj por pravigi, ke vi estas la posedanto</translation>
-    </message>
-    <message>
-        <source>Verify messages to ensure they were signed with specified Litecoin addresses</source>
-        <translation>Kontroli mesaĝojn por kontroli ĉu ili estas subskribitaj per specifaj Litecoin-adresoj</translation>
->>>>>>> 69fce744
     </message>
     <message>
         <source>&amp;File</source>
@@ -374,13 +346,8 @@
         <translation>Langeto-breto</translation>
     </message>
     <message>
-<<<<<<< HEAD
         <source>Request payments (generates QR codes and lynx: URIs)</source>
         <translation>Peti pagon (kreas QR-kodojn kaj URI-ojn kun prefikso lynx:)</translation>
-=======
-        <source>Request payments (generates QR codes and litecoin: URIs)</source>
-        <translation>Peti pagon (kreas QR-kodojn kaj URI-ojn kun prefikso litecoin:)</translation>
->>>>>>> 69fce744
     </message>
     <message>
         <source>Show the list of used sending addresses and labels</source>
@@ -391,13 +358,8 @@
         <translation>Vidigi la liston de uzitaj ricevaj adresoj kaj etikedoj</translation>
     </message>
     <message>
-<<<<<<< HEAD
         <source>Open a lynx: URI or payment request</source>
         <translation>Malfermi lynx:-URI-on aŭ pagpeton</translation>
-=======
-        <source>Open a litecoin: URI or payment request</source>
-        <translation>Malfermi litecoin:-URI-on aŭ pagpeton</translation>
->>>>>>> 69fce744
     </message>
     <message>
         <source>&amp;Command-line options</source>
@@ -637,8 +599,8 @@
         <translation>Uzi alian dosierujon por datumoj:</translation>
     </message>
     <message>
-        <source>Litecoin</source>
-        <translation>Litecoin</translation>
+        <source>Lynx</source>
+        <translation>Lynx</translation>
     </message>
     <message>
         <source>Error</source>
@@ -718,13 +680,8 @@
         <translation>Fakulo</translation>
     </message>
     <message>
-<<<<<<< HEAD
         <source>Automatically open the Lynx client port on the router. This only works when your router supports UPnP and it is enabled.</source>
         <translation>Aŭtomate malfermi la kursilan pordon por Lynxo. Tio funkcias nur se via kursilo havas la UPnP-funkcion, kaj se tiu ĉi estas ŝaltita.</translation>
-=======
-        <source>Automatically open the Litecoin client port on the router. This only works when your router supports UPnP and it is enabled.</source>
-        <translation>Aŭtomate malfermi la kursilan pordon por Litecoin. Tio funkcias nur se via kursilo havas la UPnP-funkcion, kaj se tiu ĉi estas ŝaltita.</translation>
->>>>>>> 69fce744
     </message>
     <message>
         <source>Map port using &amp;UPnP</source>
@@ -780,11 +737,7 @@
     </message>
     <message>
         <source>Choose the default subdivision unit to show in the interface and when sending coins.</source>
-<<<<<<< HEAD
         <translation>Elekti la defaŭltan manieron por montri liteoinjn sumojn en la interfaco, kaj kiam vi sendos bitmonon.</translation>
-=======
-        <translation>Elekti la defaŭltan manieron por montri litecoinjn sumojn en la interfaco, kaj kiam vi sendos bitmonon.</translation>
->>>>>>> 69fce744
     </message>
     <message>
         <source>Whether to show coin control features or not.</source>
@@ -826,13 +779,8 @@
         <translation>Formularo</translation>
     </message>
     <message>
-<<<<<<< HEAD
         <source>The displayed information may be out of date. Your wallet automatically synchronizes with the Lynx network after a connection is established, but this process has not completed yet.</source>
         <translation>Eblas, ke la informoj videblaj ĉi tie estas eksdataj. Via monujo aŭtomate sinkoniĝas kun la liteoin reto kiam ili konektiĝas, sed tiu procezo ankoraŭ ne finfariĝis.</translation>
-=======
-        <source>The displayed information may be out of date. Your wallet automatically synchronizes with the Litecoin network after a connection is established, but this process has not completed yet.</source>
-        <translation>Eblas, ke la informoj videblaj ĉi tie estas eksdataj. Via monujo aŭtomate sinkoniĝas kun la litecoin reto kiam ili konektiĝas, sed tiu procezo ankoraŭ ne finfariĝis.</translation>
->>>>>>> 69fce744
     </message>
     <message>
         <source>Your current spendable balance</source>
@@ -1186,11 +1134,7 @@
     <name>SendCoinsDialog</name>
     <message>
         <source>Send Coins</source>
-<<<<<<< HEAD
         <translation>Sendi Lynxon</translation>
-=======
-        <translation>Sendi Litecoinn</translation>
->>>>>>> 69fce744
     </message>
     <message>
         <source>Coin Control Features</source>
@@ -1333,8 +1277,8 @@
         <translation>Kreo de transakcio fiaskis!</translation>
     </message>
     <message>
-        <source>Warning: Invalid Litecoin address</source>
-        <translation>Averto: Nevalida Litecoin-adreso</translation>
+        <source>Warning: Invalid Lynx address</source>
+        <translation>Averto: Nevalida Lynx-adreso</translation>
     </message>
     <message>
         <source>(no label)</source>
@@ -1449,13 +1393,8 @@
         <translation>Kopii la aktualan subskribon al la tondejo</translation>
     </message>
     <message>
-<<<<<<< HEAD
         <source>Sign the message to prove you own this Lynx address</source>
         <translation>Subskribi la mesaĝon por pravigi, ke vi estas la posedanto de tiu Lynx-adreso</translation>
-=======
-        <source>Sign the message to prove you own this Litecoin address</source>
-        <translation>Subskribi la mesaĝon por pravigi, ke vi estas la posedanto de tiu Litecoin-adreso</translation>
->>>>>>> 69fce744
     </message>
     <message>
         <source>Sign &amp;Message</source>
@@ -1474,13 +1413,8 @@
         <translation>&amp;Kontroli Mesaĝon</translation>
     </message>
     <message>
-<<<<<<< HEAD
         <source>Verify the message to ensure it was signed with the specified Lynx address</source>
         <translation>Kontroli la mesaĝon por pravigi, ke ĝi ja estas subskribita per la specifa Lynx-adreso</translation>
-=======
-        <source>Verify the message to ensure it was signed with the specified Litecoin address</source>
-        <translation>Kontroli la mesaĝon por pravigi, ke ĝi ja estas subskribita per la specifa Litecoin-adreso</translation>
->>>>>>> 69fce744
     </message>
     <message>
         <source>Verify &amp;Message</source>
@@ -1899,7 +1833,7 @@
     <name>WalletModel</name>
     <message>
         <source>Send Coins</source>
-        <translation>Sendi Litecoinn</translation>
+        <translation>Sendi Lynxn</translation>
     </message>
     </context>
 <context>
@@ -1956,13 +1890,8 @@
         <translation>Ruli fone kiel demono kaj akcepti komandojn</translation>
     </message>
     <message>
-<<<<<<< HEAD
         <source>Lynx Core</source>
         <translation>Kerno de Lynx</translation>
-=======
-        <source>Litecoin Core</source>
-        <translation>Kerno de Litecoin</translation>
->>>>>>> 69fce744
     </message>
     <message>
         <source>Bind to given address and always listen on it. Use [host]:port notation for IPv6</source>
