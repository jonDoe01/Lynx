--- conflicted
+++ resolved
@@ -62,12 +62,12 @@
         <translation>收款地址</translation>
     </message>
     <message>
-        <source>These are your Litecoin addresses for sending payments. Always check the amount and the receiving address before sending coins.</source>
-        <translation>這些是你要付款過去的 Litecoin 位址。在付款之前，務必要檢查金額和收款位址是否正確。</translation>
-    </message>
-    <message>
-        <source>These are your Litecoin addresses for receiving payments. It is recommended to use a new receiving address for each transaction.</source>
-        <translation>這些是你用來收款的 Litecoin 位址。建議在每次交易時，都使用一個新的收款位址。</translation>
+        <source>These are your Lynx addresses for sending payments. Always check the amount and the receiving address before sending coins.</source>
+        <translation>這些是你要付款過去的 Lynx 位址。在付款之前，務必要檢查金額和收款位址是否正確。</translation>
+    </message>
+    <message>
+        <source>These are your Lynx addresses for receiving payments. It is recommended to use a new receiving address for each transaction.</source>
+        <translation>這些是你用來收款的 Lynx 位址。建議在每次交易時，都使用一個新的收款位址。</translation>
     </message>
     <message>
         <source>&amp;Copy Address</source>
@@ -168,13 +168,8 @@
         <translation>確認錢包加密</translation>
     </message>
     <message>
-<<<<<<< HEAD
         <source>Warning: If you encrypt your wallet and lose your passphrase, you will &lt;b&gt;LOSE ALL OF YOUR LYNXES&lt;/b&gt;!</source>
         <translation>警告: 如果你將錢包加密後又忘記密碼，你就會&lt;b&gt;失去所有 Lynx 了&lt;/b&gt;！</translation>
-=======
-        <source>Warning: If you encrypt your wallet and lose your passphrase, you will &lt;b&gt;LOSE ALL OF YOUR LITECOINS&lt;/b&gt;!</source>
-        <translation>警告: 如果你將錢包加密後又忘記密碼，你就會&lt;b&gt;失去所有 Litecoin 了&lt;/b&gt;！</translation>
->>>>>>> 69fce744
     </message>
     <message>
         <source>Are you sure you wish to encrypt your wallet?</source>
@@ -185,13 +180,8 @@
         <translation>錢包已加密</translation>
     </message>
     <message>
-<<<<<<< HEAD
         <source>%1 will close now to finish the encryption process. Remember that encrypting your wallet cannot fully protect your lynxes from being stolen by malware infecting your computer.</source>
         <translation>%1 現在要關閉來完成加密程序。請記得將錢包加密不能完全防止你的 Lynxes 經被入侵電腦的惡意程式偷取。</translation>
-=======
-        <source>%1 will close now to finish the encryption process. Remember that encrypting your wallet cannot fully protect your litecoins from being stolen by malware infecting your computer.</source>
-        <translation>%1 現在要關閉來完成加密程序。請記得將錢包加密不能完全防止你的 Litecoins 經被入侵電腦的惡意程式偷取。</translation>
->>>>>>> 69fce744
     </message>
     <message>
         <source>IMPORTANT: Any previous backups you have made of your wallet file should be replaced with the newly generated, encrypted wallet file. For security reasons, previous backups of the unencrypted wallet file will become useless as soon as you start using the new, encrypted wallet.</source>
@@ -332,13 +322,8 @@
         <translation>正在為磁碟區塊重建索引...</translation>
     </message>
     <message>
-<<<<<<< HEAD
         <source>Send coins to a Lynx address</source>
         <translation>付款至一個 Lynx 位址</translation>
-=======
-        <source>Send coins to a Litecoin address</source>
-        <translation>付款至一個 Litecoin 位址</translation>
->>>>>>> 69fce744
     </message>
     <message>
         <source>Backup wallet to another location</source>
@@ -361,13 +346,8 @@
         <translation>驗證訊息... &amp;V</translation>
     </message>
     <message>
-<<<<<<< HEAD
         <source>Lynx</source>
         <translation>Lynx</translation>
-=======
-        <source>Litecoin</source>
-        <translation>Litecoin</translation>
->>>>>>> 69fce744
     </message>
     <message>
         <source>Wallet</source>
@@ -402,13 +382,8 @@
         <translation>說明 &amp;H</translation>
     </message>
     <message>
-<<<<<<< HEAD
         <source>Request payments (generates QR codes and lynx: URIs)</source>
         <translation>要求付款 (產生QR碼 lynx: URIs)</translation>
-=======
-        <source>Request payments (generates QR codes and litecoin: URIs)</source>
-        <translation>要求付款 (產生QR碼 litecoin: URIs)</translation>
->>>>>>> 69fce744
     </message>
     <message>
         <source>Indexing blocks on disk...</source>
@@ -452,8 +427,8 @@
 <context>
     <name>Intro</name>
     <message>
-        <source>Litecoin</source>
-        <translation>Litecoin</translation>
+        <source>Lynx</source>
+        <translation>Lynx</translation>
     </message>
     <message>
         <source>Error</source>
@@ -493,13 +468,8 @@
 <context>
     <name>QObject</name>
     <message>
-<<<<<<< HEAD
         <source>Enter a Lynx address (e.g. %1)</source>
         <translation>輸入一個 Lynx 位址 (例如 %1)</translation>
-=======
-        <source>Enter a Litecoin address (e.g. %1)</source>
-        <translation>輸入一個 Litecoin 位址 (例如 %1)</translation>
->>>>>>> 69fce744
     </message>
     <message>
         <source>%1 d</source>
