--- conflicted
+++ resolved
@@ -62,21 +62,12 @@
         <translation>Adresses de réception</translation>
     </message>
     <message>
-<<<<<<< HEAD
         <source>These are your Lynx addresses for sending payments. Always check the amount and the receiving address before sending coins.</source>
         <translation>Voici vos adresses Lynx pour envoyer des paiements. Vérifiez toujours le montant et l'adresse du destinataire avant d'envoyer des pièces.</translation>
     </message>
     <message>
         <source>These are your Lynx addresses for receiving payments. It is recommended to use a new receiving address for each transaction.</source>
         <translation>Voici vos adresses Lynx pour recevoir des paiements. Il est recommandé d'utiliser une nouvelle adresse de réception pour chaque transaction.</translation>
-=======
-        <source>These are your Litecoin addresses for sending payments. Always check the amount and the receiving address before sending coins.</source>
-        <translation>Voici vos adresses Litecoin pour envoyer des paiements. Vérifiez toujours le montant et l’adresse du destinataire avant d’envoyer des pièces.</translation>
-    </message>
-    <message>
-        <source>These are your Litecoin addresses for receiving payments. It is recommended to use a new receiving address for each transaction.</source>
-        <translation>Voici vos adresses Litecoin pour recevoir des paiements. Il est recommandé d’utiliser une nouvelle adresse de réception pour chaque transaction.</translation>
->>>>>>> 69fce744
     </message>
     <message>
         <source>&amp;Copy Address</source>
@@ -181,13 +172,8 @@
         <translation>Confirmer le chiffrement du porte-monnaie</translation>
     </message>
     <message>
-<<<<<<< HEAD
         <source>Warning: If you encrypt your wallet and lose your passphrase, you will &lt;b&gt;LOSE ALL OF YOUR LYNXES&lt;/b&gt;!</source>
         <translation>Avertissement : si vous chiffrez votre porte-monnaie et perdez votre phrase de passe, vous &lt;b&gt;PERDREZ TOUS VOS LYNXES&lt;/b&gt; !</translation>
-=======
-        <source>Warning: If you encrypt your wallet and lose your passphrase, you will &lt;b&gt;LOSE ALL OF YOUR LITECOINS&lt;/b&gt;!</source>
-        <translation>Avertissement : si vous chiffrez votre porte-monnaie et perdez votre phrase de passe, vous &lt;b&gt;PERDREZ TOUS VOS LITECOINS&lt;/b&gt; !</translation>
->>>>>>> 69fce744
     </message>
     <message>
         <source>Are you sure you wish to encrypt your wallet?</source>
@@ -198,13 +184,8 @@
         <translation>Le porte-monnaie est chiffré</translation>
     </message>
     <message>
-<<<<<<< HEAD
         <source>%1 will close now to finish the encryption process. Remember that encrypting your wallet cannot fully protect your lynxes from being stolen by malware infecting your computer.</source>
         <translation>%1 va maintenant se fermer pour terminer le processus de chiffrement. Souvenez-vous que le chiffrement de votre porte-monnaie ne peut pas protéger entièrement vos lynxes contre le vol par des logiciels malveillants qui infecteraient votre ordinateur.</translation>
-=======
-        <source>%1 will close now to finish the encryption process. Remember that encrypting your wallet cannot fully protect your litecoins from being stolen by malware infecting your computer.</source>
-        <translation>%1 va maintenant se fermer pour terminer le processus de chiffrement. Souvenez-vous que le chiffrement de votre porte-monnaie ne peut pas protéger entièrement vos litecoins contre le vol par des logiciels malveillants qui infecteraient votre ordinateur.</translation>
->>>>>>> 69fce744
     </message>
     <message>
         <source>IMPORTANT: Any previous backups you have made of your wallet file should be replaced with the newly generated, encrypted wallet file. For security reasons, previous backups of the unencrypted wallet file will become useless as soon as you start using the new, encrypted wallet.</source>
@@ -361,13 +342,8 @@
         <translation>Réindexation des blocs sur le disque...</translation>
     </message>
     <message>
-<<<<<<< HEAD
         <source>Send coins to a Lynx address</source>
         <translation>Envoyer des pièces à une adresse Lynx</translation>
-=======
-        <source>Send coins to a Litecoin address</source>
-        <translation>Envoyer des pièces à une adresse Litecoin</translation>
->>>>>>> 69fce744
     </message>
     <message>
         <source>Backup wallet to another location</source>
@@ -390,13 +366,8 @@
         <translation>&amp;Vérifier un message...</translation>
     </message>
     <message>
-<<<<<<< HEAD
         <source>Lynx</source>
         <translation>Lynx</translation>
-=======
-        <source>Litecoin</source>
-        <translation>Litecoin</translation>
->>>>>>> 69fce744
     </message>
     <message>
         <source>Wallet</source>
@@ -423,21 +394,12 @@
         <translation>Chiffrer les clés privées qui appartiennent à votre porte-monnaie</translation>
     </message>
     <message>
-<<<<<<< HEAD
         <source>Sign messages with your Lynx addresses to prove you own them</source>
         <translation>Signer les messages avec vos adresses Lynx pour prouver que vous les détenez</translation>
     </message>
     <message>
         <source>Verify messages to ensure they were signed with specified Lynx addresses</source>
         <translation>Vérifier les messages pour s'assurer qu'ils ont été signés avec les adresses Lynx spécifiées</translation>
-=======
-        <source>Sign messages with your Litecoin addresses to prove you own them</source>
-        <translation>Signer les messages avec vos adresses Litecoin pour prouver que vous les détenez</translation>
-    </message>
-    <message>
-        <source>Verify messages to ensure they were signed with specified Litecoin addresses</source>
-        <translation>Vérifier les messages pour s’assurer qu’ils ont été signés avec les adresses Litecoin indiquées</translation>
->>>>>>> 69fce744
     </message>
     <message>
         <source>&amp;File</source>
@@ -456,13 +418,8 @@
         <translation>Barre d’outils des onglets</translation>
     </message>
     <message>
-<<<<<<< HEAD
         <source>Request payments (generates QR codes and lynx: URIs)</source>
         <translation>Demander des paiements (génère des codes QR et des URI lynx:)</translation>
-=======
-        <source>Request payments (generates QR codes and litecoin: URIs)</source>
-        <translation>Demander des paiements (génère des codes QR et des URI litecoin:)</translation>
->>>>>>> 69fce744
     </message>
     <message>
         <source>Show the list of used sending addresses and labels</source>
@@ -473,26 +430,16 @@
         <translation>Afficher la liste d’adresses de réception et d’étiquettes utilisées</translation>
     </message>
     <message>
-<<<<<<< HEAD
         <source>Open a lynx: URI or payment request</source>
         <translation>Ouvrir une URI lynx: ou une demande de paiement</translation>
-=======
-        <source>Open a litecoin: URI or payment request</source>
-        <translation>Ouvrir une URI litecoin: ou une demande de paiement</translation>
->>>>>>> 69fce744
     </message>
     <message>
         <source>&amp;Command-line options</source>
         <translation>Options de ligne de &amp;commande</translation>
     </message>
     <message numerus="yes">
-<<<<<<< HEAD
         <source>%n active connection(s) to Lynx network</source>
         <translation><numerusform>%n connexion active avec le réseau Lynx</numerusform><numerusform>%n connexions actives avec le réseau Lynx</numerusform></translation>
-=======
-        <source>%n active connection(s) to Litecoin network</source>
-        <translation><numerusform>%n connexion active avec le réseau Litecoin</numerusform><numerusform>%n connexions actives avec le réseau Litecoin</numerusform></translation>
->>>>>>> 69fce744
     </message>
     <message>
         <source>Indexing blocks on disk...</source>
@@ -535,13 +482,8 @@
         <translation>À jour</translation>
     </message>
     <message>
-<<<<<<< HEAD
         <source>Show the %1 help message to get a list with possible Lynx command-line options</source>
         <translation>Afficher le message d'aide de %1 pour obtenir la liste des options de ligne de commande Lynx possibles.</translation>
-=======
-        <source>Show the %1 help message to get a list with possible Litecoin command-line options</source>
-        <translation>Afficher le message d’aide de %1 pour obtenir la liste des options de ligne de commande Litecoin possibles.</translation>
->>>>>>> 69fce744
     </message>
     <message>
         <source>%1 client</source>
@@ -610,13 +552,8 @@
         <translation>Le porte-monnaie est &lt;b&gt;chiffré&lt;/b&gt; et actuellement &lt;b&gt;verrouillé&lt;/b&gt;</translation>
     </message>
     <message>
-<<<<<<< HEAD
         <source>A fatal error occurred. Lynx can no longer continue safely and will quit.</source>
         <translation>Une erreur fatale est survenue. Lynx ne peut plus continuer en toute sécurité et va s'arrêter.</translation>
-=======
-        <source>A fatal error occurred. Litecoin can no longer continue safely and will quit.</source>
-        <translation>Une erreur fatale est survenue. Litecoin ne peut plus continuer en toute sécurité et va s’arrêter.</translation>
->>>>>>> 69fce744
     </message>
 </context>
 <context>
@@ -809,13 +746,8 @@
         <translation>Modifier l’adresse d’envoi</translation>
     </message>
     <message>
-<<<<<<< HEAD
         <source>The entered address "%1" is not a valid Lynx address.</source>
         <translation>L'adresse saisie « %1 » n'est pas une adresse Lynx valide.</translation>
-=======
-        <source>The entered address "%1" is not a valid Litecoin address.</source>
-        <translation>L’adresse saisie « %1 » n’est pas une adresse Litecoin valide.</translation>
->>>>>>> 69fce744
     </message>
     <message>
         <source>The entered address "%1" is already in the address book.</source>
@@ -923,12 +855,8 @@
         <translation>Puisque c’est la première fois que le logiciel est lancé, vous pouvez choisir où %1 stockera ses données.</translation>
     </message>
     <message>
-<<<<<<< HEAD
         <source>%1 will download and store a copy of the Lynx block chain. At least %2GB of data will be stored in this directory, and it will grow over time. The wallet will also be stored in this directory.</source>
         <translation>%1 téléchargera et stockera une copie de la chaîne de blocs de Lynx. Au moins %2 Go de données seront stockés dans ce répertoire et sa taille augmentera avec le temps. Le porte-monnaie sera également stocké dans ce répertoire.</translation>
-=======
-        <source>When you click OK, %1 will begin to download and process the full %4 block chain (%2GB) starting with the earliest transactions in %3 when %4 initially launched.</source>
-        <translation>Lorsque vous cliquez sur OK, %1 commence à télécharger et à traiter l’intégralité de la chaîne de blocs %4 (%2 Go) en débutant avec les transactions les plus anciennes de %3, quand %4 a été lancé initialement.</translation>
     </message>
     <message>
         <source>This initial synchronisation is very demanding, and may expose hardware problems with your computer that had previously gone unnoticed. Each time you run %1, it will continue downloading where it left off.</source>
@@ -937,7 +865,6 @@
     <message>
         <source>If you have chosen to limit block chain storage (pruning), the historical data must still be downloaded and processed, but will be deleted afterward to keep your disk usage low.</source>
         <translation>Si vous avez choisi de limiter le stockage de la chaîne de blocs (élagage), les données historiques doivent quand même être téléchargées et traitées, mais seront supprimées par la suite pour minimiser l’utilisation de votre espace disque.</translation>
->>>>>>> 69fce744
     </message>
     <message>
         <source>Use the default data directory</source>
@@ -948,8 +875,8 @@
         <translation>Utiliser un répertoire de données personnalisé :</translation>
     </message>
     <message>
-        <source>Litecoin</source>
-        <translation>Litecoin</translation>
+        <source>Lynx</source>
+        <translation>Lynx</translation>
     </message>
     <message>
         <source>At least %1 GB of data will be stored in this directory, and it will grow over time.</source>
@@ -960,8 +887,8 @@
         <translation>Approximativement %1 Go de données seront stockés dans ce répertoire.</translation>
     </message>
     <message>
-        <source>%1 will download and store a copy of the Litecoin block chain.</source>
-        <translation>%1 téléchargera et stockera une copie de la chaîne de blocs Litecoin.</translation>
+        <source>%1 will download and store a copy of the Lynx block chain.</source>
+        <translation>%1 téléchargera et stockera une copie de la chaîne de blocs Lynx.</translation>
     </message>
     <message>
         <source>The wallet will also be stored in this directory.</source>
@@ -991,21 +918,12 @@
         <translation>Formulaire</translation>
     </message>
     <message>
-<<<<<<< HEAD
         <source>Recent transactions may not yet be visible, and therefore your wallet's balance might be incorrect. This information will be correct once your wallet has finished synchronizing with the lynx network, as detailed below.</source>
         <translation>Les transactions récentes ne sont peut-être pas encore visibles, et par conséquent, le solde de votre porte-monnaie est peut-être erroné. Cette information sera juste une fois que votre porte-monnaie aura fini de se synchroniser avec le réseau Lynx, comme décrit ci-dessous. </translation>
     </message>
     <message>
         <source>Attempting to spend lynxes that are affected by not-yet-displayed transactions will not be accepted by the network.</source>
         <translation>Toute tentative de dépense de lynxes affectés par des transactions qui ne sont pas encore affichées ne sera pas acceptée par le réseau.</translation>
-=======
-        <source>Recent transactions may not yet be visible, and therefore your wallet's balance might be incorrect. This information will be correct once your wallet has finished synchronizing with the litecoin network, as detailed below.</source>
-        <translation>Les transactions récentes ne sont peut-être pas encore visibles et par conséquent le solde de votre porte-monnaie est peut-être erroné. Cette information sera juste quand votre porte-monnaie aura fini de se synchroniser avec le réseau Litecoin, comme décrit ci-dessous.</translation>
-    </message>
-    <message>
-        <source>Attempting to spend litecoins that are affected by not-yet-displayed transactions will not be accepted by the network.</source>
-        <translation>Toute tentative de dépense de litecoins affectés par des transactions qui ne sont pas encore affichées ne sera pas acceptée par le réseau.</translation>
->>>>>>> 69fce744
     </message>
     <message>
         <source>Number of blocks left</source>
@@ -1174,34 +1092,28 @@
         <translation>&amp;Dépenser la monnaie non confirmée</translation>
     </message>
     <message>
-<<<<<<< HEAD
         <source>Automatically open the Lynx client port on the router. This only works when your router supports UPnP and it is enabled.</source>
         <translation>Ouvrir automatiquement le port du client Lynx sur le routeur. Cela ne fonctionne que si votre routeur prend en charge l'UPnP et si la fonction est activée.</translation>
-=======
-        <source>Automatically open the Litecoin client port on the router. This only works when your router supports UPnP and it is enabled.</source>
-        <translation>Ouvrir automatiquement le port du client Litecoin sur le routeur. Cela ne fonctionne que si votre routeur prend en charge l’UPnP et si la fonction est activée.</translation>
->>>>>>> 69fce744
     </message>
     <message>
         <source>Map port using &amp;UPnP</source>
         <translation>Mapper le port avec l’&amp;UPnP</translation>
     </message>
     <message>
+        <source>Connect to the Lynx network through a SOCKS5 proxy.</source>
+        <translation>Se connecter au réseau Lynx par un mandataire SOCKS5.</translation>
+    </message>
+    <message>
         <source>Accept connections from outside.</source>
         <translation>Accepter les connexions provenant de l’extérieur.</translation>
     </message>
     <message>
-<<<<<<< HEAD
+        <source>Allow incomin&amp;g connections</source>
+        <translation>Permettre les connexions e&amp;ntrantes</translation>
+    </message>
+    <message>
         <source>Connect to the Lynx network through a SOCKS5 proxy.</source>
         <translation>Se connecter au réseau Lynx par un mandataire SOCKS5.</translation>
-=======
-        <source>Allow incomin&amp;g connections</source>
-        <translation>Permettre les connexions e&amp;ntrantes</translation>
-    </message>
-    <message>
-        <source>Connect to the Litecoin network through a SOCKS5 proxy.</source>
-        <translation>Se connecter au réseau Litecoin par un mandataire SOCKS5.</translation>
->>>>>>> 69fce744
     </message>
     <message>
         <source>&amp;Connect through SOCKS5 proxy (default proxy):</source>
@@ -1236,17 +1148,12 @@
         <translation>Tor</translation>
     </message>
     <message>
-<<<<<<< HEAD
         <source>Connect to the Lynx network through a separate SOCKS5 proxy for Tor hidden services.</source>
         <translation>Se connecter au réseau Lynx au travers d'un mandataire SOCKS5 séparé pour les services cachés de Tor.</translation>
     </message>
     <message>
         <source>Use separate SOCKS5 proxy to reach peers via Tor hidden services:</source>
         <translation>Utiliser un mandataire SOCKS5 séparé pour atteindre les pairs grâce aux services cachés de Tor :</translation>
-=======
-        <source>Connect to the Litecoin network through a separate SOCKS5 proxy for Tor hidden services.</source>
-        <translation>Se connecter au réseau Litecoin au travers d’un mandataire SOCKS5 séparé pour les services cachés de Tor.</translation>
->>>>>>> 69fce744
     </message>
     <message>
         <source>&amp;Window</source>
@@ -1352,13 +1259,8 @@
         <translation>Formulaire</translation>
     </message>
     <message>
-<<<<<<< HEAD
         <source>The displayed information may be out of date. Your wallet automatically synchronizes with the Lynx network after a connection is established, but this process has not completed yet.</source>
         <translation>Les informations affichées peuvent être obsolètes. Votre porte-monnaie est automatiquement synchronisé avec le réseau Lynx lorsque la connexion s'établit, or ce processus n'est pas encore terminé.</translation>
-=======
-        <source>The displayed information may be out of date. Your wallet automatically synchronizes with the Litecoin network after a connection is established, but this process has not completed yet.</source>
-        <translation>Les informations affichées peuvent être obsolètes. Votre porte-monnaie est automatiquement synchronisé avec le réseau Litecoin lorsque la connexion s’établit, or ce processus n’est pas encore terminé.</translation>
->>>>>>> 69fce744
     </message>
     <message>
         <source>Watch-only:</source>
@@ -1432,13 +1334,8 @@
         <translation>Erreur de demande de paiement</translation>
     </message>
     <message>
-<<<<<<< HEAD
         <source>Cannot start lynx: click-to-pay handler</source>
         <translation>Impossible de démarrer le gestionnaire de cliquer-pour-payer lynx:</translation>
-=======
-        <source>Cannot start litecoin: click-to-pay handler</source>
-        <translation>Impossible de démarrer le gestionnaire de cliquer-pour-payer litecoin:</translation>
->>>>>>> 69fce744
     </message>
     <message>
         <source>URI handling</source>
@@ -1453,13 +1350,8 @@
         <translation>Adresse de paiement invalide %1</translation>
     </message>
     <message>
-<<<<<<< HEAD
         <source>URI cannot be parsed! This can be caused by an invalid Lynx address or malformed URI parameters.</source>
         <translation>L'URI ne peut pas être analysée ! Cela peut être causé par une adresse Lynx invalide ou par des paramètres d'URI mal formés.</translation>
-=======
-        <source>URI cannot be parsed! This can be caused by an invalid Litecoin address or malformed URI parameters.</source>
-        <translation>L’URI ne peut pas être analysée ! Cela peut être causé par une adresse Litecoin invalide ou par des paramètres d’URI mal formés.</translation>
->>>>>>> 69fce744
     </message>
     <message>
         <source>Payment request file handling</source>
@@ -1560,13 +1452,8 @@
         <translation>Montant</translation>
     </message>
     <message>
-<<<<<<< HEAD
         <source>Enter a Lynx address (e.g. %1)</source>
         <translation>Saisir une adresse Lynx (p. ex. %1)</translation>
-=======
-        <source>Enter a Litecoin address (e.g. %1)</source>
-        <translation>Saisir une adresse Litecoin (p. ex. %1)</translation>
->>>>>>> 69fce744
     </message>
     <message>
         <source>%1 d</source>
@@ -1989,9 +1876,8 @@
         <translation>M&amp;essage :</translation>
     </message>
     <message>
-<<<<<<< HEAD
-        <source>Reuse one of the previously used receiving addresses. Reusing addresses has security and privacy issues. Do not use this unless re-generating a payment request made before.</source>
-        <translation>Réutiliser une adresse de réception utilisée précédemment. Réutiliser une adresse comporte des problèmes de sécurité et de confidentialité. À ne pas utiliser, sauf pour générer une demande de paiement faite au préalable.</translation>
+        <source>An optional message to attach to the payment request, which will be displayed when the request is opened. Note: The message will not be sent with the payment over the Lynx network.</source>
+        <translation>Un message facultatif à joindre à la demande de paiement et qui sera affiché à l’ouverture de celle-ci. Note : le message ne sera pas envoyé avec le paiement par le réseau Lynx.</translation>
     </message>
     <message>
         <source>R&amp;euse an existing receiving address (not recommended)</source>
@@ -2000,10 +1886,6 @@
     <message>
         <source>An optional message to attach to the payment request, which will be displayed when the request is opened. Note: The message will not be sent with the payment over the Lynx network.</source>
         <translation>Un message facultatif à joindre à la demande de paiement et qui sera affiché à l'ouverture de celle-ci. Note : le message ne sera pas envoyé avec le paiement par le réseau Lynx.</translation>
-=======
-        <source>An optional message to attach to the payment request, which will be displayed when the request is opened. Note: The message will not be sent with the payment over the Litecoin network.</source>
-        <translation>Un message facultatif à joindre à la demande de paiement et qui sera affiché à l’ouverture de celle-ci. Note : le message ne sera pas envoyé avec le paiement par le réseau Litecoin.</translation>
->>>>>>> 69fce744
     </message>
     <message>
         <source>An optional label to associate with the new receiving address.</source>
@@ -2247,17 +2129,8 @@
         <translation>Cacher</translation>
     </message>
     <message>
-<<<<<<< HEAD
-        <source>total at least</source>
-        <translation>total au moins</translation>
-    </message>
-    <message>
         <source>Paying only the minimum fee is just fine as long as there is less transaction volume than space in the blocks. But be aware that this can end up in a never confirming transaction once there is more demand for lynx transactions than the network can process.</source>
         <translation>Il est correct de payer les frais minimum tant que le volume transactionnel est inférieur à l'espace dans les blocs. Mais soyez conscient que cela pourrait résulter en une transaction n'étant jamais confirmée une fois qu'il y aura plus de transactions que le réseau ne pourra en traiter.</translation>
-=======
-        <source>Paying only the minimum fee is just fine as long as there is less transaction volume than space in the blocks. But be aware that this can end up in a never confirming transaction once there is more demand for litecoin transactions than the network can process.</source>
-        <translation>Il est correct de payer les frais minimum tant que le volume transactionnel est inférieur à l’espace dans les blocs. Mais soyez conscient que cela pourrait résulter en une transaction n’étant jamais confirmée une fois qu’il y aura plus de transactions que le réseau ne pourra en traiter.</translation>
->>>>>>> 69fce744
     </message>
     <message>
         <source>(read the tooltip)</source>
@@ -2428,13 +2301,8 @@
         <translation><numerusform>Il est estimé que la confirmation commencera dans %n bloc.</numerusform><numerusform>Il est estimé que la confirmation commencera dans %n blocs.</numerusform></translation>
     </message>
     <message>
-<<<<<<< HEAD
         <source>Warning: Invalid Lynx address</source>
         <translation>Avertissement : adresse Lynx invalide</translation>
-=======
-        <source>Warning: Invalid Litecoin address</source>
-        <translation>Avertissement : adresse Litecoin invalide</translation>
->>>>>>> 69fce744
     </message>
     <message>
         <source>Warning: Unknown change address</source>
@@ -2476,13 +2344,8 @@
         <translation>Ceci est un paiement normal.</translation>
     </message>
     <message>
-<<<<<<< HEAD
         <source>The Lynx address to send the payment to</source>
         <translation>L'adresse Lynx à laquelle envoyer le paiement</translation>
-=======
-        <source>The Litecoin address to send the payment to</source>
-        <translation>L’adresse Litecoin à laquelle envoyer le paiement</translation>
->>>>>>> 69fce744
     </message>
     <message>
         <source>Alt+A</source>
@@ -2501,13 +2364,8 @@
         <translation>Retirer cette entrée</translation>
     </message>
     <message>
-<<<<<<< HEAD
         <source>The fee will be deducted from the amount being sent. The recipient will receive less lynxes than you enter in the amount field. If multiple recipients are selected, the fee is split equally.</source>
         <translation>Les frais seront déduits du montant envoyé. Le destinataire recevra moins de lynxes que le montant saisi dans le champ de montant. Si plusieurs destinataires sont sélectionnés, les frais seront partagés également..</translation>
-=======
-        <source>The fee will be deducted from the amount being sent. The recipient will receive less litecoins than you enter in the amount field. If multiple recipients are selected, the fee is split equally.</source>
-        <translation>Les frais seront déduits du montant envoyé. Le destinataire recevra moins de litecoins que le montant saisi dans le champ de montant. Si plusieurs destinataires sont sélectionnés, les frais seront partagés également..</translation>
->>>>>>> 69fce744
     </message>
     <message>
         <source>S&amp;ubtract fee from amount</source>
@@ -2534,13 +2392,8 @@
         <translation>Saisir une étiquette pour cette adresse afin de l’ajouter à la liste d’adresses utilisées</translation>
     </message>
     <message>
-<<<<<<< HEAD
         <source>A message that was attached to the lynx: URI which will be stored with the transaction for your reference. Note: This message will not be sent over the Lynx network.</source>
         <translation>Un message qui était joint à l'URI lynx: et qui sera stocké avec la transaction pour référence. Note : ce message ne sera pas envoyé par le réseau Lynx.</translation>
-=======
-        <source>A message that was attached to the litecoin: URI which will be stored with the transaction for your reference. Note: This message will not be sent over the Litecoin network.</source>
-        <translation>Un message qui était joint à l’URI litecoin: et qui sera stocké avec la transaction pour référence. Note : ce message ne sera pas envoyé par le réseau Litecoin.</translation>
->>>>>>> 69fce744
     </message>
     <message>
         <source>Pay To:</source>
@@ -2584,21 +2437,12 @@
         <translation>&amp;Signer un message</translation>
     </message>
     <message>
-<<<<<<< HEAD
         <source>You can sign messages/agreements with your addresses to prove you can receive lynxes sent to them. Be careful not to sign anything vague or random, as phishing attacks may try to trick you into signing your identity over to them. Only sign fully-detailed statements you agree to.</source>
         <translation>Vous pouvez signer des messages ou des accords avec vos adresses pour prouver que vous pouvez recevoir des lynxes à ces dernières. Faites attention de ne rien signer de vague ou au hasard, car des attaques d'hameçonnage pourraient essayer de vous faire signer avec votre identité afin de l'usurper. Ne signez que des déclarations entièrement détaillées et avec lesquelles vous êtes d'accord.</translation>
     </message>
     <message>
         <source>The Lynx address to sign the message with</source>
         <translation>L'adresse Lynx avec laquelle signer le message</translation>
-=======
-        <source>You can sign messages/agreements with your addresses to prove you can receive litecoins sent to them. Be careful not to sign anything vague or random, as phishing attacks may try to trick you into signing your identity over to them. Only sign fully-detailed statements you agree to.</source>
-        <translation>Vous pouvez signer des messages ou des accords avec vos adresses pour prouver que vous pouvez recevoir des litecoins à ces dernières. Faites attention de ne rien signer de vague ou au hasard, car des attaques d’hameçonnage pourraient essayer de vous faire signer avec votre identité afin de l’usurper. Ne signez que des déclarations entièrement détaillées et avec lesquelles vous êtes d’accord.</translation>
-    </message>
-    <message>
-        <source>The Litecoin address to sign the message with</source>
-        <translation>L’adresse Litecoin avec laquelle signer le message</translation>
->>>>>>> 69fce744
     </message>
     <message>
         <source>Choose previously used address</source>
@@ -2629,13 +2473,8 @@
         <translation>Copier la signature actuelle dans le presse-papiers</translation>
     </message>
     <message>
-<<<<<<< HEAD
         <source>Sign the message to prove you own this Lynx address</source>
         <translation>Signer le message afin de prouver que vous détenez cette adresse Lynx</translation>
-=======
-        <source>Sign the message to prove you own this Litecoin address</source>
-        <translation>Signer le message afin de prouver que vous détenez cette adresse Litecoin</translation>
->>>>>>> 69fce744
     </message>
     <message>
         <source>Sign &amp;Message</source>
@@ -2658,21 +2497,12 @@
         <translation>Saisir ci-dessous l’adresse du destinataire, le message (s’assurer de copier fidèlement les retours à la ligne, les espaces, les tabulations, etc.) et la signature pour vérifier le message. Faire attention à ne pas déduire davantage de la signature que ce qui est contenu dans le message signé même, pour éviter d’être trompé par une attaque d’homme du milieu. Prendre en compte que cela ne fait que prouver que le signataire reçoit l’adresse et ne peut pas prouver la provenance d’une transaction !</translation>
     </message>
     <message>
-<<<<<<< HEAD
         <source>The Lynx address the message was signed with</source>
         <translation>L'adresse Lynx avec laquelle le message a été signé</translation>
     </message>
     <message>
         <source>Verify the message to ensure it was signed with the specified Lynx address</source>
         <translation>Vérifier le message pour s'assurer qu'il a été signé avec l'adresse Lynx spécifiée</translation>
-=======
-        <source>The Litecoin address the message was signed with</source>
-        <translation>L’adresse Litecoin avec laquelle le message a été signé</translation>
-    </message>
-    <message>
-        <source>Verify the message to ensure it was signed with the specified Litecoin address</source>
-        <translation>Vérifier le message pour s’assurer qu’il a été signé avec l’adresse Litecoin indiquée</translation>
->>>>>>> 69fce744
     </message>
     <message>
         <source>Verify &amp;Message</source>
@@ -3364,13 +3194,8 @@
         <translation>Impossible de démarrer le serveur HTTP. Voir le journal de débogage pour plus de détails.</translation>
     </message>
     <message>
-<<<<<<< HEAD
         <source>Lynx Core</source>
         <translation>Lynx Core</translation>
-=======
-        <source>Litecoin Core</source>
-        <translation>Litecoin Core</translation>
->>>>>>> 69fce744
     </message>
     <message>
         <source>The %s developers</source>
