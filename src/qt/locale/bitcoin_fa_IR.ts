--- conflicted
+++ resolved
@@ -62,15 +62,11 @@
         <translation>آدرس‌های گیرنده</translation>
     </message>
     <message>
-        <source>These are your Litecoin addresses for sending payments. Always check the amount and the receiving address before sending coins.</source>
-<<<<<<< HEAD
+        <source>These are your Lynx addresses for sending payments. Always check the amount and the receiving address before sending coins.</source>
         <translation>اینها آدرس‌های بیتکوین شما برای ارسال وجوه هستند. همیشه قبل از ارسال، مقدار و آدرس گیرنده را بررسی کنید.</translation>
-=======
-        <translation>اینها آدرس‌های شما برای ارسال وجوه هستند. همیشه قبل از ارسال، مقدار و آدرس گیرنده را بررسی کنید.</translation>
->>>>>>> 69fce744
-    </message>
-    <message>
-        <source>These are your Litecoin addresses for receiving payments. It is recommended to use a new receiving address for each transaction.</source>
+    </message>
+    <message>
+        <source>These are your Lynx addresses for receiving payments. It is recommended to use a new receiving address for each transaction.</source>
         <translation>اینها آدرس‌های بیتکوین شما برای دریافت وجوه هستند. توصیه می‌شود برای هر دریافت از یک آدرس جدید استفاده کنید.</translation>
     </message>
     <message>
@@ -173,7 +169,7 @@
     </message>
     <message>
         <source>Warning: If you encrypt your wallet and lose your passphrase, you will &lt;b&gt;LOSE ALL OF YOUR LITECOINS&lt;/b&gt;!</source>
-        <translation>اخطار: اگر کیف‌پول خود را رمزگذاری کرده و رمز خود را فراموش کنید، شما &lt;b&gt;تمام Litecoin‌های خود را از دست خواهید داد&lt;/b&gt;!</translation>
+        <translation>اخطار: اگر کیف‌پول خود را رمزگذاری کرده و رمز خود را فراموش کنید، شما &lt;b&gt;تمام Lynx‌های خود را از دست خواهید داد&lt;/b&gt;!</translation>
     </message>
     <message>
         <source>Are you sure you wish to encrypt your wallet?</source>
@@ -184,7 +180,7 @@
         <translation>کیف پول رمزگذاری شده است</translation>
     </message>
     <message>
-        <source>%1 will close now to finish the encryption process. Remember that encrypting your wallet cannot fully protect your litecoins from being stolen by malware infecting your computer.</source>
+        <source>%1 will close now to finish the encryption process. Remember that encrypting your wallet cannot fully protect your lynxes from being stolen by malware infecting your computer.</source>
         <translation>%1 برای اتمام فرایند رمزگذاری بسته خواهد شد. به خاطر داشته باشید که رمزگذاری WALLET شما،  کامپیوتر شما را از آلودگی به بدافزارها مصون نمی دارد.</translation>
     </message>
     <message>
@@ -310,11 +306,13 @@
         <translation>دریافت آدرس ها</translation>
     </message>
     <message>
-<<<<<<< HEAD
-=======
+        <source>Send coins to a Lynx address</source>
+        <translation>ارسال کوین به آدرس lynx</translation>
+    </message>
+    <message>
         <source>Click to disable network activity.</source>
         <translation>برای غیرفعال‌کردن فعالیت شبکه کلیک کنید.</translation>
-    </message>
+    </message>    
     <message>
         <source>Network activity disabled.</source>
         <translation>فعالیت شبکه غیرفعال شد.</translation>
@@ -332,9 +330,8 @@
         <translation>فهرست‌بندی نمایه بلاک‌ها…</translation>
     </message>
     <message>
->>>>>>> 69fce744
-        <source>Send coins to a Litecoin address</source>
-        <translation>ارسال کوین به آدرس litecoin</translation>
+        <source>Send coins to a Lynx address</source>
+        <translation>ارسال کوین به آدرس lynx</translation>
     </message>
     <message>
         <source>Backup wallet to another location</source>
@@ -353,13 +350,8 @@
         <translation>تایید پیام</translation>
     </message>
     <message>
-<<<<<<< HEAD
         <source>Lynx</source>
         <translation>lynx</translation>
-=======
-        <source>Litecoin</source>
-        <translation>litecoin</translation>
->>>>>>> 69fce744
     </message>
     <message>
         <source>Wallet</source>
@@ -382,12 +374,12 @@
         <translation>رمزنگاری کلیدهای شخصی متعلق به کیف‌پول</translation>
     </message>
     <message>
-        <source>Sign messages with your Litecoin addresses to prove you own them</source>
-        <translation>پیام‌ها را با آدرس Litecoin خود امضا کنید تا مالکیت آن‌ها را اثبات کنید</translation>
-    </message>
-    <message>
-        <source>Verify messages to ensure they were signed with specified Litecoin addresses</source>
-        <translation>پیام‌ها را تائید کنید تا از امضاشدن آن‌ها با آدرس Litecoin مطمئن شوید</translation>
+        <source>Sign messages with your Lynx addresses to prove you own them</source>
+        <translation>پیام‌ها را با آدرس Lynx خود امضا کنید تا مالکیت آن‌ها را اثبات کنید</translation>
+    </message>
+    <message>
+        <source>Verify messages to ensure they were signed with specified Lynx addresses</source>
+        <translation>پیام‌ها را تائید کنید تا از امضاشدن آن‌ها با آدرس Lynx مطمئن شوید</translation>
     </message>
     <message>
         <source>&amp;File</source>
@@ -406,8 +398,8 @@
         <translation>نوار ابزار</translation>
     </message>
     <message>
-        <source>Request payments (generates QR codes and litecoin: URIs)</source>
-        <translation>درخواست پرداخت (ساخت کد QR و Litecoin: URIs)</translation>
+        <source>Request payments (generates QR codes and lynx: URIs)</source>
+        <translation>درخواست پرداخت (ساخت کد QR و Lynx: URIs)</translation>
     </message>
     <message>
         <source>Show the list of used sending addresses and labels</source>
@@ -418,12 +410,12 @@
         <translation>نمایش لیست آدرس‌ها و لیبل‌های دریافتی استفاده شده</translation>
     </message>
     <message>
-        <source>Open a litecoin: URI or payment request</source>
-        <translation>بازکردن Litecoin: آدرس یا درخواست پرداخت</translation>
+        <source>Open a lynx: URI or payment request</source>
+        <translation>بازکردن Lynx: آدرس یا درخواست پرداخت</translation>
     </message>
     <message numerus="yes">
-        <source>%n active connection(s) to Litecoin network</source>
-        <translation><numerusform>%n ارتباط فعال به شبکه Litecoin</numerusform><numerusform>%n ارتباط فعال به شبکه Litecoin</numerusform></translation>
+        <source>%n active connection(s) to Lynx network</source>
+        <translation><numerusform>%n ارتباط فعال به شبکه Lynx</numerusform><numerusform>%n ارتباط فعال به شبکه Lynx</numerusform></translation>
     </message>
     <message>
         <source>Indexing blocks on disk...</source>
@@ -609,8 +601,8 @@
         <translation>خوش آمدید</translation>
     </message>
     <message>
-        <source>Litecoin</source>
-        <translation>litecoin</translation>
+        <source>Lynx</source>
+        <translation>Lynx</translation>
     </message>
     <message>
         <source>Error</source>
@@ -697,13 +689,8 @@
         <translation>فرم</translation>
     </message>
     <message>
-<<<<<<< HEAD
         <source>The displayed information may be out of date. Your wallet automatically synchronizes with the Lynx network after a connection is established, but this process has not completed yet.</source>
         <translation>اطلاعات نمایش داده شده ممکن است روزآمد نباشد. wallet شما به صورت خودکار بعد از برقراری اتصال با شبکه lynx به روز می شود اما این فرایند هنوز تکمیل نشده است.</translation>
-=======
-        <source>The displayed information may be out of date. Your wallet automatically synchronizes with the Litecoin network after a connection is established, but this process has not completed yet.</source>
-        <translation>اطلاعات نمایش داده شده ممکن است روزآمد نباشد. wallet شما به صورت خودکار بعد از برقراری اتصال با شبکه litecoin به روز می شود اما این فرایند هنوز تکمیل نشده است.</translation>
->>>>>>> 69fce744
     </message>
     <message>
         <source>Available:</source>
