--- conflicted
+++ resolved
@@ -410,13 +410,8 @@
         <translation>بازکردن Litecoin: آدرس یا درخواست پرداخت</translation>
     </message>
     <message numerus="yes">
-<<<<<<< HEAD
-        <source>%n active connection(s) to Litecoin network</source>
-        <translation><numerusform>%n ارتباط فعال به شبکه Litecoin</numerusform></translation>
-=======
         <source>%n active connection(s) to Bitcoin network</source>
         <translation><numerusform>%n ارتباط فعال به شبکه بیت‌کوین</numerusform><numerusform>%n ارتباط فعال به شبکه بیت‌کوین</numerusform></translation>
->>>>>>> dac5d68f
     </message>
     <message>
         <source>Indexing blocks on disk...</source>
