--- conflicted
+++ resolved
@@ -142,13 +142,8 @@
         <translation>Reindexando bloques en disco...</translation>
     </message>
     <message>
-<<<<<<< HEAD
         <source>Send coins to a Lynx address</source>
         <translation>Enviar monedas a una dirección Lynx</translation>
-=======
-        <source>Send coins to a Litecoin address</source>
-        <translation>Enviar monedas a una dirección Litecoin</translation>
->>>>>>> 69fce744
     </message>
     <message>
         <source>Backup wallet to another location</source>
@@ -171,13 +166,8 @@
         <translation>&amp;Verificar mensaje...</translation>
     </message>
     <message>
-<<<<<<< HEAD
         <source>Lynx</source>
         <translation>Lynx</translation>
-=======
-        <source>Litecoin</source>
-        <translation>Litecoin</translation>
->>>>>>> 69fce744
     </message>
     <message>
         <source>Wallet</source>
@@ -204,21 +194,12 @@
         <translation>Cifrar las claves privadas de su monedero</translation>
     </message>
     <message>
-<<<<<<< HEAD
         <source>Sign messages with your Lynx addresses to prove you own them</source>
         <translation>Firmar mensajes con sus direcciones Lynx para demostrar la propiedad</translation>
     </message>
     <message>
         <source>Verify messages to ensure they were signed with specified Lynx addresses</source>
         <translation>Verificar mensajes comprobando que están firmados con direcciones Lynx concretas</translation>
-=======
-        <source>Sign messages with your Litecoin addresses to prove you own them</source>
-        <translation>Firmar mensajes con sus direcciones Litecoin para demostrar la propiedad</translation>
-    </message>
-    <message>
-        <source>Verify messages to ensure they were signed with specified Litecoin addresses</source>
-        <translation>Verificar mensajes comprobando que están firmados con direcciones Litecoin concretas</translation>
->>>>>>> 69fce744
     </message>
     <message>
         <source>&amp;File</source>
@@ -237,13 +218,8 @@
         <translation>Barra de pestañas</translation>
     </message>
     <message>
-<<<<<<< HEAD
         <source>Request payments (generates QR codes and lynx: URIs)</source>
         <translation>Solicitar pagos (genera codigo QR y URL's de Lynx)</translation>
-=======
-        <source>Request payments (generates QR codes and litecoin: URIs)</source>
-        <translation>Solicitar pagos (genera codigo QR y URL's de Litecoin)</translation>
->>>>>>> 69fce744
     </message>
     <message>
         <source>Show the list of used sending addresses and labels</source>
@@ -254,13 +230,8 @@
         <translation>Muestra la lista de direcciones de recepción y etiquetas</translation>
     </message>
     <message>
-<<<<<<< HEAD
         <source>Open a lynx: URI or payment request</source>
         <translation>Abrir un lynx: URI o petición de pago</translation>
-=======
-        <source>Open a litecoin: URI or payment request</source>
-        <translation>Abrir un litecoin: URI o petición de pago</translation>
->>>>>>> 69fce744
     </message>
     <message>
         <source>&amp;Command-line options</source>
@@ -450,8 +421,8 @@
         <translation>Utilice un directorio de datos personalizado:</translation>
     </message>
     <message>
-        <source>Litecoin</source>
-        <translation>Litecoin</translation>
+        <source>Lynx</source>
+        <translation>Lynx</translation>
     </message>
     <message>
         <source>Error</source>
@@ -527,13 +498,8 @@
         <translation>Experto</translation>
     </message>
     <message>
-<<<<<<< HEAD
         <source>Automatically open the Lynx client port on the router. This only works when your router supports UPnP and it is enabled.</source>
         <translation>Abrir automáticamente el puerto del cliente Lynx en el router. Esta opción solo funciona si el router admite UPnP y está activado.</translation>
-=======
-        <source>Automatically open the Litecoin client port on the router. This only works when your router supports UPnP and it is enabled.</source>
-        <translation>Abrir automáticamente el puerto del cliente Litecoin en el router. Esta opción solo funciona si el router admite UPnP y está activado.</translation>
->>>>>>> 69fce744
     </message>
     <message>
         <source>Map port using &amp;UPnP</source>
@@ -631,13 +597,8 @@
         <translation>Desde</translation>
     </message>
     <message>
-<<<<<<< HEAD
         <source>The displayed information may be out of date. Your wallet automatically synchronizes with the Lynx network after a connection is established, but this process has not completed yet.</source>
         <translation>La información mostrada puede estar desactualizada. Su monedero se sincroniza automáticamente con la red Lynx después de que se haya establecido una conexión, pero este proceso aún no se ha completado.</translation>
-=======
-        <source>The displayed information may be out of date. Your wallet automatically synchronizes with the Litecoin network after a connection is established, but this process has not completed yet.</source>
-        <translation>La información mostrada puede estar desactualizada. Su monedero se sincroniza automáticamente con la red Litecoin después de que se haya establecido una conexión, pero este proceso aún no se ha completado.</translation>
->>>>>>> 69fce744
     </message>
     <message>
         <source>Your current spendable balance</source>
@@ -1050,13 +1011,8 @@
         <translation>Copiar la firma actual al portapapeles del sistema</translation>
     </message>
     <message>
-<<<<<<< HEAD
         <source>Sign the message to prove you own this Lynx address</source>
         <translation>Firmar el mensaje para demostrar que se posee esta dirección Lynx</translation>
-=======
-        <source>Sign the message to prove you own this Litecoin address</source>
-        <translation>Firmar el mensaje para demostrar que se posee esta dirección Litecoin</translation>
->>>>>>> 69fce744
     </message>
     <message>
         <source>Sign &amp;Message</source>
@@ -1075,13 +1031,8 @@
         <translation>&amp;Verificar mensaje</translation>
     </message>
     <message>
-<<<<<<< HEAD
         <source>Verify the message to ensure it was signed with the specified Lynx address</source>
         <translation>Verificar el mensaje para comprobar que fue firmado con la dirección Lynx indicada</translation>
-=======
-        <source>Verify the message to ensure it was signed with the specified Litecoin address</source>
-        <translation>Verificar el mensaje para comprobar que fue firmado con la dirección Litecoin indicada</translation>
->>>>>>> 69fce744
     </message>
     <message>
         <source>Verify &amp;Message</source>
@@ -1164,13 +1115,8 @@
 </translation>
     </message>
     <message>
-<<<<<<< HEAD
         <source>Lynx Core</source>
         <translation>Núcleo de Lynx</translation>
-=======
-        <source>Litecoin Core</source>
-        <translation>Núcleo de Litecoin</translation>
->>>>>>> 69fce744
     </message>
     <message>
         <source>Bind to given address and always listen on it. Use [host]:port notation for IPv6</source>
