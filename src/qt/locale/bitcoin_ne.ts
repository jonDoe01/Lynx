--- conflicted
+++ resolved
@@ -183,13 +183,8 @@
         <translation>डिस्कमा ब्लकलाई पुनः सूचीकरण गरिँदै...</translation>
     </message>
     <message>
-<<<<<<< HEAD
         <source>Send coins to a Lynx address</source>
         <translation>Lynx ठेगानामा सिक्का पठाउनुहोस्</translation>
-=======
-        <source>Send coins to a Litecoin address</source>
-        <translation>Litecoin ठेगानामा सिक्का पठाउनुहोस्</translation>
->>>>>>> 69fce744
     </message>
     <message>
         <source>Backup wallet to another location</source>
@@ -231,13 +226,10 @@
     </context>
 <context>
     <name>Intro</name>
-<<<<<<< HEAD
     <message>
         <source>%1 will download and store a copy of the Lynx block chain. At least %2GB of data will be stored in this directory, and it will grow over time. The wallet will also be stored in this directory.</source>
         <translation>%1 ले Lynx ब्लक चेनको एउटा प्रतिलिपि डाउनलोड र भण्डारण गर्नेछ । यो निर्देशिकामा कम्तिमा पनि %2GB डाटा भण्डारण गरिनेछ, र यो समयसँगै बढ्नेछ । वालेटलाई पनि यो निर्देशिकामा भण्डारण गरिनेछ ।</translation>
     </message>
-=======
->>>>>>> 69fce744
     </context>
 <context>
     <name>ModalOverlay</name>
@@ -255,13 +247,8 @@
 <context>
     <name>OverviewPage</name>
     <message>
-<<<<<<< HEAD
         <source>The displayed information may be out of date. Your wallet automatically synchronizes with the Lynx network after a connection is established, but this process has not completed yet.</source>
         <translation>देखाइएको सूचना पूरानो हुन सक्छ । कनेक्सन स्थापित भएपछि, तपाईंको वालेट Lynx नेटवर्कमा स्वचालित रूपमा समिकरण हुन्छ , तर यो प्रक्रिया अहिले सम्म पूरा भएको छैन ।</translation>
-=======
-        <source>The displayed information may be out of date. Your wallet automatically synchronizes with the Litecoin network after a connection is established, but this process has not completed yet.</source>
-        <translation>देखाइएको सूचना पूरानो हुन सक्छ । कनेक्सन स्थापित भएपछि, तपाईंको वालेट Litecoin नेटवर्कमा स्वचालित रूपमा समिकरण हुन्छ , तर यो प्रक्रिया अहिले सम्म पूरा भएको छैन ।</translation>
->>>>>>> 69fce744
     </message>
     <message>
         <source>Watch-only:</source>
@@ -325,13 +312,8 @@
         <translation>रकम</translation>
     </message>
     <message>
-<<<<<<< HEAD
         <source>Enter a Lynx address (e.g. %1)</source>
         <translation>कृपया Lynx ठेगाना प्रवेश गर्नुहोस् (उदाहरण %1)</translation>
-=======
-        <source>Enter a Litecoin address (e.g. %1)</source>
-        <translation>कृपया Litecoin ठेगाना प्रवेश गर्नुहोस् (उदाहरण %1)</translation>
->>>>>>> 69fce744
     </message>
     </context>
 <context>
@@ -374,26 +356,16 @@
         <translation>पहिला प्रयोग गरिएको ठेगाना प्रयोग गर्नुहोस्</translation>
     </message>
     <message>
-<<<<<<< HEAD
         <source>The fee will be deducted from the amount being sent. The recipient will receive less lynxes than you enter in the amount field. If multiple recipients are selected, the fee is split equally.</source>
         <translation>पठाइँदै गरेको रकमबाट शुल्क कटौती गरिनेछ । प्राप्तकर्ताले तपाईंले रकम क्षेत्रमा प्रवेष गरेको भन्दा थोरै Lynx प्राप्त गर्ने छन् । धेरै प्राप्तकर्ता चयन गरिएको छ भने समान रूपमा शुल्क विभाजित गरिनेछ ।</translation>
-=======
-        <source>The fee will be deducted from the amount being sent. The recipient will receive less litecoins than you enter in the amount field. If multiple recipients are selected, the fee is split equally.</source>
-        <translation>पठाइँदै गरेको रकमबाट शुल्क कटौती गरिनेछ । प्राप्तकर्ताले तपाईंले रकम क्षेत्रमा प्रवेष गरेको भन्दा थोरै Litecoin प्राप्त गर्ने छन् । धेरै प्राप्तकर्ता चयन गरिएको छ भने समान रूपमा शुल्क विभाजित गरिनेछ ।</translation>
->>>>>>> 69fce744
     </message>
     <message>
         <source>Enter a label for this address to add it to the list of used addresses</source>
         <translation>यो ठेगानालाई प्रयोग गरिएको ठेगानाको सूचीमा थप्न एउटा लेबल प्रविष्ट गर्नुहोस्</translation>
     </message>
     <message>
-<<<<<<< HEAD
         <source>A message that was attached to the lynx: URI which will be stored with the transaction for your reference. Note: This message will not be sent over the Lynx network.</source>
         <translation>Lynxमा संलग्न गरिएको सन्देश: तपाईंको मध्यस्थको लागि कारोबारको साथमा भण्डारण गरिने URI । नोट: यो सन्देश Lynx नेटवर्क मार्फत पठाइने छैन ।</translation>
-=======
-        <source>A message that was attached to the litecoin: URI which will be stored with the transaction for your reference. Note: This message will not be sent over the Litecoin network.</source>
-        <translation>Litecoinमा संलग्न गरिएको सन्देश: तपाईंको मध्यस्थको लागि कारोबारको साथमा भण्डारण गरिने URI । नोट: यो सन्देश Litecoin नेटवर्क मार्फत पठाइने छैन ।</translation>
->>>>>>> 69fce744
     </message>
     </context>
 <context>
@@ -405,13 +377,8 @@
 <context>
     <name>SignVerifyMessageDialog</name>
     <message>
-<<<<<<< HEAD
         <source>You can sign messages/agreements with your addresses to prove you can receive lynxes sent to them. Be careful not to sign anything vague or random, as phishing attacks may try to trick you into signing your identity over to them. Only sign fully-detailed statements you agree to.</source>
         <translation>आफ्नो ठेगानामा पठाइएको Lynx प्राप्त गर्न सकिन्छ भनेर प्रमाणित गर्न तपाईंले ती ठेगानाले सन्देश/सम्झौताहरूमा हस्ताक्षर गर्न सक्नुहुन्छ । फिसिङ आक्रमणले तपाईंलाई छक्याएर अरूका लागि तपाईंको परिचयमा हस्ताक्षर गराउने प्रयास गर्न सक्ने भएकाले अस्पष्ट वा जथाभावीमा हस्ताक्षर गर्दा ध्यान दिनुहोस् । आफू सहमत भएको पूर्ण विस्तृत-कथनमा मात्र हस्ताक्षर गर्नुहोस् ।</translation>
-=======
-        <source>You can sign messages/agreements with your addresses to prove you can receive litecoins sent to them. Be careful not to sign anything vague or random, as phishing attacks may try to trick you into signing your identity over to them. Only sign fully-detailed statements you agree to.</source>
-        <translation>आफ्नो ठेगानामा पठाइएको Litecoin प्राप्त गर्न सकिन्छ भनेर प्रमाणित गर्न तपाईंले ती ठेगानाले सन्देश/सम्झौताहरूमा हस्ताक्षर गर्न सक्नुहुन्छ । फिसिङ आक्रमणले तपाईंलाई छक्याएर अरूका लागि तपाईंको परिचयमा हस्ताक्षर गराउने प्रयास गर्न सक्ने भएकाले अस्पष्ट वा जथाभावीमा हस्ताक्षर गर्दा ध्यान दिनुहोस् । आफू सहमत भएको पूर्ण विस्तृत-कथनमा मात्र हस्ताक्षर गर्नुहोस् ।</translation>
->>>>>>> 69fce744
     </message>
     <message>
         <source>Choose previously used address</source>
