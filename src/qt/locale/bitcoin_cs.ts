--- conflicted
+++ resolved
@@ -62,21 +62,12 @@
         <translation>Přijímací adresy</translation>
     </message>
     <message>
-<<<<<<< HEAD
         <source>These are your Lynx addresses for sending payments. Always check the amount and the receiving address before sending coins.</source>
         <translation>Tohle jsou tvé lynxové adresy pro posílání plateb. Před odesláním mincí si vždy zkontroluj částku a cílovou adresu.</translation>
     </message>
     <message>
         <source>These are your Lynx addresses for receiving payments. It is recommended to use a new receiving address for each transaction.</source>
         <translation>Tohle jsou tvé lynxové adresy pro příjem plateb. Nezapomeň si pro každou transakci vždy vygenerovat novou adresu.</translation>
-=======
-        <source>These are your Litecoin addresses for sending payments. Always check the amount and the receiving address before sending coins.</source>
-        <translation>Tohle jsou tvé litecoinové adresy pro posílání plateb. Před odesláním mincí si vždy zkontroluj částku a cílovou adresu.</translation>
-    </message>
-    <message>
-        <source>These are your Litecoin addresses for receiving payments. It is recommended to use a new receiving address for each transaction.</source>
-        <translation>Tohle jsou tvé litecoinové adresy pro příjem plateb. Je doporučeno pro každou transakci vždy vygenerovat novou adresu.</translation>
->>>>>>> 69fce744
     </message>
     <message>
         <source>&amp;Copy Address</source>
@@ -181,13 +172,8 @@
         <translation>Potvrď zašifrování peněženky</translation>
     </message>
     <message>
-<<<<<<< HEAD
         <source>Warning: If you encrypt your wallet and lose your passphrase, you will &lt;b&gt;LOSE ALL OF YOUR LYNXES&lt;/b&gt;!</source>
         <translation>Upozornění: Pokud si zašifruješ peněženku a ztratíš či zapomeneš heslo, &lt;b&gt;PŘIJDEŠ O VŠECHNY LYNXY&lt;/b&gt;!</translation>
-=======
-        <source>Warning: If you encrypt your wallet and lose your passphrase, you will &lt;b&gt;LOSE ALL OF YOUR LITECOINS&lt;/b&gt;!</source>
-        <translation>Upozornění: Pokud si zašifruješ peněženku a ztratíš či zapomeneš heslo, &lt;b&gt;PŘIJDEŠ O VŠECHNY LITECOINY&lt;/b&gt;!</translation>
->>>>>>> 69fce744
     </message>
     <message>
         <source>Are you sure you wish to encrypt your wallet?</source>
@@ -198,13 +184,8 @@
         <translation>Peněženka je zašifrována</translation>
     </message>
     <message>
-<<<<<<< HEAD
         <source>%1 will close now to finish the encryption process. Remember that encrypting your wallet cannot fully protect your lynxes from being stolen by malware infecting your computer.</source>
         <translation>%1 se teď ukončí, aby dokončil zašifrování. Pamatuj však, že pouhé zašifrování peněženky nemůže zabránit krádeži tvých lynxů malwarem, kterým se může počítač nakazit.</translation>
-=======
-        <source>%1 will close now to finish the encryption process. Remember that encrypting your wallet cannot fully protect your litecoins from being stolen by malware infecting your computer.</source>
-        <translation>%1 se teď ukončí, aby dokončil zašifrování. Pamatuj však, že pouhé zašifrování peněženky nemůže zabránit krádeži tvých litecoinů malwarem, kterým se může počítač nakazit.</translation>
->>>>>>> 69fce744
     </message>
     <message>
         <source>IMPORTANT: Any previous backups you have made of your wallet file should be replaced with the newly generated, encrypted wallet file. For security reasons, previous backups of the unencrypted wallet file will become useless as soon as you start using the new, encrypted wallet.</source>
@@ -361,13 +342,8 @@
         <translation>Vytvářím nový index bloků na disku...</translation>
     </message>
     <message>
-<<<<<<< HEAD
         <source>Send coins to a Lynx address</source>
         <translation>Pošli mince na lynxovou adresu</translation>
-=======
-        <source>Send coins to a Litecoin address</source>
-        <translation>Pošli mince na litecoinovou adresu</translation>
->>>>>>> 69fce744
     </message>
     <message>
         <source>Backup wallet to another location</source>
@@ -390,13 +366,8 @@
         <translation>&amp;Ověř zprávu...</translation>
     </message>
     <message>
-<<<<<<< HEAD
         <source>Lynx</source>
         <translation>Lynx</translation>
-=======
-        <source>Litecoin</source>
-        <translation>Litecoin</translation>
->>>>>>> 69fce744
     </message>
     <message>
         <source>Wallet</source>
@@ -423,21 +394,12 @@
         <translation>Zašifruj soukromé klíče ve své peněžence</translation>
     </message>
     <message>
-<<<<<<< HEAD
         <source>Sign messages with your Lynx addresses to prove you own them</source>
         <translation>Podepiš zprávy svými lynxovými adresami, čímž prokážeš, že jsi jejich vlastníkem</translation>
     </message>
     <message>
         <source>Verify messages to ensure they were signed with specified Lynx addresses</source>
         <translation>Ověř zprávy, aby ses ujistil, že byly podepsány danými lynxovými adresami</translation>
-=======
-        <source>Sign messages with your Litecoin addresses to prove you own them</source>
-        <translation>Podepiš zprávy svými litecoinovými adresami, čímž prokážeš, že jsi jejich vlastníkem</translation>
-    </message>
-    <message>
-        <source>Verify messages to ensure they were signed with specified Litecoin addresses</source>
-        <translation>Ověř zprávy, aby ses ujistil, že byly podepsány danými litecoinovými adresami</translation>
->>>>>>> 69fce744
     </message>
     <message>
         <source>&amp;File</source>
@@ -456,13 +418,8 @@
         <translation>Panel s listy</translation>
     </message>
     <message>
-<<<<<<< HEAD
         <source>Request payments (generates QR codes and lynx: URIs)</source>
         <translation>Požaduj platby (generuje QR kódy a lynx: URI)</translation>
-=======
-        <source>Request payments (generates QR codes and litecoin: URIs)</source>
-        <translation>Požaduj platby (generuje QR kódy a litecoin: URI)</translation>
->>>>>>> 69fce744
     </message>
     <message>
         <source>Show the list of used sending addresses and labels</source>
@@ -473,26 +430,16 @@
         <translation>Ukaž seznam použitých přijímacích adres a jejich označení</translation>
     </message>
     <message>
-<<<<<<< HEAD
         <source>Open a lynx: URI or payment request</source>
         <translation>Načti lynx: URI nebo platební požadavek</translation>
-=======
-        <source>Open a litecoin: URI or payment request</source>
-        <translation>Načti litecoin: URI nebo platební požadavek</translation>
->>>>>>> 69fce744
     </message>
     <message>
         <source>&amp;Command-line options</source>
         <translation>Ar&amp;gumenty příkazové řádky</translation>
     </message>
     <message numerus="yes">
-<<<<<<< HEAD
         <source>%n active connection(s) to Lynx network</source>
         <translation><numerusform>%n aktivní spojení do lynxové sítě</numerusform><numerusform>%n aktivní spojení do lynxové sítě</numerusform><numerusform>%n aktivních spojení do lynxové sítě</numerusform></translation>
-=======
-        <source>%n active connection(s) to Litecoin network</source>
-        <translation><numerusform>%n aktivní spojení do litecoinové sítě</numerusform><numerusform>%n aktivní spojení do litecoinové sítě</numerusform><numerusform>%n aktivních spojení do litecoinové sítě</numerusform><numerusform>%n aktivních spojení do litecoinové sítě</numerusform></translation>
->>>>>>> 69fce744
     </message>
     <message>
         <source>Indexing blocks on disk...</source>
@@ -535,13 +482,8 @@
         <translation>Aktuální</translation>
     </message>
     <message>
-<<<<<<< HEAD
         <source>Show the %1 help message to get a list with possible Lynx command-line options</source>
         <translation>Seznam argumentů Lynxu pro příkazovou řádku získáš v nápovědě %1</translation>
-=======
-        <source>Show the %1 help message to get a list with possible Litecoin command-line options</source>
-        <translation>Seznam argumentů Litecoinu pro příkazovou řádku získáš v nápovědě %1</translation>
->>>>>>> 69fce744
     </message>
     <message>
         <source>%1 client</source>
@@ -610,13 +552,8 @@
         <translation>Peněženka je &lt;b&gt;zašifrovaná&lt;/b&gt; a momentálně &lt;b&gt;zamčená&lt;/b&gt;</translation>
     </message>
     <message>
-<<<<<<< HEAD
         <source>A fatal error occurred. Lynx can no longer continue safely and will quit.</source>
         <translation>Stala se fatální chyba. Lynx nemůže bezpečně pokračovat v činnosti, a proto skončí.</translation>
-=======
-        <source>A fatal error occurred. Litecoin can no longer continue safely and will quit.</source>
-        <translation>Stala se fatální chyba. Litecoin nemůže bezpečně pokračovat v činnosti, a proto skončí.</translation>
->>>>>>> 69fce744
     </message>
 </context>
 <context>
@@ -809,13 +746,8 @@
         <translation>Uprav odesílací adresu</translation>
     </message>
     <message>
-<<<<<<< HEAD
         <source>The entered address "%1" is not a valid Lynx address.</source>
         <translation>Zadaná adresa „%1“ není platná lynxová adresa.</translation>
-=======
-        <source>The entered address "%1" is not a valid Litecoin address.</source>
-        <translation>Zadaná adresa „%1“ není platná litecoinová adresa.</translation>
->>>>>>> 69fce744
     </message>
     <message>
         <source>The entered address "%1" is already in the address book.</source>
@@ -923,12 +855,8 @@
         <translation>Tohle je poprvé, co spouštíš %1, takže si můžeš zvolit, kam bude ukládat svá data.</translation>
     </message>
     <message>
-<<<<<<< HEAD
         <source>%1 will download and store a copy of the Lynx block chain. At least %2GB of data will be stored in this directory, and it will grow over time. The wallet will also be stored in this directory.</source>
         <translation>%1 bude stahovat kopii řetězce bloků. Proto bude potřeba do tohoto adresáře uložit nejméně %2 GB dat – toto číslo bude navíc v průběhu času růst. Tvá peněženka bude rovněž uložena v tomto adresáři.</translation>
-=======
-        <source>When you click OK, %1 will begin to download and process the full %4 block chain (%2GB) starting with the earliest transactions in %3 when %4 initially launched.</source>
-        <translation>Jakmile stiskneš OK, %1 začne stahovat a zpracovávat celá %4ová bločenka (%2 GB), počínaje nejstaršími transakcemi z roku %3, kdy byl %4 spuštěn.</translation>
     </message>
     <message>
         <source>This initial synchronisation is very demanding, and may expose hardware problems with your computer that had previously gone unnoticed. Each time you run %1, it will continue downloading where it left off.</source>
@@ -937,7 +865,6 @@
     <message>
         <source>If you have chosen to limit block chain storage (pruning), the historical data must still be downloaded and processed, but will be deleted afterward to keep your disk usage low.</source>
         <translation>Pokud jsi omezil úložný prostor pro bločenku (tj. povolil její prořezávání), tak se historická data sice stáhnou a zpracují, ale následně zase smažou, aby nezabírala na disku místo.</translation>
->>>>>>> 69fce744
     </message>
     <message>
         <source>Use the default data directory</source>
@@ -948,8 +875,8 @@
         <translation>Použij tento adresář pro data:</translation>
     </message>
     <message>
-        <source>Litecoin</source>
-        <translation>Litecoin</translation>
+        <source>Lynx</source>
+        <translation>Lynx</translation>
     </message>
     <message>
         <source>At least %1 GB of data will be stored in this directory, and it will grow over time.</source>
@@ -960,7 +887,7 @@
         <translation>Bude proto potřebovat do tohoto adresáře uložit přibližně %1 GB dat.</translation>
     </message>
     <message>
-        <source>%1 will download and store a copy of the Litecoin block chain.</source>
+        <source>%1 will download and store a copy of the Lynx block chain.</source>
         <translation>%1 bude stahovat kopii bločenky.</translation>
     </message>
     <message>
@@ -991,21 +918,12 @@
         <translation>Formulář</translation>
     </message>
     <message>
-<<<<<<< HEAD
         <source>Recent transactions may not yet be visible, and therefore your wallet's balance might be incorrect. This information will be correct once your wallet has finished synchronizing with the lynx network, as detailed below.</source>
         <translation>Nedávné transakce ještě nemusí být vidět, takže stav tvého účtu nemusí být platný. Jakmile se však tvá peněženka dosynchronizuje s lynxovou sítí (viz informace níže), tak už bude stav správně.</translation>
     </message>
     <message>
         <source>Attempting to spend lynxes that are affected by not-yet-displayed transactions will not be accepted by the network.</source>
         <translation>Utrácení lynxů, které už utratily zatím nezobrazené transakce, nebude lynxovou sítí umožněno.</translation>
-=======
-        <source>Recent transactions may not yet be visible, and therefore your wallet's balance might be incorrect. This information will be correct once your wallet has finished synchronizing with the litecoin network, as detailed below.</source>
-        <translation>Nedávné transakce ještě nemusí být vidět, takže stav tvého účtu nemusí být platný. Jakmile se však tvá peněženka dosynchronizuje s litecoinovou sítí (viz informace níže), tak už bude stav správně.</translation>
-    </message>
-    <message>
-        <source>Attempting to spend litecoins that are affected by not-yet-displayed transactions will not be accepted by the network.</source>
-        <translation>Utrácení litecoinů, které už utratily zatím nezobrazené transakce, nebude litecoinovou sítí umožněno.</translation>
->>>>>>> 69fce744
     </message>
     <message>
         <source>Number of blocks left</source>
@@ -1174,11 +1092,7 @@
         <translation>&amp;Utrácet i ještě nepotvrzené drobné</translation>
     </message>
     <message>
-<<<<<<< HEAD
         <source>Automatically open the Lynx client port on the router. This only works when your router supports UPnP and it is enabled.</source>
-=======
-        <source>Automatically open the Litecoin client port on the router. This only works when your router supports UPnP and it is enabled.</source>
->>>>>>> 69fce744
         <translation>Automaticky otevře potřebný port na routeru. Tohle funguje jen za předpokladu, že tvůj router podporuje UPnP a že je UPnP povolené.</translation>
     </message>
     <message>
@@ -1186,17 +1100,12 @@
         <translation>Namapovat port přes &amp;UPnP</translation>
     </message>
     <message>
-<<<<<<< HEAD
         <source>Connect to the Lynx network through a SOCKS5 proxy.</source>
         <translation>Připojí se do lynxové sítě přes SOCKS5 proxy.</translation>
-=======
-        <source>Accept connections from outside.</source>
-        <translation>Přijímat spojení z venku.</translation>
-    </message>
-    <message>
-        <source>Connect to the Litecoin network through a SOCKS5 proxy.</source>
+    </message>
+    <message>
+        <source>Connect to the Lynx network through a SOCKS5 proxy.</source>
         <translation>Připojí se do litecoinové sítě přes SOCKS5 proxy.</translation>
->>>>>>> 69fce744
     </message>
     <message>
         <source>&amp;Connect through SOCKS5 proxy (default proxy):</source>
@@ -1231,17 +1140,8 @@
         <translation>Tor</translation>
     </message>
     <message>
-<<<<<<< HEAD
         <source>Connect to the Lynx network through a separate SOCKS5 proxy for Tor hidden services.</source>
         <translation>Připojí se do lynxové sítě přes SOCKS5 proxy vyhrazenou pro skryté služby v Tor síti.</translation>
-    </message>
-    <message>
-        <source>Use separate SOCKS5 proxy to reach peers via Tor hidden services:</source>
-        <translation>Použít samostatnou SOCKS5 proxy ke spojení s protějšky přes skryté služby v Toru:</translation>
-=======
-        <source>Connect to the Litecoin network through a separate SOCKS5 proxy for Tor hidden services.</source>
-        <translation>Připojí se do litecoinové sítě přes SOCKS5 proxy vyhrazenou pro skryté služby v Tor síti.</translation>
->>>>>>> 69fce744
     </message>
     <message>
         <source>&amp;Window</source>
@@ -1343,13 +1243,8 @@
         <translation>Formulář</translation>
     </message>
     <message>
-<<<<<<< HEAD
         <source>The displayed information may be out of date. Your wallet automatically synchronizes with the Lynx network after a connection is established, but this process has not completed yet.</source>
         <translation>Zobrazené informace nemusí být aktuální. Tvá peněženka se automaticky sesynchronizuje s lynxovou sítí, jakmile se s ní spojí. Zatím ale ještě není synchronizace dokončena.</translation>
-=======
-        <source>The displayed information may be out of date. Your wallet automatically synchronizes with the Litecoin network after a connection is established, but this process has not completed yet.</source>
-        <translation>Zobrazené informace nemusí být aktuální. Tvá peněženka se automaticky sesynchronizuje s litecoinovou sítí, jakmile se s ní spojí. Zatím ale ještě není synchronizace dokončena.</translation>
->>>>>>> 69fce744
     </message>
     <message>
         <source>Watch-only:</source>
@@ -1423,13 +1318,8 @@
         <translation>Chyba platebního požadavku</translation>
     </message>
     <message>
-<<<<<<< HEAD
         <source>Cannot start lynx: click-to-pay handler</source>
         <translation>Nemůžu spustit lynx: obsluha click-to-pay</translation>
-=======
-        <source>Cannot start litecoin: click-to-pay handler</source>
-        <translation>Nemůžu spustit litecoin: obsluha click-to-pay</translation>
->>>>>>> 69fce744
     </message>
     <message>
         <source>URI handling</source>
@@ -1444,13 +1334,8 @@
         <translation>Neplatná platební adresa %1</translation>
     </message>
     <message>
-<<<<<<< HEAD
         <source>URI cannot be parsed! This can be caused by an invalid Lynx address or malformed URI parameters.</source>
         <translation>Nepodařilo se analyzovat URI! Důvodem může být neplatná lynxová adresa nebo poškozené parametry URI.</translation>
-=======
-        <source>URI cannot be parsed! This can be caused by an invalid Litecoin address or malformed URI parameters.</source>
-        <translation>Nepodařilo se analyzovat URI! Důvodem může být neplatná litecoinová adresa nebo poškozené parametry URI.</translation>
->>>>>>> 69fce744
     </message>
     <message>
         <source>Payment request file handling</source>
@@ -1551,13 +1436,8 @@
         <translation>Částka</translation>
     </message>
     <message>
-<<<<<<< HEAD
         <source>Enter a Lynx address (e.g. %1)</source>
         <translation>Zadej lynxovou adresu (např. %1)</translation>
-=======
-        <source>Enter a Litecoin address (e.g. %1)</source>
-        <translation>Zadej litecoinovou adresu (např. %1)</translation>
->>>>>>> 69fce744
     </message>
     <message>
         <source>%1 d</source>
@@ -1972,9 +1852,8 @@
         <translation>&amp;Zpráva:</translation>
     </message>
     <message>
-<<<<<<< HEAD
-        <source>Reuse one of the previously used receiving addresses. Reusing addresses has security and privacy issues. Do not use this unless re-generating a payment request made before.</source>
-        <translation>Recyklovat již dříve použité adresy. Recyklace adres má bezpečnostní rizika a narušuje soukromí. Nezaškrtávejte to, pokud znovu nevytváříte již dříve vytvořený platební požadavek.</translation>
+        <source>An optional message to attach to the payment request, which will be displayed when the request is opened. Note: The message will not be sent with the payment over the Lynx network.</source>
+        <translation>Volitelná zpráva, která se připojí k platebnímu požadavku a která se zobrazí, když se požadavek otevře. Poznámka: tahle zpráva se neposílá s platbou po lynxové síti.</translation>
     </message>
     <message>
         <source>R&amp;euse an existing receiving address (not recommended)</source>
@@ -1983,10 +1862,6 @@
     <message>
         <source>An optional message to attach to the payment request, which will be displayed when the request is opened. Note: The message will not be sent with the payment over the Lynx network.</source>
         <translation>Volitelná zpráva, která se připojí k platebnímu požadavku a která se zobrazí, když se požadavek otevře. Poznámka: tahle zpráva se neposílá s platbou po lynxové síti.</translation>
-=======
-        <source>An optional message to attach to the payment request, which will be displayed when the request is opened. Note: The message will not be sent with the payment over the Litecoin network.</source>
-        <translation>Volitelná zpráva, která se připojí k platebnímu požadavku a která se zobrazí, když se požadavek otevře. Poznámka: tahle zpráva se neposílá s platbou po litecoinové síti.</translation>
->>>>>>> 69fce744
     </message>
     <message>
         <source>An optional label to associate with the new receiving address.</source>
@@ -2222,17 +2097,8 @@
         <translation>Skryj</translation>
     </message>
     <message>
-<<<<<<< HEAD
-        <source>total at least</source>
-        <translation>přinejmenším</translation>
-    </message>
-    <message>
         <source>Paying only the minimum fee is just fine as long as there is less transaction volume than space in the blocks. But be aware that this can end up in a never confirming transaction once there is more demand for lynx transactions than the network can process.</source>
         <translation>Platit jen minimální poplatek je v pořádku, pokud je zrovna méně transakcí než místa v blocích. Ale počítej s tím, že to také může skončit transakcí, která nikdy nebude potvrzena, pokud je větší poptávka po lynxových transakcích, než síť zvládne zpracovat.</translation>
-=======
-        <source>Paying only the minimum fee is just fine as long as there is less transaction volume than space in the blocks. But be aware that this can end up in a never confirming transaction once there is more demand for litecoin transactions than the network can process.</source>
-        <translation>Platit jen minimální poplatek je v pořádku, pokud je zrovna méně transakcí než místa v blocích. Ale počítej s tím, že to také může skončit transakcí, která nikdy nebude potvrzena, pokud je větší poptávka po litecoinových transakcích, než síť zvládne zpracovat.</translation>
->>>>>>> 69fce744
     </message>
     <message>
         <source>(read the tooltip)</source>
@@ -2387,13 +2253,8 @@
         <translation><numerusform>Potvrzování by podle odhadu mělo začít během %n bloku.</numerusform><numerusform>Potvrzování by podle odhadu mělo začít během %n bloků.</numerusform><numerusform>Potvrzování by podle odhadu mělo začít během %n bloků.</numerusform><numerusform>Potvrzování by podle odhadu mělo začít během %n bloků.</numerusform></translation>
     </message>
     <message>
-<<<<<<< HEAD
         <source>Warning: Invalid Lynx address</source>
         <translation>Upozornění: Neplatná lynxová adresa</translation>
-=======
-        <source>Warning: Invalid Litecoin address</source>
-        <translation>Upozornění: Neplatná litecoinová adresa</translation>
->>>>>>> 69fce744
     </message>
     <message>
         <source>Warning: Unknown change address</source>
@@ -2435,13 +2296,8 @@
         <translation>Tohle je normální platba.</translation>
     </message>
     <message>
-<<<<<<< HEAD
         <source>The Lynx address to send the payment to</source>
         <translation>Lynxová adresa příjemce</translation>
-=======
-        <source>The Litecoin address to send the payment to</source>
-        <translation>Litecoinová adresa příjemce</translation>
->>>>>>> 69fce744
     </message>
     <message>
         <source>Alt+A</source>
@@ -2460,13 +2316,8 @@
         <translation>Smaž tento záznam</translation>
     </message>
     <message>
-<<<<<<< HEAD
         <source>The fee will be deducted from the amount being sent. The recipient will receive less lynxes than you enter in the amount field. If multiple recipients are selected, the fee is split equally.</source>
         <translation>Poplatek se odečte od posílané částky. Příjemce tak dostane méně lynxů, než zadáš do pole Částka. Pokud vybereš více příjemců, tak se poplatek rovnoměrně rozloží.</translation>
-=======
-        <source>The fee will be deducted from the amount being sent. The recipient will receive less litecoins than you enter in the amount field. If multiple recipients are selected, the fee is split equally.</source>
-        <translation>Poplatek se odečte od posílané částky. Příjemce tak dostane méně litecoinů, než zadáš do pole Částka. Pokud vybereš více příjemců, tak se poplatek rovnoměrně rozloží.</translation>
->>>>>>> 69fce744
     </message>
     <message>
         <source>S&amp;ubtract fee from amount</source>
@@ -2489,13 +2340,8 @@
         <translation>Zadej označení této adresy; obojí se ti pak uloží do adresáře</translation>
     </message>
     <message>
-<<<<<<< HEAD
         <source>A message that was attached to the lynx: URI which will be stored with the transaction for your reference. Note: This message will not be sent over the Lynx network.</source>
         <translation>Zpráva, která byla připojena k lynx: URI a která se ti pro přehled uloží k transakci. Poznámka: Tahle zpráva se neposílá s platbou po lynxové síti.</translation>
-=======
-        <source>A message that was attached to the litecoin: URI which will be stored with the transaction for your reference. Note: This message will not be sent over the Litecoin network.</source>
-        <translation>Zpráva, která byla připojena k litecoin: URI a která se ti pro přehled uloží k transakci. Poznámka: Tahle zpráva se neposílá s platbou po litecoinové síti.</translation>
->>>>>>> 69fce744
     </message>
     <message>
         <source>Pay To:</source>
@@ -2539,21 +2385,12 @@
         <translation>&amp;Podepiš zprávu</translation>
     </message>
     <message>
-<<<<<<< HEAD
         <source>You can sign messages/agreements with your addresses to prove you can receive lynxes sent to them. Be careful not to sign anything vague or random, as phishing attacks may try to trick you into signing your identity over to them. Only sign fully-detailed statements you agree to.</source>
         <translation>Podepsáním zprávy/smlouvy svými adresami můžeš prokázat, že jsi na ně schopen přijmout lynxy. Buď opatrný a nepodepisuj nic vágního nebo náhodného; například při phishingových útocích můžeš být lákán, abys něco takového podepsal. Podepisuj pouze naprosto úplná a detailní prohlášení, se kterými souhlasíš.</translation>
     </message>
     <message>
         <source>The Lynx address to sign the message with</source>
         <translation>Lynxová adresa, kterou se zpráva podepíše</translation>
-=======
-        <source>You can sign messages/agreements with your addresses to prove you can receive litecoins sent to them. Be careful not to sign anything vague or random, as phishing attacks may try to trick you into signing your identity over to them. Only sign fully-detailed statements you agree to.</source>
-        <translation>Podepsáním zprávy/smlouvy svými adresami můžeš prokázat, že jsi na ně schopen přijmout litecoiny. Buď opatrný a nepodepisuj nic vágního nebo náhodného; například při phishingových útocích můžeš být lákán, abys něco takového podepsal. Podepisuj pouze naprosto úplná a detailní prohlášení, se kterými souhlasíš.</translation>
-    </message>
-    <message>
-        <source>The Litecoin address to sign the message with</source>
-        <translation>Litecoinová adresa, kterou se zpráva podepíše</translation>
->>>>>>> 69fce744
     </message>
     <message>
         <source>Choose previously used address</source>
@@ -2584,13 +2421,8 @@
         <translation>Zkopíruj tento podpis do schránky</translation>
     </message>
     <message>
-<<<<<<< HEAD
         <source>Sign the message to prove you own this Lynx address</source>
         <translation>Podepiš zprávu, čímž prokážeš, že jsi vlastníkem této lynxové adresy</translation>
-=======
-        <source>Sign the message to prove you own this Litecoin address</source>
-        <translation>Podepiš zprávu, čímž prokážeš, že jsi vlastníkem této litecoinové adresy</translation>
->>>>>>> 69fce744
     </message>
     <message>
         <source>Sign &amp;Message</source>
@@ -2613,21 +2445,12 @@
         <translation>K ověření podpisu zprávy zadej adresu příjemce, zprávu (ověř si, že správně kopíruješ zalomení řádků, mezery, tabulátory apod.) a podpis. Dávej pozor na to, abys nezkopíroval do podpisu víc, než co je v samotné podepsané zprávě, abys nebyl napálen man-in-the-middle útokem. Poznamenejme však, že takto lze pouze prokázat, že podepisující je schopný na dané adrese přijmout platbu, ale není možnéprokázat, že odeslal jakoukoli transakci!</translation>
     </message>
     <message>
-<<<<<<< HEAD
         <source>The Lynx address the message was signed with</source>
         <translation>Lynxová adresa, kterou je zpráva podepsána</translation>
     </message>
     <message>
         <source>Verify the message to ensure it was signed with the specified Lynx address</source>
         <translation>Ověř zprávu, aby ses ujistil, že byla podepsána danou lynxovou adresou</translation>
-=======
-        <source>The Litecoin address the message was signed with</source>
-        <translation>Litecoinová adresa, kterou je zpráva podepsána</translation>
-    </message>
-    <message>
-        <source>Verify the message to ensure it was signed with the specified Litecoin address</source>
-        <translation>Ověř zprávu, aby ses ujistil, že byla podepsána danou litecoinovou adresou</translation>
->>>>>>> 69fce744
     </message>
     <message>
         <source>Verify &amp;Message</source>
@@ -3315,13 +3138,8 @@
         <translation>Nemohu spustit HTTP server. Detaily viz v debug.log.</translation>
     </message>
     <message>
-<<<<<<< HEAD
         <source>Lynx Core</source>
         <translation>Lynx Core</translation>
-=======
-        <source>Litecoin Core</source>
-        <translation>Litecoin Core</translation>
->>>>>>> 69fce744
     </message>
     <message>
         <source>The %s developers</source>
