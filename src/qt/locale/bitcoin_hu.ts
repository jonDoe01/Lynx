--- conflicted
+++ resolved
@@ -1013,7 +1013,6 @@
         <translation>Szakértő</translation>
     </message>
     <message>
-<<<<<<< HEAD
         <source>Enable coin &amp;control features</source>
         <translation>Pénzküldés beállításainak engedélyezése</translation>
     </message>
@@ -1026,12 +1025,8 @@
         <translation>&amp;Költése a a jóváhagyatlan változásnak</translation>
     </message>
     <message>
-        <source>Automatically open the Litecoin client port on the router. This only works when your router supports UPnP and it is enabled.</source>
-        <translation>A Litecoin-kliens portjának automatikus megnyitása a routeren. Ez csak akkor működik, ha a routered támogatja az UPnP-t és az engedélyezve is van rajta.</translation>
-=======
         <source>Automatically open the Lynx client port on the router. This only works when your router supports UPnP and it is enabled.</source>
         <translation>A Lynx-kliens portjának automatikus megnyitása a routeren. Ez csak akkor működik, ha a routered támogatja az UPnP-t és az engedélyezve is van rajta.</translation>
->>>>>>> 53f3fead
     </message>
     <message>
         <source>Map port using &amp;UPnP</source>
@@ -2095,13 +2090,8 @@
         <translation>Csak a szükséges %1 díj fizetése</translation>
     </message>
     <message>
-<<<<<<< HEAD
         <source>Warning: Invalid Litecoin address</source>
         <translation>Figyelmeztetés: Érvénytelen Litecoin cím</translation>
-=======
-        <source>Sign the message to prove you own this Lynx address</source>
-        <translation>Üzenet </translation>
->>>>>>> 53f3fead
     </message>
     <message>
         <source>Warning: Unknown change address</source>
@@ -2244,7 +2234,7 @@
         <translation>A jelenleg kiválasztott aláírás másolása a rendszer-vágólapra</translation>
     </message>
     <message>
-        <source>Sign the message to prove you own this Litecoin address</source>
+        <source>Sign the message to prove you own this Lynx address</source>
         <translation>Üzenet </translation>
     </message>
     <message>
