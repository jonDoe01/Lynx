<TS language="ru_RU" version="2.1">
<context>
    <name>AddressBookPage</name>
    <message>
        <source>Right-click to edit address or label</source>
        <translation>Кликните правой кнопкой мыши для редактирования адреса или метки</translation>
    </message>
    <message>
        <source>Create a new address</source>
        <translation>Создать новый адрес</translation>
    </message>
    <message>
        <source>&amp;New</source>
        <translation>Новый</translation>
    </message>
    <message>
        <source>Copy the currently selected address to the system clipboard</source>
        <translation>Скопировать текущий выбранный адрес в буфер обмена системы</translation>
    </message>
    <message>
        <source>&amp;Copy</source>
        <translation>Копировать</translation>
    </message>
    <message>
        <source>C&amp;lose</source>
        <translation>&amp;Закрыть</translation>
    </message>
    <message>
        <source>Delete the currently selected address from the list</source>
        <translation>Удалить выбранный адрес из списка</translation>
    </message>
    <message>
        <source>Export the data in the current tab to a file</source>
        <translation>Экспортировать данные текущей вкладки в файл</translation>
    </message>
    <message>
        <source>&amp;Export</source>
        <translation>Экспортировать</translation>
    </message>
    <message>
        <source>&amp;Delete</source>
        <translation>Удалить</translation>
    </message>
    <message>
        <source>Choose the address to send coins to</source>
        <translation>Выбрать адрес для отправки монет</translation>
    </message>
    <message>
        <source>Choose the address to receive coins with</source>
        <translation>Выбрать адрес для получения монет</translation>
    </message>
    <message>
        <source>C&amp;hoose</source>
        <translation>В&amp;ыбрать</translation>
    </message>
    <message>
        <source>Sending addresses</source>
        <translation>Адреса отправки</translation>
    </message>
    <message>
        <source>Receiving addresses</source>
        <translation>Адреса получения</translation>
    </message>
    <message>
        <source>&amp;Copy Address</source>
        <translation>&amp;Копировать адрес</translation>
    </message>
    <message>
        <source>Copy &amp;Label</source>
        <translation>Копировать &amp;метку</translation>
    </message>
    <message>
        <source>&amp;Edit</source>
        <translation>&amp;Редактировать</translation>
    </message>
    <message>
        <source>Export Address List</source>
        <translation>Экспортировать список адресов</translation>
    </message>
    <message>
        <source>Exporting Failed</source>
        <translation>Экспорт не удался</translation>
    </message>
    </context>
<context>
    <name>AddressTableModel</name>
    <message>
        <source>Label</source>
        <translation>Метка</translation>
    </message>
    <message>
        <source>Address</source>
        <translation>Адрес</translation>
    </message>
    <message>
        <source>(no label)</source>
        <translation>(нет метки)</translation>
    </message>
</context>
<context>
    <name>AskPassphraseDialog</name>
    <message>
        <source>Passphrase Dialog</source>
        <translation>Ввод пароля</translation>
    </message>
    <message>
        <source>Enter passphrase</source>
        <translation>Введите пароль</translation>
    </message>
    <message>
        <source>New passphrase</source>
        <translation>Новый пароль</translation>
    </message>
    <message>
        <source>Repeat new passphrase</source>
        <translation>Повторите новый пароль</translation>
    </message>
    <message>
        <source>Encrypt wallet</source>
        <translation>Зашифровать бумажник</translation>
    </message>
    <message>
        <source>This operation needs your wallet passphrase to unlock the wallet.</source>
        <translation>Эта операция требует вашего пароля для разблокировки бумажника</translation>
    </message>
    <message>
        <source>Unlock wallet</source>
        <translation>Разблокировать бумажник</translation>
    </message>
    <message>
        <source>Decrypt wallet</source>
        <translation>Расшифровать бумажник</translation>
    </message>
    <message>
        <source>Change passphrase</source>
        <translation>Изменить пароль</translation>
    </message>
    <message>
        <source>Confirm wallet encryption</source>
        <translation>Подтвердите шифрование бумажника</translation>
    </message>
    <message>
        <source>Wallet encrypted</source>
        <translation>Бумажник зашифрован</translation>
    </message>
    <message>
        <source>Wallet unlock failed</source>
        <translation>Ошибка разблокировки кошелька</translation>
    </message>
    </context>
<context>
    <name>BanTableModel</name>
    </context>
<context>
    <name>BitcoinGUI</name>
    <message>
<<<<<<< HEAD
        <source>Sign &amp;message...</source>
        <translation>Подписать &amp;сообщение...</translation>
    </message>
    <message>
        <source>&amp;Transactions</source>
        <translation>&amp;Транзакции</translation>
    </message>
    <message>
        <source>Browse transaction history</source>
        <translation>Просмотр истории транзакций</translation>
    </message>
    <message>
        <source>E&amp;xit</source>
        <translation>В&amp;ыход</translation>
    </message>
    <message>
        <source>Quit application</source>
        <translation>Выйти</translation>
    </message>
    <message>
        <source>&amp;About %1</source>
        <translation>&amp;О программе %1</translation>
    </message>
    <message>
        <source>Show information about %1</source>
        <translation>Показать информацию о %1</translation>
    </message>
    <message>
        <source>About &amp;Qt</source>
        <translation>О библиотеке &amp;Qt</translation>
    </message>
    <message>
        <source>Show information about Qt</source>
        <translation>Показать информацию о библиотеке Qt</translation>
    </message>
    <message>
        <source>&amp;Options...</source>
        <translation>&amp;Опции...</translation>
    </message>
    <message>
        <source>&amp;Encrypt Wallet...</source>
        <translation>&amp;Зашифровать кошелёк</translation>
    </message>
    <message>
        <source>&amp;Backup Wallet...</source>
        <translation>&amp;Создать резервную копию бумажника</translation>
    </message>
    <message>
        <source>&amp;Change Passphrase...</source>
        <translation>&amp;Изменить пароль...</translation>
    </message>
    <message>
        <source>&amp;Sending addresses...</source>
        <translation>&amp;Адреса для отправки...</translation>
    </message>
    <message>
        <source>&amp;Receiving addresses...</source>
        <translation>&amp;Адреса для получения...</translation>
    </message>
    <message>
        <source>Open &amp;URI...</source>
        <translation>Открыть &amp;URI...</translation>
    </message>
    <message>
        <source>Syncing Headers (%1%)...</source>
        <translation>Синхронизация заголовков (%1%)...</translation>
    </message>
    <message>
        <source>&amp;Debug window</source>
        <translation>&amp;Окно отладки</translation>
    </message>
    <message>
        <source>&amp;Verify message...</source>
        <translation>&amp;Проверить сообщение...</translation>
    </message>
    <message>
        <source>Litecoin</source>
        <translation>Litecoin Core</translation>
=======
        <source>Lynx</source>
        <translation>Lynx Core</translation>
>>>>>>> 53f3fead
    </message>
    <message>
        <source>Wallet</source>
        <translation>Кошелек</translation>
    </message>
    <message>
        <source>&amp;Send</source>
        <translation>&amp;Отправить</translation>
    </message>
    <message>
        <source>&amp;Receive</source>
        <translation>&amp;Получить</translation>
    </message>
    <message>
        <source>&amp;Show / Hide</source>
        <translation>&amp;Показать / Спрятать</translation>
    </message>
    <message>
        <source>&amp;File</source>
        <translation>&amp;Файл</translation>
    </message>
    <message>
        <source>&amp;Settings</source>
        <translation>&amp;Настройки</translation>
    </message>
    <message>
        <source>&amp;Help</source>
        <translation>&amp;Помощь</translation>
    </message>
    <message>
        <source>&amp;Command-line options</source>
        <translation>Опции командной строки</translation>
    </message>
    <message>
        <source>Error</source>
        <translation>Ошибка</translation>
    </message>
    <message>
        <source>Warning</source>
        <translation>Предупреждение</translation>
    </message>
    <message>
        <source>Information</source>
        <translation>Информация</translation>
    </message>
    <message>
        <source>Up to date</source>
        <translation>Готов</translation>
    </message>
    <message>
        <source>Connecting to peers...</source>
        <translation>Подключение к пирам...</translation>
    </message>
    </context>
<context>
    <name>CoinControlDialog</name>
    <message>
        <source>Bytes:</source>
        <translation>Байтов:</translation>
    </message>
    <message>
        <source>Amount:</source>
        <translation>Количество:</translation>
    </message>
    <message>
        <source>Fee:</source>
        <translation>Комиссия:</translation>
    </message>
    <message>
        <source>Date</source>
        <translation>Дата</translation>
    </message>
    <message>
        <source>Confirmations</source>
        <translation>Подтверждения</translation>
    </message>
    <message>
        <source>Confirmed</source>
        <translation>Подтвержденные</translation>
    </message>
    <message>
        <source>Copy address</source>
        <translation>Копировать адрес</translation>
    </message>
    <message>
        <source>Copy label</source>
        <translation>Копировать метку</translation>
    </message>
    <message>
        <source>Copy amount</source>
        <translation>Копировать сумму</translation>
    </message>
    <message>
        <source>Copy transaction ID</source>
        <translation>Копировать ID транзакции</translation>
    </message>
    <message>
        <source>yes</source>
        <translation>да</translation>
    </message>
    <message>
        <source>no</source>
        <translation>нет</translation>
    </message>
    <message>
        <source>(no label)</source>
        <translation>(нет метки)</translation>
    </message>
    </context>
<context>
    <name>EditAddressDialog</name>
    <message>
        <source>Edit Address</source>
        <translation>Изменить адрес</translation>
    </message>
    </context>
<context>
    <name>FreespaceChecker</name>
    </context>
<context>
    <name>HelpMessageDialog</name>
    <message>
        <source>version</source>
        <translation>версия</translation>
    </message>
    <message>
        <source>Command-line options</source>
        <translation>Опции командной строки</translation>
    </message>
    <message>
        <source>command-line options</source>
        <translation>Опции командной строки</translation>
    </message>
    <message>
        <source>Start minimized</source>
        <translation>Запускать свернутым</translation>
    </message>
    </context>
<context>
    <name>Intro</name>
    <message>
        <source>Welcome</source>
        <translation>Добро пожаловать</translation>
    </message>
    <message>
        <source>Welcome to %1.</source>
        <translation>Добро пожаловать в %1.</translation>
    </message>
    <message>
        <source>Error</source>
        <translation>Ошибка</translation>
    </message>
    </context>
<context>
    <name>ModalOverlay</name>
    <message>
        <source>Progress</source>
        <translation>Прогресс</translation>
    </message>
    <message>
        <source>Hide</source>
        <translation>Спрятать</translation>
    </message>
    </context>
<context>
    <name>OpenURIDialog</name>
    <message>
        <source>Open URI</source>
        <translation>Открыть URI</translation>
    </message>
    <message>
        <source>URI:</source>
        <translation>URI:</translation>
    </message>
    </context>
<context>
    <name>OptionsDialog</name>
    <message>
        <source>Options</source>
        <translation>Опции</translation>
    </message>
    <message>
        <source>MB</source>
        <translation>МБ</translation>
    </message>
    <message>
        <source>Allow incoming connections</source>
        <translation>Разрешить входящие соеденения</translation>
    </message>
    <message>
        <source>&amp;Reset Options</source>
        <translation>&amp;Сбросить опции</translation>
    </message>
    <message>
        <source>&amp;Network</source>
        <translation>&amp;Сеть</translation>
    </message>
    <message>
        <source>W&amp;allet</source>
        <translation>К&amp;ошелёк</translation>
    </message>
    <message>
        <source>Expert</source>
        <translation>Эксперт</translation>
    </message>
    <message>
        <source>Map port using &amp;UPnP</source>
        <translation>Пробросить порт через &amp;UPnP</translation>
    </message>
    <message>
        <source>Connect to the Litecoin network through a SOCKS5 proxy.</source>
        <translation>Подключится к сети Litecoin через SOCKS5 прокси.</translation>
    </message>
    <message>
        <source>Proxy &amp;IP:</source>
        <translation>IP прокси:</translation>
    </message>
    <message>
        <source>&amp;Port:</source>
        <translation>&amp;Порт:</translation>
    </message>
    <message>
        <source>Port of the proxy (e.g. 9050)</source>
        <translation>Порт прокси: (напр. 9050)</translation>
    </message>
    <message>
        <source>IPv4</source>
        <translation>IPv4</translation>
    </message>
    <message>
        <source>IPv6</source>
        <translation>IPv6</translation>
    </message>
    <message>
        <source>Tor</source>
        <translation>Tor</translation>
    </message>
    <message>
        <source>&amp;Window</source>
        <translation>&amp;Окно</translation>
    </message>
    <message>
        <source>Hide tray icon</source>
        <translation>Спрятать иконку в трее</translation>
    </message>
    <message>
        <source>&amp;OK</source>
        <translation>&amp;ОК</translation>
    </message>
    <message>
        <source>&amp;Cancel</source>
        <translation>&amp;Отмена</translation>
    </message>
    </context>
<context>
    <name>OverviewPage</name>
    <message>
        <source>Immature:</source>
        <translation>Незрелые:</translation>
    </message>
    <message>
        <source>Balances</source>
        <translation>Балансы</translation>
    </message>
    <message>
        <source>Total:</source>
        <translation>Всего:</translation>
    </message>
    <message>
        <source>Your current total balance</source>
        <translation>Ваш текущий баланс:</translation>
    </message>
    <message>
        <source>Your current balance in watch-only addresses</source>
        <translation>Ваш текущий баланс на адресах только для чтения:</translation>
    </message>
    <message>
        <source>Recent transactions</source>
        <translation>Последние транзакции</translation>
    </message>
    </context>
<context>
    <name>PaymentServer</name>
    </context>
<context>
    <name>PeerTableModel</name>
    </context>
<context>
    <name>QObject</name>
    <message>
        <source>Enter a Litecoin address (e.g. %1)</source>
        <translation>Введите биткоин-адрес (напр. %1)</translation>
    </message>
    <message numerus="yes">
        <source>%n hour(s)</source>
        <translation><numerusform>%n час</numerusform><numerusform>%n часа</numerusform><numerusform>%n часов</numerusform><numerusform>%n часов</numerusform></translation>
    </message>
    <message numerus="yes">
        <source>%n day(s)</source>
        <translation><numerusform>%n день</numerusform><numerusform>%n дней</numerusform><numerusform>%n дней</numerusform><numerusform>%n дней</numerusform></translation>
    </message>
    <message numerus="yes">
        <source>%n week(s)</source>
        <translation><numerusform>%n неделя</numerusform><numerusform>%n недель</numerusform><numerusform>%n недель</numerusform><numerusform>%n недель</numerusform></translation>
    </message>
    <message>
        <source>%1 and %2</source>
        <translation>%1 и %2</translation>
    </message>
    <message numerus="yes">
        <source>%n year(s)</source>
        <translation><numerusform>%n год</numerusform><numerusform>%n лет</numerusform><numerusform>%n лет</numerusform><numerusform>%n лет</numerusform></translation>
    </message>
    </context>
<context>
    <name>QObject::QObject</name>
    <message>
        <source>Error: %1</source>
        <translation>Ошибка: %1</translation>
    </message>
</context>
<context>
    <name>QRImageWidget</name>
    <message>
        <source>Save QR Code</source>
        <translation>Сохранить QR-код</translation>
    </message>
    <message>
        <source>PNG Image (*.png)</source>
        <translation>PNG Картинка (*.png)</translation>
    </message>
</context>
<context>
    <name>RPCConsole</name>
    <message>
        <source>&amp;Information</source>
        <translation>Информация</translation>
    </message>
    <message>
        <source>Debug window</source>
        <translation>Окно отладки</translation>
    </message>
    <message>
        <source>Received</source>
        <translation>Получено</translation>
    </message>
    <message>
        <source>Sent</source>
        <translation>Отправлено</translation>
    </message>
    <message>
        <source>&amp;Peers</source>
        <translation>&amp;Пиры</translation>
    </message>
    <message>
        <source>Banned peers</source>
        <translation>Заблокированные пиры</translation>
    </message>
    <message>
        <source>Version</source>
        <translation>Версия</translation>
    </message>
    <message>
        <source>&amp;Open</source>
        <translation>&amp;Открыть</translation>
    </message>
    <message>
        <source>&amp;Console</source>
        <translation>&amp;Консоль</translation>
    </message>
    <message>
        <source>1 &amp;hour</source>
        <translation>1 &amp;час</translation>
    </message>
    <message>
        <source>1 &amp;day</source>
        <translation>1 &amp;день</translation>
    </message>
    <message>
        <source>1 &amp;week</source>
        <translation>1 &amp;неделя</translation>
    </message>
    <message>
        <source>1 &amp;year</source>
        <translation>1 &amp;год</translation>
    </message>
    <message>
        <source>%1 B</source>
        <translation>%1  Б</translation>
    </message>
    <message>
        <source>%1 KB</source>
        <translation>%1  КБ</translation>
    </message>
    <message>
        <source>%1 MB</source>
        <translation>%1  МБ</translation>
    </message>
    <message>
        <source>%1 GB</source>
        <translation>%1 ГБ</translation>
    </message>
    <message>
        <source>never</source>
        <translation>никогда</translation>
    </message>
    <message>
        <source>Yes</source>
        <translation>Да</translation>
    </message>
    <message>
        <source>No</source>
        <translation>Нет</translation>
    </message>
    <message>
        <source>Unknown</source>
        <translation>Неизвестно</translation>
    </message>
</context>
<context>
    <name>ReceiveCoinsDialog</name>
    <message>
        <source>Clear</source>
        <translation>Отчистить</translation>
    </message>
    <message>
        <source>Show</source>
        <translation>Показать</translation>
    </message>
    <message>
        <source>Remove</source>
        <translation>Удалить</translation>
    </message>
    <message>
        <source>Copy URI</source>
        <translation>Копировать URI</translation>
    </message>
    <message>
        <source>Copy label</source>
        <translation>Копировать метку</translation>
    </message>
    <message>
        <source>Copy message</source>
        <translation>Копировать сообщение</translation>
    </message>
    <message>
        <source>Copy amount</source>
        <translation>Копировать сумму</translation>
    </message>
</context>
<context>
    <name>ReceiveRequestDialog</name>
    <message>
        <source>Address</source>
        <translation>Адрес</translation>
    </message>
    <message>
        <source>Label</source>
        <translation>Метка</translation>
    </message>
    </context>
<context>
    <name>RecentRequestsTableModel</name>
    <message>
        <source>Label</source>
        <translation>Метка</translation>
    </message>
    <message>
        <source>(no label)</source>
        <translation>(нет метки)</translation>
    </message>
    </context>
<context>
    <name>SendCoinsDialog</name>
    <message>
        <source>Bytes:</source>
        <translation>Байтов:</translation>
    </message>
    <message>
        <source>Amount:</source>
        <translation>Количество:</translation>
    </message>
    <message>
        <source>Fee:</source>
        <translation>Комиссия:</translation>
    </message>
    <message>
        <source>Choose...</source>
        <translation>Выбрать...</translation>
    </message>
    <message>
        <source>Hide</source>
        <translation>Спрятать</translation>
    </message>
    <message>
        <source>Balance:</source>
        <translation>Баланс:</translation>
    </message>
    <message>
        <source>Copy amount</source>
        <translation>Копировать сумму</translation>
    </message>
    <message>
        <source>(no label)</source>
        <translation>(нет метки)</translation>
    </message>
</context>
<context>
    <name>SendCoinsEntry</name>
    </context>
<context>
    <name>SendConfirmationDialog</name>
    <message>
        <source>Yes</source>
        <translation>Да</translation>
    </message>
</context>
<context>
    <name>ShutdownWindow</name>
    </context>
<context>
    <name>SignVerifyMessageDialog</name>
    <message>
        <source>Signature</source>
        <translation>Подпись</translation>
    </message>
    </context>
<context>
    <name>SplashScreen</name>
    </context>
<context>
    <name>TrafficGraphWidget</name>
    </context>
<context>
    <name>TransactionDesc</name>
    </context>
<context>
    <name>TransactionDescDialog</name>
    </context>
<context>
    <name>TransactionTableModel</name>
    <message>
        <source>Label</source>
        <translation>Метка</translation>
    </message>
    <message>
        <source>(no label)</source>
        <translation>(нет метки)</translation>
    </message>
    </context>
<context>
    <name>TransactionView</name>
    <message>
        <source>Copy address</source>
        <translation>Копировать адрес</translation>
    </message>
    <message>
        <source>Copy label</source>
        <translation>Копировать метку</translation>
    </message>
    <message>
        <source>Copy amount</source>
        <translation>Копировать сумму</translation>
    </message>
    <message>
        <source>Copy transaction ID</source>
        <translation>Копировать ID транзакции</translation>
    </message>
    <message>
        <source>Label</source>
        <translation>Метка</translation>
    </message>
    <message>
        <source>Address</source>
        <translation>Адрес</translation>
    </message>
    <message>
        <source>Exporting Failed</source>
        <translation>Экспорт не удался</translation>
    </message>
    </context>
<context>
    <name>UnitDisplayStatusBarControl</name>
    </context>
<context>
    <name>WalletFrame</name>
    </context>
<context>
    <name>WalletModel</name>
    </context>
<context>
    <name>WalletView</name>
    <message>
        <source>&amp;Export</source>
        <translation>Экспортировать</translation>
    </message>
    </context>
<context>
    <name>bitcoin-core</name>
    <message>
        <source>Lynx Core</source>
        <translation>Lynx Core</translation>
    </message>
    <message>
        <source>Whitelisted peers cannot be DoS banned and their transactions are always relayed, even if they are already in the mempool, useful e.g. for a gateway</source>
        <translation>bitcoin-core</translation>
    </message>
    <message>
        <source>Information</source>
        <translation>Информация</translation>
    </message>
    <message>
        <source>Warning</source>
        <translation>Предупреждение</translation>
    </message>
    <message>
        <source>Do not keep transactions in the mempool longer than &lt;n&gt; hours (default: %u)</source>
        <translation>Do not keep transactions in the mempool longer than &lt;n&gt; hours (default: %u)</translation>
    </message>
    <message>
        <source>Error</source>
        <translation>Ошибка</translation>
    </message>
</context>
</TS><|MERGE_RESOLUTION|>--- conflicted
+++ resolved
@@ -154,7 +154,6 @@
 <context>
     <name>BitcoinGUI</name>
     <message>
-<<<<<<< HEAD
         <source>Sign &amp;message...</source>
         <translation>Подписать &amp;сообщение...</translation>
     </message>
@@ -231,12 +230,8 @@
         <translation>&amp;Проверить сообщение...</translation>
     </message>
     <message>
-        <source>Litecoin</source>
-        <translation>Litecoin Core</translation>
-=======
         <source>Lynx</source>
         <translation>Lynx Core</translation>
->>>>>>> 53f3fead
     </message>
     <message>
         <source>Wallet</source>
