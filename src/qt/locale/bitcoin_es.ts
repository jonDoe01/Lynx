--- conflicted
+++ resolved
@@ -62,21 +62,12 @@
         <translation>Direcciones de recepción</translation>
     </message>
     <message>
-<<<<<<< HEAD
         <source>These are your Lynx addresses for sending payments. Always check the amount and the receiving address before sending coins.</source>
         <translation>Estas son sus direcciones Lynx para enviar pagos. Verifique siempre la cantidad y la dirección de recepción antes de enviar lynxes.</translation>
     </message>
     <message>
         <source>These are your Lynx addresses for receiving payments. It is recommended to use a new receiving address for each transaction.</source>
         <translation>Estas son sus direcciones Lynx para recibir pagos. Se recomienda utilizar una nueva dirección de recepción para cada transacción</translation>
-=======
-        <source>These are your Litecoin addresses for sending payments. Always check the amount and the receiving address before sending coins.</source>
-        <translation>Estas son sus direcciones Litecoin para enviar pagos. Verifique siempre la cantidad y la dirección de recepción antes de enviar litecoins.</translation>
-    </message>
-    <message>
-        <source>These are your Litecoin addresses for receiving payments. It is recommended to use a new receiving address for each transaction.</source>
-        <translation>Estas son sus direcciones Litecoin para recibir pagos. Se recomienda utilizar una nueva dirección de recepción para cada transacción</translation>
->>>>>>> 69fce744
     </message>
     <message>
         <source>&amp;Copy Address</source>
@@ -181,13 +172,8 @@
         <translation>Confirmar cifrado del monedero</translation>
     </message>
     <message>
-<<<<<<< HEAD
         <source>Warning: If you encrypt your wallet and lose your passphrase, you will &lt;b&gt;LOSE ALL OF YOUR LYNXES&lt;/b&gt;!</source>
         <translation>Advertencia: Si cifra su monedero y pierde su contraseña&lt;b&gt;¡PERDERÁ TODOS SUS LYNXS!&lt;/b&gt;</translation>
-=======
-        <source>Warning: If you encrypt your wallet and lose your passphrase, you will &lt;b&gt;LOSE ALL OF YOUR LITECOINS&lt;/b&gt;!</source>
-        <translation>Advertencia: Si cifra su monedero y pierde su contraseña&lt;b&gt;¡PERDERÁ TODOS SUS LITECOINS!&lt;/b&gt;</translation>
->>>>>>> 69fce744
     </message>
     <message>
         <source>Are you sure you wish to encrypt your wallet?</source>
@@ -198,11 +184,7 @@
         <translation>Monedero cifrado</translation>
     </message>
     <message>
-<<<<<<< HEAD
         <source>%1 will close now to finish the encryption process. Remember that encrypting your wallet cannot fully protect your lynxes from being stolen by malware infecting your computer.</source>
-=======
-        <source>%1 will close now to finish the encryption process. Remember that encrypting your wallet cannot fully protect your litecoins from being stolen by malware infecting your computer.</source>
->>>>>>> 69fce744
         <translation>%1 se cerrará ahora para terminar el proceso de cifrado. Recuerde que cifrar su monedero no puede proteger completamente su monedero de ser robado por malware que infecte su ordenador.</translation>
     </message>
     <message>
@@ -360,13 +342,8 @@
         <translation>Reindexando bloques en disco...</translation>
     </message>
     <message>
-<<<<<<< HEAD
         <source>Send coins to a Lynx address</source>
         <translation>Enviar lynxes a una dirección Lynx</translation>
-=======
-        <source>Send coins to a Litecoin address</source>
-        <translation>Enviar litecoins a una dirección Litecoin</translation>
->>>>>>> 69fce744
     </message>
     <message>
         <source>Backup wallet to another location</source>
@@ -389,13 +366,8 @@
         <translation>&amp;Verificar mensaje...</translation>
     </message>
     <message>
-<<<<<<< HEAD
         <source>Lynx</source>
         <translation>Lynx</translation>
-=======
-        <source>Litecoin</source>
-        <translation>Litecoin</translation>
->>>>>>> 69fce744
     </message>
     <message>
         <source>Wallet</source>
@@ -422,21 +394,12 @@
         <translation>Cifrar las claves privadas de su monedero</translation>
     </message>
     <message>
-<<<<<<< HEAD
         <source>Sign messages with your Lynx addresses to prove you own them</source>
         <translation>Firmar mensajes con sus direcciones Lynx para demostrar la propiedad</translation>
     </message>
     <message>
         <source>Verify messages to ensure they were signed with specified Lynx addresses</source>
         <translation>Verificar mensajes comprobando que están firmados con direcciones Lynx concretas</translation>
-=======
-        <source>Sign messages with your Litecoin addresses to prove you own them</source>
-        <translation>Firmar mensajes con sus direcciones Litecoin para demostrar la propiedad</translation>
-    </message>
-    <message>
-        <source>Verify messages to ensure they were signed with specified Litecoin addresses</source>
-        <translation>Verificar mensajes comprobando que están firmados con direcciones Litecoin concretas</translation>
->>>>>>> 69fce744
     </message>
     <message>
         <source>&amp;File</source>
@@ -455,13 +418,8 @@
         <translation>Barra de pestañas</translation>
     </message>
     <message>
-<<<<<<< HEAD
         <source>Request payments (generates QR codes and lynx: URIs)</source>
         <translation>Solicitar pagos (generando códigos QR e identificadores URI "lynx:")</translation>
-=======
-        <source>Request payments (generates QR codes and litecoin: URIs)</source>
-        <translation>Solicitar pagos (generando códigos QR e identificadores URI "litecoin:")</translation>
->>>>>>> 69fce744
     </message>
     <message>
         <source>Show the list of used sending addresses and labels</source>
@@ -472,26 +430,16 @@
         <translation>Muestra la lista de direcciones de recepción y etiquetas</translation>
     </message>
     <message>
-<<<<<<< HEAD
         <source>Open a lynx: URI or payment request</source>
         <translation>Abrir un identificador URI "lynx:" o una petición de pago</translation>
-=======
-        <source>Open a litecoin: URI or payment request</source>
-        <translation>Abrir un identificador URI "litecoin:" o una petición de pago</translation>
->>>>>>> 69fce744
     </message>
     <message>
         <source>&amp;Command-line options</source>
         <translation>&amp;Opciones de consola de comandos</translation>
     </message>
     <message numerus="yes">
-<<<<<<< HEAD
         <source>%n active connection(s) to Lynx network</source>
         <translation><numerusform>%n conexión activa hacia la red Lynx</numerusform><numerusform>%n conexiones activas hacia la red Lynx</numerusform></translation>
-=======
-        <source>%n active connection(s) to Litecoin network</source>
-        <translation><numerusform>%n conexión activa hacia la red Litecoin</numerusform><numerusform>%n conexiones activas hacia la red Litecoin</numerusform></translation>
->>>>>>> 69fce744
     </message>
     <message>
         <source>Indexing blocks on disk...</source>
@@ -534,13 +482,8 @@
         <translation>Actualizado</translation>
     </message>
     <message>
-<<<<<<< HEAD
         <source>Show the %1 help message to get a list with possible Lynx command-line options</source>
         <translation>Mostrar el mensaje de ayuda %1 para obtener una lista de los posibles comandos de linea de comandos de Lynx</translation>
-=======
-        <source>Show the %1 help message to get a list with possible Litecoin command-line options</source>
-        <translation>Mostrar el mensaje de ayuda %1 para obtener una lista de los posibles comandos de linea de comandos de Litecoin</translation>
->>>>>>> 69fce744
     </message>
     <message>
         <source>%1 client</source>
@@ -609,13 +552,8 @@
         <translation>El monedero está &lt;b&gt;cifrado&lt;/b&gt; y actualmente &lt;b&gt;bloqueado&lt;/b&gt;</translation>
     </message>
     <message>
-<<<<<<< HEAD
         <source>A fatal error occurred. Lynx can no longer continue safely and will quit.</source>
         <translation>Ha ocurrido un error fatal. Lynx no puede seguir seguro y se cerrará.</translation>
-=======
-        <source>A fatal error occurred. Litecoin can no longer continue safely and will quit.</source>
-        <translation>Ha ocurrido un error fatal. Litecoin no puede seguir seguro y se cerrará.</translation>
->>>>>>> 69fce744
     </message>
 </context>
 <context>
@@ -808,13 +746,8 @@
         <translation>Editar dirección de envío</translation>
     </message>
     <message>
-<<<<<<< HEAD
         <source>The entered address "%1" is not a valid Lynx address.</source>
         <translation>La dirección introducida "%1" no es una dirección Lynx válida.</translation>
-=======
-        <source>The entered address "%1" is not a valid Litecoin address.</source>
-        <translation>La dirección introducida "%1" no es una dirección Litecoin válida.</translation>
->>>>>>> 69fce744
     </message>
     <message>
         <source>The entered address "%1" is already in the address book.</source>
@@ -922,12 +855,8 @@
         <translation>Al ser la primera vez que se ejecuta el programa, puede elegir donde %1 almacenará sus datos.</translation>
     </message>
     <message>
-<<<<<<< HEAD
         <source>%1 will download and store a copy of the Lynx block chain. At least %2GB of data will be stored in this directory, and it will grow over time. The wallet will also be stored in this directory.</source>
         <translation>%1 va a descargar y almacenar una copia de la cadena de bloques de Lynx. Al menos %2GB de datos seran almacenados en este directorio, que ira creciendo con el tiempo. El monedero se guardara tambien en ese directorio. </translation>
-=======
-        <source>When you click OK, %1 will begin to download and process the full %4 block chain (%2GB) starting with the earliest transactions in %3 when %4 initially launched.</source>
-        <translation>Cuando haga click en OK, %1 se empezará a descargar la %4 cadena de bloques completa (%2GB) empezando por la transacción más antigua en %3 cuando se publicó %4 originalmente.</translation>
     </message>
     <message>
         <source>This initial synchronisation is very demanding, and may expose hardware problems with your computer that had previously gone unnoticed. Each time you run %1, it will continue downloading where it left off.</source>
@@ -936,7 +865,6 @@
     <message>
         <source>If you have chosen to limit block chain storage (pruning), the historical data must still be downloaded and processed, but will be deleted afterward to keep your disk usage low.</source>
         <translation>Si ha elegido limitar el almacenamiento de la cadena de bloques ("prunning"), se descargarán y procesarán los datos históricos igualmente, sin embargo, estos se eliminarán después para mantener un bajo uso del disco.</translation>
->>>>>>> 69fce744
     </message>
     <message>
         <source>Use the default data directory</source>
@@ -947,8 +875,8 @@
         <translation>Utilizar un directorio de datos personalizado:</translation>
     </message>
     <message>
-        <source>Litecoin</source>
-        <translation>Litecoin</translation>
+        <source>Lynx</source>
+        <translation>Lynx</translation>
     </message>
     <message>
         <source>At least %1 GB of data will be stored in this directory, and it will grow over time.</source>
@@ -959,8 +887,8 @@
         <translation>Se almacenará aproximadamente %1 GB de datos en este directorio.</translation>
     </message>
     <message>
-        <source>%1 will download and store a copy of the Litecoin block chain.</source>
-        <translation>%1 descargará y almacenará una copia de la cadena de bloques de Litecoin.</translation>
+        <source>%1 will download and store a copy of the Lynx block chain.</source>
+        <translation>%1 descargará y almacenará una copia de la cadena de bloques de Lynx.</translation>
     </message>
     <message>
         <source>The wallet will also be stored in this directory.</source>
@@ -990,21 +918,12 @@
         <translation>Formulario</translation>
     </message>
     <message>
-<<<<<<< HEAD
         <source>Recent transactions may not yet be visible, and therefore your wallet's balance might be incorrect. This information will be correct once your wallet has finished synchronizing with the lynx network, as detailed below.</source>
         <translation>Las transacciones recientes aún no pueden ser visibles, y por lo tanto el saldo de su monedero podría ser incorrecto. Esta información será correcta cuando su monedero haya terminado de sincronizarse con la red de lynx, como se detalla abajo.</translation>
     </message>
     <message>
         <source>Attempting to spend lynxes that are affected by not-yet-displayed transactions will not be accepted by the network.</source>
         <translation>La red no aceptará el intentar gastar lynxs que están afectados por transacciones aún no mostradas.</translation>
-=======
-        <source>Recent transactions may not yet be visible, and therefore your wallet's balance might be incorrect. This information will be correct once your wallet has finished synchronizing with the litecoin network, as detailed below.</source>
-        <translation>Las transacciones recientes aún no pueden ser visibles, y por lo tanto el saldo de su monedero podría ser incorrecto. Esta información será correcta cuando su monedero haya terminado de sincronizarse con la red de litecoin, como se detalla abajo.</translation>
-    </message>
-    <message>
-        <source>Attempting to spend litecoins that are affected by not-yet-displayed transactions will not be accepted by the network.</source>
-        <translation>La red no aceptará el intentar gastar litecoins que están afectados por transacciones aún no mostradas.</translation>
->>>>>>> 69fce744
     </message>
     <message>
         <source>Number of blocks left</source>
@@ -1173,34 +1092,24 @@
         <translation>&amp;Gastar cambio no confirmado</translation>
     </message>
     <message>
-<<<<<<< HEAD
         <source>Automatically open the Lynx client port on the router. This only works when your router supports UPnP and it is enabled.</source>
         <translation>Abrir automáticamente el puerto del cliente Lynx en el router. Esta opción solo funciona si el router admite UPnP y está activado.</translation>
-=======
-        <source>Automatically open the Litecoin client port on the router. This only works when your router supports UPnP and it is enabled.</source>
-        <translation>Abrir automáticamente el puerto del cliente Litecoin en el router. Esta opción solo funciona si el router admite UPnP y está activado.</translation>
->>>>>>> 69fce744
     </message>
     <message>
         <source>Map port using &amp;UPnP</source>
         <translation>Mapear el puerto mediante &amp;UPnP</translation>
     </message>
     <message>
-<<<<<<< HEAD
         <source>Connect to the Lynx network through a SOCKS5 proxy.</source>
         <translation>Conectarse a la red Lynx a través de un proxy SOCKS5.</translation>
-=======
-        <source>Accept connections from outside.</source>
-        <translation>Aceptar conexiones externas.</translation>
     </message>
     <message>
         <source>Allow incomin&amp;g connections</source>
         <translation>Permitir conexiones entrantes</translation>
     </message>
     <message>
-        <source>Connect to the Litecoin network through a SOCKS5 proxy.</source>
-        <translation>Conectarse a la red Litecoin a través de un proxy SOCKS5.</translation>
->>>>>>> 69fce744
+        <source>Connect to the Lynx network through a SOCKS5 proxy.</source>
+        <translation>Conectarse a la red Lynx a través de un proxy SOCKS5.</translation>
     </message>
     <message>
         <source>&amp;Connect through SOCKS5 proxy (default proxy):</source>
@@ -1235,19 +1144,10 @@
         <translation>Tor</translation>
     </message>
     <message>
-<<<<<<< HEAD
         <source>Connect to the Lynx network through a separate SOCKS5 proxy for Tor hidden services.</source>
         <translation>Conectar a la red Lynx mediante un proxy SOCKS5 por separado para los servicios ocultos de Tor.</translation>
     </message>
     <message>
-        <source>Use separate SOCKS5 proxy to reach peers via Tor hidden services:</source>
-        <translation>Usar distintos proxys SOCKS5 para comunicarse vía Tor de forma anónima:</translation>
-=======
-        <source>Connect to the Litecoin network through a separate SOCKS5 proxy for Tor hidden services.</source>
-        <translation>Conectar a la red Litecoin mediante un proxy SOCKS5 por separado para los servicios ocultos de Tor.</translation>
->>>>>>> 69fce744
-    </message>
-    <message>
         <source>&amp;Window</source>
         <translation>&amp;Ventana</translation>
     </message>
@@ -1281,11 +1181,7 @@
     </message>
     <message>
         <source>Choose the default subdivision unit to show in the interface and when sending coins.</source>
-<<<<<<< HEAD
         <translation>Elegir la subdivisión predeterminada para mostrar cantidades en la interfaz y cuando se envían lynxes.</translation>
-=======
-        <translation>Elegir la subdivisión predeterminada para mostrar cantidades en la interfaz y cuando se envían litecoins.</translation>
->>>>>>> 69fce744
     </message>
     <message>
         <source>Whether to show coin control features or not.</source>
@@ -1355,13 +1251,8 @@
         <translation>Formulario</translation>
     </message>
     <message>
-<<<<<<< HEAD
         <source>The displayed information may be out of date. Your wallet automatically synchronizes with the Lynx network after a connection is established, but this process has not completed yet.</source>
         <translation>La información mostrada puede estar desactualizada. Su monedero se sincroniza automáticamente con la red Lynx después de que se haya establecido una conexión, pero este proceso aún no se ha completado.</translation>
-=======
-        <source>The displayed information may be out of date. Your wallet automatically synchronizes with the Litecoin network after a connection is established, but this process has not completed yet.</source>
-        <translation>La información mostrada puede estar desactualizada. Su monedero se sincroniza automáticamente con la red Litecoin después de que se haya establecido una conexión, pero este proceso aún no se ha completado.</translation>
->>>>>>> 69fce744
     </message>
     <message>
         <source>Watch-only:</source>
@@ -1435,13 +1326,8 @@
         <translation>Fallo en la solicitud de pago</translation>
     </message>
     <message>
-<<<<<<< HEAD
         <source>Cannot start lynx: click-to-pay handler</source>
         <translation>No se puede iniciar lynx: encargado click-para-pagar</translation>
-=======
-        <source>Cannot start litecoin: click-to-pay handler</source>
-        <translation>No se puede iniciar litecoin: encargado click-para-pagar</translation>
->>>>>>> 69fce744
     </message>
     <message>
         <source>URI handling</source>
@@ -1456,13 +1342,8 @@
         <translation>Dirección de pago inválida %1</translation>
     </message>
     <message>
-<<<<<<< HEAD
         <source>URI cannot be parsed! This can be caused by an invalid Lynx address or malformed URI parameters.</source>
         <translation>URI no puede ser analizado! Esto puede ser causado por una dirección Lynx inválida o parametros URI mal formados.</translation>
-=======
-        <source>URI cannot be parsed! This can be caused by an invalid Litecoin address or malformed URI parameters.</source>
-        <translation>URI no puede ser analizado! Esto puede ser causado por una dirección Litecoin inválida o parametros URI mal formados.</translation>
->>>>>>> 69fce744
     </message>
     <message>
         <source>Payment request file handling</source>
@@ -1563,13 +1444,8 @@
         <translation>Cantidad</translation>
     </message>
     <message>
-<<<<<<< HEAD
         <source>Enter a Lynx address (e.g. %1)</source>
         <translation>Introducir una dirección Lynx (p. ej. %1)</translation>
-=======
-        <source>Enter a Litecoin address (e.g. %1)</source>
-        <translation>Introducir una dirección Litecoin (p. ej. %1)</translation>
->>>>>>> 69fce744
     </message>
     <message>
         <source>%1 d</source>
@@ -1992,9 +1868,8 @@
         <translation>Mensaje:</translation>
     </message>
     <message>
-<<<<<<< HEAD
-        <source>Reuse one of the previously used receiving addresses. Reusing addresses has security and privacy issues. Do not use this unless re-generating a payment request made before.</source>
-        <translation>Reutilizar una de las direcciones previamente usadas para recibir. Reutilizar direcciones tiene problemas de seguridad y privacidad. No lo uses a menos que antes regeneres una solicitud de pago.</translation>
+        <source>An optional message to attach to the payment request, which will be displayed when the request is opened. Note: The message will not be sent with the payment over the Lynx network.</source>
+        <translation>Un mensaje opcional para adjuntar a la solicitud de pago, que se muestra cuando se abre la solicitud. Nota: El mensaje no se enviará con el pago por la red Lynx.</translation>
     </message>
     <message>
         <source>R&amp;euse an existing receiving address (not recommended)</source>
@@ -2003,10 +1878,6 @@
     <message>
         <source>An optional message to attach to the payment request, which will be displayed when the request is opened. Note: The message will not be sent with the payment over the Lynx network.</source>
         <translation>Un mensaje opcional para adjuntar a la solicitud de pago, que se muestra cuando se abre la solicitud. Nota: El mensaje no se enviará con el pago por la red Lynx.</translation>
-=======
-        <source>An optional message to attach to the payment request, which will be displayed when the request is opened. Note: The message will not be sent with the payment over the Litecoin network.</source>
-        <translation>Un mensaje opcional para adjuntar a la solicitud de pago, que se muestra cuando se abre la solicitud. Nota: El mensaje no se enviará con el pago por la red Litecoin.</translation>
->>>>>>> 69fce744
     </message>
     <message>
         <source>An optional label to associate with the new receiving address.</source>
@@ -2159,11 +2030,7 @@
     <name>SendCoinsDialog</name>
     <message>
         <source>Send Coins</source>
-<<<<<<< HEAD
         <translation>Enviar lynxes</translation>
-=======
-        <translation>Enviar litecoins</translation>
->>>>>>> 69fce744
     </message>
     <message>
         <source>Coin Control Features</source>
@@ -2246,17 +2113,8 @@
         <translation>Ocultar</translation>
     </message>
     <message>
-<<<<<<< HEAD
-        <source>total at least</source>
-        <translation>total por lo menos</translation>
-    </message>
-    <message>
         <source>Paying only the minimum fee is just fine as long as there is less transaction volume than space in the blocks. But be aware that this can end up in a never confirming transaction once there is more demand for lynx transactions than the network can process.</source>
         <translation>Pagar solamente la comisión mínima es correcto, siempre y cuando haya menos volumen de transacciones que el espacio en los bloques. Pero tenga en cuenta que esto puede terminar en una transacción nunca confirmada, una vez que haya más demanda para transacciones Lynx que la red pueda procesar.</translation>
-=======
-        <source>Paying only the minimum fee is just fine as long as there is less transaction volume than space in the blocks. But be aware that this can end up in a never confirming transaction once there is more demand for litecoin transactions than the network can process.</source>
-        <translation>Pagar solamente la comisión mínima es correcto, siempre y cuando haya menos volumen de transacciones que el espacio en los bloques. Pero tenga en cuenta que esto puede terminar en una transacción nunca confirmada, una vez que haya más demanda para transacciones Litecoin que la red pueda procesar.</translation>
->>>>>>> 69fce744
     </message>
     <message>
         <source>(read the tooltip)</source>
@@ -2427,13 +2285,8 @@
         <translation><numerusform>Estimado para empezar la confirmación dentro de %n bloque.</numerusform><numerusform>Estimado para empezar la confirmación dentro de %n bloques.</numerusform></translation>
     </message>
     <message>
-<<<<<<< HEAD
         <source>Warning: Invalid Lynx address</source>
         <translation>Alerta: dirección Lynx inválida</translation>
-=======
-        <source>Warning: Invalid Litecoin address</source>
-        <translation>Alerta: dirección Litecoin inválida</translation>
->>>>>>> 69fce744
     </message>
     <message>
         <source>Warning: Unknown change address</source>
@@ -2475,13 +2328,8 @@
         <translation>Esto es un pago ordinario.</translation>
     </message>
     <message>
-<<<<<<< HEAD
         <source>The Lynx address to send the payment to</source>
         <translation>Dirección Lynx a la que enviar el pago</translation>
-=======
-        <source>The Litecoin address to send the payment to</source>
-        <translation>Dirección Litecoin a la que enviar el pago</translation>
->>>>>>> 69fce744
     </message>
     <message>
         <source>Alt+A</source>
@@ -2500,13 +2348,8 @@
         <translation>Eliminar esta transacción</translation>
     </message>
     <message>
-<<<<<<< HEAD
         <source>The fee will be deducted from the amount being sent. The recipient will receive less lynxes than you enter in the amount field. If multiple recipients are selected, the fee is split equally.</source>
         <translation>La comisión será deducida de la cantidad que sea mandada. El destinatario recibirá menos lynxs de la cantidad introducida en el campo Cantidad. Si hay varios destinatarios, la comisión será distribuida a partes iguales.</translation>
-=======
-        <source>The fee will be deducted from the amount being sent. The recipient will receive less litecoins than you enter in the amount field. If multiple recipients are selected, the fee is split equally.</source>
-        <translation>La comisión será deducida de la cantidad que sea mandada. El destinatario recibirá menos litecoins de la cantidad introducida en el campo Cantidad. Si hay varios destinatarios, la comisión será distribuida a partes iguales.</translation>
->>>>>>> 69fce744
     </message>
     <message>
         <source>S&amp;ubtract fee from amount</source>
@@ -2533,13 +2376,8 @@
         <translation>Introduce una etiqueta para esta dirección para añadirla a la lista de direcciones utilizadas</translation>
     </message>
     <message>
-<<<<<<< HEAD
         <source>A message that was attached to the lynx: URI which will be stored with the transaction for your reference. Note: This message will not be sent over the Lynx network.</source>
         <translation>Un mensaje que se adjuntó a la lynx: URL que será almacenada con la transacción para su referencia. Nota: Este mensaje no se envía a través de la red Lynx.</translation>
-=======
-        <source>A message that was attached to the litecoin: URI which will be stored with the transaction for your reference. Note: This message will not be sent over the Litecoin network.</source>
-        <translation>Un mensaje que se adjuntó a la litecoin: URL que será almacenada con la transacción para su referencia. Nota: Este mensaje no se envía a través de la red Litecoin.</translation>
->>>>>>> 69fce744
     </message>
     <message>
         <source>Pay To:</source>
@@ -2583,21 +2421,12 @@
         <translation>&amp;Firmar mensaje</translation>
     </message>
     <message>
-<<<<<<< HEAD
         <source>You can sign messages/agreements with your addresses to prove you can receive lynxes sent to them. Be careful not to sign anything vague or random, as phishing attacks may try to trick you into signing your identity over to them. Only sign fully-detailed statements you agree to.</source>
         <translation>Puede firmar los mensajes con sus direcciones para demostrar que las posee. Tenga cuidado de no firmar cualquier cosa de manera vaga o aleatoria, pues los ataques de phishing pueden tratar de engañarle firmando su identidad a través de ellos. Sólo firme declaraciones totalmente detalladas con las que usted esté de acuerdo.</translation>
     </message>
     <message>
         <source>The Lynx address to sign the message with</source>
         <translation>Dirección Lynx con la que firmar el mensaje</translation>
-=======
-        <source>You can sign messages/agreements with your addresses to prove you can receive litecoins sent to them. Be careful not to sign anything vague or random, as phishing attacks may try to trick you into signing your identity over to them. Only sign fully-detailed statements you agree to.</source>
-        <translation>Puede firmar los mensajes con sus direcciones para demostrar que las posee. Tenga cuidado de no firmar cualquier cosa de manera vaga o aleatoria, pues los ataques de phishing pueden tratar de engañarle firmando su identidad a través de ellos. Sólo firme declaraciones totalmente detalladas con las que usted esté de acuerdo.</translation>
-    </message>
-    <message>
-        <source>The Litecoin address to sign the message with</source>
-        <translation>Dirección Litecoin con la que firmar el mensaje</translation>
->>>>>>> 69fce744
     </message>
     <message>
         <source>Choose previously used address</source>
@@ -2628,13 +2457,8 @@
         <translation>Copiar la firma actual al portapapeles del sistema</translation>
     </message>
     <message>
-<<<<<<< HEAD
         <source>Sign the message to prove you own this Lynx address</source>
         <translation>Firmar el mensaje para demostrar que se posee esta dirección Lynx</translation>
-=======
-        <source>Sign the message to prove you own this Litecoin address</source>
-        <translation>Firmar el mensaje para demostrar que se posee esta dirección Litecoin</translation>
->>>>>>> 69fce744
     </message>
     <message>
         <source>Sign &amp;Message</source>
@@ -2657,21 +2481,12 @@
         <translation>Introduzca la dirección para la firma, el mensaje (asegurándose de copiar tal cual los saltos de línea, espacios, tabulaciones, etc.) y la firma a continuación para verificar el mensaje. Tenga cuidado de no asumir más información de lo que dice el propio mensaje firmado para evitar fraudes basados en ataques de tipo man-in-the-middle. </translation>
     </message>
     <message>
-<<<<<<< HEAD
         <source>The Lynx address the message was signed with</source>
         <translation>La dirección Lynx con la que se firmó el mensaje</translation>
     </message>
     <message>
         <source>Verify the message to ensure it was signed with the specified Lynx address</source>
         <translation>Verificar el mensaje para comprobar que fue firmado con la dirección Lynx indicada</translation>
-=======
-        <source>The Litecoin address the message was signed with</source>
-        <translation>La dirección Litecoin con la que se firmó el mensaje</translation>
-    </message>
-    <message>
-        <source>Verify the message to ensure it was signed with the specified Litecoin address</source>
-        <translation>Verificar el mensaje para comprobar que fue firmado con la dirección Litecoin indicada</translation>
->>>>>>> 69fce744
     </message>
     <message>
         <source>Verify &amp;Message</source>
@@ -2896,11 +2711,7 @@
     </message>
     <message>
         <source>Generated coins must mature %1 blocks before they can be spent. When you generated this block, it was broadcast to the network to be added to the block chain. If it fails to get into the chain, its state will change to "not accepted" and it won't be spendable. This may occasionally happen if another node generates a block within a few seconds of yours.</source>
-<<<<<<< HEAD
         <translation>Los lynxes generados deben madurar %1 bloques antes de que puedan gastarse. Cuando generó este bloque, se transmitió a la red para que se añadiera a la cadena de bloques. Si no consigue entrar en la cadena, su estado cambiará a "no aceptado" y ya no se podrá gastar. Esto puede ocurrir ocasionalmente si otro nodo genera un bloque a pocos segundos del suyo.</translation>
-=======
-        <translation>Los litecoins generados deben madurar %1 bloques antes de que puedan gastarse. Cuando generó este bloque, se transmitió a la red para que se añadiera a la cadena de bloques. Si no consigue entrar en la cadena, su estado cambiará a "no aceptado" y ya no se podrá gastar. Esto puede ocurrir ocasionalmente si otro nodo genera un bloque a pocos segundos del suyo.</translation>
->>>>>>> 69fce744
     </message>
     <message>
         <source>Debug information</source>
@@ -3370,13 +3181,8 @@
         <translation>No se ha podido comenzar el servidor HTTP. Ver debug log para detalles.</translation>
     </message>
     <message>
-<<<<<<< HEAD
         <source>Lynx Core</source>
         <translation>Lynx Core</translation>
-=======
-        <source>Litecoin Core</source>
-        <translation>Litecoin Core</translation>
->>>>>>> 69fce744
     </message>
     <message>
         <source>The %s developers</source>
