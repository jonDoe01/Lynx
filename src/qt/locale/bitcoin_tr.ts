<TS language="tr" version="2.1">
<context>
    <name>AddressBookPage</name>
    <message>
        <source>Right-click to edit address or label</source>
        <translation>Adres veya etiketi düzenlemek için sağ tıklayınız.</translation>
    </message>
    <message>
        <source>Create a new address</source>
        <translation>Yeni bir adres oluştur</translation>
    </message>
    <message>
        <source>&amp;New</source>
        <translation>&amp;Yeni</translation>
    </message>
    <message>
        <source>Copy the currently selected address to the system clipboard</source>
        <translation>Seçili adresi panoya kopyala</translation>
    </message>
    <message>
        <source>&amp;Copy</source>
        <translation>&amp;Kopyala</translation>
    </message>
    <message>
        <source>C&amp;lose</source>
        <translation>K&amp;apat</translation>
    </message>
    <message>
        <source>Delete the currently selected address from the list</source>
        <translation>Seçili adresi listeden sil</translation>
    </message>
    <message>
        <source>Export the data in the current tab to a file</source>
        <translation>Açık olan sekmedeki verileri bir dosyaya aktar</translation>
    </message>
    <message>
        <source>&amp;Export</source>
        <translation>&amp;Dışarı aktar</translation>
    </message>
    <message>
        <source>&amp;Delete</source>
        <translation>&amp;Sil</translation>
    </message>
    <message>
        <source>Choose the address to send coins to</source>
        <translation>Parayı göndermek istediğiniz adresi seçiniz</translation>
    </message>
    <message>
        <source>Choose the address to receive coins with</source>
        <translation>Parayı almak istediğiniz adresi seçiniz</translation>
    </message>
    <message>
        <source>C&amp;hoose</source>
        <translation>S&amp;eçiniz</translation>
    </message>
    <message>
        <source>Sending addresses</source>
        <translation>Gönderilen adresler</translation>
    </message>
    <message>
        <source>Receiving addresses</source>
        <translation>Alım adresleri</translation>
    </message>
    <message>
<<<<<<< HEAD
        <source>These are your Lynx addresses for sending payments. Always check the amount and the receiving address before sending coins.</source>
        <translation>Bunlar ödemeleri göndermek için kullanacağınız Lynx adreslerinizdir. Lynx yollamadan önce tutarı ve alıcının alım adresini her zaman kontrol ediniz.</translation>
    </message>
    <message>
        <source>These are your Lynx addresses for receiving payments. It is recommended to use a new receiving address for each transaction.</source>
        <translation>Bunlar ödemeleri almak için kullanacağınız Lynx adreslerinizdir. Her işlem için yeni bir alım adresi kullanmanız tavsiye edilir.</translation>
=======
        <source>These are your Litecoin addresses for sending payments. Always check the amount and the receiving address before sending coins.</source>
        <translation>Bunlar ödemeleri göndermek için kullanacağınız Litecoin adreslerinizdir. Litecoin yollamadan önce tutarı ve alıcının alım adresini her zaman kontrol ediniz.</translation>
    </message>
    <message>
        <source>These are your Litecoin addresses for receiving payments. It is recommended to use a new receiving address for each transaction.</source>
        <translation>Bunlar ödemeleri almak için kullanacağınız Litecoin adreslerinizdir. Her işlem için yeni bir alım adresi kullanmanız tavsiye edilir.</translation>
>>>>>>> 69fce744
    </message>
    <message>
        <source>&amp;Copy Address</source>
        <translation>&amp;Adresi Kopyala</translation>
    </message>
    <message>
        <source>Copy &amp;Label</source>
        <translation>&amp;Etiketi Kopyala</translation>
    </message>
    <message>
        <source>&amp;Edit</source>
        <translation>&amp;Değiştir</translation>
    </message>
    <message>
        <source>Export Address List</source>
        <translation>Adres Listesini Dışarı Aktar</translation>
    </message>
    <message>
        <source>Comma separated file (*.csv)</source>
        <translation>Virgülle ayrılmış değerler dosyası (*.csv)</translation>
    </message>
    <message>
        <source>Exporting Failed</source>
        <translation>Dışarı Aktarım Başarısız Oldu</translation>
    </message>
    <message>
        <source>There was an error trying to save the address list to %1. Please try again.</source>
        <translation>Adres listesinin %1 konumuna kaydedilmesi sırasında bir hata meydana geldi. Lütfen tekrar deneyin.</translation>
    </message>
</context>
<context>
    <name>AddressTableModel</name>
    <message>
        <source>Label</source>
        <translation>Etiket</translation>
    </message>
    <message>
        <source>Address</source>
        <translation>Adres</translation>
    </message>
    <message>
        <source>(no label)</source>
        <translation>(etiket yok)</translation>
    </message>
</context>
<context>
    <name>AskPassphraseDialog</name>
    <message>
        <source>Passphrase Dialog</source>
        <translation>Parola Diyaloğu</translation>
    </message>
    <message>
        <source>Enter passphrase</source>
        <translation>Parolayı giriniz</translation>
    </message>
    <message>
        <source>New passphrase</source>
        <translation>Yeni parola</translation>
    </message>
    <message>
        <source>Repeat new passphrase</source>
        <translation>Yeni parolayı tekrarlayınız</translation>
    </message>
    <message>
        <source>Show password</source>
        <translation>Parolayı göster</translation>
    </message>
    <message>
        <source>Enter the new passphrase to the wallet.&lt;br/&gt;Please use a passphrase of &lt;b&gt;ten or more random characters&lt;/b&gt;, or &lt;b&gt;eight or more words&lt;/b&gt;.</source>
        <translation>Cüzdan için yeni parolayı giriniz.&lt;br/&gt;Lütfen &lt;b&gt;on ya da daha fazla rastgele karakter&lt;/b&gt; veya &lt;b&gt;sekiz ya da daha fazla kelime&lt;/b&gt; içeren bir parola kullanınız.</translation>
    </message>
    <message>
        <source>Encrypt wallet</source>
        <translation>Cüzdanı şifrele</translation>
    </message>
    <message>
        <source>This operation needs your wallet passphrase to unlock the wallet.</source>
        <translation>Bu eylem cüzdan kilidini açmak için cüzdan parolanızı gerektirir.</translation>
    </message>
    <message>
        <source>Unlock wallet</source>
        <translation>Cüzdan kilidini kaldır</translation>
    </message>
    <message>
        <source>This operation needs your wallet passphrase to decrypt the wallet.</source>
        <translation>Bu eylem, cüzdan şifresini çözmek için cüzdan parolanıza ihtiyaç duyuyor.</translation>
    </message>
    <message>
        <source>Decrypt wallet</source>
        <translation>Cüzdanın şifrelemesini aç</translation>
    </message>
    <message>
        <source>Change passphrase</source>
        <translation>Parola değiştir</translation>
    </message>
    <message>
        <source>Enter the old passphrase and new passphrase to the wallet.</source>
        <translation>Eski ve yeni parolanızı cüzdana giriniz.</translation>
    </message>
    <message>
        <source>Confirm wallet encryption</source>
        <translation>Cüzdan şifrelemesini onayla</translation>
    </message>
    <message>
<<<<<<< HEAD
        <source>Warning: If you encrypt your wallet and lose your passphrase, you will &lt;b&gt;LOSE ALL OF YOUR LYNXES&lt;/b&gt;!</source>
        <translation>Uyarı: Eğer cüzdanınızı şifreler ve parolanızı kaybederseniz &lt;b&gt;TÜM LYNXLERİNİZİ KAYBEDECEKSİNİZ&lt;/b&gt;!</translation>
=======
        <source>Warning: If you encrypt your wallet and lose your passphrase, you will &lt;b&gt;LOSE ALL OF YOUR LITECOINS&lt;/b&gt;!</source>
        <translation>Uyarı: Eğer cüzdanınızı şifreler ve parolanızı kaybederseniz &lt;b&gt;TÜM BİTCOİNLERİNİZİ KAYBEDECEKSİNİZ&lt;/b&gt;!</translation>
>>>>>>> 69fce744
    </message>
    <message>
        <source>Are you sure you wish to encrypt your wallet?</source>
        <translation>Cüzdanınızı şifrelemek istediğinizden emin misiniz?</translation>
    </message>
    <message>
        <source>Wallet encrypted</source>
        <translation>Cüzdan şifrelendi</translation>
    </message>
    <message>
<<<<<<< HEAD
        <source>%1 will close now to finish the encryption process. Remember that encrypting your wallet cannot fully protect your lynxes from being stolen by malware infecting your computer.</source>
        <translation>Şifreleme işleminin bitirilmesi için %1 kapatılacak. Her ne kadar cüzdanınızı şifreleseniz de şifrelemenin lynxlerinizi bilgisayarınıza bulaşan zararlılardan tam olarak koruyamayacağını unutmayın.</translation>
=======
        <source>%1 will close now to finish the encryption process. Remember that encrypting your wallet cannot fully protect your litecoins from being stolen by malware infecting your computer.</source>
        <translation>Şifreleme işleminin bitirilmesi için %1 kapatılacak. Her ne kadar cüzdanınızı şifreleseniz de şifrelemenin litecoinlerinizi bilgisayarınıza bulaşan zararlılardan tam olarak koruyamayacağını unutmayın.</translation>
>>>>>>> 69fce744
    </message>
    <message>
        <source>IMPORTANT: Any previous backups you have made of your wallet file should be replaced with the newly generated, encrypted wallet file. For security reasons, previous backups of the unencrypted wallet file will become useless as soon as you start using the new, encrypted wallet.</source>
        <translation>ÖNEMLİ: Önceden yapmış olduğunuz cüzdan dosyası yedeklemelerinin yeni oluşturulan şifrelenmiş cüzdan dosyası ile değiştirilmeleri gerekir. Güvenlik nedenleriyle yeni, şifrelenmiş cüzdanı kullanmaya başladığınızda eski şifrelenmemiş cüzdan dosyaları işe yaramaz hale gelecektir.</translation>
    </message>
    <message>
        <source>Wallet encryption failed</source>
        <translation>Cüzdan şifreleme başarısız</translation>
    </message>
    <message>
        <source>Wallet encryption failed due to an internal error. Your wallet was not encrypted.</source>
        <translation>Dahili bir hata yüzünden cüzdan şifrelemesi başarısız oldu. Cüzdanın şifrelenmedi.</translation>
    </message>
    <message>
        <source>The supplied passphrases do not match.</source>
        <translation>Girilen parolalar birbiriyle eşleşmiyor.</translation>
    </message>
    <message>
        <source>Wallet unlock failed</source>
        <translation>Cüzdan kilidini kaldırma başarısız oldu</translation>
    </message>
    <message>
        <source>The passphrase entered for the wallet decryption was incorrect.</source>
        <translation>Cüzdan şifresinin açılması için girilen parola yanlıştı.</translation>
    </message>
    <message>
        <source>Wallet decryption failed</source>
        <translation>Cüzdan şifresinin açılması başarısız oldu</translation>
    </message>
    <message>
        <source>Wallet passphrase was successfully changed.</source>
        <translation>Cüzdan parolası başarılı bir şekilde değiştirildi.</translation>
    </message>
    <message>
        <source>Warning: The Caps Lock key is on!</source>
        <translation>Uyarı: Caps Lock tuşu etkin durumda!</translation>
    </message>
</context>
<context>
    <name>BanTableModel</name>
    <message>
        <source>IP/Netmask</source>
        <translation>IP/Ağ Maskesi</translation>
    </message>
    <message>
        <source>Banned Until</source>
        <translation>Şu zamana kadar yasaklı:</translation>
    </message>
</context>
<context>
    <name>BitcoinGUI</name>
    <message>
        <source>Sign &amp;message...</source>
        <translation>&amp;İleti imzala...</translation>
    </message>
    <message>
        <source>Synchronizing with network...</source>
        <translation>Ağ ile senkronize ediliyor...</translation>
    </message>
    <message>
        <source>&amp;Overview</source>
        <translation>&amp;Genel bakış</translation>
    </message>
    <message>
        <source>Node</source>
        <translation>Düğüm</translation>
    </message>
    <message>
        <source>Show general overview of wallet</source>
        <translation>Cüzdana genel bakışı göster</translation>
    </message>
    <message>
        <source>&amp;Transactions</source>
        <translation>&amp;İşlemler</translation>
    </message>
    <message>
        <source>Browse transaction history</source>
        <translation>İşlem geçmişine gözat</translation>
    </message>
    <message>
        <source>E&amp;xit</source>
        <translation>Ç&amp;ık</translation>
    </message>
    <message>
        <source>Quit application</source>
        <translation>Uygulamadan çık</translation>
    </message>
    <message>
        <source>&amp;About %1</source>
        <translation>%1 &amp;Hakkında</translation>
    </message>
    <message>
        <source>Show information about %1</source>
        <translation>%1 hakkında bilgi göster</translation>
    </message>
    <message>
        <source>About &amp;Qt</source>
        <translation>&amp;Qt Hakkında</translation>
    </message>
    <message>
        <source>Show information about Qt</source>
        <translation>Qt hakkında bilgi göster</translation>
    </message>
    <message>
        <source>&amp;Options...</source>
        <translation>&amp;Seçenekler...</translation>
    </message>
    <message>
        <source>Modify configuration options for %1</source>
        <translation>%1 için yapılandırma ayarlarını değiştir</translation>
    </message>
    <message>
        <source>&amp;Encrypt Wallet...</source>
        <translation>&amp;Cüzdanı Şifrele...</translation>
    </message>
    <message>
        <source>&amp;Backup Wallet...</source>
        <translation>&amp;Cüzdanı Yedekle...</translation>
    </message>
    <message>
        <source>&amp;Change Passphrase...</source>
        <translation>&amp;Parolayı Değiştir...</translation>
    </message>
    <message>
        <source>&amp;Sending addresses...</source>
        <translation>&amp;Gönderme adresleri...</translation>
    </message>
    <message>
        <source>&amp;Receiving addresses...</source>
        <translation>&amp;Alma adresleri...</translation>
    </message>
    <message>
        <source>Open &amp;URI...</source>
        <translation>&amp;URI Aç...</translation>
    </message>
    <message>
        <source>Click to disable network activity.</source>
        <translation>Ağ etkinliğini devre dışı bırakmak için tıklayın.</translation>
    </message>
    <message>
        <source>Network activity disabled.</source>
        <translation>Ağ etkinliği devre dışı bırakılmış.</translation>
    </message>
    <message>
        <source>Click to enable network activity again.</source>
        <translation>Ağ etkinliğini yeniden etkinleştirmek için tıklayın.</translation>
    </message>
    <message>
        <source>Syncing Headers (%1%)...</source>
        <translation>Üstbilgiler Senkronize Ediliyor (%1%)...</translation>
    </message>
    <message>
        <source>Reindexing blocks on disk...</source>
        <translation>Diskteki bloklar yeniden indeksleniyor...</translation>
    </message>
    <message>
<<<<<<< HEAD
        <source>Send coins to a Lynx address</source>
        <translation>Bir lynx adresine lynx gönder</translation>
=======
        <source>Send coins to a Litecoin address</source>
        <translation>Bir litecoin adresine litecoin gönder</translation>
>>>>>>> 69fce744
    </message>
    <message>
        <source>Backup wallet to another location</source>
        <translation>Cüzdanı diğer bir konumda yedekle</translation>
    </message>
    <message>
        <source>Change the passphrase used for wallet encryption</source>
        <translation>Cüzdan şifrelemesi için kullanılan parolayı değiştir</translation>
    </message>
    <message>
        <source>&amp;Debug window</source>
        <translation>&amp;Hata ayıklama penceresi</translation>
    </message>
    <message>
        <source>Open debugging and diagnostic console</source>
        <translation>Hata ayıklama ve teşhis penceresini aç</translation>
    </message>
    <message>
        <source>&amp;Verify message...</source>
        <translation>İletiyi &amp;kontrol et...</translation>
    </message>
    <message>
<<<<<<< HEAD
        <source>Lynx</source>
        <translation>Lynx</translation>
=======
        <source>Litecoin</source>
        <translation>Litecoin</translation>
>>>>>>> 69fce744
    </message>
    <message>
        <source>Wallet</source>
        <translation>Cüzdan</translation>
    </message>
    <message>
        <source>&amp;Send</source>
        <translation>&amp;Gönder</translation>
    </message>
    <message>
        <source>&amp;Receive</source>
        <translation>&amp;Al</translation>
    </message>
    <message>
        <source>&amp;Show / Hide</source>
        <translation>&amp;Göster / Gizle</translation>
    </message>
    <message>
        <source>Show or hide the main Window</source>
        <translation>Ana pencereyi göster ya da gizle</translation>
    </message>
    <message>
        <source>Encrypt the private keys that belong to your wallet</source>
        <translation>Cüzdanınıza ait özel anahtarları şifreleyin</translation>
    </message>
    <message>
<<<<<<< HEAD
        <source>Sign messages with your Lynx addresses to prove you own them</source>
        <translation>İletileri adreslerin size ait olduğunu ispatlamak için Lynx adresleri ile imzala</translation>
    </message>
    <message>
        <source>Verify messages to ensure they were signed with specified Lynx addresses</source>
        <translation>Belirtilen Lynx adresleri ile imzalandıklarından emin olmak için iletileri kontrol et</translation>
=======
        <source>Sign messages with your Litecoin addresses to prove you own them</source>
        <translation>İletileri adreslerin size ait olduğunu ispatlamak için Litecoin adresleri ile imzala</translation>
    </message>
    <message>
        <source>Verify messages to ensure they were signed with specified Litecoin addresses</source>
        <translation>Belirtilen Litecoin adresleri ile imzalandıklarından emin olmak için iletileri kontrol et</translation>
>>>>>>> 69fce744
    </message>
    <message>
        <source>&amp;File</source>
        <translation>&amp;Dosya</translation>
    </message>
    <message>
        <source>&amp;Settings</source>
        <translation>&amp;Ayarlar</translation>
    </message>
    <message>
        <source>&amp;Help</source>
        <translation>&amp;Yardım</translation>
    </message>
    <message>
        <source>Tabs toolbar</source>
        <translation>Sekme araç çubuğu</translation>
    </message>
    <message>
<<<<<<< HEAD
        <source>Request payments (generates QR codes and lynx: URIs)</source>
        <translation>Ödeme talep et (QR kodu ve lynx URI'si oluşturur)</translation>
=======
        <source>Request payments (generates QR codes and litecoin: URIs)</source>
        <translation>Ödeme talep et (QR kodu ve litecoin URI'si oluşturur)</translation>
>>>>>>> 69fce744
    </message>
    <message>
        <source>Show the list of used sending addresses and labels</source>
        <translation>Kullanılmış gönderme adresleri ve etiketlerin listesini göster</translation>
    </message>
    <message>
        <source>Show the list of used receiving addresses and labels</source>
        <translation>Kullanılmış alım adresleri ve etiketlerin listesini göster</translation>
    </message>
    <message>
<<<<<<< HEAD
        <source>Open a lynx: URI or payment request</source>
        <translation>Bir lynx: bağlantısı ya da ödeme talebi aç</translation>
=======
        <source>Open a litecoin: URI or payment request</source>
        <translation>Bir litecoin: bağlantısı ya da ödeme talebi aç</translation>
>>>>>>> 69fce744
    </message>
    <message>
        <source>&amp;Command-line options</source>
        <translation>&amp;Komut satırı seçenekleri</translation>
    </message>
    <message numerus="yes">
<<<<<<< HEAD
        <source>%n active connection(s) to Lynx network</source>
        <translation><numerusform>Lynx şebekesine %n faal bağlantı</numerusform><numerusform>Lynx ağına %n etkin bağlantı var</numerusform></translation>
=======
        <source>%n active connection(s) to Litecoin network</source>
        <translation><numerusform>Litecoin şebekesine %n faal bağlantı</numerusform><numerusform>Litecoin ağına %n etkin bağlantı var</numerusform></translation>
>>>>>>> 69fce744
    </message>
    <message>
        <source>Indexing blocks on disk...</source>
        <translation>Bloklar diske indeksleniyor...</translation>
    </message>
    <message>
        <source>Processing blocks on disk...</source>
        <translation>Bloklar diske işleniyor...</translation>
    </message>
    <message numerus="yes">
        <source>Processed %n block(s) of transaction history.</source>
        <translation><numerusform>Muamele tarihçesinden %n blok işlendi.</numerusform><numerusform>İşlem tarihçesinden %n blok işlendi</numerusform></translation>
    </message>
    <message>
        <source>%1 behind</source>
        <translation>%1 geride</translation>
    </message>
    <message>
        <source>Last received block was generated %1 ago.</source>
        <translation>Son alınan blok %1 önce oluşturulmuştu.</translation>
    </message>
    <message>
        <source>Transactions after this will not yet be visible.</source>
        <translation>Bundan sonraki işlemler henüz görüntülenemez.</translation>
    </message>
    <message>
        <source>Error</source>
        <translation>Hata</translation>
    </message>
    <message>
        <source>Warning</source>
        <translation>Uyarı</translation>
    </message>
    <message>
        <source>Information</source>
        <translation>Bilgi</translation>
    </message>
    <message>
        <source>Up to date</source>
        <translation>Güncel</translation>
    </message>
    <message>
<<<<<<< HEAD
        <source>Show the %1 help message to get a list with possible Lynx command-line options</source>
        <translation>Olası Lynx komut satırı seçeneklerinin listesini görmek için %1 yardım mesajını göster</translation>
=======
        <source>Show the %1 help message to get a list with possible Litecoin command-line options</source>
        <translation>Olası Litecoin komut satırı seçeneklerinin listesini görmek için %1 yardım mesajını göster</translation>
>>>>>>> 69fce744
    </message>
    <message>
        <source>%1 client</source>
        <translation>%1 istemci</translation>
    </message>
    <message>
        <source>Connecting to peers...</source>
        <translation>Eşlere bağlanılıyor...</translation>
    </message>
    <message>
        <source>Catching up...</source>
        <translation>Aralık kapatılıyor...</translation>
    </message>
    <message>
        <source>Date: %1
</source>
        <translation>Tarih: %1
</translation>
    </message>
    <message>
        <source>Amount: %1
</source>
        <translation>Tutar: %1
</translation>
    </message>
    <message>
        <source>Type: %1
</source>
        <translation>Tür: %1
</translation>
    </message>
    <message>
        <source>Label: %1
</source>
        <translation>Etiket: %1
</translation>
    </message>
    <message>
        <source>Address: %1
</source>
        <translation>Adres: %1
</translation>
    </message>
    <message>
        <source>Sent transaction</source>
        <translation>İşlem gönderildi</translation>
    </message>
    <message>
        <source>Incoming transaction</source>
        <translation>Gelen işlem</translation>
    </message>
    <message>
        <source>HD key generation is &lt;b&gt;enabled&lt;/b&gt;</source>
        <translation>HD anahtar oluşturma &lt;b&gt;etkin&lt;/b&gt;</translation>
    </message>
    <message>
        <source>HD key generation is &lt;b&gt;disabled&lt;/b&gt;</source>
        <translation>HD anahtar oluşturma &lt;b&gt;devre dışı&lt;/b&gt;</translation>
    </message>
    <message>
        <source>Wallet is &lt;b&gt;encrypted&lt;/b&gt; and currently &lt;b&gt;unlocked&lt;/b&gt;</source>
        <translation>Cüzdan &lt;b&gt;şifrelenmiştir&lt;/b&gt; ve şu anda &lt;b&gt;kilidi açıktır&lt;/b&gt;</translation>
    </message>
    <message>
        <source>Wallet is &lt;b&gt;encrypted&lt;/b&gt; and currently &lt;b&gt;locked&lt;/b&gt;</source>
        <translation>Cüzdan &lt;b&gt;şifrelenmiştir&lt;/b&gt; ve şu anda &lt;b&gt;kilitlidir&lt;/b&gt;</translation>
    </message>
    <message>
<<<<<<< HEAD
        <source>A fatal error occurred. Lynx can no longer continue safely and will quit.</source>
        <translation>Ölümcül bir hata oluştu. Lynx yazılımı artık güvenli bir şekilde çalışmaya devam edemediği için kapatılacaktır.</translation>
=======
        <source>A fatal error occurred. Litecoin can no longer continue safely and will quit.</source>
        <translation>Ölümcül bir hata oluştu. Litecoin yazılımı artık güvenli bir şekilde çalışmaya devam edemediği için kapatılacaktır.</translation>
>>>>>>> 69fce744
    </message>
</context>
<context>
    <name>CoinControlDialog</name>
    <message>
        <source>Coin Selection</source>
<<<<<<< HEAD
        <translation>Lynx Seçimi</translation>
=======
        <translation>Litecoin Seçimi</translation>
>>>>>>> 69fce744
    </message>
    <message>
        <source>Quantity:</source>
        <translation>Miktar:</translation>
    </message>
    <message>
        <source>Bytes:</source>
        <translation>Bayt:</translation>
    </message>
    <message>
        <source>Amount:</source>
        <translation>Tutar:</translation>
    </message>
    <message>
        <source>Fee:</source>
        <translation>Ücret:</translation>
    </message>
    <message>
        <source>Dust:</source>
        <translation>Toz:</translation>
    </message>
    <message>
        <source>After Fee:</source>
        <translation>Ücretten sonra:</translation>
    </message>
    <message>
        <source>Change:</source>
        <translation>Para üstü:</translation>
    </message>
    <message>
        <source>(un)select all</source>
        <translation>tümünü seç(me)</translation>
    </message>
    <message>
        <source>Tree mode</source>
        <translation>Ağaç kipi</translation>
    </message>
    <message>
        <source>List mode</source>
        <translation>Liste kipi</translation>
    </message>
    <message>
        <source>Amount</source>
        <translation>Tutar</translation>
    </message>
    <message>
        <source>Received with label</source>
        <translation>Şu etiketle alındı</translation>
    </message>
    <message>
        <source>Received with address</source>
        <translation>Şu adresle alındı</translation>
    </message>
    <message>
        <source>Date</source>
        <translation>Tarih</translation>
    </message>
    <message>
        <source>Confirmations</source>
        <translation>Doğrulamalar</translation>
    </message>
    <message>
        <source>Confirmed</source>
        <translation>Doğrulandı</translation>
    </message>
    <message>
        <source>Copy address</source>
        <translation>Adres kopyala</translation>
    </message>
    <message>
        <source>Copy label</source>
        <translation>Etiket kopyala</translation>
    </message>
    <message>
        <source>Copy amount</source>
        <translation>Tutarı kopyala</translation>
    </message>
    <message>
        <source>Copy transaction ID</source>
        <translation>İşlem ID'sini kopyala</translation>
    </message>
    <message>
        <source>Lock unspent</source>
        <translation>Harcanmamışı kilitle</translation>
    </message>
    <message>
        <source>Unlock unspent</source>
        <translation>Harcanmamışın kilidini aç</translation>
    </message>
    <message>
        <source>Copy quantity</source>
        <translation>Miktarı kopyala</translation>
    </message>
    <message>
        <source>Copy fee</source>
        <translation>Ücreti kopyala</translation>
    </message>
    <message>
        <source>Copy after fee</source>
        <translation>Ücretten sonrasını kopyala</translation>
    </message>
    <message>
        <source>Copy bytes</source>
        <translation>Baytları kopyala</translation>
    </message>
    <message>
        <source>Copy dust</source>
        <translation>Tozu kopyala</translation>
    </message>
    <message>
        <source>Copy change</source>
        <translation>Para üstünü kopyala</translation>
    </message>
    <message>
        <source>(%1 locked)</source>
        <translation>(%1 kilitlendi)</translation>
    </message>
    <message>
        <source>yes</source>
        <translation>evet</translation>
    </message>
    <message>
        <source>no</source>
        <translation>hayır</translation>
    </message>
    <message>
        <source>This label turns red if any recipient receives an amount smaller than the current dust threshold.</source>
        <translation>Eğer herhangi bir alıcı mevcut toz eşiğinden daha düşük bir tutar alırsa bu etiket kırmızıya dönüşür.</translation>
    </message>
    <message>
        <source>Can vary +/- %1 satoshi(s) per input.</source>
        <translation>Girdi başına +/- %1 satoshi değişebilir.</translation>
    </message>
    <message>
        <source>(no label)</source>
        <translation>(etiket yok)</translation>
    </message>
    <message>
        <source>change from %1 (%2)</source>
        <translation>%1 ögesinden para üstü (%2)</translation>
    </message>
    <message>
        <source>(change)</source>
        <translation>(para üstü)</translation>
    </message>
</context>
<context>
    <name>EditAddressDialog</name>
    <message>
        <source>Edit Address</source>
        <translation>Adresi düzenle</translation>
    </message>
    <message>
        <source>&amp;Label</source>
        <translation>&amp;Etiket</translation>
    </message>
    <message>
        <source>The label associated with this address list entry</source>
        <translation>Bu adres listesi girdisi ile ilişkili etiket</translation>
    </message>
    <message>
        <source>The address associated with this address list entry. This can only be modified for sending addresses.</source>
        <translation>Bu adres listesi girdisi ile ilişkili adres. Sadece gönderme adresleri için değiştirilebilir.</translation>
    </message>
    <message>
        <source>&amp;Address</source>
        <translation>&amp;Adres</translation>
    </message>
    <message>
        <source>New receiving address</source>
        <translation>Yeni alım adresi</translation>
    </message>
    <message>
        <source>New sending address</source>
        <translation>Yeni gönderi adresi</translation>
    </message>
    <message>
        <source>Edit receiving address</source>
        <translation>Alım adresini düzenle</translation>
    </message>
    <message>
        <source>Edit sending address</source>
        <translation>Gönderi adresini düzenle</translation>
    </message>
    <message>
<<<<<<< HEAD
        <source>The entered address "%1" is not a valid Lynx address.</source>
        <translation>Girilen "%1" adresi geçerli bir Lynx adresi değildir.</translation>
=======
        <source>The entered address "%1" is not a valid Litecoin address.</source>
        <translation>Girilen "%1" adresi geçerli bir Litecoin adresi değildir.</translation>
>>>>>>> 69fce744
    </message>
    <message>
        <source>The entered address "%1" is already in the address book.</source>
        <translation>Girilen "%1" adresi zaten adres defterinde mevcuttur.</translation>
    </message>
    <message>
        <source>Could not unlock wallet.</source>
        <translation>Cüzdan kilidi açılamadı.</translation>
    </message>
    <message>
        <source>New key generation failed.</source>
        <translation>Yeni anahtar oluşturulması başarısız oldu.</translation>
    </message>
</context>
<context>
    <name>FreespaceChecker</name>
    <message>
        <source>A new data directory will be created.</source>
        <translation>Yeni bir veri klasörü oluşturulacaktır.</translation>
    </message>
    <message>
        <source>name</source>
        <translation>isim</translation>
    </message>
    <message>
        <source>Directory already exists. Add %1 if you intend to create a new directory here.</source>
        <translation>Klasör zaten mevcuttur. Burada yeni bir klasör oluşturmak istiyorsanız, %1 ekleyiniz.</translation>
    </message>
    <message>
        <source>Path already exists, and is not a directory.</source>
        <translation>Erişim yolu zaten mevcuttur ve klasör değildir.</translation>
    </message>
    <message>
        <source>Cannot create data directory here.</source>
        <translation>Burada veri klasörü oluşturulamaz.</translation>
    </message>
</context>
<context>
    <name>HelpMessageDialog</name>
    <message>
        <source>version</source>
        <translation>sürüm</translation>
    </message>
    <message>
        <source>(%1-bit)</source>
        <translation>(%1-bit)</translation>
    </message>
    <message>
        <source>About %1</source>
        <translation>%1 Hakkında</translation>
    </message>
    <message>
        <source>Command-line options</source>
        <translation>Komut satırı seçenekleri</translation>
    </message>
    <message>
        <source>Usage:</source>
        <translation>Kullanım:</translation>
    </message>
    <message>
        <source>command-line options</source>
        <translation>komut satırı seçenekleri</translation>
    </message>
    <message>
        <source>UI Options:</source>
        <translation>Arayüz Seçenekleri:</translation>
    </message>
    <message>
        <source>Choose data directory on startup (default: %u)</source>
        <translation>Başlangıçta veri klasörü seç (varsayılan: %u)</translation>
    </message>
    <message>
        <source>Set language, for example "de_DE" (default: system locale)</source>
        <translation>Lisan belirt, mesela "de_De" (varsayılan: sistem dili)</translation>
    </message>
    <message>
        <source>Start minimized</source>
        <translation>Küçültülmüş olarak başlat</translation>
    </message>
    <message>
        <source>Set SSL root certificates for payment request (default: -system-)</source>
        <translation>Ödeme talebi için SSL kök sertifikalarını belirle (varsayılan: -system-)</translation>
    </message>
    <message>
        <source>Show splash screen on startup (default: %u)</source>
        <translation>Başlatıldığında başlangıç ekranını göster (varsayılan: %u)</translation>
    </message>
    <message>
        <source>Reset all settings changed in the GUI</source>
        <translation>Grafik arayüzde yapılan tüm seçenek değişikliklerini sıfırla</translation>
    </message>
</context>
<context>
    <name>Intro</name>
    <message>
        <source>Welcome</source>
        <translation>Hoş geldiniz</translation>
    </message>
    <message>
        <source>Welcome to %1.</source>
        <translation>%1'a hoş geldiniz.</translation>
    </message>
    <message>
        <source>As this is the first time the program is launched, you can choose where %1 will store its data.</source>
        <translation>Bu programın ilk kez başlatılmasından dolayı %1 yazılımının verilerini nerede saklayacağını seçebilirsiniz.</translation>
    </message>
    <message>
<<<<<<< HEAD
        <source>%1 will download and store a copy of the Lynx block chain. At least %2GB of data will be stored in this directory, and it will grow over time. The wallet will also be stored in this directory.</source>
        <translation>%1, Lynx blok zincirinin bir kopyasını indirecek ve saklayacaktır. Bu klasörde en az %2 GB veri saklanacak ve bu zamanla artacaktır. Cüzdan da bu klasörde saklanacaktır.</translation>
=======
        <source>If you have chosen to limit block chain storage (pruning), the historical data must still be downloaded and processed, but will be deleted afterward to keep your disk usage low.</source>
        <translation>Blok zinciri saklamayı sınırlamayı seçtiyseniz (budama), geçmiş veriler yine de indirilmeli ve işlenmelidir, ancak disk kullanımınızı düşük tutmak için daha sonra silinmelidir.</translation>
>>>>>>> 69fce744
    </message>
    <message>
        <source>Use the default data directory</source>
        <translation>Varsayılan veri klasörünü kullan</translation>
    </message>
    <message>
        <source>Use a custom data directory:</source>
        <translation>Özel bir veri klasörü kullan:</translation>
    </message>
    <message>
        <source>Litecoin</source>
        <translation>Litecoin</translation>
    </message>
    <message>
        <source>Approximately %1 GB of data will be stored in this directory.</source>
        <translation>Yaklaşık %1 GB veri bu dizinde depolanacak.</translation>
    </message>
    <message>
        <source>The wallet will also be stored in this directory.</source>
        <translation>Cüzdan da bu dizinde depolanacaktır.</translation>
    </message>
    <message>
        <source>Error: Specified data directory "%1" cannot be created.</source>
        <translation>Hata: belirtilen "%1" veri klasörü oluşturulamaz.</translation>
    </message>
    <message>
        <source>Error</source>
        <translation>Hata</translation>
    </message>
    <message numerus="yes">
        <source>%n GB of free space available</source>
        <translation><numerusform>%n GB boş alan mevcuttur</numerusform><numerusform>%n GB boş alan mevcuttur</numerusform></translation>
    </message>
    <message numerus="yes">
        <source>(of %n GB needed)</source>
        <translation><numerusform>(gereken %n GB alandan)</numerusform><numerusform>(gereken %n GB alandan)</numerusform></translation>
    </message>
</context>
<context>
    <name>ModalOverlay</name>
    <message>
        <source>Form</source>
        <translation>Form</translation>
    </message>
    <message>
<<<<<<< HEAD
        <source>Recent transactions may not yet be visible, and therefore your wallet's balance might be incorrect. This information will be correct once your wallet has finished synchronizing with the lynx network, as detailed below.</source>
        <translation>Son işlemler henüz görünmeyebilir ve bu nedenle cüzdanınızın bakiyesi yanlış olabilir. Bu bilgiler, aşağıda detaylandırıldığı gibi, cüzdanınız lynx ağı ile senkronizasyonunu tamamladığında doğru olacaktır. </translation>
    </message>
    <message>
        <source>Attempting to spend lynxes that are affected by not-yet-displayed transactions will not be accepted by the network.</source>
        <translation>Henüz görüntülenmeyen işlemlerden etkilenen lynxleri harcama girişiminde bulunmak ağ tarafından kabul edilmeyecektir.</translation>
=======
        <source>Recent transactions may not yet be visible, and therefore your wallet's balance might be incorrect. This information will be correct once your wallet has finished synchronizing with the litecoin network, as detailed below.</source>
        <translation>Son işlemler henüz görünmeyebilir ve bu nedenle cüzdanınızın bakiyesi yanlış olabilir. Bu bilgiler, aşağıda detaylandırıldığı gibi, cüzdanınız litecoin ağı ile senkronizasyonunu tamamladığında doğru olacaktır. </translation>
    </message>
    <message>
        <source>Attempting to spend litecoins that are affected by not-yet-displayed transactions will not be accepted by the network.</source>
        <translation>Henüz görüntülenmeyen işlemlerden etkilenen litecoinleri harcama girişiminde bulunmak ağ tarafından kabul edilmeyecektir.</translation>
>>>>>>> 69fce744
    </message>
    <message>
        <source>Number of blocks left</source>
        <translation>Kalan blok sayısı</translation>
    </message>
    <message>
        <source>Unknown...</source>
        <translation>Bilinmiyor...</translation>
    </message>
    <message>
        <source>Last block time</source>
        <translation>Son blok zamanı</translation>
    </message>
    <message>
        <source>Progress</source>
        <translation>İlerleme</translation>
    </message>
    <message>
        <source>Progress increase per hour</source>
        <translation>Saat başı ilerleme artışı</translation>
    </message>
    <message>
        <source>calculating...</source>
        <translation>hesaplanıyor...</translation>
    </message>
    <message>
        <source>Estimated time left until synced</source>
        <translation>Senkronize edilene kadar kalan tahmini süre</translation>
    </message>
    <message>
        <source>Hide</source>
        <translation>Gizle</translation>
    </message>
    <message>
        <source>Unknown. Syncing Headers (%1)...</source>
        <translation>Bilinmeyen. Üstbilgiler Senkronize Ediliyor (%1)...</translation>
    </message>
</context>
<context>
    <name>OpenURIDialog</name>
    <message>
        <source>Open URI</source>
        <translation>URI Aç</translation>
    </message>
    <message>
        <source>Open payment request from URI or file</source>
        <translation>Dosyadan veya URI'den ödeme talebi aç</translation>
    </message>
    <message>
        <source>URI:</source>
        <translation>URI:</translation>
    </message>
    <message>
        <source>Select payment request file</source>
        <translation>Ödeme talebi dosyasını seç</translation>
    </message>
    <message>
        <source>Select payment request file to open</source>
        <translation>Açılacak ödeme talebi dosyasını seç</translation>
    </message>
</context>
<context>
    <name>OptionsDialog</name>
    <message>
        <source>Options</source>
        <translation>Seçenekler</translation>
    </message>
    <message>
        <source>&amp;Main</source>
        <translation>&amp;Genel</translation>
    </message>
    <message>
        <source>Automatically start %1 after logging in to the system.</source>
        <translation>Sistemde oturum açıldığında %1 programını otomatik olarak başlat.</translation>
    </message>
    <message>
        <source>&amp;Start %1 on system login</source>
        <translation>&amp;Açılışta %1 açılsın</translation>
    </message>
    <message>
        <source>Size of &amp;database cache</source>
        <translation>&amp;Veritabanı önbelleğinin boyutu</translation>
    </message>
    <message>
        <source>MB</source>
        <translation>MB</translation>
    </message>
    <message>
        <source>Number of script &amp;verification threads</source>
        <translation>İş parçacıklarını &amp;denetleme betiği sayısı</translation>
    </message>
    <message>
        <source>IP address of the proxy (e.g. IPv4: 127.0.0.1 / IPv6: ::1)</source>
        <translation>Vekil sunucusunun IP adresi (mesela IPv4: 127.0.0.1 / IPv6: ::1)</translation>
    </message>
    <message>
        <source>Shows if the supplied default SOCKS5 proxy is used to reach peers via this network type.</source>
        <translation>Bu şebeke türü yoluyla eşlere bağlanmak için belirtilen varsayılan SOCKS5 vekil sunucusunun kullanılıp kullanılmadığını gösterir.</translation>
    </message>
    <message>
        <source>Use separate SOCKS&amp;5 proxy to reach peers via Tor hidden services:</source>
        <translation>Tor gizli servisleri aracılığıyla eşlere ulaşmak için ayrı SOCKS&amp;5 proksi kullanın:</translation>
    </message>
    <message>
        <source>Hide the icon from the system tray.</source>
        <translation>Simgeyi sistem tepsisinden gizleyin.</translation>
    </message>
    <message>
        <source>&amp;Hide tray icon</source>
        <translation>&amp;Simgeyi gizle</translation>
    </message>
    <message>
        <source>Minimize instead of exit the application when the window is closed. When this option is enabled, the application will be closed only after selecting Exit in the menu.</source>
        <translation>Pencere kapatıldığında uygulamadan çıkmak yerine uygulamayı küçültür. Bu seçenek etkinleştirildiğinde, uygulama sadece menüden çıkış seçildiğinde kapanacaktır.</translation>
    </message>
    <message>
        <source>Third party URLs (e.g. a block explorer) that appear in the transactions tab as context menu items. %s in the URL is replaced by transaction hash. Multiple URLs are separated by vertical bar |.</source>
        <translation>İşlemler sekmesinde bağlam menüsü unsurları olarak görünen üçüncü taraf bağlantıları (mesela bir blok tarayıcısı). URL'deki %s, işlem hash değeri ile değiştirilecektir. Birden çok bağlantılar düşey çubuklar | ile ayrılacaktır.</translation>
    </message>
    <message>
        <source>Active command-line options that override above options:</source>
        <translation>Yukarıdaki seçeneklerin yerine geçen etkin komut satırı seçenekleri:</translation>
    </message>
    <message>
        <source>Open the %1 configuration file from the working directory.</source>
        <translation>Çalışma dizininden %1  yapılandırma dosyasını aç.</translation>
    </message>
    <message>
        <source>Open Configuration File</source>
        <translation>Yapılandırma Dosyasını Aç</translation>
    </message>
    <message>
        <source>Reset all client options to default.</source>
        <translation>İstemcinin tüm seçeneklerini varsayılan değerlere geri al.</translation>
    </message>
    <message>
        <source>&amp;Reset Options</source>
        <translation>Seçenekleri &amp;Sıfırla</translation>
    </message>
    <message>
        <source>&amp;Network</source>
        <translation>&amp;Ağ</translation>
    </message>
    <message>
        <source>(0 = auto, &lt;0 = leave that many cores free)</source>
        <translation>(0 = otomatik, &lt;0 = bu kadar çekirdeği kullanma)</translation>
    </message>
    <message>
        <source>W&amp;allet</source>
        <translation>&amp;Cüzdan</translation>
    </message>
    <message>
        <source>Expert</source>
        <translation>Gelişmiş</translation>
    </message>
    <message>
        <source>Enable coin &amp;control features</source>
        <translation>Para &amp;kontrolü özelliklerini etkinleştir</translation>
    </message>
    <message>
        <source>If you disable the spending of unconfirmed change, the change from a transaction cannot be used until that transaction has at least one confirmation. This also affects how your balance is computed.</source>
        <translation>Doğrulanmamış para üstünü harcamayı devre dışı bırakırsanız, bir işlemin para üstü bu işlem için en az bir doğrulama olana dek harcanamaz. Bu, aynı zamanda bakiyenizin nasıl hesaplandığını da etkiler.</translation>
    </message>
    <message>
        <source>&amp;Spend unconfirmed change</source>
        <translation>Doğrulanmamış para üstünü &amp;harca</translation>
    </message>
    <message>
<<<<<<< HEAD
        <source>Automatically open the Lynx client port on the router. This only works when your router supports UPnP and it is enabled.</source>
        <translation>Yönlendiricide Lynx istemci portlarını otomatik olarak açar. Bu, sadece yönlendiricinizin UPnP desteği bulunuyorsa ve etkinse çalışabilir.</translation>
=======
        <source>Automatically open the Litecoin client port on the router. This only works when your router supports UPnP and it is enabled.</source>
        <translation>Yönlendiricide Litecoin istemci portlarını otomatik olarak açar. Bu, sadece yönlendiricinizin UPnP desteği bulunuyorsa ve etkinse çalışabilir.</translation>
>>>>>>> 69fce744
    </message>
    <message>
        <source>Map port using &amp;UPnP</source>
        <translation>Portları &amp;UPnP kullanarak haritala</translation>
    </message>
    <message>
<<<<<<< HEAD
        <source>Connect to the Lynx network through a SOCKS5 proxy.</source>
        <translation>Lynx ağına bir SOCKS5 vekil sunucusu aracılığıyla bağlan.</translation>
=======
        <source>Accept connections from outside.</source>
        <translation>Dışarıdan bağlantıları kabul et.</translation>
    </message>
    <message>
        <source>Allow incomin&amp;g connections</source>
        <translation>Gelen bağlantılara izin ver</translation>
    </message>
    <message>
        <source>Connect to the Litecoin network through a SOCKS5 proxy.</source>
        <translation>Litecoin ağına bir SOCKS5 vekil sunucusu aracılığıyla bağlan.</translation>
>>>>>>> 69fce744
    </message>
    <message>
        <source>&amp;Connect through SOCKS5 proxy (default proxy):</source>
        <translation>SOCKS5 vekil sunucusu aracılığıyla &amp;bağlan (varsayılan vekil sunucusu):</translation>
    </message>
    <message>
        <source>Proxy &amp;IP:</source>
        <translation>Vekil &amp;IP:</translation>
    </message>
    <message>
        <source>&amp;Port:</source>
        <translation>&amp;Port:</translation>
    </message>
    <message>
        <source>Port of the proxy (e.g. 9050)</source>
        <translation>Vekil sunucunun portu (mesela 9050)</translation>
    </message>
    <message>
        <source>Used for reaching peers via:</source>
        <translation>Eşlere ulaşmak için kullanılır, şu üzerinden:</translation>
    </message>
    <message>
        <source>IPv4</source>
        <translation>IPv4</translation>
    </message>
    <message>
        <source>IPv6</source>
        <translation>IPv6</translation>
    </message>
    <message>
        <source>Tor</source>
        <translation>Tor</translation>
    </message>
    <message>
<<<<<<< HEAD
        <source>Connect to the Lynx network through a separate SOCKS5 proxy for Tor hidden services.</source>
        <translation>Lynx ağına gizli Tor servisleri için ayrı bir SOCKS5 vekil sunucusu aracılığıyla bağlan.</translation>
    </message>
    <message>
        <source>Use separate SOCKS5 proxy to reach peers via Tor hidden services:</source>
        <translation>Eşlere gizli Tor servisleri ile ulaşmak için ayrı SOCKS5 vekil sunucusu kullan:</translation>
=======
        <source>Connect to the Litecoin network through a separate SOCKS5 proxy for Tor hidden services.</source>
        <translation>Litecoin ağına gizli Tor servisleri için ayrı bir SOCKS5 vekil sunucusu aracılığıyla bağlan.</translation>
>>>>>>> 69fce744
    </message>
    <message>
        <source>&amp;Window</source>
        <translation>&amp;Pencere</translation>
    </message>
    <message>
        <source>Show only a tray icon after minimizing the window.</source>
        <translation>Küçültüldükten sonra sadece tepsi simgesi göster.</translation>
    </message>
    <message>
        <source>&amp;Minimize to the tray instead of the taskbar</source>
        <translation>İşlem çubuğu yerine sistem çekmecesine &amp;küçült</translation>
    </message>
    <message>
        <source>M&amp;inimize on close</source>
        <translation>Kapatma sırasında k&amp;üçült</translation>
    </message>
    <message>
        <source>&amp;Display</source>
        <translation>&amp;Görünüm</translation>
    </message>
    <message>
        <source>User Interface &amp;language:</source>
        <translation>Kullanıcı arayüzü &amp;lisanı:</translation>
    </message>
    <message>
        <source>The user interface language can be set here. This setting will take effect after restarting %1.</source>
        <translation>Kullanıcı arayüzünün dili burada belirtilebilir. Bu ayar %1 tekrar başlatıldığında etkinleşecektir.</translation>
    </message>
    <message>
        <source>&amp;Unit to show amounts in:</source>
        <translation>Tutarı göstermek için &amp;birim:</translation>
    </message>
    <message>
        <source>Choose the default subdivision unit to show in the interface and when sending coins.</source>
<<<<<<< HEAD
        <translation>Lynx gönderildiğinde arayüzde gösterilecek varsayılan alt birimi seçiniz.</translation>
=======
        <translation>Litecoin gönderildiğinde arayüzde gösterilecek varsayılan alt birimi seçiniz.</translation>
>>>>>>> 69fce744
    </message>
    <message>
        <source>Whether to show coin control features or not.</source>
        <translation>Para kontrol özelliklerinin gösterilip gösterilmeyeceğini ayarlar.</translation>
    </message>
    <message>
        <source>&amp;Third party transaction URLs</source>
        <translation>&amp;Üçüncü parti işlem URL'leri</translation>
    </message>
    <message>
        <source>&amp;OK</source>
        <translation>&amp;Tamam</translation>
    </message>
    <message>
        <source>&amp;Cancel</source>
        <translation>&amp;İptal</translation>
    </message>
    <message>
        <source>default</source>
        <translation>varsayılan</translation>
    </message>
    <message>
        <source>none</source>
        <translation>boş</translation>
    </message>
    <message>
        <source>Confirm options reset</source>
        <translation>Seçeneklerin sıfırlanmasını teyit et</translation>
    </message>
    <message>
        <source>Client restart required to activate changes.</source>
        <translation>Değişikliklerin uygulanması için istemcinin yeniden başlatılması lazımdır.</translation>
    </message>
    <message>
        <source>Client will be shut down. Do you want to proceed?</source>
        <translation>İstemci kapanacaktır. Devam etmek istiyor musunuz?</translation>
    </message>
    <message>
        <source>Configuration options</source>
        <translation>Yapılandırma seçenekleri</translation>
    </message>
    <message>
        <source>The configuration file is used to specify advanced user options which override GUI settings. Additionally, any command-line options will override this configuration file.</source>
        <translation>Yapılandırma dosyası, grafik arayüzü ayarlarını geçersiz kılacak gelişmiş kullanıcı seçeneklerini belirtmek için kullanılır. Ayrıca, herhangi bir komut satırı seçeneği bu yapılandırma dosyasını geçersiz kılacaktır.</translation>
    </message>
    <message>
        <source>Error</source>
        <translation>Hata</translation>
    </message>
    <message>
        <source>The configuration file could not be opened.</source>
        <translation>Yapılandırma dosyası açılamadı.</translation>
    </message>
    <message>
        <source>This change would require a client restart.</source>
        <translation>Bu değişiklik istemcinin tekrar başlatılmasını gerektirir.</translation>
    </message>
    <message>
        <source>The supplied proxy address is invalid.</source>
        <translation>Girilen vekil sunucu adresi geçersizdir.</translation>
    </message>
</context>
<context>
    <name>OverviewPage</name>
    <message>
        <source>Form</source>
        <translation>Form</translation>
    </message>
    <message>
<<<<<<< HEAD
        <source>The displayed information may be out of date. Your wallet automatically synchronizes with the Lynx network after a connection is established, but this process has not completed yet.</source>
        <translation>Görüntülenen bilgiler güncel olmayabilir. Bağlantı kurulduğunda cüzdanınız otomatik olarak Lynx ağı ile senkronize olur ancak bu işlem henüz tamamlanmamıştır.</translation>
=======
        <source>The displayed information may be out of date. Your wallet automatically synchronizes with the Litecoin network after a connection is established, but this process has not completed yet.</source>
        <translation>Görüntülenen bilgiler güncel olmayabilir. Bağlantı kurulduğunda cüzdanınız otomatik olarak Litecoin ağı ile senkronize olur ancak bu işlem henüz tamamlanmamıştır.</translation>
>>>>>>> 69fce744
    </message>
    <message>
        <source>Watch-only:</source>
        <translation>Sadece-izlenen:</translation>
    </message>
    <message>
        <source>Available:</source>
        <translation>Mevcut:</translation>
    </message>
    <message>
        <source>Your current spendable balance</source>
        <translation>Güncel harcanabilir bakiyeniz</translation>
    </message>
    <message>
        <source>Pending:</source>
        <translation>Beklemede:</translation>
    </message>
    <message>
        <source>Total of transactions that have yet to be confirmed, and do not yet count toward the spendable balance</source>
        <translation>Henüz doğrulanmamış ve harcanabilir bakiyeye eklenmemiş işlemlerin toplamı</translation>
    </message>
    <message>
        <source>Immature:</source>
        <translation>Olgunlaşmamış:</translation>
    </message>
    <message>
        <source>Mined balance that has not yet matured</source>
        <translation>Oluşturulan bakiye henüz olgunlaşmamıştır</translation>
    </message>
    <message>
        <source>Balances</source>
        <translation>Bakiyeler</translation>
    </message>
    <message>
        <source>Total:</source>
        <translation>Toplam:</translation>
    </message>
    <message>
        <source>Your current total balance</source>
        <translation>Güncel toplam bakiyeniz</translation>
    </message>
    <message>
        <source>Your current balance in watch-only addresses</source>
        <translation>Sadece izlenen adreslerdeki güncel bakiyeniz</translation>
    </message>
    <message>
        <source>Spendable:</source>
        <translation>Harcanabilir:</translation>
    </message>
    <message>
        <source>Recent transactions</source>
        <translation>Son işlemler</translation>
    </message>
    <message>
        <source>Unconfirmed transactions to watch-only addresses</source>
        <translation>Sadece izlenen adreslere gelen doğrulanmamış işlemler</translation>
    </message>
    <message>
        <source>Mined balance in watch-only addresses that has not yet matured</source>
        <translation>Sadece izlenen adreslerin henüz olgunlaşmamış oluşturulan bakiyeleri</translation>
    </message>
    <message>
        <source>Current total balance in watch-only addresses</source>
        <translation>Sadece izlenen adreslerdeki güncel toplam bakiye</translation>
    </message>
</context>
<context>
    <name>PaymentServer</name>
    <message>
        <source>Payment request error</source>
        <translation>Ödeme talebi hatası</translation>
    </message>
    <message>
<<<<<<< HEAD
        <source>Cannot start lynx: click-to-pay handler</source>
        <translation>Lynx başlatılamadı: tıkla-ve-öde yöneticisi</translation>
=======
        <source>Cannot start litecoin: click-to-pay handler</source>
        <translation>Litecoin başlatılamadı: tıkla-ve-öde yöneticisi</translation>
>>>>>>> 69fce744
    </message>
    <message>
        <source>URI handling</source>
        <translation>URI yönetimi</translation>
    </message>
    <message>
        <source>Payment request fetch URL is invalid: %1</source>
        <translation>Ödeme talebini alma URL'i geçersiz: %1</translation>
    </message>
    <message>
        <source>Invalid payment address %1</source>
        <translation>%1 ödeme adresi geçersizdir</translation>
    </message>
    <message>
<<<<<<< HEAD
        <source>URI cannot be parsed! This can be caused by an invalid Lynx address or malformed URI parameters.</source>
        <translation>URI ayrıştırılamıyor! Bunun nedeni geçersiz bir Lynx adresi veya hatalı biçimlendirilmiş URI değişkenleri olabilir.</translation>
=======
        <source>URI cannot be parsed! This can be caused by an invalid Litecoin address or malformed URI parameters.</source>
        <translation>URI ayrıştırılamıyor! Bunun nedeni geçersiz bir Litecoin adresi veya hatalı biçimlendirilmiş URI değişkenleri olabilir.</translation>
>>>>>>> 69fce744
    </message>
    <message>
        <source>Payment request file handling</source>
        <translation>Ödeme talebi dosyası yönetimi</translation>
    </message>
    <message>
        <source>Payment request file cannot be read! This can be caused by an invalid payment request file.</source>
        <translation>Ödeme talebi dosyası okunamıyor! Bunun nedeni geçersiz bir ödeme talebi dosyası olabilir.</translation>
    </message>
    <message>
        <source>Payment request rejected</source>
        <translation>Ödeme talebi reddedildi</translation>
    </message>
    <message>
        <source>Payment request network doesn't match client network.</source>
        <translation>Ödeme talebi ağı, istemci ağıyla eşleşmiyor.</translation>
    </message>
    <message>
        <source>Payment request expired.</source>
        <translation>Ödeme talebinin geçerlilik süresi bitti.</translation>
    </message>
    <message>
        <source>Payment request is not initialized.</source>
        <translation>Ödeme talebi başlatılmadı.</translation>
    </message>
    <message>
        <source>Unverified payment requests to custom payment scripts are unsupported.</source>
        <translation>Özel ödeme betiklerine, doğrulanmamış ödeme talepleri desteklenmez.</translation>
    </message>
    <message>
        <source>Invalid payment request.</source>
        <translation>Geçersiz ödeme talebi.</translation>
    </message>
    <message>
        <source>Requested payment amount of %1 is too small (considered dust).</source>
        <translation>Talep edilen %1 ödeme tutarı çok küçüktür (toz olarak kabul edilir).</translation>
    </message>
    <message>
        <source>Refund from %1</source>
        <translation>%1 adresinden geri ödeme</translation>
    </message>
    <message>
        <source>Payment request %1 is too large (%2 bytes, allowed %3 bytes).</source>
        <translation>%1 ödeme talebi çok büyük (%2 bayt, üst sınır %3 bayt).</translation>
    </message>
    <message>
        <source>Error communicating with %1: %2</source>
        <translation>%1 ile iletişimde hata: %2</translation>
    </message>
    <message>
        <source>Payment request cannot be parsed!</source>
        <translation>Ödeme talebi ayrıştırılamaz!</translation>
    </message>
    <message>
        <source>Bad response from server %1</source>
        <translation>%1 sunucusundan hatalı yanıt</translation>
    </message>
    <message>
        <source>Network request error</source>
        <translation>Ağ talebi hatası</translation>
    </message>
    <message>
        <source>Payment acknowledged</source>
        <translation>Ödeme kabul edildi</translation>
    </message>
</context>
<context>
    <name>PeerTableModel</name>
    <message>
        <source>User Agent</source>
        <translation>Kullanıcı Yazılımı</translation>
    </message>
    <message>
        <source>Node/Service</source>
        <translation>Düğüm/Servis</translation>
    </message>
    <message>
        <source>NodeId</source>
        <translation>Düğüm ID'si</translation>
    </message>
    <message>
        <source>Ping</source>
        <translation>Ping</translation>
    </message>
    <message>
        <source>Sent</source>
        <translation>Yollanan</translation>
    </message>
    <message>
        <source>Received</source>
        <translation>Alınan</translation>
    </message>
</context>
<context>
    <name>QObject</name>
    <message>
        <source>Amount</source>
        <translation>Tutar</translation>
    </message>
    <message>
<<<<<<< HEAD
        <source>Enter a Lynx address (e.g. %1)</source>
        <translation>Bir Lynx adresi giriniz (mesela %1)</translation>
=======
        <source>Enter a Litecoin address (e.g. %1)</source>
        <translation>Bir Litecoin adresi giriniz (mesela %1)</translation>
>>>>>>> 69fce744
    </message>
    <message>
        <source>%1 d</source>
        <translation>%1 g</translation>
    </message>
    <message>
        <source>%1 h</source>
        <translation>%1 s</translation>
    </message>
    <message>
        <source>%1 m</source>
        <translation>%1 d</translation>
    </message>
    <message>
        <source>%1 s</source>
        <translation>%1 s</translation>
    </message>
    <message>
        <source>None</source>
        <translation>Boş</translation>
    </message>
    <message>
        <source>N/A</source>
        <translation>Mevcut değil</translation>
    </message>
    <message>
        <source>%1 ms</source>
        <translation>%1 ms</translation>
    </message>
    <message numerus="yes">
        <source>%n second(s)</source>
        <translation><numerusform>%n saniye</numerusform><numerusform>%n saniye</numerusform></translation>
    </message>
    <message numerus="yes">
        <source>%n minute(s)</source>
        <translation><numerusform>%n dakika</numerusform><numerusform>%n dakika</numerusform></translation>
    </message>
    <message numerus="yes">
        <source>%n hour(s)</source>
        <translation><numerusform>%n saat</numerusform><numerusform>%n saat</numerusform></translation>
    </message>
    <message numerus="yes">
        <source>%n day(s)</source>
        <translation><numerusform>%n gün</numerusform><numerusform>%n gün</numerusform></translation>
    </message>
    <message numerus="yes">
        <source>%n week(s)</source>
        <translation><numerusform>%n hafta</numerusform><numerusform>%n hafta</numerusform></translation>
    </message>
    <message>
        <source>%1 and %2</source>
        <translation>%1 ve %2</translation>
    </message>
    <message numerus="yes">
        <source>%n year(s)</source>
        <translation><numerusform>%n yıl</numerusform><numerusform>%n yıl</numerusform></translation>
    </message>
    <message>
        <source>%1 B</source>
        <translation>%1 B</translation>
    </message>
    <message>
        <source>%1 KB</source>
        <translation>%1 KB</translation>
    </message>
    <message>
        <source>%1 MB</source>
        <translation>%1 MB</translation>
    </message>
    <message>
        <source>%1 GB</source>
        <translation>%1 GB</translation>
    </message>
    <message>
        <source>%1 didn't yet exit safely...</source>
        <translation>%1  henüz güvenli bir şekilde çıkış yapmamıştır...</translation>
    </message>
    <message>
        <source>unknown</source>
        <translation>bilinmiyor</translation>
    </message>
</context>
<context>
    <name>QObject::QObject</name>
    <message>
        <source>Error: Specified data directory "%1" does not exist.</source>
        <translation>Hata: Belirtilen "%1" veri klasörü yoktur.</translation>
    </message>
    <message>
        <source>Error: Cannot parse configuration file: %1. Only use key=value syntax.</source>
        <translation>Hata: %1 yapılandırma dosyası ayrıştırılamadı. Sadece anahtar=değer dizimini kullanınız.</translation>
    </message>
    <message>
        <source>Error: %1</source>
        <translation>Hata: %1</translation>
    </message>
</context>
<context>
    <name>QRImageWidget</name>
    <message>
        <source>&amp;Save Image...</source>
        <translation>Resmi ka&amp;ydet...</translation>
    </message>
    <message>
        <source>&amp;Copy Image</source>
        <translation>Resmi &amp;Kopyala</translation>
    </message>
    <message>
        <source>Save QR Code</source>
        <translation>QR Kodu Kaydet</translation>
    </message>
    <message>
        <source>PNG Image (*.png)</source>
        <translation>PNG Resim (*.png)</translation>
    </message>
</context>
<context>
    <name>RPCConsole</name>
    <message>
        <source>N/A</source>
        <translation>Mevcut değil</translation>
    </message>
    <message>
        <source>Client version</source>
        <translation>İstemci sürümü</translation>
    </message>
    <message>
        <source>&amp;Information</source>
        <translation>&amp;Bilgi</translation>
    </message>
    <message>
        <source>Debug window</source>
        <translation>Hata ayıklama penceresi</translation>
    </message>
    <message>
        <source>General</source>
        <translation>Genel</translation>
    </message>
    <message>
        <source>Using BerkeleyDB version</source>
        <translation>Kullanılan BerkeleyDB sürümü</translation>
    </message>
    <message>
        <source>Datadir</source>
        <translation>Veri konumu</translation>
    </message>
    <message>
        <source>Startup time</source>
        <translation>Başlama zamanı</translation>
    </message>
    <message>
        <source>Network</source>
        <translation>Ağ</translation>
    </message>
    <message>
        <source>Name</source>
        <translation>İsim</translation>
    </message>
    <message>
        <source>Number of connections</source>
        <translation>Bağlantı sayısı</translation>
    </message>
    <message>
        <source>Block chain</source>
        <translation>Blok zinciri</translation>
    </message>
    <message>
        <source>Current number of blocks</source>
        <translation>Güncel blok sayısı</translation>
    </message>
    <message>
        <source>Memory Pool</source>
        <translation>Bellek Alanı</translation>
    </message>
    <message>
        <source>Current number of transactions</source>
        <translation>Güncel işlem sayısı</translation>
    </message>
    <message>
        <source>Memory usage</source>
        <translation>Bellek kullanımı</translation>
    </message>
    <message>
        <source>&amp;Reset</source>
        <translation>&amp;Sıfırla</translation>
    </message>
    <message>
        <source>Received</source>
        <translation>Alınan</translation>
    </message>
    <message>
        <source>Sent</source>
        <translation>Yollanan</translation>
    </message>
    <message>
        <source>&amp;Peers</source>
        <translation>&amp;Eşler</translation>
    </message>
    <message>
        <source>Banned peers</source>
        <translation>Yasaklı eşler</translation>
    </message>
    <message>
        <source>Select a peer to view detailed information.</source>
        <translation>Ayrıntılı bilgi görmek için bir eş seçin.</translation>
    </message>
    <message>
        <source>Whitelisted</source>
        <translation>Beyaz listedekiler</translation>
    </message>
    <message>
        <source>Direction</source>
        <translation>Yön</translation>
    </message>
    <message>
        <source>Version</source>
        <translation>Sürüm</translation>
    </message>
    <message>
        <source>Starting Block</source>
        <translation>Başlangıç Bloku</translation>
    </message>
    <message>
        <source>Synced Headers</source>
        <translation>Eşleşmiş Üstbilgiler</translation>
    </message>
    <message>
        <source>Synced Blocks</source>
        <translation>Eşleşmiş Bloklar</translation>
    </message>
    <message>
        <source>User Agent</source>
        <translation>Kullanıcı Yazılımı</translation>
    </message>
    <message>
        <source>Open the %1 debug log file from the current data directory. This can take a few seconds for large log files.</source>
        <translation>Güncel veri klasöründen %1 hata ayıklama kütük dosyasını açar. Büyük kütük dosyaları için bu birkaç saniye alabilir.</translation>
    </message>
    <message>
        <source>Decrease font size</source>
        <translation>Font boyutunu küçült</translation>
    </message>
    <message>
        <source>Increase font size</source>
        <translation>Yazıtipi boyutunu büyült</translation>
    </message>
    <message>
        <source>Services</source>
        <translation>Servisler</translation>
    </message>
    <message>
        <source>Ban Score</source>
        <translation>Yasaklama Skoru</translation>
    </message>
    <message>
        <source>Connection Time</source>
        <translation>Bağlantı Süresi</translation>
    </message>
    <message>
        <source>Last Send</source>
        <translation>Son Gönderme</translation>
    </message>
    <message>
        <source>Last Receive</source>
        <translation>Son Alma</translation>
    </message>
    <message>
        <source>Ping Time</source>
        <translation>Ping Süresi</translation>
    </message>
    <message>
        <source>The duration of a currently outstanding ping.</source>
        <translation>Güncel olarak göze çarpan bir ping'in süresi.</translation>
    </message>
    <message>
        <source>Ping Wait</source>
        <translation>Ping Beklemesi</translation>
    </message>
    <message>
        <source>Min Ping</source>
        <translation>En Düşük Ping</translation>
    </message>
    <message>
        <source>Time Offset</source>
        <translation>Saat Farkı</translation>
    </message>
    <message>
        <source>Last block time</source>
        <translation>Son blok zamanı</translation>
    </message>
    <message>
        <source>&amp;Open</source>
        <translation>&amp;Aç</translation>
    </message>
    <message>
        <source>&amp;Console</source>
        <translation>&amp;Konsol</translation>
    </message>
    <message>
        <source>&amp;Network Traffic</source>
        <translation>&amp;Ağ trafiği</translation>
    </message>
    <message>
        <source>Totals</source>
        <translation>Toplamlar</translation>
    </message>
    <message>
        <source>In:</source>
        <translation>İçeri:</translation>
    </message>
    <message>
        <source>Out:</source>
        <translation>Dışarı:</translation>
    </message>
    <message>
        <source>Debug log file</source>
        <translation>Hata ayıklama kütük dosyası</translation>
    </message>
    <message>
        <source>Clear console</source>
        <translation>Konsolu temizle</translation>
    </message>
    <message>
        <source>1 &amp;hour</source>
        <translation>1 &amp;saat</translation>
    </message>
    <message>
        <source>1 &amp;day</source>
        <translation>1 &amp;gün</translation>
    </message>
    <message>
        <source>1 &amp;week</source>
        <translation>1 &amp;hafta</translation>
    </message>
    <message>
        <source>1 &amp;year</source>
        <translation>1 &amp;yıl</translation>
    </message>
    <message>
        <source>&amp;Disconnect</source>
        <translation>&amp;Bağlantıyı Kes</translation>
    </message>
    <message>
        <source>Ban for</source>
        <translation>Yasakla</translation>
    </message>
    <message>
        <source>&amp;Unban</source>
        <translation>&amp;Yasaklamayı Kaldır</translation>
    </message>
    <message>
        <source>Welcome to the %1 RPC console.</source>
        <translation>%1 RPC konsoluna hoş geldiniz.</translation>
    </message>
    <message>
        <source>Use up and down arrows to navigate history, and %1 to clear screen.</source>
        <translation>Geçmişte gezinmek için yukarı ve aşağı oklarını kullanın ve ekranı temizlemek için %1 kullanın.</translation>
    </message>
    <message>
<<<<<<< HEAD
        <source>WARNING: Scammers have been active, telling users to type commands here, stealing their wallet contents. Do not use this console without fully understanding the ramification of a command.</source>
        <translation>UYARI: Lynx dolandırıcılarının çok fazla etkin olduğu zamanlarda, dolandırıcılar bazı kullanıcılara buraya komutlar yazmalarını söylerek onların cüzdanlarındaki lynxleri çalmışlardır. Bir komutun sonuçlarını tam olarak anlamadan bu konsolu kullanmayın.</translation>
=======
        <source>Type %1 for an overview of available commands.</source>
        <translation>Mevcut komutlara göz atmak için %1 yazın.</translation>
>>>>>>> 69fce744
    </message>
    <message>
        <source>For more information on using this console type %1.</source>
        <translation>Bu konsolun kullanımı hakkında daha fazla bilgi için %1 yazın.</translation>
    </message>
    <message>
        <source>WARNING: Scammers have been active, telling users to type commands here, stealing their wallet contents. Do not use this console without fully understanding the ramifications of a command.</source>
        <translation>UYARI: Litecoin dolandırıcılarının çok fazla etkin olduğu zamanlarda, dolandırıcılar bazı kullanıcılara buraya komutlar yazmalarını söylerek onların cüzdanlarındaki litecoinleri çalmışlardır. Bir komutun sonuçlarını tam olarak anlamadan bu konsolu kullanmayın.</translation>
    </message>
    <message>
        <source>Network activity disabled</source>
        <translation>Ağ etkinliği devre dışı bırakıldı</translation>
    </message>
    <message>
        <source>(node id: %1)</source>
        <translation>(düğüm kimliği: %1)</translation>
    </message>
    <message>
        <source>via %1</source>
        <translation>%1 vasıtasıyla</translation>
    </message>
    <message>
        <source>never</source>
        <translation>asla</translation>
    </message>
    <message>
        <source>Inbound</source>
        <translation>Gelen</translation>
    </message>
    <message>
        <source>Outbound</source>
        <translation>Giden</translation>
    </message>
    <message>
        <source>Yes</source>
        <translation>Evet</translation>
    </message>
    <message>
        <source>No</source>
        <translation>Hayır</translation>
    </message>
    <message>
        <source>Unknown</source>
        <translation>Bilinmiyor</translation>
    </message>
</context>
<context>
    <name>ReceiveCoinsDialog</name>
    <message>
        <source>&amp;Amount:</source>
        <translation>&amp;Tutar:</translation>
    </message>
    <message>
        <source>&amp;Label:</source>
        <translation>&amp;Etiket:</translation>
    </message>
    <message>
        <source>&amp;Message:</source>
        <translation>&amp;İleti:</translation>
    </message>
    <message>
<<<<<<< HEAD
        <source>Reuse one of the previously used receiving addresses. Reusing addresses has security and privacy issues. Do not use this unless re-generating a payment request made before.</source>
        <translation>Daha önce kullanılmış bir alım adresini kullan. Adresleri tekrar kullanmak güvenlik ve gizlilik sorunları doğurur. Bunu, daha önce yaptığınız bir talebi tekrar oluşturmak durumu dışında kullanmayınız.</translation>
    </message>
    <message>
        <source>R&amp;euse an existing receiving address (not recommended)</source>
        <translation>&amp;Hâlihazırda bulunan bir alım adresini kullan (önerilmez)</translation>
    </message>
    <message>
        <source>An optional message to attach to the payment request, which will be displayed when the request is opened. Note: The message will not be sent with the payment over the Lynx network.</source>
        <translation>Talep açıldığında gösterilecek, isteğinize dayalı, ödeme talebi ile ilişkilendirilecek bir ileti. Not: Bu ileti ödeme ile birlikte Lynx ağı üzerinden gönderilmeyecektir.</translation>
=======
        <source>An optional message to attach to the payment request, which will be displayed when the request is opened. Note: The message will not be sent with the payment over the Litecoin network.</source>
        <translation>Talep açıldığında gösterilecek, isteğinize dayalı, ödeme talebi ile ilişkilendirilecek bir ileti. Not: Bu ileti ödeme ile birlikte Litecoin ağı üzerinden gönderilmeyecektir.</translation>
>>>>>>> 69fce744
    </message>
    <message>
        <source>An optional label to associate with the new receiving address.</source>
        <translation>Yeni alım adresi ile ilişkili, seçiminize dayalı etiket.</translation>
    </message>
    <message>
        <source>Use this form to request payments. All fields are &lt;b&gt;optional&lt;/b&gt;.</source>
        <translation>Ödeme talep etmek için bu formu kullanın. Tüm alanlar &lt;b&gt;seçime dayalıdır&lt;/b&gt;.</translation>
    </message>
    <message>
        <source>An optional amount to request. Leave this empty or zero to not request a specific amount.</source>
        <translation>Seçiminize dayalı talep edilecek tutar. Belli bir tutar talep etmemek için bunu boş bırakın veya sıfır değerini kullanın.</translation>
    </message>
    <message>
        <source>Clear all fields of the form.</source>
        <translation>Formdaki tüm alanları temizle.</translation>
    </message>
    <message>
        <source>Clear</source>
        <translation>Temizle</translation>
    </message>
    <message>
        <source>Requested payments history</source>
        <translation>Talep edilen ödemelerin tarihçesi</translation>
    </message>
    <message>
        <source>&amp;Request payment</source>
        <translation>Ödeme &amp;talep et</translation>
    </message>
    <message>
        <source>Show the selected request (does the same as double clicking an entry)</source>
        <translation>Seçilen talebi göster (bir unsura çift tıklamakla aynı anlama gelir)</translation>
    </message>
    <message>
        <source>Show</source>
        <translation>Göster</translation>
    </message>
    <message>
        <source>Remove the selected entries from the list</source>
        <translation>Seçilen unsurları listeden kaldır</translation>
    </message>
    <message>
        <source>Remove</source>
        <translation>Kaldır</translation>
    </message>
    <message>
        <source>Copy URI</source>
        <translation>URI'yi kopyala</translation>
    </message>
    <message>
        <source>Copy label</source>
        <translation>Etiket kopyala</translation>
    </message>
    <message>
        <source>Copy message</source>
        <translation>İletiyi kopyala</translation>
    </message>
    <message>
        <source>Copy amount</source>
        <translation>Tutarı kopyala</translation>
    </message>
</context>
<context>
    <name>ReceiveRequestDialog</name>
    <message>
        <source>QR Code</source>
        <translation>QR Kodu</translation>
    </message>
    <message>
        <source>Copy &amp;URI</source>
        <translation>&amp;URI'yi kopyala</translation>
    </message>
    <message>
        <source>Copy &amp;Address</source>
        <translation>&amp;Adresi kopyala</translation>
    </message>
    <message>
        <source>&amp;Save Image...</source>
        <translation>Resmi ka&amp;ydet...</translation>
    </message>
    <message>
        <source>Request payment to %1</source>
        <translation>%1 unsuruna ödeme talep et</translation>
    </message>
    <message>
        <source>Payment information</source>
        <translation>Ödeme bilgisi</translation>
    </message>
    <message>
        <source>URI</source>
        <translation>URI</translation>
    </message>
    <message>
        <source>Address</source>
        <translation>Adres</translation>
    </message>
    <message>
        <source>Amount</source>
        <translation>Tutar</translation>
    </message>
    <message>
        <source>Label</source>
        <translation>Etiket</translation>
    </message>
    <message>
        <source>Message</source>
        <translation>İleti</translation>
    </message>
    <message>
        <source>Resulting URI too long, try to reduce the text for label / message.</source>
        <translation>Sonuç URI çok uzun, etiket ya da ileti metnini kısaltmayı deneyiniz.</translation>
    </message>
    <message>
        <source>Error encoding URI into QR Code.</source>
        <translation>URI'nin QR koduna kodlanmasında hata oluştu.</translation>
    </message>
</context>
<context>
    <name>RecentRequestsTableModel</name>
    <message>
        <source>Date</source>
        <translation>Tarih</translation>
    </message>
    <message>
        <source>Label</source>
        <translation>Etiket</translation>
    </message>
    <message>
        <source>Message</source>
        <translation>İleti</translation>
    </message>
    <message>
        <source>(no label)</source>
        <translation>(etiket yok)</translation>
    </message>
    <message>
        <source>(no message)</source>
        <translation>(ileti yok)</translation>
    </message>
    <message>
        <source>(no amount requested)</source>
        <translation>(tutar talep edilmedi)</translation>
    </message>
    <message>
        <source>Requested</source>
        <translation>Talep edilen</translation>
    </message>
</context>
<context>
    <name>SendCoinsDialog</name>
    <message>
        <source>Send Coins</source>
<<<<<<< HEAD
        <translation>Lynx yolla</translation>
=======
        <translation>Litecoin yolla</translation>
>>>>>>> 69fce744
    </message>
    <message>
        <source>Coin Control Features</source>
        <translation>Para kontrolü özellikleri</translation>
    </message>
    <message>
        <source>Inputs...</source>
        <translation>Girdiler...</translation>
    </message>
    <message>
        <source>automatically selected</source>
        <translation>otomatik seçilmiş</translation>
    </message>
    <message>
        <source>Insufficient funds!</source>
        <translation>Yetersiz fon!</translation>
    </message>
    <message>
        <source>Quantity:</source>
        <translation>Miktar:</translation>
    </message>
    <message>
        <source>Bytes:</source>
        <translation>Bayt:</translation>
    </message>
    <message>
        <source>Amount:</source>
        <translation>Tutar:</translation>
    </message>
    <message>
        <source>Fee:</source>
        <translation>Ücret:</translation>
    </message>
    <message>
        <source>After Fee:</source>
        <translation>Ücretten sonra:</translation>
    </message>
    <message>
        <source>Change:</source>
        <translation>Para üstü:</translation>
    </message>
    <message>
        <source>If this is activated, but the change address is empty or invalid, change will be sent to a newly generated address.</source>
        <translation>Bu etkinleştirildiyse fakat para üstü adresi boş ya da geçersizse para üstü yeni oluşturulan bir adrese gönderilecektir.</translation>
    </message>
    <message>
        <source>Custom change address</source>
        <translation>Özel para üstü adresi</translation>
    </message>
    <message>
        <source>Transaction Fee:</source>
        <translation>İşlem ücreti:</translation>
    </message>
    <message>
        <source>Choose...</source>
        <translation>Seç...</translation>
    </message>
    <message>
        <source>Warning: Fee estimation is currently not possible.</source>
        <translation>Uyarı: Ücret tahmini şu anda mümkün değildir.</translation>
    </message>
    <message>
        <source>collapse fee-settings</source>
        <translation>ücret-ayarlarını-küçült</translation>
    </message>
    <message>
        <source>per kilobyte</source>
        <translation>kilobayt başı</translation>
    </message>
    <message>
        <source>If the custom fee is set to 1000 satoshis and the transaction is only 250 bytes, then "per kilobyte" only pays 250 satoshis in fee, while "total at least" pays 1000 satoshis. For transactions bigger than a kilobyte both pay by kilobyte.</source>
        <translation>Eğer özel ücret 1000 satoşi olarak ayarlandıysa ve işlem sadece 250 baytsa, "kilobayt başı" ücret olarak sadece 250 satoşi öder ve "toplam asgari" 1000 satoşi öder. Bir kilobayttan yüksek işlemler için ikisi de kilobayt başı ödeme yapar.</translation>
    </message>
    <message>
        <source>Hide</source>
        <translation>Gizle</translation>
    </message>
    <message>
<<<<<<< HEAD
        <source>total at least</source>
        <translation>toplam asgari</translation>
    </message>
    <message>
        <source>Paying only the minimum fee is just fine as long as there is less transaction volume than space in the blocks. But be aware that this can end up in a never confirming transaction once there is more demand for lynx transactions than the network can process.</source>
        <translation>Gerekli olan en az ücreti ödemek, bloklarda boşluktan daha az işlem hacmi olduğu sürece bir sorun çıkarmaz. Fakat ağın işleyecebileceğinden daha çok lynx işlemi talebi olduğunda bunun asla doğrulanmayan bir işlem olabileceğinin farkında olmalısınız.</translation>
=======
        <source>Paying only the minimum fee is just fine as long as there is less transaction volume than space in the blocks. But be aware that this can end up in a never confirming transaction once there is more demand for litecoin transactions than the network can process.</source>
        <translation>Gerekli olan en az ücreti ödemek, bloklarda boşluktan daha az işlem hacmi olduğu sürece bir sorun çıkarmaz. Fakat ağın işleyecebileceğinden daha çok litecoin işlemi talebi olduğunda bunun asla doğrulanmayan bir işlem olabileceğinin farkında olmalısınız.</translation>
>>>>>>> 69fce744
    </message>
    <message>
        <source>(read the tooltip)</source>
        <translation>(bilgi balonunu oku)</translation>
    </message>
    <message>
        <source>Recommended:</source>
        <translation>Tavsiye edilen:</translation>
    </message>
    <message>
        <source>Custom:</source>
        <translation>Özel:</translation>
    </message>
    <message>
        <source>(Smart fee not initialized yet. This usually takes a few blocks...)</source>
        <translation>(Zeki ücret henüz başlatılmadı. Bu genelde birkaç blok alır...)</translation>
    </message>
    <message>
        <source>Send to multiple recipients at once</source>
        <translation>Birçok alıcıya aynı anda gönder</translation>
    </message>
    <message>
        <source>Add &amp;Recipient</source>
        <translation>&amp;Alıcı ekle</translation>
    </message>
    <message>
        <source>Clear all fields of the form.</source>
        <translation>Formdaki tüm alanları temizle.</translation>
    </message>
    <message>
        <source>Dust:</source>
        <translation>Toz:</translation>
    </message>
    <message>
        <source>Confirmation time target:</source>
        <translation>Doğrulama süresi hedefi:</translation>
    </message>
    <message>
        <source>Clear &amp;All</source>
        <translation>Tümünü &amp;temizle</translation>
    </message>
    <message>
        <source>Balance:</source>
        <translation>Bakiye:</translation>
    </message>
    <message>
        <source>Confirm the send action</source>
        <translation>Yollama etkinliğini teyit ediniz</translation>
    </message>
    <message>
        <source>S&amp;end</source>
        <translation>G&amp;önder</translation>
    </message>
    <message>
        <source>Copy quantity</source>
        <translation>Miktarı kopyala</translation>
    </message>
    <message>
        <source>Copy amount</source>
        <translation>Tutarı kopyala</translation>
    </message>
    <message>
        <source>Copy fee</source>
        <translation>Ücreti kopyala</translation>
    </message>
    <message>
        <source>Copy after fee</source>
        <translation>Ücretten sonrasını kopyala</translation>
    </message>
    <message>
        <source>Copy bytes</source>
        <translation>Baytları kopyala</translation>
    </message>
    <message>
        <source>Copy dust</source>
        <translation>Tozu kopyala</translation>
    </message>
    <message>
        <source>Copy change</source>
        <translation>Para üstünü kopyala</translation>
    </message>
    <message>
        <source>%1 (%2 blocks)</source>
        <translation>%1(%2 blok)</translation>
    </message>
    <message>
        <source>%1 to %2</source>
        <translation>%1 ögesinden %2 unsuruna</translation>
    </message>
    <message>
        <source>Are you sure you want to send?</source>
        <translation>Göndermek istediğinizden emin misiniz?</translation>
    </message>
    <message>
        <source>added as transaction fee</source>
        <translation>işlem ücreti olarak eklendi</translation>
    </message>
    <message>
        <source>Total Amount %1</source>
        <translation>Toplam Tutar %1</translation>
    </message>
    <message>
        <source>or</source>
        <translation>veya</translation>
    </message>
    <message>
        <source>Confirm send coins</source>
<<<<<<< HEAD
        <translation>Lynx gönderimini onaylayın</translation>
=======
        <translation>Litecoin gönderimini onaylayın</translation>
>>>>>>> 69fce744
    </message>
    <message>
        <source>The recipient address is not valid. Please recheck.</source>
        <translation>Alıcı adresi geçerli değildir. Lütfen tekrar kontrol ediniz.</translation>
    </message>
    <message>
        <source>The amount to pay must be larger than 0.</source>
        <translation>Ödeyeceğiniz tutarın 0'dan yüksek olması gerekir.</translation>
    </message>
    <message>
        <source>The amount exceeds your balance.</source>
        <translation>Tutar bakiyenizden yüksektir.</translation>
    </message>
    <message>
        <source>The total exceeds your balance when the %1 transaction fee is included.</source>
        <translation>Toplam, %1 işlem ücreti eklendiğinde bakiyenizi geçmektedir.</translation>
    </message>
    <message>
        <source>Duplicate address found: addresses should only be used once each.</source>
        <translation>Tekrarlayan adres bulundu: adresler sadece bir kez kullanılmalıdır.</translation>
    </message>
    <message>
        <source>Transaction creation failed!</source>
        <translation>İşlem oluşturma başarısız!</translation>
    </message>
    <message>
        <source>The transaction was rejected with the following reason: %1</source>
        <translation>İşlem şu nedenden dolayı reddedildi: %1</translation>
    </message>
    <message>
        <source>A fee higher than %1 is considered an absurdly high fee.</source>
        <translation>%1 tutarından yüksek bir ücret saçma derecede yüksek bir ücret olarak kabul edilir.</translation>
    </message>
    <message>
        <source>Payment request expired.</source>
        <translation>Ödeme talebinin geçerlilik süresi bitti.</translation>
    </message>
    <message>
        <source>Pay only the required fee of %1</source>
        <translation>Sadece asgari ücret olan %1 tutarını öde</translation>
    </message>
    <message>
<<<<<<< HEAD
        <source>Warning: Invalid Lynx address</source>
        <translation>Uyarı: geçersiz Lynx adresi</translation>
=======
        <source>Warning: Invalid Litecoin address</source>
        <translation>Uyarı: geçersiz Litecoin adresi</translation>
>>>>>>> 69fce744
    </message>
    <message>
        <source>Warning: Unknown change address</source>
        <translation>Uyarı: Bilinmeyen para üstü adresi</translation>
    </message>
    <message>
        <source>Confirm custom change address</source>
        <translation>Özel para üstü adresini onayla</translation>
    </message>
    <message>
        <source>The address you selected for change is not part of this wallet. Any or all funds in your wallet may be sent to this address. Are you sure?</source>
        <translation>Para üstü için seçtiğiniz adres bu cüzdanın bir parçası değil. Cüzdanınızdaki bir miktar veya tüm para bu adrese gönderilebilir. Emin misiniz?</translation>
    </message>
    <message>
        <source>(no label)</source>
        <translation>(etiket yok)</translation>
    </message>
</context>
<context>
    <name>SendCoinsEntry</name>
    <message>
        <source>A&amp;mount:</source>
        <translation>T&amp;utar:</translation>
    </message>
    <message>
        <source>Pay &amp;To:</source>
        <translation>&amp;Şu adrese öde:</translation>
    </message>
    <message>
        <source>&amp;Label:</source>
        <translation>&amp;Etiket:</translation>
    </message>
    <message>
        <source>Choose previously used address</source>
        <translation>Önceden kullanılmış adres seç</translation>
    </message>
    <message>
        <source>This is a normal payment.</source>
        <translation>Bu, normal bir ödemedir.</translation>
    </message>
    <message>
<<<<<<< HEAD
        <source>The Lynx address to send the payment to</source>
        <translation>Ödemenin yollanacağı Lynx adresi</translation>
=======
        <source>The Litecoin address to send the payment to</source>
        <translation>Ödemenin yollanacağı Litecoin adresi</translation>
>>>>>>> 69fce744
    </message>
    <message>
        <source>Alt+A</source>
        <translation>Alt+A</translation>
    </message>
    <message>
        <source>Paste address from clipboard</source>
        <translation>Panodan adres yapıştır</translation>
    </message>
    <message>
        <source>Alt+P</source>
        <translation>Alt+P</translation>
    </message>
    <message>
        <source>Remove this entry</source>
        <translation>Bu ögeyi kaldır</translation>
    </message>
    <message>
<<<<<<< HEAD
        <source>The fee will be deducted from the amount being sent. The recipient will receive less lynxes than you enter in the amount field. If multiple recipients are selected, the fee is split equally.</source>
        <translation>Ücret yollanan tutardan alınacaktır. Alıcı tutar alanına girdiğinizden daha az lynx alacaktır. Eğer birden çok alıcı seçiliyse ücret eşit olarak bölünecektir.</translation>
=======
        <source>The fee will be deducted from the amount being sent. The recipient will receive less litecoins than you enter in the amount field. If multiple recipients are selected, the fee is split equally.</source>
        <translation>Ücret yollanan tutardan alınacaktır. Alıcı tutar alanına girdiğinizden daha az litecoin alacaktır. Eğer birden çok alıcı seçiliyse ücret eşit olarak bölünecektir.</translation>
>>>>>>> 69fce744
    </message>
    <message>
        <source>S&amp;ubtract fee from amount</source>
        <translation>Ücreti tutardan düş</translation>
    </message>
    <message>
        <source>Use available balance</source>
        <translation>Mevcut bakiyeyi kullan</translation>
    </message>
    <message>
        <source>Message:</source>
        <translation>İleti:</translation>
    </message>
    <message>
        <source>This is an unauthenticated payment request.</source>
        <translation>Bu, kimliği doğrulanmamış bir ödeme talebidir.</translation>
    </message>
    <message>
        <source>This is an authenticated payment request.</source>
        <translation>Bu, kimliği doğrulanmış bir ödeme talebidir.</translation>
    </message>
    <message>
        <source>Enter a label for this address to add it to the list of used addresses</source>
        <translation>Kullanılmış adres listesine eklemek için bu adrese bir etiket girin</translation>
    </message>
    <message>
<<<<<<< HEAD
        <source>A message that was attached to the lynx: URI which will be stored with the transaction for your reference. Note: This message will not be sent over the Lynx network.</source>
        <translation>Referans için lynx: URI'siyle iliştirilmiş işlemle birlikte depolanacak bir ileti. Not: Bu mesaj Lynx ağı üzerinden gönderilmeyecektir.</translation>
=======
        <source>A message that was attached to the litecoin: URI which will be stored with the transaction for your reference. Note: This message will not be sent over the Litecoin network.</source>
        <translation>Referans için litecoin: URI'siyle iliştirilmiş işlemle birlikte depolanacak bir ileti. Not: Bu mesaj Litecoin ağı üzerinden gönderilmeyecektir.</translation>
>>>>>>> 69fce744
    </message>
    <message>
        <source>Pay To:</source>
        <translation>Şu adrese öde:</translation>
    </message>
    <message>
        <source>Memo:</source>
        <translation>Not:</translation>
    </message>
    <message>
        <source>Enter a label for this address to add it to your address book</source>
        <translation>Adres defterinize eklemek için bu adrese bir etiket giriniz</translation>
    </message>
</context>
<context>
    <name>SendConfirmationDialog</name>
    <message>
        <source>Yes</source>
        <translation>Evet</translation>
    </message>
</context>
<context>
    <name>ShutdownWindow</name>
    <message>
        <source>%1 is shutting down...</source>
        <translation>%1 kapanıyor...</translation>
    </message>
    <message>
        <source>Do not shut down the computer until this window disappears.</source>
        <translation>Bu pencere kalkıncaya dek bilgisayarı kapatmayınız.</translation>
    </message>
</context>
<context>
    <name>SignVerifyMessageDialog</name>
    <message>
        <source>Signatures - Sign / Verify a Message</source>
        <translation>İmzalar - İleti İmzala / Kontrol et</translation>
    </message>
    <message>
        <source>&amp;Sign Message</source>
        <translation>İleti &amp;imzala</translation>
    </message>
    <message>
<<<<<<< HEAD
        <source>You can sign messages/agreements with your addresses to prove you can receive lynxes sent to them. Be careful not to sign anything vague or random, as phishing attacks may try to trick you into signing your identity over to them. Only sign fully-detailed statements you agree to.</source>
        <translation>Adreslerinize yollanan lynxleri alabileceğiniz ispatlamak için adreslerinizle iletiler/anlaşmalar imzalayabilirsiniz. Oltalama saldırılarının kimliğinizi imzanızla elde etmeyi deneyebilecekleri için belirsiz ya da rastgele hiçbir şey imzalamamaya dikkat ediniz. Sadece ayrıntılı açıklaması olan ve tümüne katıldığınız ifadeleri imzalayınız.</translation>
    </message>
    <message>
        <source>The Lynx address to sign the message with</source>
        <translation>İletinin imzalanmasında kullanılacak Lynx adresi</translation>
=======
        <source>You can sign messages/agreements with your addresses to prove you can receive litecoins sent to them. Be careful not to sign anything vague or random, as phishing attacks may try to trick you into signing your identity over to them. Only sign fully-detailed statements you agree to.</source>
        <translation>Adreslerinize yollanan litecoinleri alabileceğiniz ispatlamak için adreslerinizle iletiler/anlaşmalar imzalayabilirsiniz. Oltalama saldırılarının kimliğinizi imzanızla elde etmeyi deneyebilecekleri için belirsiz ya da rastgele hiçbir şey imzalamamaya dikkat ediniz. Sadece ayrıntılı açıklaması olan ve tümüne katıldığınız ifadeleri imzalayınız.</translation>
    </message>
    <message>
        <source>The Litecoin address to sign the message with</source>
        <translation>İletinin imzalanmasında kullanılacak Litecoin adresi</translation>
>>>>>>> 69fce744
    </message>
    <message>
        <source>Choose previously used address</source>
        <translation>Önceden kullanılmış adres seç</translation>
    </message>
    <message>
        <source>Alt+A</source>
        <translation>Alt+A</translation>
    </message>
    <message>
        <source>Paste address from clipboard</source>
        <translation>Panodan adres yapıştır</translation>
    </message>
    <message>
        <source>Alt+P</source>
        <translation>Alt+P</translation>
    </message>
    <message>
        <source>Enter the message you want to sign here</source>
        <translation>İmzalamak istediğiniz iletiyi burada giriniz</translation>
    </message>
    <message>
        <source>Signature</source>
        <translation>İmza</translation>
    </message>
    <message>
        <source>Copy the current signature to the system clipboard</source>
        <translation>Güncel imzayı sistem panosuna kopyala</translation>
    </message>
    <message>
<<<<<<< HEAD
        <source>Sign the message to prove you own this Lynx address</source>
        <translation>Bu Lynx adresinin sizin olduğunu ispatlamak için iletiyi imzalayın</translation>
=======
        <source>Sign the message to prove you own this Litecoin address</source>
        <translation>Bu Litecoin adresinin sizin olduğunu ispatlamak için iletiyi imzalayın</translation>
>>>>>>> 69fce744
    </message>
    <message>
        <source>Sign &amp;Message</source>
        <translation>&amp;İletiyi imzala</translation>
    </message>
    <message>
        <source>Reset all sign message fields</source>
        <translation>Tüm ileti alanlarını sıfırla</translation>
    </message>
    <message>
        <source>Clear &amp;All</source>
        <translation>Tümünü &amp;temizle</translation>
    </message>
    <message>
        <source>&amp;Verify Message</source>
        <translation>İletiyi &amp;kontrol et</translation>
    </message>
    <message>
        <source>Enter the receiver's address, message (ensure you copy line breaks, spaces, tabs, etc. exactly) and signature below to verify the message. Be careful not to read more into the signature than what is in the signed message itself, to avoid being tricked by a man-in-the-middle attack. Note that this only proves the signing party receives with the address, it cannot prove sendership of any transaction!</source>
        <translation>Alıcının adresini, iletiyi (satır sonları, boşluklar, sekmeler vs. karakterleri tam olarak kopyaladığınızdan emin olunuz) ve imzayı aşağıya giriniz. Bir ortadaki adam saldırısı tarafından kandırılmaya engel olmak için imzadan, imzalı iletinin içeriğini aşan bir anlam çıkarmamaya dikkat ediniz. Bunun sadece imzalayan tarafın adres ile alım yapabildiğini ispatladığını ve herhangi bir işlemin gönderi tarafını kanıtlayamayacağını unutmayınız!</translation>
    </message>
    <message>
<<<<<<< HEAD
        <source>The Lynx address the message was signed with</source>
        <translation>İletinin imzalanmasında kullanılan Lynx adresi</translation>
    </message>
    <message>
        <source>Verify the message to ensure it was signed with the specified Lynx address</source>
        <translation>Belirtilen Lynx adresi ile imzalandığını doğrulamak için iletiyi kontrol et</translation>
=======
        <source>The Litecoin address the message was signed with</source>
        <translation>İletinin imzalanmasında kullanılan Litecoin adresi</translation>
    </message>
    <message>
        <source>Verify the message to ensure it was signed with the specified Litecoin address</source>
        <translation>Belirtilen Litecoin adresi ile imzalandığını doğrulamak için iletiyi kontrol et</translation>
>>>>>>> 69fce744
    </message>
    <message>
        <source>Verify &amp;Message</source>
        <translation>&amp;İletiyi kontrol et</translation>
    </message>
    <message>
        <source>Reset all verify message fields</source>
        <translation>Tüm ileti kontrolü alanlarını sıfırla</translation>
    </message>
    <message>
        <source>Click "Sign Message" to generate signature</source>
        <translation>İmzayı oluşturmak için "İletiyi İmzala"ya tıklayın</translation>
    </message>
    <message>
        <source>The entered address is invalid.</source>
        <translation>Girilen adres geçersizdir.</translation>
    </message>
    <message>
        <source>Please check the address and try again.</source>
        <translation>Lütfen adresi kontrol edip tekrar deneyiniz.</translation>
    </message>
    <message>
        <source>The entered address does not refer to a key.</source>
        <translation>Girilen adres herhangi bir anahtara işaret etmemektedir.</translation>
    </message>
    <message>
        <source>Wallet unlock was cancelled.</source>
        <translation>Cüzdan kilidinin açılması iptal edildi.</translation>
    </message>
    <message>
        <source>Private key for the entered address is not available.</source>
        <translation>Girilen adres için özel anahtar mevcut değildir.</translation>
    </message>
    <message>
        <source>Message signing failed.</source>
        <translation>İleti imzalaması başarısız oldu.</translation>
    </message>
    <message>
        <source>Message signed.</source>
        <translation>İleti imzalandı.</translation>
    </message>
    <message>
        <source>The signature could not be decoded.</source>
        <translation>İmzanın kodu çözülemedi.</translation>
    </message>
    <message>
        <source>Please check the signature and try again.</source>
        <translation>Lütfen imzayı kontrol edip tekrar deneyiniz.</translation>
    </message>
    <message>
        <source>The signature did not match the message digest.</source>
        <translation>İmza iletinin özeti ile eşleşmedi.</translation>
    </message>
    <message>
        <source>Message verification failed.</source>
        <translation>İleti doğrulaması başarısız oldu.</translation>
    </message>
    <message>
        <source>Message verified.</source>
        <translation>İleti doğrulandı.</translation>
    </message>
</context>
<context>
    <name>SplashScreen</name>
    <message>
        <source>[testnet]</source>
        <translation>[testnet]</translation>
    </message>
</context>
<context>
    <name>TrafficGraphWidget</name>
    <message>
        <source>KB/s</source>
        <translation>KB/s</translation>
    </message>
</context>
<context>
    <name>TransactionDesc</name>
    <message numerus="yes">
        <source>Open for %n more block(s)</source>
        <translation><numerusform>%n taneden daha fazla blok için açık</numerusform><numerusform>%n taneden daha fazla blok için açık</numerusform></translation>
    </message>
    <message>
        <source>Open until %1</source>
        <translation>%1 değerine dek açık</translation>
    </message>
    <message>
        <source>conflicted with a transaction with %1 confirmations</source>
        <translation>%1 doğrulamalı bir işlem ile çelişti</translation>
    </message>
    <message>
        <source>%1/offline</source>
        <translation>%1/çevrim dışı</translation>
    </message>
    <message>
        <source>0/unconfirmed, %1</source>
        <translation>0/doğrulanmamış, %1</translation>
    </message>
    <message>
        <source>in memory pool</source>
        <translation>bellek alanında</translation>
    </message>
    <message>
        <source>not in memory pool</source>
        <translation>bellek alanında değil</translation>
    </message>
    <message>
        <source>abandoned</source>
        <translation>terk edilmiş</translation>
    </message>
    <message>
        <source>%1/unconfirmed</source>
        <translation>%1/doğrulanmadı</translation>
    </message>
    <message>
        <source>%1 confirmations</source>
        <translation>%1 doğrulama</translation>
    </message>
    <message>
        <source>Status</source>
        <translation>Durum</translation>
    </message>
    <message>
        <source>, has not been successfully broadcast yet</source>
        <translation>, henüz başarılı bir şekilde yayınlanmadı</translation>
    </message>
    <message numerus="yes">
        <source>, broadcast through %n node(s)</source>
        <translation><numerusform>, %n düğüm aracılığıyla yayınlandı</numerusform><numerusform>, %n düğüm aracılığıyla yayınlandı</numerusform></translation>
    </message>
    <message>
        <source>Date</source>
        <translation>Tarih</translation>
    </message>
    <message>
        <source>Source</source>
        <translation>Kaynak</translation>
    </message>
    <message>
        <source>Generated</source>
        <translation>Oluşturuldu</translation>
    </message>
    <message>
        <source>From</source>
        <translation>Gönderen</translation>
    </message>
    <message>
        <source>unknown</source>
        <translation>bilinmiyor</translation>
    </message>
    <message>
        <source>To</source>
        <translation>Alıcı</translation>
    </message>
    <message>
        <source>own address</source>
        <translation>kendi adresiniz</translation>
    </message>
    <message>
        <source>watch-only</source>
        <translation>sadece-izlenen</translation>
    </message>
    <message>
        <source>label</source>
        <translation>etiket</translation>
    </message>
    <message>
        <source>Credit</source>
        <translation>Alınan Tutar</translation>
    </message>
    <message numerus="yes">
        <source>matures in %n more block(s)</source>
        <translation><numerusform>%n ek blok sonrasında olgunlaşacak</numerusform><numerusform>%n ek blok sonrasında olgunlaşacak</numerusform></translation>
    </message>
    <message>
        <source>not accepted</source>
        <translation>kabul edilmedi</translation>
    </message>
    <message>
        <source>Debit</source>
        <translation>Çekilen Tutar</translation>
    </message>
    <message>
        <source>Total debit</source>
        <translation>Toplam çekilen tutar</translation>
    </message>
    <message>
        <source>Total credit</source>
        <translation>Toplam alınan tutar</translation>
    </message>
    <message>
        <source>Transaction fee</source>
        <translation>İşlem ücreti</translation>
    </message>
    <message>
        <source>Net amount</source>
        <translation>Net tutar</translation>
    </message>
    <message>
        <source>Message</source>
        <translation>İleti</translation>
    </message>
    <message>
        <source>Comment</source>
        <translation>Yorum</translation>
    </message>
    <message>
        <source>Transaction ID</source>
        <translation>İşlem ID'si</translation>
    </message>
    <message>
        <source>Transaction total size</source>
        <translation>İşlemin toplam boyutu</translation>
    </message>
    <message>
        <source>Output index</source>
        <translation>Çıktı indeksi</translation>
    </message>
    <message>
        <source>Merchant</source>
        <translation>Tüccar</translation>
    </message>
    <message>
        <source>Generated coins must mature %1 blocks before they can be spent. When you generated this block, it was broadcast to the network to be added to the block chain. If it fails to get into the chain, its state will change to "not accepted" and it won't be spendable. This may occasionally happen if another node generates a block within a few seconds of yours.</source>
<<<<<<< HEAD
        <translation>Oluşturulan lynx'lerin harcanabilmelerinden önce %1 blok beklemeleri gerekmektedir. Bu blok, oluşturduğunuzda, blok zincirine eklenmesi için ağda yayınlandı. Zincire eklenmesi başarısız olursa, durumu "kabul edilmedi" olarak değiştirilecek ve harcanamayacaktır. Bu, bazen başka bir düğüm sizden birkaç saniye önce ya da sonra blok oluşturursa meydana gelebilir.</translation>
=======
        <translation>Oluşturulan litecoin'lerin harcanabilmelerinden önce %1 blok beklemeleri gerekmektedir. Bu blok, oluşturduğunuzda, blok zincirine eklenmesi için ağda yayınlandı. Zincire eklenmesi başarısız olursa, durumu "kabul edilmedi" olarak değiştirilecek ve harcanamayacaktır. Bu, bazen başka bir düğüm sizden birkaç saniye önce ya da sonra blok oluşturursa meydana gelebilir.</translation>
>>>>>>> 69fce744
    </message>
    <message>
        <source>Debug information</source>
        <translation>Hata ayıklama bilgisi</translation>
    </message>
    <message>
        <source>Transaction</source>
        <translation>İşlem</translation>
    </message>
    <message>
        <source>Inputs</source>
        <translation>Girdiler</translation>
    </message>
    <message>
        <source>Amount</source>
        <translation>Tutar</translation>
    </message>
    <message>
        <source>true</source>
        <translation>doğru</translation>
    </message>
    <message>
        <source>false</source>
        <translation>yanlış</translation>
    </message>
</context>
<context>
    <name>TransactionDescDialog</name>
    <message>
        <source>This pane shows a detailed description of the transaction</source>
        <translation>Bu pano işlemin ayrıntılı açıklamasını gösterir</translation>
    </message>
    <message>
        <source>Details for %1</source>
        <translation>%1 için ayrıntılar</translation>
    </message>
</context>
<context>
    <name>TransactionTableModel</name>
    <message>
        <source>Date</source>
        <translation>Tarih</translation>
    </message>
    <message>
        <source>Type</source>
        <translation>Tür</translation>
    </message>
    <message>
        <source>Label</source>
        <translation>Etiket</translation>
    </message>
    <message numerus="yes">
        <source>Open for %n more block(s)</source>
        <translation><numerusform>%n taneden daha fazla blok için açık</numerusform><numerusform>%n taneden daha fazla blok için açık</numerusform></translation>
    </message>
    <message>
        <source>Open until %1</source>
        <translation>%1 değerine dek açık</translation>
    </message>
    <message>
        <source>Offline</source>
        <translation>Çevrim dışı</translation>
    </message>
    <message>
        <source>Unconfirmed</source>
        <translation>Doğrulanmamış</translation>
    </message>
    <message>
        <source>Abandoned</source>
        <translation>Terk edilmiş</translation>
    </message>
    <message>
        <source>Confirming (%1 of %2 recommended confirmations)</source>
        <translation>Doğrulanıyor (%1 kere doğrulandı, önerilen doğrulama sayısı %2)</translation>
    </message>
    <message>
        <source>Confirmed (%1 confirmations)</source>
        <translation>Doğrulandı (%1 doğrulama)</translation>
    </message>
    <message>
        <source>Conflicted</source>
        <translation>Uyuşmadı</translation>
    </message>
    <message>
        <source>Immature (%1 confirmations, will be available after %2)</source>
        <translation>Olgunlaşmamış (%1 doğrulama, %2 doğrulama sonra kullanılabilir olacaktır)</translation>
    </message>
    <message>
        <source>This block was not received by any other nodes and will probably not be accepted!</source>
        <translation>Bu blok başka hiçbir düğüm tarafından alınmamıştır ve muhtemelen kabul edilmeyecektir!</translation>
    </message>
    <message>
        <source>Generated but not accepted</source>
        <translation>Oluşturuldu ama kabul edilmedi</translation>
    </message>
    <message>
        <source>Received with</source>
        <translation>Şununla alındı</translation>
    </message>
    <message>
        <source>Received from</source>
        <translation>Alındığı kişi</translation>
    </message>
    <message>
        <source>Sent to</source>
        <translation>Gönderildiği adres</translation>
    </message>
    <message>
        <source>Payment to yourself</source>
        <translation>Kendinize ödeme</translation>
    </message>
    <message>
        <source>Mined</source>
        <translation>Madenden çıkarılan</translation>
    </message>
    <message>
        <source>watch-only</source>
        <translation>sadece-izlenen</translation>
    </message>
    <message>
        <source>(n/a)</source>
        <translation>(mevcut değil)</translation>
    </message>
    <message>
        <source>(no label)</source>
        <translation>(etiket yok)</translation>
    </message>
    <message>
        <source>Transaction status. Hover over this field to show number of confirmations.</source>
        <translation>İşlem durumu. Doğrulama sayısını görüntülemek için fare imlecini bu alanın üzerinde tutunuz.</translation>
    </message>
    <message>
        <source>Date and time that the transaction was received.</source>
        <translation>İşlemin alındığı tarih ve zaman.</translation>
    </message>
    <message>
        <source>Type of transaction.</source>
        <translation>İşlemin türü.</translation>
    </message>
    <message>
        <source>Whether or not a watch-only address is involved in this transaction.</source>
        <translation>Bu işleme sadece-izlenen bir adresin dahil edilip, edilmediği.</translation>
    </message>
    <message>
        <source>User-defined intent/purpose of the transaction.</source>
        <translation>İşlemin kullanıcı tanımlı amacı.</translation>
    </message>
    <message>
        <source>Amount removed from or added to balance.</source>
        <translation>Bakiyeden kaldırılan ya da bakiyeye eklenen tutar.</translation>
    </message>
</context>
<context>
    <name>TransactionView</name>
    <message>
        <source>All</source>
        <translation>Hepsi</translation>
    </message>
    <message>
        <source>Today</source>
        <translation>Bugün</translation>
    </message>
    <message>
        <source>This week</source>
        <translation>Bu hafta</translation>
    </message>
    <message>
        <source>This month</source>
        <translation>Bu ay</translation>
    </message>
    <message>
        <source>Last month</source>
        <translation>Geçen ay</translation>
    </message>
    <message>
        <source>This year</source>
        <translation>Bu yıl</translation>
    </message>
    <message>
        <source>Range...</source>
        <translation>Tarih Aralığı</translation>
    </message>
    <message>
        <source>Received with</source>
        <translation>Şununla alındı</translation>
    </message>
    <message>
        <source>Sent to</source>
        <translation>Gönderildiği adres</translation>
    </message>
    <message>
        <source>To yourself</source>
        <translation>Kendinize</translation>
    </message>
    <message>
        <source>Mined</source>
        <translation>Madenden çıkarılan</translation>
    </message>
    <message>
        <source>Other</source>
        <translation>Diğer</translation>
    </message>
    <message>
        <source>Enter address, transaction id, or label to search</source>
        <translation>Aramak için adres, gönderim numarası ya da etiket yazınız</translation>
    </message>
    <message>
        <source>Min amount</source>
        <translation>En düşük tutar</translation>
    </message>
    <message>
        <source>Abandon transaction</source>
        <translation>İşlemden vazgeç</translation>
    </message>
    <message>
        <source>Increase transaction fee</source>
        <translation>İşlem ücretini artır</translation>
    </message>
    <message>
        <source>Copy address</source>
        <translation>Adres kopyala</translation>
    </message>
    <message>
        <source>Copy label</source>
        <translation>Etiket kopyala</translation>
    </message>
    <message>
        <source>Copy amount</source>
        <translation>Tutarı kopyala</translation>
    </message>
    <message>
        <source>Copy transaction ID</source>
        <translation>İşlem ID'sini kopyala</translation>
    </message>
    <message>
        <source>Copy raw transaction</source>
        <translation>Ham işlemi kopyala</translation>
    </message>
    <message>
        <source>Copy full transaction details</source>
        <translation>Tüm işlem ayrıntılarını kopyala</translation>
    </message>
    <message>
        <source>Edit label</source>
        <translation>Etiketi düzenle</translation>
    </message>
    <message>
        <source>Show transaction details</source>
        <translation>İşlem ayrıntılarını göster</translation>
    </message>
    <message>
        <source>Export Transaction History</source>
        <translation>İşlem Tarihçesini Dışarı Aktar</translation>
    </message>
    <message>
        <source>Comma separated file (*.csv)</source>
        <translation>Virgülle ayrılmış değerler dosyası (*.csv)</translation>
    </message>
    <message>
        <source>Confirmed</source>
        <translation>Doğrulandı</translation>
    </message>
    <message>
        <source>Watch-only</source>
        <translation>Sadece izlenen</translation>
    </message>
    <message>
        <source>Date</source>
        <translation>Tarih</translation>
    </message>
    <message>
        <source>Type</source>
        <translation>Tür</translation>
    </message>
    <message>
        <source>Label</source>
        <translation>Etiket</translation>
    </message>
    <message>
        <source>Address</source>
        <translation>Adres</translation>
    </message>
    <message>
        <source>ID</source>
        <translation>ID</translation>
    </message>
    <message>
        <source>Exporting Failed</source>
        <translation>Dışarı aktarmada hata</translation>
    </message>
    <message>
        <source>There was an error trying to save the transaction history to %1.</source>
        <translation>İşlem tarihçesinin %1 konumuna kaydedilmeye çalışıldığı sırada bir hata meydana geldi.</translation>
    </message>
    <message>
        <source>Exporting Successful</source>
        <translation>Dışarı Aktarma Başarılı</translation>
    </message>
    <message>
        <source>The transaction history was successfully saved to %1.</source>
        <translation>İşlem tarihçesi %1 konumuna başarıyla kaydedildi.</translation>
    </message>
    <message>
        <source>Range:</source>
        <translation>Tarih Aralığı:</translation>
    </message>
    <message>
        <source>to</source>
        <translation>Alıcı</translation>
    </message>
</context>
<context>
    <name>UnitDisplayStatusBarControl</name>
    <message>
        <source>Unit to show amounts in. Click to select another unit.</source>
        <translation>Tutarı göstermek için birim. Başka bir birim seçmek için tıklayınız.</translation>
    </message>
</context>
<context>
    <name>WalletFrame</name>
    <message>
        <source>No wallet has been loaded.</source>
        <translation>Hiçbir cüzdan yüklenmedi.</translation>
    </message>
</context>
<context>
    <name>WalletModel</name>
    <message>
        <source>Send Coins</source>
<<<<<<< HEAD
        <translation>Lynxi Gönder</translation>
=======
        <translation>Litecoini Gönder</translation>
    </message>
    <message>
        <source>Increasing transaction fee failed</source>
        <translation>İşlem ücreti artırma başarısız oldu</translation>
    </message>
    <message>
        <source>Do you want to increase the fee?</source>
        <translation>Ücreti artırmak istiyor musunuz?</translation>
    </message>
    <message>
        <source>Current fee:</source>
        <translation>Şimdiki ücret:</translation>
    </message>
    <message>
        <source>Increase:</source>
        <translation>Artış:</translation>
    </message>
    <message>
        <source>New fee:</source>
        <translation>Yeni ücret:</translation>
    </message>
    <message>
        <source>Can't sign transaction.</source>
        <translation>İşlem imzalanamıyor.</translation>
    </message>
    <message>
        <source>Could not commit transaction</source>
        <translation>Alışveriş taahüt edilemedi.</translation>
>>>>>>> 69fce744
    </message>
</context>
<context>
    <name>WalletView</name>
    <message>
        <source>&amp;Export</source>
        <translation>&amp;Dışarı aktar</translation>
    </message>
    <message>
        <source>Export the data in the current tab to a file</source>
        <translation>Mevcut sekmedeki verileri bir dosyaya aktar</translation>
    </message>
    <message>
        <source>Backup Wallet</source>
        <translation>Cüzdanı Yedekle</translation>
    </message>
    <message>
        <source>Wallet Data (*.dat)</source>
        <translation>Cüzdan Verileri (*.dat)</translation>
    </message>
    <message>
        <source>Backup Failed</source>
        <translation>Yedekleme Başarısız Oldu</translation>
    </message>
    <message>
        <source>There was an error trying to save the wallet data to %1.</source>
        <translation>Cüzdan verilerinin %1 konumuna kaydedilmesi sırasında bir hata meydana geldi.</translation>
    </message>
    <message>
        <source>Backup Successful</source>
        <translation>Yedekleme Başarılı</translation>
    </message>
    <message>
        <source>The wallet data was successfully saved to %1.</source>
        <translation>Cüzdan verileri %1 konumuna başarıyla kaydedildi.</translation>
    </message>
</context>
<context>
    <name>bitcoin-core</name>
    <message>
        <source>Options:</source>
        <translation>Seçenekler:</translation>
    </message>
    <message>
        <source>Specify data directory</source>
        <translation>Veri dizinini belirt</translation>
    </message>
    <message>
        <source>Connect to a node to retrieve peer addresses, and disconnect</source>
        <translation>Eş adresleri elde etmek için bir düğüme bağlan ve ardından bağlantıyı kes</translation>
    </message>
    <message>
        <source>Specify your own public address</source>
        <translation>Kendi genel adresinizi tanımlayın</translation>
    </message>
    <message>
        <source>Accept command line and JSON-RPC commands</source>
        <translation>Komut satırı ve JSON-RPC komutlarını kabul et</translation>
    </message>
    <message>
        <source>Distributed under the MIT software license, see the accompanying file %s or %s</source>
        <translation>MIT yazılım lisansı altında dağıtılmıştır, beraberindeki %s ya da %s dosyasına bakınız.</translation>
    </message>
    <message>
        <source>If &lt;category&gt; is not supplied or if &lt;category&gt; = 1, output all debugging information.</source>
        <translation>Eğer &lt;category&gt; belirtilmemişse ya da &lt;category&gt; = 1 ise, tüm hata ayıklama verilerini çıktı al.</translation>
    </message>
    <message>
        <source>Prune configured below the minimum of %d MiB.  Please use a higher number.</source>
        <translation>Budama, en düşük değer olan %d MiB'den düşük olarak ayarlanmıştır. Lütfen daha yüksek bir sayı kullanınız.</translation>
    </message>
    <message>
        <source>Prune: last wallet synchronisation goes beyond pruned data. You need to -reindex (download the whole blockchain again in case of pruned node)</source>
        <translation>Budama: son cüzdan eşleşmesi budanmış verilerin ötesine gitmektedir. -reindex kullanmanız gerekmektedir (Budanmış düğüm ise tüm blok zincirini tekrar indirmeniz gerekir.)</translation>
    </message>
    <message>
        <source>Rescans are not possible in pruned mode. You will need to use -reindex which will download the whole blockchain again.</source>
        <translation>Tekrar taramalar budanmış kipte mümkün değildir. Tüm blok zincirini tekrar indirecek olan -reindex seçeneğini kullanmanız gerekecektir.</translation>
    </message>
    <message>
        <source>Error: A fatal internal error occurred, see debug.log for details</source>
        <translation>Hata: Ölümcül dahili bir hata meydana geldi, ayrıntılar için debug.log dosyasına bakınız</translation>
    </message>
    <message>
        <source>Fee (in %s/kB) to add to transactions you send (default: %s)</source>
        <translation>Yolladığınız işlemlere eklenecek ücret (%s/kB olarak) (varsayılan: %s)</translation>
    </message>
    <message>
        <source>Pruning blockstore...</source>
        <translation>Blockstore budanıyor...</translation>
    </message>
    <message>
        <source>Run in the background as a daemon and accept commands</source>
        <translation>Arka planda daemon (servis) olarak çalış ve komutları kabul et</translation>
    </message>
    <message>
        <source>Unable to start HTTP server. See debug log for details.</source>
        <translation>HTTP sunucusu başlatılamadı. Ayrıntılar için debug.log dosyasına bakınız.</translation>
    </message>
    <message>
<<<<<<< HEAD
        <source>Lynx Core</source>
        <translation>Lynx Çekirdeği</translation>
=======
        <source>Litecoin Core</source>
        <translation>Litecoin Çekirdeği</translation>
>>>>>>> 69fce744
    </message>
    <message>
        <source>The %s developers</source>
        <translation>%s geliştiricileri</translation>
    </message>
    <message>
        <source>A fee rate (in %s/kB) that will be used when fee estimation has insufficient data (default: %s)</source>
        <translation>Ücret tahmini için yetersiz veri bulunduğunda kullanılacak ücret oranı (%s/kB olarak) (varsayılan: %s)</translation>
    </message>
    <message>
        <source>Accept relayed transactions received from whitelisted peers even when not relaying transactions (default: %d)</source>
        <translation>İşlemler aktarılmadığında dahi beyaz listedeki eşlerden aktarılan işlemleri kabul et (varsayılan: %d)</translation>
    </message>
    <message>
        <source>Bind to given address and always listen on it. Use [host]:port notation for IPv6</source>
        <translation>Belirtilen adrese bağlan ve daima ondan dinle. IPv6 için [makine]:port yazımını kullanınız</translation>
    </message>
    <message>
        <source>Cannot obtain a lock on data directory %s. %s is probably already running.</source>
        <translation>%s veri dizininde kilit elde edilemedi. %s muhtemelen hâlihazırda çalışmaktadır.</translation>
    </message>
    <message>
        <source>Delete all wallet transactions and only recover those parts of the blockchain through -rescan on startup</source>
        <translation>Tüm cüzdan işlemlerini sil ve başlangıçta -rescan ile sadece blok zincirinin parçası olanları geri getir</translation>
    </message>
    <message>
        <source>Error reading %s! All keys read correctly, but transaction data or address book entries might be missing or incorrect.</source>
        <translation>%s dosyasının okunması sırasında bir hata meydana geldi! Tüm anahtarlar doğru bir şekilde okundu, ancak işlem verileri ya da adres defteri ögeleri hatalı veya eksik olabilir.</translation>
    </message>
    <message>
        <source>Execute command when a wallet transaction changes (%s in cmd is replaced by TxID)</source>
        <translation>Bir cüzdan işlemi değiştiğinde komutu çalıştır (komuttaki %s işlem kimliği ile değiştirilecektir)</translation>
    </message>
    <message>
        <source>Extra transactions to keep in memory for compact block reconstructions (default: %u)</source>
        <translation>Daha küçük boyutlu blok yeniden yapılandırması için fazladan işlemleri bellekte tut. (varsayılan: %u)</translation>
    </message>
    <message>
        <source>If this block is in the chain assume that it and its ancestors are valid and potentially skip their script verification (0 to verify all, default: %s, testnet: %s)</source>
        <translation>Eğer bu blok zincirde yer alıyorsa onun ve atalarının geçerli olduğunu varsay ve potansiyel olarak onların betik doğrulamasını atla.  (Tümünü doğrulamak için 0, varsayılan %s, testnet: %s)</translation>
    </message>
    <message>
        <source>Maximum allowed median peer time offset adjustment. Local perspective of time may be influenced by peers forward or backward by this amount. (default: %u seconds)</source>
        <translation>İzin verilen edilen en yüksek medyan eş zamanı değişiklik sınırının ayarlaması. Zamanın yerel perspektifi bu miktar kadar ileri ya da geri eşler tarafından etkilenebilir. (Varsayılan %u saniye)</translation>
    </message>
    <message>
        <source>Maximum total fees (in %s) to use in a single wallet transaction or raw transaction; setting this too low may abort large transactions (default: %s)</source>
        <translation>Tek bir cüzdan işleminde ya da ham işlemde kullanılacak en yüksek toplam ücret (%s olarak); bunu çok düşük olarak ayarlamak büyük işlemleri iptal edebilir (varsayılan: %s)</translation>
    </message>
    <message>
        <source>Please check that your computer's date and time are correct! If your clock is wrong, %s will not work properly.</source>
        <translation>Lütfen bilgisayarınızın saat ve tarihinin doğru olduğunu kontrol ediniz! Saatinizde gecikme varsa %s doğru şekilde çalışamaz.</translation>
    </message>
    <message>
        <source>Please contribute if you find %s useful. Visit %s for further information about the software.</source>
        <translation>%s programını faydalı buluyorsanız lütfen katkıda bulununuz. Yazılım hakkında daha fazla bilgi için %s adresini ziyaret ediniz.</translation>
    </message>
    <message>
        <source>Reduce storage requirements by enabling pruning (deleting) of old blocks. This allows the pruneblockchain RPC to be called to delete specific blocks, and enables automatic pruning of old blocks if a target size in MiB is provided. This mode is incompatible with -txindex and -rescan. Warning: Reverting this setting requires re-downloading the entire blockchain. (default: 0 = disable pruning blocks, 1 = allow manual pruning via RPC, &gt;%u = automatically prune block files to stay under the specified target size in MiB)</source>
        <translation>Eski blokları budamayı (silme) etkinleştirerek depolama gereksinimlerini azaltın. Bu belirli blokları silmek için pruneblockchain uzak yordam çağrısına (RPC) izin verir. Eğer bloklar hedef mebibyte boyutuna ulaşırsa eski blokların otomatik olarak budanmasını sağlar. Bu kip, -txindex ve -rescan ile uyumsuzdur. Uyarı: Bu ayarı geri almak, blok zincirinin tamamını yeniden yüklemeyi gerektirir. (varsayılan: 0 = blok budaması devre dışı, 1 = RPC üzerinden manuel budamaya izin verir, &gt;%u = mebibyte olarak belirtilen hedef boyutun altında kalması için blok dosyalarını otomatik olarak budar)</translation>
    </message>
    <message>
        <source>Set lowest fee rate (in %s/kB) for transactions to be included in block creation. (default: %s)</source>
        <translation>Blok oluşturmaya dahil olan işlemler için en düşük ücret oranını (%s/kB olarak) ayarla. (varsayılan: %s)</translation>
    </message>
    <message>
        <source>Set the number of script verification threads (%u to %d, 0 = auto, &lt;0 = leave that many cores free, default: %d)</source>
        <translation>Betik kontrolü iş parçacıklarının sayısını belirler (%u ilâ %d, 0 = otomatik, &lt;0 = bu sayıda çekirdeği kullanma, varsayılan: %d)</translation>
    </message>
    <message>
        <source>The block database contains a block which appears to be from the future. This may be due to your computer's date and time being set incorrectly. Only rebuild the block database if you are sure that your computer's date and time are correct</source>
        <translation>Blok veritabanı gelecekten gibi görünen bir blok içermektedir. Bu, bilgisayarınızın saat ve tarihinin yanlış ayarlanmış olmasından kaynaklanabilir. Blok veritabanını sadece bilgisayarınızın tarih ve saatinin doğru olduğundan eminseniz yeniden derleyin.</translation>
    </message>
    <message>
        <source>This is a pre-release test build - use at your own risk - do not use for mining or merchant applications</source>
<<<<<<< HEAD
        <translation>Bu kararlı sürümden önceki bir deneme sürümüdür. - risklerini bilerek kullanma sorumluluğu sizdedir - lynx oluşturmak ya da ticari uygulamalar için kullanmayınız</translation>
=======
        <translation>Bu kararlı sürümden önceki bir deneme sürümüdür. - risklerini bilerek kullanma sorumluluğu sizdedir - litecoin oluşturmak ya da ticari uygulamalar için kullanmayınız</translation>
>>>>>>> 69fce744
    </message>
    <message>
        <source>Unable to rewind the database to a pre-fork state. You will need to redownload the blockchain</source>
        <translation>Veritabanını çatallama öncesi duruma geri sarmak mümkün değil. Blok zincirini tekrar indirmeniz gerekmektedir</translation>
    </message>
    <message>
        <source>Use UPnP to map the listening port (default: 1 when listening and no -proxy)</source>
        <translation>Dinlenecek portu haritalamak için UPnP kullan (varsayılan: dinlenildiğinde ve -proxy olmadığında 1)</translation>
    </message>
    <message>
        <source>Username and hashed password for JSON-RPC connections. The field &lt;userpw&gt; comes in the format: &lt;USERNAME&gt;:&lt;SALT&gt;$&lt;HASH&gt;. A canonical python script is included in share/rpcuser. The client then connects normally using the rpcuser=&lt;USERNAME&gt;/rpcpassword=&lt;PASSWORD&gt; pair of arguments. This option can be specified multiple times</source>
        <translation>JSON-RPC bağlantıları için kullanıcı adı ve karmalanmış parola. &lt;userpw&gt; alanı şu biçimdedir: &lt;KULLANICI ADI&gt;:&lt;SALT&gt;$&lt;HASH&gt;. Kanonik bir Python betiği share/rpcuser klasöründe bulunabilir. Ardından istemci normal şekilde rpcuser=&lt;KULLANICI ADI&gt;/rpcpassword=&lt;PAROLA&gt; argüman çiftini kullanarak bağlanabilir. Bu seçenek birden çok kez belirtilebilir.</translation>
    </message>
    <message>
        <source>Wallet will not create transactions that violate mempool chain limits (default: %u)</source>
        <translation>Cüzdan, zincir bellek alanı limitlerini ihlal eden işlem oluşturmayacak. (varsayılan: %u)</translation>
    </message>
    <message>
        <source>Warning: The network does not appear to fully agree! Some miners appear to be experiencing issues.</source>
        <translation>Uyarı: Ağ üyeleri aralarında tamamen anlaşmış gibi gözükmüyor! Bazı madenciler sorun yaşıyor gibi görünmektedir.</translation>
    </message>
    <message>
        <source>Warning: We do not appear to fully agree with our peers! You may need to upgrade, or other nodes may need to upgrade.</source>
        <translation>Uyarı: Ağ eşlerimizle tamamen anlaşamamışız gibi görünüyor! Güncelleme yapmanız gerekebilir ya da diğer düğümlerin güncelleme yapmaları gerekebilir.</translation>
    </message>
    <message>
        <source>%d of last 100 blocks have unexpected version</source>
        <translation>son 100 bloğun %d kadarı beklenmeyen versiyona sahip</translation>
    </message>
    <message>
        <source>%s corrupt, salvage failed</source>
        <translation>%s bozuk, geri kazanım başarısız oldu</translation>
    </message>
    <message>
        <source>-maxmempool must be at least %d MB</source>
        <translation>-maxmempool en az %d MB olmalıdır</translation>
    </message>
    <message>
        <source>&lt;category&gt; can be:</source>
        <translation>&lt;kategori&gt; şunlar olabilir:</translation>
    </message>
    <message>
        <source>Accept connections from outside (default: 1 if no -proxy or -connect)</source>
        <translation>Dışarıdan gelen bağlantıları kabul et (varsayılan: -proxy veya -connect yoksa 1)</translation>
    </message>
    <message>
        <source>Append comment to the user agent string</source>
        <translation>Kullanıcı aracı zincirine yorumu ekle</translation>
    </message>
    <message>
        <source>Attempt to recover private keys from a corrupt wallet on startup</source>
        <translation>Başlangıçta bozuk bir cüzdandan özel anahtarları geri kazanmayı dene</translation>
    </message>
    <message>
        <source>Block creation options:</source>
        <translation>Blok oluşturma seçenekleri:</translation>
    </message>
    <message>
        <source>Cannot resolve -%s address: '%s'</source>
        <translation>Çözümlenemedi - %s adres: '%s'</translation>
    </message>
    <message>
        <source>Chain selection options:</source>
        <translation>Blok zinciri seçim ayarları:</translation>
    </message>
    <message>
        <source>Change index out of range</source>
        <translation>Aralık dışında değişiklik indeksi</translation>
    </message>
    <message>
        <source>Connection options:</source>
        <translation>Bağlantı seçenekleri:</translation>
    </message>
    <message>
        <source>Copyright (C) %i-%i</source>
        <translation>Telif hakkı (C) %i-%i</translation>
    </message>
    <message>
        <source>Corrupted block database detected</source>
        <translation>Bozuk blok veritabanı tespit edildi</translation>
    </message>
    <message>
        <source>Debugging/Testing options:</source>
        <translation>Hata ayıklama/deneme seçenekleri:</translation>
    </message>
    <message>
        <source>Do not load the wallet and disable wallet RPC calls</source>
        <translation>Cüzdanı yükleme ve cüzdan RPC çağrılarını devre dışı bırak</translation>
    </message>
    <message>
        <source>Do you want to rebuild the block database now?</source>
        <translation>Blok veritabanını şimdi yeniden inşa etmek istiyor musunuz?</translation>
    </message>
    <message>
        <source>Enable publish hash block in &lt;address&gt;</source>
        <translation>Blok karma değerinin &lt;adres&gt;te yayınlanmasını etkinleştir</translation>
    </message>
    <message>
        <source>Enable publish hash transaction in &lt;address&gt;</source>
        <translation>Karma değer işleminin &lt;adres&gt;te yayınlanmasını etkinleştir</translation>
    </message>
    <message>
        <source>Enable publish raw block in &lt;address&gt;</source>
        <translation>Ham blokun &lt;adres&gt;te yayınlanmasını etkinleştir</translation>
    </message>
    <message>
        <source>Enable publish raw transaction in &lt;address&gt;</source>
        <translation>Ham işlemin &lt;adres&gt;te yayınlanmasını etkinleştir</translation>
    </message>
    <message>
        <source>Enable transaction replacement in the memory pool (default: %u)</source>
        <translation>Bellek alanında işlem değiştirmeyi etkinleştir (varsayılan: %u)</translation>
    </message>
    <message>
        <source>Error initializing block database</source>
        <translation>Blok veritabanını başlatılırken bir hata meydana geldi</translation>
    </message>
    <message>
        <source>Error initializing wallet database environment %s!</source>
        <translation>%s cüzdan veritabanı ortamının başlatılmasında hata meydana geldi!</translation>
    </message>
    <message>
        <source>Error loading %s</source>
        <translation>%s unsurunun yüklenmesinde hata oluştu</translation>
    </message>
    <message>
        <source>Error loading %s: Wallet corrupted</source>
        <translation>%s unsurunun yüklenmesinde hata oluştu: bozuk cüzdan</translation>
    </message>
    <message>
        <source>Error loading %s: Wallet requires newer version of %s</source>
        <translation>%s unsurunun yüklenmesinde hata oluştu: cüzdan %s programının yeni bir sürümüne ihtiyaç duyuyor</translation>
    </message>
    <message>
        <source>Error loading block database</source>
        <translation>Blok veritabanının yüklenmesinde hata</translation>
    </message>
    <message>
        <source>Error opening block database</source>
        <translation>Blok veritabanının açılışı sırasında hata</translation>
    </message>
    <message>
        <source>Error: Disk space is low!</source>
        <translation>Hata: Disk alanı düşük!</translation>
    </message>
    <message>
        <source>Failed to listen on any port. Use -listen=0 if you want this.</source>
        <translation>Herhangi bir portun dinlenmesi başarısız oldu. Bunu istiyorsanız -listen=0 seçeneğini kullanınız.</translation>
    </message>
    <message>
        <source>Failed to rescan the wallet during initialization</source>
        <translation>Başlatma sırasında cüzdanı yeniden tarama işlemi başarısız oldu</translation>
    </message>
    <message>
        <source>Importing...</source>
        <translation>İçe aktarılıyor...</translation>
    </message>
    <message>
        <source>Incorrect or no genesis block found. Wrong datadir for network?</source>
        <translation>Yanlış ya da bulunamamış doğuş bloğu. Ağ için yanlış veri klasörü mü?</translation>
    </message>
    <message>
        <source>Initialization sanity check failed. %s is shutting down.</source>
        <translation>Başlatma sınaması başarısız oldu. %s kapatılıyor.</translation>
    </message>
    <message>
        <source>Invalid amount for -%s=&lt;amount&gt;: '%s'</source>
        <translation>-%s=&lt;tutar&gt; için geçersiz tutar: '%s'</translation>
    </message>
    <message>
        <source>Invalid amount for -discardfee=&lt;amount&gt;: '%s'</source>
        <translation>Geçersiz miktarda -discardfee=&lt;amount&gt;:'%s'</translation>
    </message>
    <message>
        <source>Invalid amount for -fallbackfee=&lt;amount&gt;: '%s'</source>
        <translation> -fallbackfee=&lt;tutar&gt; için geçersiz tutar: '%s'</translation>
    </message>
    <message>
        <source>Keep the transaction memory pool below &lt;n&gt; megabytes (default: %u)</source>
        <translation>İşlem bellek alanını &lt;n&gt; megabayttan düşük tut (varsayılan: %u)</translation>
    </message>
    <message>
        <source>Loading P2P addresses...</source>
        <translation>P2P adresleri yükleniyor...</translation>
    </message>
    <message>
        <source>Loading banlist...</source>
        <translation>Yasaklama listesi yükleniyor...</translation>
    </message>
    <message>
        <source>Location of the auth cookie (default: data dir)</source>
        <translation>auth çerezinin konumu (varsayılan: veri klasörü)</translation>
    </message>
    <message>
        <source>Not enough file descriptors available.</source>
        <translation>Kafi derecede dosya tanımlayıcıları mevcut değil.</translation>
    </message>
    <message>
        <source>Only connect to nodes in network &lt;net&gt; (ipv4, ipv6 or onion)</source>
        <translation>Sadece &lt;net&gt; ağındaki düğümlere bağlan (ipv4, ipv6 veya onion)</translation>
    </message>
    <message>
        <source>Print this help message and exit</source>
        <translation>Bu yardım mesajını yaz ve çık</translation>
    </message>
    <message>
        <source>Print version and exit</source>
        <translation>Sürümü yaz ve çık</translation>
    </message>
    <message>
        <source>Prune cannot be configured with a negative value.</source>
        <translation>Budama negatif bir değerle yapılandırılamaz.</translation>
    </message>
    <message>
        <source>Prune mode is incompatible with -txindex.</source>
        <translation>Budama kipi -txindex ile uyumsuzdur.</translation>
    </message>
    <message>
        <source>Rebuild chain state and block index from the blk*.dat files on disk</source>
        <translation>Zincir durumu ve blok indeksini diskteki blk*.dat dosyalarından yeniden derle</translation>
    </message>
    <message>
        <source>Rebuild chain state from the currently indexed blocks</source>
        <translation>Zincir durumunu güncel olarak indekslenen bloklardan yeniden derle</translation>
    </message>
    <message>
        <source>Replaying blocks...</source>
        <translation>Bloklar tekrar işleniyor...</translation>
    </message>
    <message>
        <source>Rewinding blocks...</source>
        <translation>Bloklar geri sarılıyor...</translation>
    </message>
    <message>
        <source>Set database cache size in megabytes (%d to %d, default: %d)</source>
        <translation>Veritabanı önbellek boyutunu megabayt olarak belirt (%d ilâ %d, varsayılan: %d)</translation>
    </message>
    <message>
        <source>Specify wallet file (within data directory)</source>
        <translation>Cüzdan dosyası belirtiniz (veri klasörünün içinde)</translation>
    </message>
    <message>
        <source>The source code is available from %s.</source>
        <translation>Kaynak kod şuradan elde edilebilir: %s.</translation>
    </message>
    <message>
        <source>Transaction fee and change calculation failed</source>
        <translation>İşlem ücreti ve para üstü hesaplamasında hata meydana geldi.</translation>
    </message>
    <message>
        <source>Unable to bind to %s on this computer. %s is probably already running.</source>
        <translation>Bu bilgisayarda %s unsuruna bağlanılamadı. %s muhtemelen hâlihazırda çalışmaktadır.</translation>
    </message>
    <message>
        <source>Unsupported argument -benchmark ignored, use -debug=bench.</source>
        <translation>Desteklenmeyen -benchmark argümanı görmezden gelindi, -debug=bench kullanınız.</translation>
    </message>
    <message>
        <source>Unsupported argument -debugnet ignored, use -debug=net.</source>
        <translation>Desteklenmeyen -debugnet argümanı görmezden gelindi, debug=net kullanınız.</translation>
    </message>
    <message>
        <source>Unsupported argument -tor found, use -onion.</source>
        <translation>Deskteklenmeyen -tor argümanı bulundu, -onion kullanınız.</translation>
    </message>
    <message>
        <source>Unsupported logging category %s=%s.</source>
        <translation>Desteklenmeyen günlük kategorisi %s=%s.</translation>
    </message>
    <message>
        <source>Upgrading UTXO database</source>
        <translation>UTXO veritabanı yükseltiliyor</translation>
    </message>
    <message>
        <source>Use UPnP to map the listening port (default: %u)</source>
        <translation>Dinleme portunu haritalamak için UPnP kullan (varsayılan: %u)</translation>
    </message>
    <message>
        <source>Use the test chain</source>
        <translation>Test blok zincirini kullan</translation>
    </message>
    <message>
        <source>User Agent comment (%s) contains unsafe characters.</source>
        <translation>Kullanıcı Aracı açıklaması (%s) güvensiz karakterler içermektedir.</translation>
    </message>
    <message>
        <source>Verifying blocks...</source>
        <translation>Bloklar kontrol ediliyor...</translation>
    </message>
    <message>
        <source>Wallet debugging/testing options:</source>
        <translation>Cüzdan hata ayıklama/test etme seçenekleri:</translation>
    </message>
    <message>
        <source>Wallet needed to be rewritten: restart %s to complete</source>
        <translation>Cüzdanın tekrar yazılması gerekiyordu: işlemi tamamlamak için %s programını yeniden başlatınız</translation>
    </message>
    <message>
        <source>Wallet options:</source>
        <translation>Cüzdan seçenekleri:</translation>
    </message>
    <message>
        <source>Allow JSON-RPC connections from specified source. Valid for &lt;ip&gt; are a single IP (e.g. 1.2.3.4), a network/netmask (e.g. 1.2.3.4/255.255.255.0) or a network/CIDR (e.g. 1.2.3.4/24). This option can be specified multiple times</source>
        <translation>Belirtilen kaynaktan JSON-RPC bağlantılarını kabul et. Bir &lt;ip&gt; için geçerli olanlar şunlardır: IP adresi (mesela 1.2.3.4), bir ağ/ağ maskesi (örneğin 1.2.3.4/255.255.255.0) ya da bir ağ/CIDR (mesela 1.2.3.4/24). Bu seçenek birden fazla kez belirtilebilir</translation>
    </message>
    <message>
        <source>Bind to given address and whitelist peers connecting to it. Use [host]:port notation for IPv6</source>
        <translation>Belirtilen adrese bağlan ve ona bağlanan eşleri beyaz listeye al. IPv6 için [makine]:port imlasını kullanınız</translation>
    </message>
    <message>
        <source>Create new files with system default permissions, instead of umask 077 (only effective with disabled wallet functionality)</source>
        <translation>Yeni dosyaları umask 077 yerine varsayılan izinlerle oluştur (sadece devre dışı cüzdan işlevselliği ile etkilidir)</translation>
    </message>
    <message>
        <source>Discover own IP addresses (default: 1 when listening and no -externalip or -proxy)</source>
        <translation>Kendi IP adreslerini keşfet (varsayılan: dinlenildiğinde ve -externalip ya da -proxy yoksa 1)</translation>
    </message>
    <message>
        <source>Error: Listening for incoming connections failed (listen returned error %s)</source>
        <translation>Hata: İçeri gelen bağlantıların dinlenmesi başarısız oldu (dinleme %s hatasını verdi)</translation>
    </message>
    <message>
        <source>Execute command when a relevant alert is received or we see a really long fork (%s in cmd is replaced by message)</source>
        <translation>İlgili bir uyarı alındığında ya da gerçekten uzun bir çatallama gördüğümüzde komutu çalıştır (komuttaki %s mesaj ile değiştirilir)</translation>
    </message>
    <message>
        <source>Fees (in %s/kB) smaller than this are considered zero fee for relaying, mining and transaction creation (default: %s)</source>
        <translation>Bundan düşük ücretler (%s/kB olarak) aktarma, oluşturma ve işlem yaratma için sıfır değerinde ücret olarak kabul edilir (varsayılan: %s)</translation>
    </message>
    <message>
        <source>If paytxfee is not set, include enough fee so transactions begin confirmation on average within n blocks (default: %u)</source>
        <translation>Eğer paytxfee ayarlanmadıysa kafi derecede ücret ekleyin ki işlemler teyite vasati n blok içinde başlasın (varsayılan: %u)</translation>
    </message>
    <message>
        <source>Invalid amount for -maxtxfee=&lt;amount&gt;: '%s' (must be at least the minrelay fee of %s to prevent stuck transactions)</source>
        <translation>-maxtxfee=&lt;tutar&gt; için geçersiz tutar: '%s' (Sıkışmış işlemleri önlemek için en az %s değerinde en düşük aktarım ücretine eşit olmalıdır)</translation>
    </message>
    <message>
        <source>Maximum size of data in data carrier transactions we relay and mine (default: %u)</source>
        <translation>Aktardığımız ve oluşturduğumuz veri taşıyıcı işlemlerindeki en yüksek veri boyutu (varsayılan: %u)</translation>
    </message>
    <message>
        <source>Randomize credentials for every proxy connection. This enables Tor stream isolation (default: %u)</source>
        <translation>Her vekil bağlantısı için kimlik verilerini rastgele yap. Bu, Tor akış izolasyonunu etkinleştirir (varsayılan: %u)</translation>
    </message>
    <message>
        <source>The transaction amount is too small to send after the fee has been deducted</source>
        <translation>Bu işlem, tutar düşüldükten sonra göndermek için çok düşük</translation>
    </message>
    <message>
        <source>Whitelisted peers cannot be DoS banned and their transactions are always relayed, even if they are already in the mempool, useful e.g. for a gateway</source>
        <translation>Beyaz listeye alınan eşler DoS yasaklamasına uğramazlar ve işlemleri zaten mempool'da olsalar da daima aktarılır, bu mesela bir geçit için kullanışlıdır</translation>
    </message>
    <message>
        <source>You need to rebuild the database using -reindex to go back to unpruned mode.  This will redownload the entire blockchain</source>
        <translation>Budama olmayan kipe dönmek için veritabanını -reindex ile tekrar derlemeniz gerekir. Bu, tüm blok zincirini tekrar indirecektir</translation>
    </message>
    <message>
        <source>(default: %u)</source>
        <translation>(varsayılan: %u)</translation>
    </message>
    <message>
        <source>Accept public REST requests (default: %u)</source>
        <translation>Herkese açık REST taleplerini kabul et (varsayılan: %u)</translation>
    </message>
    <message>
        <source>Automatically create Tor hidden service (default: %d)</source>
        <translation>Otomatik olarak gizli Tor servisi oluştur (varsayılan: %d)</translation>
    </message>
    <message>
        <source>Connect through SOCKS5 proxy</source>
        <translation>SOCKS5 vekil sunucusu vasıtasıyla bağlan</translation>
    </message>
    <message>
        <source>Error loading %s: You can't disable HD on an already existing HD wallet</source>
        <translation>%s yüklemesinde hata: Zaten HD olan bir cüzdanda HD devre dışı bırakılamaz </translation>
    </message>
    <message>
        <source>Error reading from database, shutting down.</source>
        <translation>Veritabanından okumada hata, kapatılıyor.</translation>
    </message>
    <message>
        <source>Error upgrading chainstate database</source>
        <translation>Zincirdurumu veritabanı yükseltme hatası</translation>
    </message>
    <message>
        <source>Imports blocks from external blk000??.dat file on startup</source>
        <translation>Başlangıçta harici blk000??.dat dosyasından blokları içe aktarır</translation>
    </message>
    <message>
        <source>Information</source>
        <translation>Bilgi</translation>
    </message>
    <message>
        <source>Invalid -onion address or hostname: '%s'</source>
        <translation>Geçersiz -onion adresi veya ana makine adı: '%s'</translation>
    </message>
    <message>
        <source>Invalid -proxy address or hostname: '%s'</source>
        <translation>Geçersiz -proxy adresi veya ana makine adı: '%s'</translation>
    </message>
    <message>
        <source>Invalid amount for -paytxfee=&lt;amount&gt;: '%s' (must be at least %s)</source>
        <translation>-paytxfee=&lt;tutar&gt;:'%s' unsurunda geçersiz tutar (asgari %s olması lazımdır)</translation>
    </message>
    <message>
        <source>Invalid netmask specified in -whitelist: '%s'</source>
        <translation>-whitelist: '%s' unsurunda geçersiz bir ağ maskesi belirtildi</translation>
    </message>
    <message>
        <source>Keep at most &lt;n&gt; unconnectable transactions in memory (default: %u)</source>
        <translation>Hafızada en çok &lt;n&gt; bağlanılamaz işlem tut (varsayılan: %u)</translation>
    </message>
    <message>
        <source>Need to specify a port with -whitebind: '%s'</source>
        <translation>-whitebind: '%s' ile bir port belirtilmesi lazımdır</translation>
    </message>
    <message>
        <source>Node relay options:</source>
        <translation>Düğüm aktarma seçenekleri:</translation>
    </message>
    <message>
        <source>RPC server options:</source>
        <translation>RPC sunucu seçenekleri:</translation>
    </message>
    <message>
        <source>Reducing -maxconnections from %d to %d, because of system limitations.</source>
        <translation>Sistem sınırlamaları sebebiyle -maxconnections %d değerinden %d değerine düşürülmüştür.</translation>
    </message>
    <message>
        <source>Rescan the block chain for missing wallet transactions on startup</source>
        <translation>Başlangıçta blok zincirini eksik cüzdan işlemleri için tekrar tara</translation>
    </message>
    <message>
        <source>Send trace/debug info to console instead of debug.log file</source>
        <translation>İzleme/hata ayıklama verilerini debug.log dosyası yerine konsola gönder</translation>
    </message>
    <message>
        <source>Show all debugging options (usage: --help -help-debug)</source>
        <translation>Tüm hata ayıklama seçeneklerini göster (kullanımı: --help -help-debug)</translation>
    </message>
    <message>
        <source>Shrink debug.log file on client startup (default: 1 when no -debug)</source>
        <translation>İstemci başlatıldığında debug.log dosyasını küçült (varsayılan: -debug bulunmadığında 1)</translation>
    </message>
    <message>
        <source>Signing transaction failed</source>
        <translation>İşlemin imzalanması başarısız oldu</translation>
    </message>
    <message>
        <source>Specified -walletdir "%s" does not exist</source>
        <translation>Belirtilen -walletdir "%s" mevcut değil</translation>
    </message>
    <message>
        <source>Specified -walletdir "%s" is a relative path</source>
        <translation>Belirtilen -walletdir "%s" göreceli bir yoldur</translation>
    </message>
    <message>
        <source>Specified -walletdir "%s" is not a directory</source>
        <translation>Belirtilen -walletdir "%s" bir dizin değildir</translation>
    </message>
    <message>
        <source>The transaction amount is too small to pay the fee</source>
<<<<<<< HEAD
        <translation>İşlemdeki lynx tutarı ücreti ödemek için çok düşük</translation>
=======
        <translation>İşlemdeki litecoin tutarı ücreti ödemek için çok düşük</translation>
>>>>>>> 69fce744
    </message>
    <message>
        <source>This is experimental software.</source>
        <translation>Bu, deneysel bir yazılımdır.</translation>
    </message>
    <message>
        <source>Tor control port password (default: empty)</source>
        <translation>Tor kontrol portu parolası (varsayılan: boş)</translation>
    </message>
    <message>
        <source>Tor control port to use if onion listening enabled (default: %s)</source>
        <translation>Eğer onion dinlemesi etkinse kullanılacak Tor kontrol portu (varsayılan: %s)</translation>
    </message>
    <message>
        <source>Transaction amount too small</source>
        <translation>İşlem tutarı çok düşük</translation>
    </message>
    <message>
        <source>Transaction too large for fee policy</source>
        <translation>Ücret politikası için işlem çok büyük</translation>
    </message>
    <message>
        <source>Transaction too large</source>
        <translation>İşlem çok büyük</translation>
    </message>
    <message>
        <source>Unable to bind to %s on this computer (bind returned error %s)</source>
        <translation>Bu bilgisayarda %s ögesine bağlanılamadı (bağlanma %s hatasını verdi)</translation>
    </message>
    <message>
        <source>Unable to generate initial keys</source>
        <translation>Başlangıç anahtarları üretilemiyor</translation>
    </message>
    <message>
        <source>Upgrade wallet to latest format on startup</source>
        <translation>Başlangıçta cüzdanı en yeni biçime güncelle</translation>
    </message>
    <message>
        <source>Username for JSON-RPC connections</source>
        <translation>JSON-RPC bağlantıları için kullanıcı ismi</translation>
    </message>
    <message>
        <source>Verifying wallet(s)...</source>
        <translation>Cüzdan(lar) kontrol ediliyor...</translation>
    </message>
    <message>
        <source>Warning</source>
        <translation>Uyarı</translation>
    </message>
    <message>
        <source>Warning: unknown new rules activated (versionbit %i)</source>
        <translation>Uyarı: bilinmeyen yeni kurallar etkinleştirilmiştir (versionbit %i)</translation>
    </message>
    <message>
        <source>Whether to operate in a blocks only mode (default: %u)</source>
        <translation>Sadece blok kipinde çalışılıp çalışılmayacağı (varsayılan: %u)</translation>
    </message>
    <message>
        <source>You need to rebuild the database using -reindex to change -txindex</source>
        <translation>Veritabanını -txindex değerini değiştirmek için -reindex kullanarak tekrar oluşturmanız gerekiyor</translation>
    </message>
    <message>
        <source>Zapping all transactions from wallet...</source>
        <translation>Cüzdandaki tüm işlemler kaldırılıyor...</translation>
    </message>
    <message>
        <source>ZeroMQ notification options:</source>
        <translation>ZeroMQ bildirim seçenekleri:</translation>
    </message>
    <message>
        <source>Password for JSON-RPC connections</source>
        <translation>JSON-RPC bağlantıları için parola</translation>
    </message>
    <message>
        <source>Execute command when the best block changes (%s in cmd is replaced by block hash)</source>
        <translation>En iyi blok değiştiğinde komutu çalıştır (komut için %s parametresi blok hash değeri ile değiştirilecektir)</translation>
    </message>
    <message>
        <source>Allow DNS lookups for -addnode, -seednode and -connect</source>
        <translation>-addnode, -seednode ve -connect için DNS aramalarına izin ver</translation>
    </message>
    <message>
        <source>(1 = keep tx meta data e.g. account owner and payment request information, 2 = drop tx meta data)</source>
        <translation>(1 = tx meta verilerini tut mesela hesap sahibi ve ödeme talebi bilgileri, 2 = tx meta verilerini at)</translation>
    </message>
    <message>
        <source>-maxtxfee is set very high! Fees this large could be paid on a single transaction.</source>
        <translation>-maxtxfee çok yüksek bir değere ayarlanmış! Bu denli yüksek ücretler tek bir işlemde ödenebilir.</translation>
    </message>
    <message>
        <source>Do not keep transactions in the mempool longer than &lt;n&gt; hours (default: %u)</source>
        <translation>İşlemleri bellek alanında &lt;n&gt; saatten fazla tutma (varsayılan: %u)</translation>
    </message>
    <message>
        <source>Equivalent bytes per sigop in transactions for relay and mining (default: %u)</source>
        <translation>Oluşturma ve aktarma işlemlerinde sigop başına eşdeğer bayt (varsayılan: %u)</translation>
    </message>
    <message>
        <source>Error loading %s: You can't enable HD on an already existing non-HD wallet</source>
        <translation>%s yüklenmesinde hata: zaten var olan ve HD olmayan bir cüzdanda HD etkinleştirilemez.</translation>
    </message>
    <message>
        <source>Error loading wallet %s. -wallet parameter must only specify a filename (not a path).</source>
        <translation>%s cüzdanı yüklenirken hata oluştu. -wallet değişkeni sadece belirli bir dosya adını belirtmelidir (bir dizini değil).</translation>
    </message>
    <message>
        <source>Fees (in %s/kB) smaller than this are considered zero fee for transaction creation (default: %s)</source>
        <translation>Bundan düşük ücretler (%s/kB olarak) işlem oluşturulması için sıfır değerinde ücret olarak kabul edilir (varsayılan: %s)</translation>
    </message>
    <message>
        <source>Force relay of transactions from whitelisted peers even if they violate local relay policy (default: %d)</source>
        <translation>Yerel aktarma politikasını ihlal etseler bile beyaz listedeki eşlerden gelen işlemlerin aktarılmasını zorla (varsayılan: %d)</translation>
    </message>
    <message>
        <source>How thorough the block verification of -checkblocks is (0-4, default: %u)</source>
        <translation>-checkblocks'un blok kontrolünün ne kadar kapsamlı olacağı (0 ilâ 4, varsayılan: %u)</translation>
    </message>
    <message>
        <source>Maintain a full transaction index, used by the getrawtransaction rpc call (default: %u)</source>
        <translation>İşlemlerin tamamının indeksini tut, getrawtransaction rpc çağrısı tarafından kullanılır (varsayılan: %u)</translation>
    </message>
    <message>
        <source>Number of seconds to keep misbehaving peers from reconnecting (default: %u)</source>
        <translation>Aksaklık gösteren eşlerle terkar bağlantıyı engelleme süresi, saniye olarak (varsayılan: %u)</translation>
    </message>
    <message>
        <source>Output debugging information (default: %u, supplying &lt;category&gt; is optional)</source>
        <translation>Hata ayıklama bilgisini dök (varsayılan: %u, &lt;category&gt; sağlanması seçime dayalıdır)</translation>
    </message>
    <message>
        <source>Sets the serialization of raw transaction or block hex returned in non-verbose mode, non-segwit(0) or segwit(1) (default: %d)</source>
        <translation>Ham işlemin serileştirilmesini ayarlar veya blok non-verbose, non-segwit(0) veya segwit(1) kipinde onaltılık değeri döndürür (default: %d)</translation>
    </message>
    <message>
        <source>Specify directory to hold wallets (default: &lt;datadir&gt;/wallets if it exists, otherwise &lt;datadir&gt;)</source>
        <translation>Cüzdanları tutmak için bir dizin belirtin (eğer varsa varsayılan: &lt;datadir&gt;/wallets, yoksa &lt;datadir&gt;)</translation>
    </message>
    <message>
        <source>Support filtering of blocks and transaction with bloom filters (default: %u)</source>
        <translation>Blokların ve işlemlerin bloom filtreleri ile süzülmesini destekle (varsayılan: %u)</translation>
    </message>
    <message>
        <source>This is the transaction fee you may pay when fee estimates are not available.</source>
        <translation>İşlem ücret tahminleri mevcut olmadığında ödeyebileceğiniz işlem ücreti budur.</translation>
    </message>
    <message>
        <source>This product includes software developed by the OpenSSL Project for use in the OpenSSL Toolkit %s and cryptographic software written by Eric Young and UPnP software written by Thomas Bernard.</source>
        <translation>Bu ürün OpenSSL Projesi tarafından geliştirilen OpenSSL araç takımınında kullanılmak üzere yazılan yazılımları %s Eric Young  tarafından yazılmış şifreleme yazılımını ve Thomas Bernard tarafından yazılmış UPnP yazılımını içerir.</translation>
    </message>
    <message>
        <source>Total length of network version string (%i) exceeds maximum length (%i). Reduce the number or size of uacomments.</source>
        <translation>Ağ sürümü zincirinin toplam boyutu (%i) en yüksek boyutu geçmektedir (%i). Kullanıcı aracı açıklamasının sayısı veya boyutunu azaltınız.</translation>
    </message>
    <message>
        <source>Tries to keep outbound traffic under the given target (in MiB per 24h), 0 = no limit (default: %d)</source>
        <translation>Giden trafiği belirtilen hedefin altında tutmaya çalışır (24 saat başı MiB olarak), 0 = sınırsız (varsayılan: %d)</translation>
    </message>
    <message>
        <source>Unsupported argument -socks found. Setting SOCKS version isn't possible anymore, only SOCKS5 proxies are supported.</source>
        <translation>Desteklenmeyen -socks argümanı bulundu. SOCKS sürümünün ayarlanması artık mümkün değildir, sadece SOCKS5 vekilleri desteklenmektedir.</translation>
    </message>
    <message>
        <source>Unsupported argument -whitelistalwaysrelay ignored, use -whitelistrelay and/or -whitelistforcerelay.</source>
        <translation>Desteklenmeyen argüman -whitelistalwaysrelay görmezden gelindi, -whitelistrelay ve/veya -whitelistforcerelay kullanın.</translation>
    </message>
    <message>
        <source>Use separate SOCKS5 proxy to reach peers via Tor hidden services (default: %s)</source>
        <translation>Eşlere gizli Tor servisleri ile ulaşmak için ayrı SOCKS5 vekil sunucusu kullan (varsayılan: %s)</translation>
    </message>
    <message>
        <source>Warning: Unknown block versions being mined! It's possible unknown rules are in effect</source>
        <translation>Uyarı: Bilinmeyen blok sürümü oluşturulmaya çalışılıyor. Bilinmeyen kuralların işlemesi mümkündür.</translation>
    </message>
    <message>
        <source>Warning: Wallet file corrupt, data salvaged! Original %s saved as %s in %s; if your balance or transactions are incorrect you should restore from a backup.</source>
        <translation>Uyarı: wallet.dat bozuk, veriler geri kazanıldı! Özgün %s, %s olarak %s klasörüne kaydedildi; bakiyeniz ya da işlemleriniz yanlışsa bir yedeklemeden tekrar yüklemeniz gerekir.</translation>
    </message>
    <message>
        <source>Whitelist peers connecting from the given IP address (e.g. 1.2.3.4) or CIDR notated network (e.g. 1.2.3.0/24). Can be specified multiple times.</source>
        <translation>Beyaz listeye eklenen eşler verilen IP adresinden (ör. 1.2.3.4) veya CIDR ağından (ör. 1.2.3.0/24) bağlanabilir. Değerler birden çok kez kullanılabilir.</translation>
    </message>
    <message>
        <source>%s is set very high!</source>
        <translation>%s çok yüksek ayarlanmış!</translation>
    </message>
    <message>
        <source>(default: %s)</source>
        <translation>(varsayılan: %s)</translation>
    </message>
    <message>
        <source>Always query for peer addresses via DNS lookup (default: %u)</source>
        <translation>Eş adresleri sorgulaması için daima DNS aramasını kullan (varsayılan: %u)</translation>
    </message>
    <message>
        <source>Error loading wallet %s. -wallet filename must be a regular file.</source>
        <translation>%s cüzdanı yüklenirken hata oluştu. -wallet dosya adı normal bir dosya adı olmalıdır.</translation>
    </message>
    <message>
        <source>Error loading wallet %s. Duplicate -wallet filename specified.</source>
        <translation>%s cüzdanı yüklenirken hata oluştu. Belirtilen -wallet dosya adında başka bir kopya daha var.</translation>
    </message>
    <message>
        <source>Error loading wallet %s. Invalid characters in -wallet filename.</source>
        <translation>%s cüzdanı yüklenirken hata oluştu. -wallet dosya adında geçersiz karakterler var.</translation>
    </message>
    <message>
        <source>How many blocks to check at startup (default: %u, 0 = all)</source>
        <translation>Başlangıçta kontrol edilecek blok sayısı (varsayılan: %u, 0 = hepsi)</translation>
    </message>
    <message>
        <source>Include IP addresses in debug output (default: %u)</source>
        <translation>Hata ayıklama çıktısına IP adreslerini dahil et (varsayılan: %u)</translation>
    </message>
    <message>
        <source>Keypool ran out, please call keypoolrefill first</source>
        <translation>Keypool tükendi, lütfen önce keypoolrefill'i çağırın</translation>
    </message>
    <message>
        <source>Listen for JSON-RPC connections on &lt;port&gt; (default: %u or testnet: %u)</source>
        <translation>JSON-RPC bağlantılarını &lt;port&gt; üzerinde dinle (varsayılan: %u veya tesnet: %u)</translation>
    </message>
    <message>
        <source>Listen for connections on &lt;port&gt; (default: %u or testnet: %u)</source>
        <translation>Bağlantılar için dinlenecek &lt;port&gt; (varsayılan: %u ya da testnet: %u)</translation>
    </message>
    <message>
        <source>Maintain at most &lt;n&gt; connections to peers (default: %u)</source>
        <translation>Eşler ile en çok &lt;n&gt; adet bağlantı kur (varsayılan: %u)</translation>
    </message>
    <message>
        <source>Make the wallet broadcast transactions</source>
        <translation>Cüzdanın işlemleri yayınlamasını sağla</translation>
    </message>
    <message>
        <source>Maximum per-connection receive buffer, &lt;n&gt;*1000 bytes (default: %u)</source>
        <translation>Her bağlantı için en yüksek alım tamponu, &lt;n&gt;*1000 bayt (varsayılan: %u)</translation>
    </message>
    <message>
        <source>Maximum per-connection send buffer, &lt;n&gt;*1000 bytes (default: %u)</source>
        <translation>Her bağlantı için çok gönderme tamponu, &lt;n&gt;*1000 bayt (varsayılan: %u)</translation>
    </message>
    <message>
        <source>Prepend debug output with timestamp (default: %u)</source>
        <translation>Hata ayıklama verilerinin önüne zaman damgası ekle (varsayılan: %u)</translation>
    </message>
    <message>
        <source>Relay and mine data carrier transactions (default: %u)</source>
        <translation>Veri taşıyıcı işlemleri oluştur ve aktar (varsayılan: %u)</translation>
    </message>
    <message>
        <source>Relay non-P2SH multisig (default: %u)</source>
        <translation>P2SH olmayan çoklu imzaları aktar (varsayılan: %u)</translation>
    </message>
    <message>
        <source>Set key pool size to &lt;n&gt; (default: %u)</source>
        <translation>Anahtar alan boyutunu &lt;n&gt; değerine ayarla (varsayılan: %u)</translation>
    </message>
    <message>
        <source>Set maximum BIP141 block weight (default: %d)</source>
        <translation>En yüksek BIP141 blok ağırlığını ayarla (varsayılan: %d)</translation>
    </message>
    <message>
        <source>Set the number of threads to service RPC calls (default: %d)</source>
        <translation>Hizmet RCP aramaları iş parçacığı sayısını belirle (varsayılan: %d)</translation>
    </message>
    <message>
        <source>Specify configuration file (default: %s)</source>
        <translation>Yapılandırma dosyası belirtiniz (varsayılan: %s)</translation>
    </message>
    <message>
        <source>Specify connection timeout in milliseconds (minimum: 1, default: %d)</source>
        <translation>Bağlantı zaman aşım süresini milisaniye olarak belirt (en düşüki: 1, varsayılan: %d)</translation>
    </message>
    <message>
        <source>Specify pid file (default: %s)</source>
        <translation>Pid dosyası belirtiniz (varsayılan: %s)</translation>
    </message>
    <message>
        <source>Spend unconfirmed change when sending transactions (default: %u)</source>
        <translation>Gönderme işlemlerinde doğrulanmamış para üstünü harca (varsayılan: %u)</translation>
    </message>
    <message>
        <source>Starting network threads...</source>
        <translation>Ağ iş parçacıkları başlatılıyor...</translation>
    </message>
    <message>
        <source>The wallet will avoid paying less than the minimum relay fee.</source>
        <translation>Cüzdan en az aktarma ücretinden daha az ödeme yapmaktan sakınacaktır.</translation>
    </message>
    <message>
        <source>This is the minimum transaction fee you pay on every transaction.</source>
        <translation>Bu her işlemde ödeceğiniz en düşük işlem ücretidir.</translation>
    </message>
    <message>
        <source>This is the transaction fee you will pay if you send a transaction.</source>
        <translation>Eğer bir gönderme işlemi yaparsanız bu ödeyeceğiniz işlem ücretidir.</translation>
    </message>
    <message>
        <source>Threshold for disconnecting misbehaving peers (default: %u)</source>
        <translation>Aksaklık gösteren eşlerle bağlantıyı kesme sınırı (varsayılan: %u)</translation>
    </message>
    <message>
        <source>Transaction amounts must not be negative</source>
        <translation>İşlem tutarı negatif olmamalıdır</translation>
    </message>
    <message>
        <source>Transaction has too long of a mempool chain</source>
        <translation>İşlem çok uzun bir mempool zincirine sahip</translation>
    </message>
    <message>
        <source>Transaction must have at least one recipient</source>
        <translation>İşlemin en az bir alıcısı olması gerekir</translation>
    </message>
    <message>
        <source>Unknown network specified in -onlynet: '%s'</source>
        <translation>-onlynet için bilinmeyen bir ağ belirtildi: '%s'</translation>
    </message>
    <message>
        <source>Insufficient funds</source>
        <translation>Yetersiz bakiye</translation>
    </message>
    <message>
        <source>Loading block index...</source>
        <translation>Blok indeksi yükleniyor...</translation>
    </message>
    <message>
        <source>Loading wallet...</source>
        <translation>Cüzdan yükleniyor...</translation>
    </message>
    <message>
        <source>Cannot downgrade wallet</source>
        <translation>Cüzdan eski biçime geri alınamaz</translation>
    </message>
    <message>
        <source>Rescanning...</source>
        <translation>Yeniden taranıyor...</translation>
    </message>
    <message>
        <source>Done loading</source>
        <translation>Yükleme tamamlandı</translation>
    </message>
    <message>
        <source>Error</source>
        <translation>Hata</translation>
    </message>
</context>
</TS><|MERGE_RESOLUTION|>--- conflicted
+++ resolved
@@ -62,21 +62,12 @@
         <translation>Alım adresleri</translation>
     </message>
     <message>
-<<<<<<< HEAD
         <source>These are your Lynx addresses for sending payments. Always check the amount and the receiving address before sending coins.</source>
         <translation>Bunlar ödemeleri göndermek için kullanacağınız Lynx adreslerinizdir. Lynx yollamadan önce tutarı ve alıcının alım adresini her zaman kontrol ediniz.</translation>
     </message>
     <message>
         <source>These are your Lynx addresses for receiving payments. It is recommended to use a new receiving address for each transaction.</source>
         <translation>Bunlar ödemeleri almak için kullanacağınız Lynx adreslerinizdir. Her işlem için yeni bir alım adresi kullanmanız tavsiye edilir.</translation>
-=======
-        <source>These are your Litecoin addresses for sending payments. Always check the amount and the receiving address before sending coins.</source>
-        <translation>Bunlar ödemeleri göndermek için kullanacağınız Litecoin adreslerinizdir. Litecoin yollamadan önce tutarı ve alıcının alım adresini her zaman kontrol ediniz.</translation>
-    </message>
-    <message>
-        <source>These are your Litecoin addresses for receiving payments. It is recommended to use a new receiving address for each transaction.</source>
-        <translation>Bunlar ödemeleri almak için kullanacağınız Litecoin adreslerinizdir. Her işlem için yeni bir alım adresi kullanmanız tavsiye edilir.</translation>
->>>>>>> 69fce744
     </message>
     <message>
         <source>&amp;Copy Address</source>
@@ -181,13 +172,8 @@
         <translation>Cüzdan şifrelemesini onayla</translation>
     </message>
     <message>
-<<<<<<< HEAD
         <source>Warning: If you encrypt your wallet and lose your passphrase, you will &lt;b&gt;LOSE ALL OF YOUR LYNXES&lt;/b&gt;!</source>
         <translation>Uyarı: Eğer cüzdanınızı şifreler ve parolanızı kaybederseniz &lt;b&gt;TÜM LYNXLERİNİZİ KAYBEDECEKSİNİZ&lt;/b&gt;!</translation>
-=======
-        <source>Warning: If you encrypt your wallet and lose your passphrase, you will &lt;b&gt;LOSE ALL OF YOUR LITECOINS&lt;/b&gt;!</source>
-        <translation>Uyarı: Eğer cüzdanınızı şifreler ve parolanızı kaybederseniz &lt;b&gt;TÜM BİTCOİNLERİNİZİ KAYBEDECEKSİNİZ&lt;/b&gt;!</translation>
->>>>>>> 69fce744
     </message>
     <message>
         <source>Are you sure you wish to encrypt your wallet?</source>
@@ -198,13 +184,8 @@
         <translation>Cüzdan şifrelendi</translation>
     </message>
     <message>
-<<<<<<< HEAD
         <source>%1 will close now to finish the encryption process. Remember that encrypting your wallet cannot fully protect your lynxes from being stolen by malware infecting your computer.</source>
         <translation>Şifreleme işleminin bitirilmesi için %1 kapatılacak. Her ne kadar cüzdanınızı şifreleseniz de şifrelemenin lynxlerinizi bilgisayarınıza bulaşan zararlılardan tam olarak koruyamayacağını unutmayın.</translation>
-=======
-        <source>%1 will close now to finish the encryption process. Remember that encrypting your wallet cannot fully protect your litecoins from being stolen by malware infecting your computer.</source>
-        <translation>Şifreleme işleminin bitirilmesi için %1 kapatılacak. Her ne kadar cüzdanınızı şifreleseniz de şifrelemenin litecoinlerinizi bilgisayarınıza bulaşan zararlılardan tam olarak koruyamayacağını unutmayın.</translation>
->>>>>>> 69fce744
     </message>
     <message>
         <source>IMPORTANT: Any previous backups you have made of your wallet file should be replaced with the newly generated, encrypted wallet file. For security reasons, previous backups of the unencrypted wallet file will become useless as soon as you start using the new, encrypted wallet.</source>
@@ -361,13 +342,8 @@
         <translation>Diskteki bloklar yeniden indeksleniyor...</translation>
     </message>
     <message>
-<<<<<<< HEAD
         <source>Send coins to a Lynx address</source>
         <translation>Bir lynx adresine lynx gönder</translation>
-=======
-        <source>Send coins to a Litecoin address</source>
-        <translation>Bir litecoin adresine litecoin gönder</translation>
->>>>>>> 69fce744
     </message>
     <message>
         <source>Backup wallet to another location</source>
@@ -390,13 +366,8 @@
         <translation>İletiyi &amp;kontrol et...</translation>
     </message>
     <message>
-<<<<<<< HEAD
         <source>Lynx</source>
         <translation>Lynx</translation>
-=======
-        <source>Litecoin</source>
-        <translation>Litecoin</translation>
->>>>>>> 69fce744
     </message>
     <message>
         <source>Wallet</source>
@@ -423,21 +394,12 @@
         <translation>Cüzdanınıza ait özel anahtarları şifreleyin</translation>
     </message>
     <message>
-<<<<<<< HEAD
         <source>Sign messages with your Lynx addresses to prove you own them</source>
         <translation>İletileri adreslerin size ait olduğunu ispatlamak için Lynx adresleri ile imzala</translation>
     </message>
     <message>
         <source>Verify messages to ensure they were signed with specified Lynx addresses</source>
         <translation>Belirtilen Lynx adresleri ile imzalandıklarından emin olmak için iletileri kontrol et</translation>
-=======
-        <source>Sign messages with your Litecoin addresses to prove you own them</source>
-        <translation>İletileri adreslerin size ait olduğunu ispatlamak için Litecoin adresleri ile imzala</translation>
-    </message>
-    <message>
-        <source>Verify messages to ensure they were signed with specified Litecoin addresses</source>
-        <translation>Belirtilen Litecoin adresleri ile imzalandıklarından emin olmak için iletileri kontrol et</translation>
->>>>>>> 69fce744
     </message>
     <message>
         <source>&amp;File</source>
@@ -456,13 +418,8 @@
         <translation>Sekme araç çubuğu</translation>
     </message>
     <message>
-<<<<<<< HEAD
         <source>Request payments (generates QR codes and lynx: URIs)</source>
         <translation>Ödeme talep et (QR kodu ve lynx URI'si oluşturur)</translation>
-=======
-        <source>Request payments (generates QR codes and litecoin: URIs)</source>
-        <translation>Ödeme talep et (QR kodu ve litecoin URI'si oluşturur)</translation>
->>>>>>> 69fce744
     </message>
     <message>
         <source>Show the list of used sending addresses and labels</source>
@@ -473,26 +430,16 @@
         <translation>Kullanılmış alım adresleri ve etiketlerin listesini göster</translation>
     </message>
     <message>
-<<<<<<< HEAD
         <source>Open a lynx: URI or payment request</source>
         <translation>Bir lynx: bağlantısı ya da ödeme talebi aç</translation>
-=======
-        <source>Open a litecoin: URI or payment request</source>
-        <translation>Bir litecoin: bağlantısı ya da ödeme talebi aç</translation>
->>>>>>> 69fce744
     </message>
     <message>
         <source>&amp;Command-line options</source>
         <translation>&amp;Komut satırı seçenekleri</translation>
     </message>
     <message numerus="yes">
-<<<<<<< HEAD
         <source>%n active connection(s) to Lynx network</source>
         <translation><numerusform>Lynx şebekesine %n faal bağlantı</numerusform><numerusform>Lynx ağına %n etkin bağlantı var</numerusform></translation>
-=======
-        <source>%n active connection(s) to Litecoin network</source>
-        <translation><numerusform>Litecoin şebekesine %n faal bağlantı</numerusform><numerusform>Litecoin ağına %n etkin bağlantı var</numerusform></translation>
->>>>>>> 69fce744
     </message>
     <message>
         <source>Indexing blocks on disk...</source>
@@ -535,13 +482,8 @@
         <translation>Güncel</translation>
     </message>
     <message>
-<<<<<<< HEAD
         <source>Show the %1 help message to get a list with possible Lynx command-line options</source>
         <translation>Olası Lynx komut satırı seçeneklerinin listesini görmek için %1 yardım mesajını göster</translation>
-=======
-        <source>Show the %1 help message to get a list with possible Litecoin command-line options</source>
-        <translation>Olası Litecoin komut satırı seçeneklerinin listesini görmek için %1 yardım mesajını göster</translation>
->>>>>>> 69fce744
     </message>
     <message>
         <source>%1 client</source>
@@ -610,24 +552,15 @@
         <translation>Cüzdan &lt;b&gt;şifrelenmiştir&lt;/b&gt; ve şu anda &lt;b&gt;kilitlidir&lt;/b&gt;</translation>
     </message>
     <message>
-<<<<<<< HEAD
         <source>A fatal error occurred. Lynx can no longer continue safely and will quit.</source>
         <translation>Ölümcül bir hata oluştu. Lynx yazılımı artık güvenli bir şekilde çalışmaya devam edemediği için kapatılacaktır.</translation>
-=======
-        <source>A fatal error occurred. Litecoin can no longer continue safely and will quit.</source>
-        <translation>Ölümcül bir hata oluştu. Litecoin yazılımı artık güvenli bir şekilde çalışmaya devam edemediği için kapatılacaktır.</translation>
->>>>>>> 69fce744
     </message>
 </context>
 <context>
     <name>CoinControlDialog</name>
     <message>
         <source>Coin Selection</source>
-<<<<<<< HEAD
         <translation>Lynx Seçimi</translation>
-=======
-        <translation>Litecoin Seçimi</translation>
->>>>>>> 69fce744
     </message>
     <message>
         <source>Quantity:</source>
@@ -813,13 +746,8 @@
         <translation>Gönderi adresini düzenle</translation>
     </message>
     <message>
-<<<<<<< HEAD
         <source>The entered address "%1" is not a valid Lynx address.</source>
         <translation>Girilen "%1" adresi geçerli bir Lynx adresi değildir.</translation>
-=======
-        <source>The entered address "%1" is not a valid Litecoin address.</source>
-        <translation>Girilen "%1" adresi geçerli bir Litecoin adresi değildir.</translation>
->>>>>>> 69fce744
     </message>
     <message>
         <source>The entered address "%1" is already in the address book.</source>
@@ -927,13 +855,12 @@
         <translation>Bu programın ilk kez başlatılmasından dolayı %1 yazılımının verilerini nerede saklayacağını seçebilirsiniz.</translation>
     </message>
     <message>
-<<<<<<< HEAD
         <source>%1 will download and store a copy of the Lynx block chain. At least %2GB of data will be stored in this directory, and it will grow over time. The wallet will also be stored in this directory.</source>
         <translation>%1, Lynx blok zincirinin bir kopyasını indirecek ve saklayacaktır. Bu klasörde en az %2 GB veri saklanacak ve bu zamanla artacaktır. Cüzdan da bu klasörde saklanacaktır.</translation>
-=======
+    </message>
+    <message>
         <source>If you have chosen to limit block chain storage (pruning), the historical data must still be downloaded and processed, but will be deleted afterward to keep your disk usage low.</source>
         <translation>Blok zinciri saklamayı sınırlamayı seçtiyseniz (budama), geçmiş veriler yine de indirilmeli ve işlenmelidir, ancak disk kullanımınızı düşük tutmak için daha sonra silinmelidir.</translation>
->>>>>>> 69fce744
     </message>
     <message>
         <source>Use the default data directory</source>
@@ -944,8 +871,8 @@
         <translation>Özel bir veri klasörü kullan:</translation>
     </message>
     <message>
-        <source>Litecoin</source>
-        <translation>Litecoin</translation>
+        <source>Lynx</source>
+        <translation>Lynx</translation>
     </message>
     <message>
         <source>Approximately %1 GB of data will be stored in this directory.</source>
@@ -979,21 +906,12 @@
         <translation>Form</translation>
     </message>
     <message>
-<<<<<<< HEAD
         <source>Recent transactions may not yet be visible, and therefore your wallet's balance might be incorrect. This information will be correct once your wallet has finished synchronizing with the lynx network, as detailed below.</source>
         <translation>Son işlemler henüz görünmeyebilir ve bu nedenle cüzdanınızın bakiyesi yanlış olabilir. Bu bilgiler, aşağıda detaylandırıldığı gibi, cüzdanınız lynx ağı ile senkronizasyonunu tamamladığında doğru olacaktır. </translation>
     </message>
     <message>
         <source>Attempting to spend lynxes that are affected by not-yet-displayed transactions will not be accepted by the network.</source>
         <translation>Henüz görüntülenmeyen işlemlerden etkilenen lynxleri harcama girişiminde bulunmak ağ tarafından kabul edilmeyecektir.</translation>
-=======
-        <source>Recent transactions may not yet be visible, and therefore your wallet's balance might be incorrect. This information will be correct once your wallet has finished synchronizing with the litecoin network, as detailed below.</source>
-        <translation>Son işlemler henüz görünmeyebilir ve bu nedenle cüzdanınızın bakiyesi yanlış olabilir. Bu bilgiler, aşağıda detaylandırıldığı gibi, cüzdanınız litecoin ağı ile senkronizasyonunu tamamladığında doğru olacaktır. </translation>
-    </message>
-    <message>
-        <source>Attempting to spend litecoins that are affected by not-yet-displayed transactions will not be accepted by the network.</source>
-        <translation>Henüz görüntülenmeyen işlemlerden etkilenen litecoinleri harcama girişiminde bulunmak ağ tarafından kabul edilmeyecektir.</translation>
->>>>>>> 69fce744
     </message>
     <message>
         <source>Number of blocks left</source>
@@ -1162,23 +1080,18 @@
         <translation>Doğrulanmamış para üstünü &amp;harca</translation>
     </message>
     <message>
-<<<<<<< HEAD
         <source>Automatically open the Lynx client port on the router. This only works when your router supports UPnP and it is enabled.</source>
         <translation>Yönlendiricide Lynx istemci portlarını otomatik olarak açar. Bu, sadece yönlendiricinizin UPnP desteği bulunuyorsa ve etkinse çalışabilir.</translation>
-=======
-        <source>Automatically open the Litecoin client port on the router. This only works when your router supports UPnP and it is enabled.</source>
-        <translation>Yönlendiricide Litecoin istemci portlarını otomatik olarak açar. Bu, sadece yönlendiricinizin UPnP desteği bulunuyorsa ve etkinse çalışabilir.</translation>
->>>>>>> 69fce744
     </message>
     <message>
         <source>Map port using &amp;UPnP</source>
         <translation>Portları &amp;UPnP kullanarak haritala</translation>
     </message>
     <message>
-<<<<<<< HEAD
         <source>Connect to the Lynx network through a SOCKS5 proxy.</source>
         <translation>Lynx ağına bir SOCKS5 vekil sunucusu aracılığıyla bağlan.</translation>
-=======
+    </message>
+    <message>
         <source>Accept connections from outside.</source>
         <translation>Dışarıdan bağlantıları kabul et.</translation>
     </message>
@@ -1187,11 +1100,6 @@
         <translation>Gelen bağlantılara izin ver</translation>
     </message>
     <message>
-        <source>Connect to the Litecoin network through a SOCKS5 proxy.</source>
-        <translation>Litecoin ağına bir SOCKS5 vekil sunucusu aracılığıyla bağlan.</translation>
->>>>>>> 69fce744
-    </message>
-    <message>
         <source>&amp;Connect through SOCKS5 proxy (default proxy):</source>
         <translation>SOCKS5 vekil sunucusu aracılığıyla &amp;bağlan (varsayılan vekil sunucusu):</translation>
     </message>
@@ -1224,17 +1132,12 @@
         <translation>Tor</translation>
     </message>
     <message>
-<<<<<<< HEAD
         <source>Connect to the Lynx network through a separate SOCKS5 proxy for Tor hidden services.</source>
         <translation>Lynx ağına gizli Tor servisleri için ayrı bir SOCKS5 vekil sunucusu aracılığıyla bağlan.</translation>
     </message>
     <message>
         <source>Use separate SOCKS5 proxy to reach peers via Tor hidden services:</source>
         <translation>Eşlere gizli Tor servisleri ile ulaşmak için ayrı SOCKS5 vekil sunucusu kullan:</translation>
-=======
-        <source>Connect to the Litecoin network through a separate SOCKS5 proxy for Tor hidden services.</source>
-        <translation>Litecoin ağına gizli Tor servisleri için ayrı bir SOCKS5 vekil sunucusu aracılığıyla bağlan.</translation>
->>>>>>> 69fce744
     </message>
     <message>
         <source>&amp;Window</source>
@@ -1270,11 +1173,7 @@
     </message>
     <message>
         <source>Choose the default subdivision unit to show in the interface and when sending coins.</source>
-<<<<<<< HEAD
         <translation>Lynx gönderildiğinde arayüzde gösterilecek varsayılan alt birimi seçiniz.</translation>
-=======
-        <translation>Litecoin gönderildiğinde arayüzde gösterilecek varsayılan alt birimi seçiniz.</translation>
->>>>>>> 69fce744
     </message>
     <message>
         <source>Whether to show coin control features or not.</source>
@@ -1344,13 +1243,8 @@
         <translation>Form</translation>
     </message>
     <message>
-<<<<<<< HEAD
         <source>The displayed information may be out of date. Your wallet automatically synchronizes with the Lynx network after a connection is established, but this process has not completed yet.</source>
         <translation>Görüntülenen bilgiler güncel olmayabilir. Bağlantı kurulduğunda cüzdanınız otomatik olarak Lynx ağı ile senkronize olur ancak bu işlem henüz tamamlanmamıştır.</translation>
-=======
-        <source>The displayed information may be out of date. Your wallet automatically synchronizes with the Litecoin network after a connection is established, but this process has not completed yet.</source>
-        <translation>Görüntülenen bilgiler güncel olmayabilir. Bağlantı kurulduğunda cüzdanınız otomatik olarak Litecoin ağı ile senkronize olur ancak bu işlem henüz tamamlanmamıştır.</translation>
->>>>>>> 69fce744
     </message>
     <message>
         <source>Watch-only:</source>
@@ -1424,13 +1318,8 @@
         <translation>Ödeme talebi hatası</translation>
     </message>
     <message>
-<<<<<<< HEAD
         <source>Cannot start lynx: click-to-pay handler</source>
         <translation>Lynx başlatılamadı: tıkla-ve-öde yöneticisi</translation>
-=======
-        <source>Cannot start litecoin: click-to-pay handler</source>
-        <translation>Litecoin başlatılamadı: tıkla-ve-öde yöneticisi</translation>
->>>>>>> 69fce744
     </message>
     <message>
         <source>URI handling</source>
@@ -1445,13 +1334,8 @@
         <translation>%1 ödeme adresi geçersizdir</translation>
     </message>
     <message>
-<<<<<<< HEAD
         <source>URI cannot be parsed! This can be caused by an invalid Lynx address or malformed URI parameters.</source>
         <translation>URI ayrıştırılamıyor! Bunun nedeni geçersiz bir Lynx adresi veya hatalı biçimlendirilmiş URI değişkenleri olabilir.</translation>
-=======
-        <source>URI cannot be parsed! This can be caused by an invalid Litecoin address or malformed URI parameters.</source>
-        <translation>URI ayrıştırılamıyor! Bunun nedeni geçersiz bir Litecoin adresi veya hatalı biçimlendirilmiş URI değişkenleri olabilir.</translation>
->>>>>>> 69fce744
     </message>
     <message>
         <source>Payment request file handling</source>
@@ -1552,13 +1436,8 @@
         <translation>Tutar</translation>
     </message>
     <message>
-<<<<<<< HEAD
         <source>Enter a Lynx address (e.g. %1)</source>
         <translation>Bir Lynx adresi giriniz (mesela %1)</translation>
-=======
-        <source>Enter a Litecoin address (e.g. %1)</source>
-        <translation>Bir Litecoin adresi giriniz (mesela %1)</translation>
->>>>>>> 69fce744
     </message>
     <message>
         <source>%1 d</source>
@@ -1918,21 +1797,16 @@
         <translation>Geçmişte gezinmek için yukarı ve aşağı oklarını kullanın ve ekranı temizlemek için %1 kullanın.</translation>
     </message>
     <message>
-<<<<<<< HEAD
         <source>WARNING: Scammers have been active, telling users to type commands here, stealing their wallet contents. Do not use this console without fully understanding the ramification of a command.</source>
         <translation>UYARI: Lynx dolandırıcılarının çok fazla etkin olduğu zamanlarda, dolandırıcılar bazı kullanıcılara buraya komutlar yazmalarını söylerek onların cüzdanlarındaki lynxleri çalmışlardır. Bir komutun sonuçlarını tam olarak anlamadan bu konsolu kullanmayın.</translation>
-=======
+    </message>
+    <message>
         <source>Type %1 for an overview of available commands.</source>
         <translation>Mevcut komutlara göz atmak için %1 yazın.</translation>
->>>>>>> 69fce744
     </message>
     <message>
         <source>For more information on using this console type %1.</source>
         <translation>Bu konsolun kullanımı hakkında daha fazla bilgi için %1 yazın.</translation>
-    </message>
-    <message>
-        <source>WARNING: Scammers have been active, telling users to type commands here, stealing their wallet contents. Do not use this console without fully understanding the ramifications of a command.</source>
-        <translation>UYARI: Litecoin dolandırıcılarının çok fazla etkin olduğu zamanlarda, dolandırıcılar bazı kullanıcılara buraya komutlar yazmalarını söylerek onların cüzdanlarındaki litecoinleri çalmışlardır. Bir komutun sonuçlarını tam olarak anlamadan bu konsolu kullanmayın.</translation>
     </message>
     <message>
         <source>Network activity disabled</source>
@@ -1986,7 +1860,6 @@
         <translation>&amp;İleti:</translation>
     </message>
     <message>
-<<<<<<< HEAD
         <source>Reuse one of the previously used receiving addresses. Reusing addresses has security and privacy issues. Do not use this unless re-generating a payment request made before.</source>
         <translation>Daha önce kullanılmış bir alım adresini kullan. Adresleri tekrar kullanmak güvenlik ve gizlilik sorunları doğurur. Bunu, daha önce yaptığınız bir talebi tekrar oluşturmak durumu dışında kullanmayınız.</translation>
     </message>
@@ -1997,10 +1870,6 @@
     <message>
         <source>An optional message to attach to the payment request, which will be displayed when the request is opened. Note: The message will not be sent with the payment over the Lynx network.</source>
         <translation>Talep açıldığında gösterilecek, isteğinize dayalı, ödeme talebi ile ilişkilendirilecek bir ileti. Not: Bu ileti ödeme ile birlikte Lynx ağı üzerinden gönderilmeyecektir.</translation>
-=======
-        <source>An optional message to attach to the payment request, which will be displayed when the request is opened. Note: The message will not be sent with the payment over the Litecoin network.</source>
-        <translation>Talep açıldığında gösterilecek, isteğinize dayalı, ödeme talebi ile ilişkilendirilecek bir ileti. Not: Bu ileti ödeme ile birlikte Litecoin ağı üzerinden gönderilmeyecektir.</translation>
->>>>>>> 69fce744
     </message>
     <message>
         <source>An optional label to associate with the new receiving address.</source>
@@ -2153,11 +2022,7 @@
     <name>SendCoinsDialog</name>
     <message>
         <source>Send Coins</source>
-<<<<<<< HEAD
         <translation>Lynx yolla</translation>
-=======
-        <translation>Litecoin yolla</translation>
->>>>>>> 69fce744
     </message>
     <message>
         <source>Coin Control Features</source>
@@ -2236,17 +2101,12 @@
         <translation>Gizle</translation>
     </message>
     <message>
-<<<<<<< HEAD
         <source>total at least</source>
         <translation>toplam asgari</translation>
     </message>
     <message>
         <source>Paying only the minimum fee is just fine as long as there is less transaction volume than space in the blocks. But be aware that this can end up in a never confirming transaction once there is more demand for lynx transactions than the network can process.</source>
         <translation>Gerekli olan en az ücreti ödemek, bloklarda boşluktan daha az işlem hacmi olduğu sürece bir sorun çıkarmaz. Fakat ağın işleyecebileceğinden daha çok lynx işlemi talebi olduğunda bunun asla doğrulanmayan bir işlem olabileceğinin farkında olmalısınız.</translation>
-=======
-        <source>Paying only the minimum fee is just fine as long as there is less transaction volume than space in the blocks. But be aware that this can end up in a never confirming transaction once there is more demand for litecoin transactions than the network can process.</source>
-        <translation>Gerekli olan en az ücreti ödemek, bloklarda boşluktan daha az işlem hacmi olduğu sürece bir sorun çıkarmaz. Fakat ağın işleyecebileceğinden daha çok litecoin işlemi talebi olduğunda bunun asla doğrulanmayan bir işlem olabileceğinin farkında olmalısınız.</translation>
->>>>>>> 69fce744
     </message>
     <message>
         <source>(read the tooltip)</source>
@@ -2354,11 +2214,7 @@
     </message>
     <message>
         <source>Confirm send coins</source>
-<<<<<<< HEAD
         <translation>Lynx gönderimini onaylayın</translation>
-=======
-        <translation>Litecoin gönderimini onaylayın</translation>
->>>>>>> 69fce744
     </message>
     <message>
         <source>The recipient address is not valid. Please recheck.</source>
@@ -2401,13 +2257,8 @@
         <translation>Sadece asgari ücret olan %1 tutarını öde</translation>
     </message>
     <message>
-<<<<<<< HEAD
         <source>Warning: Invalid Lynx address</source>
         <translation>Uyarı: geçersiz Lynx adresi</translation>
-=======
-        <source>Warning: Invalid Litecoin address</source>
-        <translation>Uyarı: geçersiz Litecoin adresi</translation>
->>>>>>> 69fce744
     </message>
     <message>
         <source>Warning: Unknown change address</source>
@@ -2449,13 +2300,8 @@
         <translation>Bu, normal bir ödemedir.</translation>
     </message>
     <message>
-<<<<<<< HEAD
         <source>The Lynx address to send the payment to</source>
         <translation>Ödemenin yollanacağı Lynx adresi</translation>
-=======
-        <source>The Litecoin address to send the payment to</source>
-        <translation>Ödemenin yollanacağı Litecoin adresi</translation>
->>>>>>> 69fce744
     </message>
     <message>
         <source>Alt+A</source>
@@ -2474,13 +2320,8 @@
         <translation>Bu ögeyi kaldır</translation>
     </message>
     <message>
-<<<<<<< HEAD
         <source>The fee will be deducted from the amount being sent. The recipient will receive less lynxes than you enter in the amount field. If multiple recipients are selected, the fee is split equally.</source>
         <translation>Ücret yollanan tutardan alınacaktır. Alıcı tutar alanına girdiğinizden daha az lynx alacaktır. Eğer birden çok alıcı seçiliyse ücret eşit olarak bölünecektir.</translation>
-=======
-        <source>The fee will be deducted from the amount being sent. The recipient will receive less litecoins than you enter in the amount field. If multiple recipients are selected, the fee is split equally.</source>
-        <translation>Ücret yollanan tutardan alınacaktır. Alıcı tutar alanına girdiğinizden daha az litecoin alacaktır. Eğer birden çok alıcı seçiliyse ücret eşit olarak bölünecektir.</translation>
->>>>>>> 69fce744
     </message>
     <message>
         <source>S&amp;ubtract fee from amount</source>
@@ -2507,13 +2348,8 @@
         <translation>Kullanılmış adres listesine eklemek için bu adrese bir etiket girin</translation>
     </message>
     <message>
-<<<<<<< HEAD
         <source>A message that was attached to the lynx: URI which will be stored with the transaction for your reference. Note: This message will not be sent over the Lynx network.</source>
         <translation>Referans için lynx: URI'siyle iliştirilmiş işlemle birlikte depolanacak bir ileti. Not: Bu mesaj Lynx ağı üzerinden gönderilmeyecektir.</translation>
-=======
-        <source>A message that was attached to the litecoin: URI which will be stored with the transaction for your reference. Note: This message will not be sent over the Litecoin network.</source>
-        <translation>Referans için litecoin: URI'siyle iliştirilmiş işlemle birlikte depolanacak bir ileti. Not: Bu mesaj Litecoin ağı üzerinden gönderilmeyecektir.</translation>
->>>>>>> 69fce744
     </message>
     <message>
         <source>Pay To:</source>
@@ -2557,21 +2393,12 @@
         <translation>İleti &amp;imzala</translation>
     </message>
     <message>
-<<<<<<< HEAD
         <source>You can sign messages/agreements with your addresses to prove you can receive lynxes sent to them. Be careful not to sign anything vague or random, as phishing attacks may try to trick you into signing your identity over to them. Only sign fully-detailed statements you agree to.</source>
         <translation>Adreslerinize yollanan lynxleri alabileceğiniz ispatlamak için adreslerinizle iletiler/anlaşmalar imzalayabilirsiniz. Oltalama saldırılarının kimliğinizi imzanızla elde etmeyi deneyebilecekleri için belirsiz ya da rastgele hiçbir şey imzalamamaya dikkat ediniz. Sadece ayrıntılı açıklaması olan ve tümüne katıldığınız ifadeleri imzalayınız.</translation>
     </message>
     <message>
         <source>The Lynx address to sign the message with</source>
         <translation>İletinin imzalanmasında kullanılacak Lynx adresi</translation>
-=======
-        <source>You can sign messages/agreements with your addresses to prove you can receive litecoins sent to them. Be careful not to sign anything vague or random, as phishing attacks may try to trick you into signing your identity over to them. Only sign fully-detailed statements you agree to.</source>
-        <translation>Adreslerinize yollanan litecoinleri alabileceğiniz ispatlamak için adreslerinizle iletiler/anlaşmalar imzalayabilirsiniz. Oltalama saldırılarının kimliğinizi imzanızla elde etmeyi deneyebilecekleri için belirsiz ya da rastgele hiçbir şey imzalamamaya dikkat ediniz. Sadece ayrıntılı açıklaması olan ve tümüne katıldığınız ifadeleri imzalayınız.</translation>
-    </message>
-    <message>
-        <source>The Litecoin address to sign the message with</source>
-        <translation>İletinin imzalanmasında kullanılacak Litecoin adresi</translation>
->>>>>>> 69fce744
     </message>
     <message>
         <source>Choose previously used address</source>
@@ -2602,13 +2429,8 @@
         <translation>Güncel imzayı sistem panosuna kopyala</translation>
     </message>
     <message>
-<<<<<<< HEAD
         <source>Sign the message to prove you own this Lynx address</source>
         <translation>Bu Lynx adresinin sizin olduğunu ispatlamak için iletiyi imzalayın</translation>
-=======
-        <source>Sign the message to prove you own this Litecoin address</source>
-        <translation>Bu Litecoin adresinin sizin olduğunu ispatlamak için iletiyi imzalayın</translation>
->>>>>>> 69fce744
     </message>
     <message>
         <source>Sign &amp;Message</source>
@@ -2631,21 +2453,12 @@
         <translation>Alıcının adresini, iletiyi (satır sonları, boşluklar, sekmeler vs. karakterleri tam olarak kopyaladığınızdan emin olunuz) ve imzayı aşağıya giriniz. Bir ortadaki adam saldırısı tarafından kandırılmaya engel olmak için imzadan, imzalı iletinin içeriğini aşan bir anlam çıkarmamaya dikkat ediniz. Bunun sadece imzalayan tarafın adres ile alım yapabildiğini ispatladığını ve herhangi bir işlemin gönderi tarafını kanıtlayamayacağını unutmayınız!</translation>
     </message>
     <message>
-<<<<<<< HEAD
         <source>The Lynx address the message was signed with</source>
         <translation>İletinin imzalanmasında kullanılan Lynx adresi</translation>
     </message>
     <message>
         <source>Verify the message to ensure it was signed with the specified Lynx address</source>
         <translation>Belirtilen Lynx adresi ile imzalandığını doğrulamak için iletiyi kontrol et</translation>
-=======
-        <source>The Litecoin address the message was signed with</source>
-        <translation>İletinin imzalanmasında kullanılan Litecoin adresi</translation>
-    </message>
-    <message>
-        <source>Verify the message to ensure it was signed with the specified Litecoin address</source>
-        <translation>Belirtilen Litecoin adresi ile imzalandığını doğrulamak için iletiyi kontrol et</translation>
->>>>>>> 69fce744
     </message>
     <message>
         <source>Verify &amp;Message</source>
@@ -2870,11 +2683,7 @@
     </message>
     <message>
         <source>Generated coins must mature %1 blocks before they can be spent. When you generated this block, it was broadcast to the network to be added to the block chain. If it fails to get into the chain, its state will change to "not accepted" and it won't be spendable. This may occasionally happen if another node generates a block within a few seconds of yours.</source>
-<<<<<<< HEAD
         <translation>Oluşturulan lynx'lerin harcanabilmelerinden önce %1 blok beklemeleri gerekmektedir. Bu blok, oluşturduğunuzda, blok zincirine eklenmesi için ağda yayınlandı. Zincire eklenmesi başarısız olursa, durumu "kabul edilmedi" olarak değiştirilecek ve harcanamayacaktır. Bu, bazen başka bir düğüm sizden birkaç saniye önce ya da sonra blok oluşturursa meydana gelebilir.</translation>
-=======
-        <translation>Oluşturulan litecoin'lerin harcanabilmelerinden önce %1 blok beklemeleri gerekmektedir. Bu blok, oluşturduğunuzda, blok zincirine eklenmesi için ağda yayınlandı. Zincire eklenmesi başarısız olursa, durumu "kabul edilmedi" olarak değiştirilecek ve harcanamayacaktır. Bu, bazen başka bir düğüm sizden birkaç saniye önce ya da sonra blok oluşturursa meydana gelebilir.</translation>
->>>>>>> 69fce744
     </message>
     <message>
         <source>Debug information</source>
@@ -3204,10 +3013,7 @@
     <name>WalletModel</name>
     <message>
         <source>Send Coins</source>
-<<<<<<< HEAD
         <translation>Lynxi Gönder</translation>
-=======
-        <translation>Litecoini Gönder</translation>
     </message>
     <message>
         <source>Increasing transaction fee failed</source>
@@ -3236,7 +3042,6 @@
     <message>
         <source>Could not commit transaction</source>
         <translation>Alışveriş taahüt edilemedi.</translation>
->>>>>>> 69fce744
     </message>
 </context>
 <context>
@@ -3337,13 +3142,8 @@
         <translation>HTTP sunucusu başlatılamadı. Ayrıntılar için debug.log dosyasına bakınız.</translation>
     </message>
     <message>
-<<<<<<< HEAD
         <source>Lynx Core</source>
         <translation>Lynx Çekirdeği</translation>
-=======
-        <source>Litecoin Core</source>
-        <translation>Litecoin Çekirdeği</translation>
->>>>>>> 69fce744
     </message>
     <message>
         <source>The %s developers</source>
@@ -3419,11 +3219,7 @@
     </message>
     <message>
         <source>This is a pre-release test build - use at your own risk - do not use for mining or merchant applications</source>
-<<<<<<< HEAD
         <translation>Bu kararlı sürümden önceki bir deneme sürümüdür. - risklerini bilerek kullanma sorumluluğu sizdedir - lynx oluşturmak ya da ticari uygulamalar için kullanmayınız</translation>
-=======
-        <translation>Bu kararlı sürümden önceki bir deneme sürümüdür. - risklerini bilerek kullanma sorumluluğu sizdedir - litecoin oluşturmak ya da ticari uygulamalar için kullanmayınız</translation>
->>>>>>> 69fce744
     </message>
     <message>
         <source>Unable to rewind the database to a pre-fork state. You will need to redownload the blockchain</source>
@@ -3887,11 +3683,7 @@
     </message>
     <message>
         <source>The transaction amount is too small to pay the fee</source>
-<<<<<<< HEAD
         <translation>İşlemdeki lynx tutarı ücreti ödemek için çok düşük</translation>
-=======
-        <translation>İşlemdeki litecoin tutarı ücreti ödemek için çok düşük</translation>
->>>>>>> 69fce744
     </message>
     <message>
         <source>This is experimental software.</source>
