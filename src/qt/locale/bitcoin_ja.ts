--- conflicted
+++ resolved
@@ -62,19 +62,11 @@
         <translation>受け取りアドレス</translation>
     </message>
     <message>
-<<<<<<< HEAD
         <source>These are your Lynx addresses for sending payments. Always check the amount and the receiving address before sending coins.</source>
         <translation>これらは支払いを送信するためのあなたの Lynx アドレスです。コインを送信する前に、常に額と受信アドレスを確認してください。</translation>
     </message>
     <message>
         <source>These are your Lynx addresses for receiving payments. It is recommended to use a new receiving address for each transaction.</source>
-=======
-        <source>These are your Litecoin addresses for sending payments. Always check the amount and the receiving address before sending coins.</source>
-        <translation>これらは支払いを送信するためのあなたの Litecoin アドレスです。コインを送信する前に、常に額と受信アドレスを確認してください。</translation>
-    </message>
-    <message>
-        <source>These are your Litecoin addresses for receiving payments. It is recommended to use a new receiving address for each transaction.</source>
->>>>>>> 69fce744
         <translation>これらは支払いを受け取るためのビットコインアドレスです。トランザクションごとに新しい受け取り用アドレスを作成することが推奨されます。</translation>
     </message>
     <message>
@@ -180,13 +172,8 @@
         <translation>ウォレットの暗号化を確認する</translation>
     </message>
     <message>
-<<<<<<< HEAD
         <source>Warning: If you encrypt your wallet and lose your passphrase, you will &lt;b&gt;LOSE ALL OF YOUR LYNXES&lt;/b&gt;!</source>
         <translation>警告: もしもあなたのウォレットを暗号化してパスフレーズを失ってしまったなら、&lt;b&gt;あなたの Lynx はすべて失われます&lt;/b&gt;!</translation>
-=======
-        <source>Warning: If you encrypt your wallet and lose your passphrase, you will &lt;b&gt;LOSE ALL OF YOUR LITECOINS&lt;/b&gt;!</source>
-        <translation>警告: もしもあなたのウォレットを暗号化してパスフレーズを失ってしまったなら、&lt;b&gt;あなたの Litecoin はすべて失われます&lt;/b&gt;!</translation>
->>>>>>> 69fce744
     </message>
     <message>
         <source>Are you sure you wish to encrypt your wallet?</source>
@@ -197,11 +184,7 @@
         <translation>ウォレットは暗号化されました</translation>
     </message>
     <message>
-<<<<<<< HEAD
         <source>%1 will close now to finish the encryption process. Remember that encrypting your wallet cannot fully protect your lynxes from being stolen by malware infecting your computer.</source>
-=======
-        <source>%1 will close now to finish the encryption process. Remember that encrypting your wallet cannot fully protect your litecoins from being stolen by malware infecting your computer.</source>
->>>>>>> 69fce744
         <translation>暗号化処理を完了させるため %1 をいますぐ終了します。ウォレットの暗号化では、コンピュータに感染したマルウェアなどによるビットコインの盗難から完全に守ることはできないことにご注意ください。</translation>
     </message>
     <message>
@@ -359,13 +342,8 @@
         <translation>ディスク上のブロックのインデックスを再作成中...</translation>
     </message>
     <message>
-<<<<<<< HEAD
         <source>Send coins to a Lynx address</source>
         <translation>Lynx アドレスにコインを送る</translation>
-=======
-        <source>Send coins to a Litecoin address</source>
-        <translation>Litecoin アドレスにコインを送る</translation>
->>>>>>> 69fce744
     </message>
     <message>
         <source>Backup wallet to another location</source>
@@ -388,13 +366,8 @@
         <translation>メッセージの検証... (&amp;V)</translation>
     </message>
     <message>
-<<<<<<< HEAD
         <source>Lynx</source>
         <translation>Lynx</translation>
-=======
-        <source>Litecoin</source>
-        <translation>Litecoin</translation>
->>>>>>> 69fce744
     </message>
     <message>
         <source>Wallet</source>
@@ -421,21 +394,12 @@
         <translation>あなたのウォレットの秘密鍵を暗号化します</translation>
     </message>
     <message>
-<<<<<<< HEAD
         <source>Sign messages with your Lynx addresses to prove you own them</source>
         <translation>あなたが所有していることを証明するために、あなたの Lynx アドレスでメッセージに署名してください</translation>
     </message>
     <message>
         <source>Verify messages to ensure they were signed with specified Lynx addresses</source>
         <translation>指定された Lynx アドレスで署名されたことを確認するためにメッセージを検証します</translation>
-=======
-        <source>Sign messages with your Litecoin addresses to prove you own them</source>
-        <translation>あなたが所有していることを証明するために、あなたの Litecoin アドレスでメッセージに署名してください</translation>
-    </message>
-    <message>
-        <source>Verify messages to ensure they were signed with specified Litecoin addresses</source>
-        <translation>指定された Litecoin アドレスで署名されたことを確認するためにメッセージを検証します</translation>
->>>>>>> 69fce744
     </message>
     <message>
         <source>&amp;File</source>
@@ -454,13 +418,8 @@
         <translation>タブツールバー</translation>
     </message>
     <message>
-<<<<<<< HEAD
         <source>Request payments (generates QR codes and lynx: URIs)</source>
         <translation>支払いを要求する (QRコードとlynx:ではじまるURIを生成する)</translation>
-=======
-        <source>Request payments (generates QR codes and litecoin: URIs)</source>
-        <translation>支払いを要求する (QRコードとlitecoin:ではじまるURIを生成する)</translation>
->>>>>>> 69fce744
     </message>
     <message>
         <source>Show the list of used sending addresses and labels</source>
@@ -471,26 +430,16 @@
         <translation>支払いを受け取るアドレスとラベルのリストを表示する</translation>
     </message>
     <message>
-<<<<<<< HEAD
         <source>Open a lynx: URI or payment request</source>
         <translation>lynx: URIまたは支払いリクエストを開く</translation>
-=======
-        <source>Open a litecoin: URI or payment request</source>
-        <translation>litecoin: URIまたは支払いリクエストを開く</translation>
->>>>>>> 69fce744
     </message>
     <message>
         <source>&amp;Command-line options</source>
         <translation>コマンドラインオプション (&amp;C)</translation>
     </message>
     <message numerus="yes">
-<<<<<<< HEAD
         <source>%n active connection(s) to Lynx network</source>
         <translation><numerusform>%n の Lynx ネットワークへのアクティブな接続</numerusform></translation>
-=======
-        <source>%n active connection(s) to Litecoin network</source>
-        <translation><numerusform>%n の Litecoin ネットワークへのアクティブな接続</numerusform></translation>
->>>>>>> 69fce744
     </message>
     <message>
         <source>Indexing blocks on disk...</source>
@@ -533,13 +482,8 @@
         <translation>バージョンは最新です</translation>
     </message>
     <message>
-<<<<<<< HEAD
         <source>Show the %1 help message to get a list with possible Lynx command-line options</source>
         <translation>有効な Lynx のコマンドライン オプションを見るために %1 のヘルプメッセージを表示します。</translation>
-=======
-        <source>Show the %1 help message to get a list with possible Litecoin command-line options</source>
-        <translation>有効な Litecoin のコマンドライン オプションを見るために %1 のヘルプメッセージを表示します。</translation>
->>>>>>> 69fce744
     </message>
     <message>
         <source>%1 client</source>
@@ -608,13 +552,8 @@
         <translation>ウォレットは&lt;b&gt;暗号化されて、ロックされています&lt;/b&gt;</translation>
     </message>
     <message>
-<<<<<<< HEAD
         <source>A fatal error occurred. Lynx can no longer continue safely and will quit.</source>
         <translation>致命的なエラーが発生しました。Lynx は安全に継続することができず終了するでしょう。</translation>
-=======
-        <source>A fatal error occurred. Litecoin can no longer continue safely and will quit.</source>
-        <translation>致命的なエラーが発生しました。Litecoin は安全に継続することができず終了するでしょう。</translation>
->>>>>>> 69fce744
     </message>
 </context>
 <context>
@@ -807,13 +746,8 @@
         <translation>送信アドレスを編集</translation>
     </message>
     <message>
-<<<<<<< HEAD
         <source>The entered address "%1" is not a valid Lynx address.</source>
         <translation>入力されたアドレス "%1" は無効な Lynx アドレスです。</translation>
-=======
-        <source>The entered address "%1" is not a valid Litecoin address.</source>
-        <translation>入力されたアドレス "%1" は無効な Litecoin アドレスです。</translation>
->>>>>>> 69fce744
     </message>
     <message>
         <source>The entered address "%1" is already in the address book.</source>
@@ -921,10 +855,10 @@
         <translation>これはプログラム最初の起動です。%1 がデータを保存する場所を選択して下さい。</translation>
     </message>
     <message>
-<<<<<<< HEAD
         <source>%1 will download and store a copy of the Lynx block chain. At least %2GB of data will be stored in this directory, and it will grow over time. The wallet will also be stored in this directory.</source>
         <translation>%1 は、ビットコインのブロックチェーンのコピーを、ダウンロードして保存します。少なくとも %2 ギガバイトのデータが、このディレクトリに保存されます。そしてそれは時間と共に増加します。またウォレットもこのディレクトリに保存されます。</translation>
-=======
+    </message>
+    <message>
         <source>When you click OK, %1 will begin to download and process the full %4 block chain (%2GB) starting with the earliest transactions in %3 when %4 initially launched.</source>
         <translation>OKをクリックすると、%1は完全な%4ブロックチェーン (%2GB) のダウンロードおよび処理を%4が開始された時点の%3から開始します。</translation>
     </message>
@@ -935,7 +869,6 @@
     <message>
         <source>If you have chosen to limit block chain storage (pruning), the historical data must still be downloaded and processed, but will be deleted afterward to keep your disk usage low.</source>
         <translation>ブロックチェーンの保存容量に制限を設けることを選択した場合 (剪定) にも、過去のデータのダウンロードおよび処理が必要になります。しかしこれらのデータはディスク使用量を低く抑えるためにその後削除されるでしょう</translation>
->>>>>>> 69fce744
     </message>
     <message>
         <source>Use the default data directory</source>
@@ -946,8 +879,8 @@
         <translation>任意のデータ ディレクトリを使用:</translation>
     </message>
     <message>
-        <source>Litecoin</source>
-        <translation>Litecoin</translation>
+        <source>Lynx</source>
+        <translation>Lynx</translation>
     </message>
     <message>
         <source>At least %1 GB of data will be stored in this directory, and it will grow over time.</source>
@@ -958,8 +891,8 @@
         <translation>おおむね%1GBのデータがこのディレクトリに保存されます。</translation>
     </message>
     <message>
-        <source>%1 will download and store a copy of the Litecoin block chain.</source>
-        <translation>%1はLitecoinのブロックチェーンの複製をダウンロードし保存します。</translation>
+        <source>%1 will download and store a copy of the Lynx block chain.</source>
+        <translation>%1はLynxのブロックチェーンの複製をダウンロードし保存します。</translation>
     </message>
     <message>
         <source>The wallet will also be stored in this directory.</source>
@@ -989,19 +922,11 @@
         <translation>フォーム</translation>
     </message>
     <message>
-<<<<<<< HEAD
         <source>Recent transactions may not yet be visible, and therefore your wallet's balance might be incorrect. This information will be correct once your wallet has finished synchronizing with the lynx network, as detailed below.</source>
         <translation>確認できない最近のトランザクションがあるかもしれません。これによりウォレットの残高は不正確なものである可能性があります。この情報はウォレットが一度ビットコインネットワークへの同期が完了すると正確なものとなります。詳細は下記を参照してください。</translation>
     </message>
     <message>
         <source>Attempting to spend lynxes that are affected by not-yet-displayed transactions will not be accepted by the network.</source>
-=======
-        <source>Recent transactions may not yet be visible, and therefore your wallet's balance might be incorrect. This information will be correct once your wallet has finished synchronizing with the litecoin network, as detailed below.</source>
-        <translation>確認できない最近のトランザクションがあるかもしれません。これによりウォレットの残高は不正確なものである可能性があります。この情報はウォレットが一度ビットコインネットワークへの同期が完了すると正確なものとなります。詳細は下記を参照してください。</translation>
-    </message>
-    <message>
-        <source>Attempting to spend litecoins that are affected by not-yet-displayed transactions will not be accepted by the network.</source>
->>>>>>> 69fce744
         <translation>まだ表示されていないトランザクションが影響するビットコインを使用しようとすると、ネットワークから認証がなされないでしょう。</translation>
     </message>
     <message>
@@ -1171,23 +1096,18 @@
         <translation>未検証のおつりを使用する (&amp;S)</translation>
     </message>
     <message>
-<<<<<<< HEAD
         <source>Automatically open the Lynx client port on the router. This only works when your router supports UPnP and it is enabled.</source>
         <translation>自動的にルーター上の Lynx クライアントのポートを開きます。あなたのルーターが UPnP に対応していて、それが有効になっている場合に作動します。</translation>
-=======
-        <source>Automatically open the Litecoin client port on the router. This only works when your router supports UPnP and it is enabled.</source>
-        <translation>自動的にルーター上の Litecoin クライアントのポートを開きます。あなたのルーターが UPnP に対応していて、それが有効になっている場合に作動します。</translation>
->>>>>>> 69fce744
     </message>
     <message>
         <source>Map port using &amp;UPnP</source>
         <translation>UPnP を使ってポートを割り当てる (&amp;U)</translation>
     </message>
     <message>
-<<<<<<< HEAD
         <source>Connect to the Lynx network through a SOCKS5 proxy.</source>
         <translation>SOCKS5 プロキシ経由でLynxネットワークに接続する</translation>
-=======
+    </message>
+    <message>
         <source>Accept connections from outside.</source>
         <translation>外部からの接続を許可する</translation>
     </message>
@@ -1196,9 +1116,8 @@
         <translation>外部からの接続を許可する (&amp;G)</translation>
     </message>
     <message>
-        <source>Connect to the Litecoin network through a SOCKS5 proxy.</source>
-        <translation>SOCKS5 プロキシ経由でLitecoinネットワークに接続する</translation>
->>>>>>> 69fce744
+        <source>Connect to the Lynx network through a SOCKS5 proxy.</source>
+        <translation>SOCKS5 プロキシ経由でLynxネットワークに接続する</translation>
     </message>
     <message>
         <source>&amp;Connect through SOCKS5 proxy (default proxy):</source>
@@ -1233,17 +1152,8 @@
         <translation>Tor</translation>
     </message>
     <message>
-<<<<<<< HEAD
         <source>Connect to the Lynx network through a separate SOCKS5 proxy for Tor hidden services.</source>
         <translation>Tor秘匿サービスを利用するため、独立なSOCKS5プロキシ経由でLynxネットワークに接続する</translation>
-    </message>
-    <message>
-        <source>Use separate SOCKS5 proxy to reach peers via Tor hidden services:</source>
-        <translation>Tor秘匿サービス経由でピアに到達するため、独立なSOCKS5プロキシを利用する:</translation>
-=======
-        <source>Connect to the Litecoin network through a separate SOCKS5 proxy for Tor hidden services.</source>
-        <translation>Tor秘匿サービスを利用するため、独立なSOCKS5プロキシ経由でLitecoinネットワークに接続する</translation>
->>>>>>> 69fce744
     </message>
     <message>
         <source>&amp;Window</source>
@@ -1349,13 +1259,8 @@
         <translation>フォーム</translation>
     </message>
     <message>
-<<<<<<< HEAD
         <source>The displayed information may be out of date. Your wallet automatically synchronizes with the Lynx network after a connection is established, but this process has not completed yet.</source>
         <translation>表示された情報は古いかもしれません。接続が確立されると、あなたのウォレットは Lynx ネットワークと自動的に同期しますが、このプロセスはまだ完了していません。</translation>
-=======
-        <source>The displayed information may be out of date. Your wallet automatically synchronizes with the Litecoin network after a connection is established, but this process has not completed yet.</source>
-        <translation>表示された情報は古いかもしれません。接続が確立されると、あなたのウォレットは Litecoin ネットワークと自動的に同期しますが、このプロセスはまだ完了していません。</translation>
->>>>>>> 69fce744
     </message>
     <message>
         <source>Watch-only:</source>
@@ -1429,13 +1334,8 @@
         <translation>支払いのリクエストのエラーです</translation>
     </message>
     <message>
-<<<<<<< HEAD
         <source>Cannot start lynx: click-to-pay handler</source>
         <translation>Lynx を起動できません: click-to-pay handler</translation>
-=======
-        <source>Cannot start litecoin: click-to-pay handler</source>
-        <translation>Litecoin を起動できません: click-to-pay handler</translation>
->>>>>>> 69fce744
     </message>
     <message>
         <source>URI handling</source>
@@ -1450,13 +1350,8 @@
         <translation>支払いのアドレス「%1」は無効です</translation>
     </message>
     <message>
-<<<<<<< HEAD
         <source>URI cannot be parsed! This can be caused by an invalid Lynx address or malformed URI parameters.</source>
         <translation>URI を解析できません! これは無効な Lynx アドレスあるいや不正な形式の URI パラメーターによって引き起こされる場合があります。</translation>
-=======
-        <source>URI cannot be parsed! This can be caused by an invalid Litecoin address or malformed URI parameters.</source>
-        <translation>URI を解析できません! これは無効な Litecoin アドレスあるいは不正な形式の URI パラメーターによって引き起こされる場合があります。</translation>
->>>>>>> 69fce744
     </message>
     <message>
         <source>Payment request file handling</source>
@@ -1557,13 +1452,8 @@
         <translation>総額</translation>
     </message>
     <message>
-<<<<<<< HEAD
         <source>Enter a Lynx address (e.g. %1)</source>
         <translation>Lynxアドレスを入力してください (例 %1)</translation>
-=======
-        <source>Enter a Litecoin address (e.g. %1)</source>
-        <translation>Litecoinアドレスを入力してください (例 %1)</translation>
->>>>>>> 69fce744
     </message>
     <message>
         <source>%1 d</source>
@@ -1986,21 +1876,12 @@
         <translation>メッセージ (&amp;M):</translation>
     </message>
     <message>
-<<<<<<< HEAD
-        <source>Reuse one of the previously used receiving addresses. Reusing addresses has security and privacy issues. Do not use this unless re-generating a payment request made before.</source>
-        <translation>以前利用した受取用アドレスのどれかを再利用します。アドレスの再利用はセキュリティおよびプライバシーにおいて問題があります。以前作成した支払リクエストを再生成するとき以外は利用しないでください。</translation>
-    </message>
-    <message>
         <source>R&amp;euse an existing receiving address (not recommended)</source>
         <translation>既存の受取用アドレスを再利用する (非推奨) (&amp;E)</translation>
     </message>
     <message>
         <source>An optional message to attach to the payment request, which will be displayed when the request is opened. Note: The message will not be sent with the payment over the Lynx network.</source>
         <translation>支払リクエストが開始された時に表示される、支払リクエストに添える任意のメッセージです。注意：メッセージはLynxネットワークを通じて、支払と共に送られるわけではありません。</translation>
-=======
-        <source>An optional message to attach to the payment request, which will be displayed when the request is opened. Note: The message will not be sent with the payment over the Litecoin network.</source>
-        <translation>支払リクエストが開始された時に表示される、支払リクエストに添える任意のメッセージです。注意：メッセージはLitecoinネットワークを通じて、支払と共に送られるわけではありません。</translation>
->>>>>>> 69fce744
     </message>
     <message>
         <source>An optional label to associate with the new receiving address.</source>
@@ -2236,17 +2117,8 @@
         <translation>隠す</translation>
     </message>
     <message>
-<<<<<<< HEAD
-        <source>total at least</source>
-        <translation>最小手数料</translation>
-    </message>
-    <message>
         <source>Paying only the minimum fee is just fine as long as there is less transaction volume than space in the blocks. But be aware that this can end up in a never confirming transaction once there is more demand for lynx transactions than the network can process.</source>
         <translation>ブロックの容量に比べてトランザクション流量が少ないうちは最小手数料のみの支払で十分です。しかしながらネットワークが処理しきれないほどlynxトランザクションの需要がひとたび生まれてしまった場合には、永遠に検証がされないトランザクションになってしまう可能性があることに注意してください。</translation>
-=======
-        <source>Paying only the minimum fee is just fine as long as there is less transaction volume than space in the blocks. But be aware that this can end up in a never confirming transaction once there is more demand for litecoin transactions than the network can process.</source>
-        <translation>ブロックの容量に比べてトランザクション流量が少ないうちは最小手数料のみの支払で十分です。しかしながらネットワークが処理しきれないほどlitecoinトランザクションの需要がひとたび生まれてしまった場合には、永遠に検証がされないトランザクションになってしまう可能性があることに注意してください。</translation>
->>>>>>> 69fce744
     </message>
     <message>
         <source>(read the tooltip)</source>
@@ -2417,13 +2289,8 @@
         <translation><numerusform>%n ブロック以内に検証が開始されると予想されます。</numerusform></translation>
     </message>
     <message>
-<<<<<<< HEAD
         <source>Warning: Invalid Lynx address</source>
         <translation>警告：無効なLynxアドレスです</translation>
-=======
-        <source>Warning: Invalid Litecoin address</source>
-        <translation>警告：無効なLitecoinアドレスです</translation>
->>>>>>> 69fce744
     </message>
     <message>
         <source>Warning: Unknown change address</source>
@@ -2465,13 +2332,8 @@
         <translation>これは通常の支払です。</translation>
     </message>
     <message>
-<<<<<<< HEAD
         <source>The Lynx address to send the payment to</source>
         <translation>支払の送金先Lynxアドレス</translation>
-=======
-        <source>The Litecoin address to send the payment to</source>
-        <translation>支払の送金先Litecoinアドレス</translation>
->>>>>>> 69fce744
     </message>
     <message>
         <source>Alt+A</source>
@@ -2490,11 +2352,7 @@
         <translation>この項目を削除する</translation>
     </message>
     <message>
-<<<<<<< HEAD
         <source>The fee will be deducted from the amount being sent. The recipient will receive less lynxes than you enter in the amount field. If multiple recipients are selected, the fee is split equally.</source>
-=======
-        <source>The fee will be deducted from the amount being sent. The recipient will receive less litecoins than you enter in the amount field. If multiple recipients are selected, the fee is split equally.</source>
->>>>>>> 69fce744
         <translation>送金する金額から手数料が差し引かれます。受取人は数量フィールドで指定した量よりも少ないビットコインを受け取ります。受取人が複数いる場合には、手数料は均等割されます。</translation>
     </message>
     <message>
@@ -2522,13 +2380,8 @@
         <translation>このアドレスに対するラベルを入力することで、使用済みアドレスの一覧に追加することができます</translation>
     </message>
     <message>
-<<<<<<< HEAD
         <source>A message that was attached to the lynx: URI which will be stored with the transaction for your reference. Note: This message will not be sent over the Lynx network.</source>
         <translation>lynx: URIに添付されていたメッセージです。これは参照用としてトランザクションとともに保存されます。注意：このメッセージはLynxネットワークを通して送信されるわけではありません。</translation>
-=======
-        <source>A message that was attached to the litecoin: URI which will be stored with the transaction for your reference. Note: This message will not be sent over the Litecoin network.</source>
-        <translation>litecoin: URIに添付されていたメッセージです。これは参照用としてトランザクションとともに保存されます。注意：このメッセージはLitecoinネットワークを通して送信されるわけではありません。</translation>
->>>>>>> 69fce744
     </message>
     <message>
         <source>Pay To:</source>
@@ -2572,21 +2425,12 @@
         <translation>メッセージの署名 (&amp;S)</translation>
     </message>
     <message>
-<<<<<<< HEAD
         <source>You can sign messages/agreements with your addresses to prove you can receive lynxes sent to them. Be careful not to sign anything vague or random, as phishing attacks may try to trick you into signing your identity over to them. Only sign fully-detailed statements you agree to.</source>
         <translation>あなたの所有しているアドレスによりメッセージや合意書に署名をすることで、それらアドレスに対して送られたビットコインを受け取ることができることを証明できます。フィッシング攻撃により不正にあなたの識別情報を署名させられてしまうことを防ぐために、不明確なものやランダムなものに対して署名しないよう注意してください。合意することが可能な、よく詳細の記された文言にのみ署名するようにしてください。</translation>
     </message>
     <message>
         <source>The Lynx address to sign the message with</source>
         <translation>メッセージを署名するLynxアドレス</translation>
-=======
-        <source>You can sign messages/agreements with your addresses to prove you can receive litecoins sent to them. Be careful not to sign anything vague or random, as phishing attacks may try to trick you into signing your identity over to them. Only sign fully-detailed statements you agree to.</source>
-        <translation>あなたの所有しているアドレスによりメッセージや合意書に署名をすることで、それらアドレスに対して送られたビットコインを受け取ることができることを証明できます。フィッシング攻撃により不正にあなたの識別情報を署名させられてしまうことを防ぐために、不明確なものやランダムなものに対して署名しないよう注意してください。合意することが可能な、よく詳細の記された文言にのみ署名するようにしてください。</translation>
-    </message>
-    <message>
-        <source>The Litecoin address to sign the message with</source>
-        <translation>メッセージを署名するLitecoinアドレス</translation>
->>>>>>> 69fce744
     </message>
     <message>
         <source>Choose previously used address</source>
@@ -2617,13 +2461,8 @@
         <translation>現在の署名をシステムのクリップボードにコピーする</translation>
     </message>
     <message>
-<<<<<<< HEAD
         <source>Sign the message to prove you own this Lynx address</source>
         <translation>この Lynx アドレスを所有していることを証明するためにメッセージに署名</translation>
-=======
-        <source>Sign the message to prove you own this Litecoin address</source>
-        <translation>この Litecoin アドレスを所有していることを証明するためにメッセージに署名</translation>
->>>>>>> 69fce744
     </message>
     <message>
         <source>Sign &amp;Message</source>
@@ -2646,21 +2485,12 @@
         <translation>受取人のアドレスとメッセージ（改行やスペース、タブなども完全に一致するよう注意してください）および署名を以下に入力し、メッセージの署名を検証してください。中間者攻撃により騙されるのを防ぐため、署名対象のメッセージに書かれていること以上の意味を署名から読み取ろうとしないよう注意してください。これは署名作成者がこのアドレスで受け取ったことを証明するだけであり、トランザクションの送信権限を証明するものではないことに注意してください！</translation>
     </message>
     <message>
-<<<<<<< HEAD
         <source>The Lynx address the message was signed with</source>
         <translation>メッセージの署名に使われたLynxアドレス</translation>
     </message>
     <message>
         <source>Verify the message to ensure it was signed with the specified Lynx address</source>
         <translation>指定された Lynx アドレスで署名されたことを保証するメッセージを検証</translation>
-=======
-        <source>The Litecoin address the message was signed with</source>
-        <translation>メッセージの署名に使われたLitecoinアドレス</translation>
-    </message>
-    <message>
-        <source>Verify the message to ensure it was signed with the specified Litecoin address</source>
-        <translation>指定された Litecoin アドレスで署名されたことを保証するメッセージを検証</translation>
->>>>>>> 69fce744
     </message>
     <message>
         <source>Verify &amp;Message</source>
@@ -3352,13 +3182,8 @@
         <translation>HTTPサーバを開始できませんでした。詳細はデバッグログをご確認ください。</translation>
     </message>
     <message>
-<<<<<<< HEAD
         <source>Lynx Core</source>
         <translation>Lynx のコア</translation>
-=======
-        <source>Litecoin Core</source>
-        <translation>Litecoin のコア</translation>
->>>>>>> 69fce744
     </message>
     <message>
         <source>The %s developers</source>
