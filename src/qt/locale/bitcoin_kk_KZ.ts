<TS language="kk_KZ" version="2.1">
<context>
    <name>AddressBookPage</name>
    <message>
        <source>Create a new address</source>
        <translation>Жаңа адрес енгізу</translation>
    </message>
    <message>
        <source>&amp;New</source>
        <translation>Жаңа</translation>
    </message>
    <message>
        <source>Copy the currently selected address to the system clipboard</source>
        <translation>Таңдаған адресті тізімнен жою</translation>
    </message>
    <message>
        <source>C&amp;lose</source>
        <translation>Жабу</translation>
    </message>
    <message>
        <source>&amp;Export</source>
        <translation>Экспорт</translation>
    </message>
    <message>
        <source>&amp;Delete</source>
        <translation>Жою</translation>
    </message>
    </context>
<context>
    <name>AddressTableModel</name>
    </context>
<context>
    <name>AskPassphraseDialog</name>
    <message>
        <source>Enter passphrase</source>
        <translation>Құпия сөзді енгізу</translation>
    </message>
    <message>
        <source>New passphrase</source>
        <translation>Жаңа құпия сөзі</translation>
    </message>
    <message>
        <source>Repeat new passphrase</source>
        <translation>Жаңа құпия сөзді қайта енгізу</translation>
    </message>
    </context>
<context>
    <name>BanTableModel</name>
    </context>
<context>
    <name>BitcoinGUI</name>
    <message>
        <source>&amp;Transactions</source>
        <translation>&amp;Транзакциялар</translation>
    </message>
    <message>
        <source>E&amp;xit</source>
        <translation>Шығу</translation>
    </message>
    <message>
        <source>&amp;Options...</source>
        <translation>Параметрлері</translation>
    </message>
    <message>
        <source>&amp;Backup Wallet...</source>
        <translation>Әмиянды жасыру</translation>
    </message>
    <message>
        <source>&amp;Change Passphrase...</source>
        <translation>Құпия сөзді өзгерту</translation>
    </message>
    <message>
<<<<<<< HEAD
        <source>Lynx</source>
=======
        <source>Litecoin</source>
>>>>>>> 69fce744
        <translation>Биткоин</translation>
    </message>
    <message>
        <source>Wallet</source>
        <translation>Әмиян</translation>
    </message>
    <message>
        <source>&amp;Send</source>
        <translation>Жіберу</translation>
    </message>
    <message>
        <source>&amp;Receive</source>
        <translation>Алу</translation>
    </message>
    <message>
        <source>&amp;File</source>
        <translation>Файл</translation>
    </message>
    <message>
        <source>&amp;Help</source>
        <translation>Көмек</translation>
    </message>
    <message>
        <source>%1 behind</source>
        <translation>%1 қалмады</translation>
    </message>
    <message>
        <source>Error</source>
        <translation>қате</translation>
    </message>
    <message>
        <source>Warning</source>
        <translation>Ескерту</translation>
    </message>
    <message>
        <source>Information</source>
        <translation>Информация</translation>
    </message>
    <message>
        <source>Up to date</source>
        <translation>Жаңартылған</translation>
    </message>
    </context>
<context>
    <name>CoinControlDialog</name>
    <message>
        <source>Amount:</source>
        <translation>Саны</translation>
    </message>
    <message>
        <source>Fee:</source>
        <translation>Комиссия</translation>
    </message>
    <message>
        <source>Dust:</source>
        <translation>Шаң</translation>
    </message>
    <message>
        <source>After Fee:</source>
        <translation>Комиссия алу кейін</translation>
    </message>
    <message>
        <source>Amount</source>
        <translation>Саны</translation>
    </message>
    <message>
        <source>Date</source>
        <translation>Күні</translation>
    </message>
    <message>
        <source>Confirmations</source>
        <translation>Растау саны</translation>
    </message>
    <message>
        <source>Confirmed</source>
        <translation>Растық</translation>
    </message>
    </context>
<context>
    <name>EditAddressDialog</name>
    <message>
        <source>&amp;Label</source>
        <translation>таңба</translation>
    </message>
    <message>
        <source>&amp;Address</source>
        <translation>Адрес</translation>
    </message>
    </context>
<context>
    <name>FreespaceChecker</name>
    </context>
<context>
    <name>HelpMessageDialog</name>
    </context>
<context>
    <name>Intro</name>
    <message>
        <source>Litecoin</source>
        <translation>Биткоин</translation>
    </message>
    <message>
        <source>Error</source>
        <translation>қате</translation>
    </message>
    </context>
<context>
    <name>ModalOverlay</name>
    </context>
<context>
    <name>OpenURIDialog</name>
    </context>
<context>
    <name>OptionsDialog</name>
    <message>
        <source>W&amp;allet</source>
        <translation>Әмиян</translation>
    </message>
    <message>
        <source>Error</source>
        <translation>қате</translation>
    </message>
    </context>
<context>
    <name>OverviewPage</name>
    </context>
<context>
    <name>PaymentServer</name>
    </context>
<context>
    <name>PeerTableModel</name>
    </context>
<context>
    <name>QObject</name>
    <message>
        <source>Amount</source>
        <translation>Саны</translation>
    </message>
    <message>
        <source>%1 and %2</source>
        <translation>%1 немесе %2</translation>
    </message>
    </context>
<context>
    <name>QObject::QObject</name>
    </context>
<context>
    <name>QRImageWidget</name>
    </context>
<context>
    <name>RPCConsole</name>
    <message>
        <source>&amp;Information</source>
        <translation>Информация</translation>
    </message>
    </context>
<context>
    <name>ReceiveCoinsDialog</name>
    <message>
        <source>&amp;Amount:</source>
        <translation>Саны</translation>
    </message>
    </context>
<context>
    <name>ReceiveRequestDialog</name>
    </context>
<context>
    <name>RecentRequestsTableModel</name>
    </context>
<context>
    <name>SendCoinsDialog</name>
    <message>
        <source>Amount:</source>
        <translation>Саны</translation>
    </message>
    <message>
        <source>Fee:</source>
        <translation>Комиссия:</translation>
    </message>
    <message>
        <source>After Fee:</source>
        <translation>Комиссия алу кейін:</translation>
    </message>
    <message>
        <source>Dust:</source>
        <translation>Шаң</translation>
    </message>
    </context>
<context>
    <name>SendCoinsEntry</name>
    <message>
        <source>A&amp;mount:</source>
        <translation>Саны</translation>
    </message>
    </context>
<context>
    <name>SendConfirmationDialog</name>
    </context>
<context>
    <name>ShutdownWindow</name>
    </context>
<context>
    <name>SignVerifyMessageDialog</name>
    </context>
<context>
    <name>SplashScreen</name>
    </context>
<context>
    <name>TrafficGraphWidget</name>
    </context>
<context>
    <name>TransactionDesc</name>
    </context>
<context>
    <name>TransactionDescDialog</name>
    </context>
<context>
    <name>TransactionTableModel</name>
    </context>
<context>
    <name>TransactionView</name>
    </context>
<context>
    <name>UnitDisplayStatusBarControl</name>
    </context>
<context>
    <name>WalletFrame</name>
    </context>
<context>
    <name>WalletModel</name>
    </context>
<context>
    <name>WalletView</name>
    </context>
<context>
    <name>bitcoin-core</name>
    <message>
        <source>Information</source>
        <translation>Информация</translation>
    </message>
    <message>
        <source>Transaction amount too small</source>
        <translation>Транзакция өте кішкентай</translation>
    </message>
    <message>
        <source>Transaction too large</source>
        <translation>Транзакция өте үлкен</translation>
    </message>
    <message>
        <source>Warning</source>
        <translation>Ескерту</translation>
    </message>
    <message>
        <source>Error</source>
        <translation>қате</translation>
    </message>
</context>
</TS><|MERGE_RESOLUTION|>--- conflicted
+++ resolved
@@ -70,11 +70,7 @@
         <translation>Құпия сөзді өзгерту</translation>
     </message>
     <message>
-<<<<<<< HEAD
         <source>Lynx</source>
-=======
-        <source>Litecoin</source>
->>>>>>> 69fce744
         <translation>Биткоин</translation>
     </message>
     <message>
@@ -173,7 +169,7 @@
 <context>
     <name>Intro</name>
     <message>
-        <source>Litecoin</source>
+        <source>Lynx</source>
         <translation>Биткоин</translation>
     </message>
     <message>
