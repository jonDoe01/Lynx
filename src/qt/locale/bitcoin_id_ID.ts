<TS language="id_ID" version="2.1">
<context>
    <name>AddressBookPage</name>
    <message>
        <source>Right-click to edit address or label</source>
        <translation>Klik-kanan untuk mengubah alamat atau label</translation>
    </message>
    <message>
        <source>Create a new address</source>
        <translation>Buat alamat baru</translation>
    </message>
    <message>
        <source>&amp;New</source>
        <translation>&amp;Baru</translation>
    </message>
    <message>
        <source>Copy the currently selected address to the system clipboard</source>
        <translation>Salin alamat yang dipilih ke clipboard</translation>
    </message>
    <message>
        <source>&amp;Copy</source>
        <translation>&amp;Menyalin</translation>
    </message>
    <message>
        <source>C&amp;lose</source>
        <translation>T&amp;utup</translation>
    </message>
    <message>
        <source>Delete the currently selected address from the list</source>
        <translation>Hapus alamat yang sementara dipilih dari daftar</translation>
    </message>
    <message>
        <source>Export the data in the current tab to a file</source>
        <translation>Ekspor data dalam tab sekarang ke sebuah berkas</translation>
    </message>
    <message>
        <source>&amp;Export</source>
        <translation>&amp;Ekspor</translation>
    </message>
    <message>
        <source>&amp;Delete</source>
        <translation>&amp;Hapus</translation>
    </message>
    <message>
        <source>Choose the address to send coins to</source>
        <translation>Pilih alamat untuk mengirim koin</translation>
    </message>
    <message>
        <source>Choose the address to receive coins with</source>
        <translation>Piih alamat untuk menerima koin</translation>
    </message>
    <message>
        <source>C&amp;hoose</source>
        <translation>&amp;Pilih</translation>
    </message>
    <message>
        <source>Sending addresses</source>
        <translation>Alamat-alamat pengirim</translation>
    </message>
    <message>
        <source>Receiving addresses</source>
        <translation>Alamat-alamat penerima</translation>
    </message>
    <message>
<<<<<<< HEAD
        <source>These are your Lynx addresses for sending payments. Always check the amount and the receiving address before sending coins.</source>
        <translation>Ini adalah alamat- alamat Lynx Anda untuk mengirimkan pembayaran. Selalu periksa jumlah dan alamat penerima sebelum mengirimkan koin.</translation>
    </message>
    <message>
        <source>These are your Lynx addresses for receiving payments. It is recommended to use a new receiving address for each transaction.</source>
        <translation>Ini adalah alamat- alamat Lynx Anda untuk menerima pembayaran. Dianjurkan untuk menggunakan alamat penerima yang baru setiap melakukan transaksi.</translation>
=======
        <source>These are your Litecoin addresses for sending payments. Always check the amount and the receiving address before sending coins.</source>
        <translation>Ini adalah alamat- alamat Litecoin Anda untuk mengirimkan pembayaran. Selalu periksa jumlah dan alamat penerima sebelum mengirimkan koin.</translation>
    </message>
    <message>
        <source>These are your Litecoin addresses for receiving payments. It is recommended to use a new receiving address for each transaction.</source>
        <translation>Ini adalah alamat- alamat Litecoin Anda untuk menerima pembayaran. Dianjurkan untuk menggunakan alamat penerima yang baru setiap melakukan transaksi.</translation>
>>>>>>> 69fce744
    </message>
    <message>
        <source>&amp;Copy Address</source>
        <translation>&amp;Salin Alamat</translation>
    </message>
    <message>
        <source>Copy &amp;Label</source>
        <translation>Salin&amp; Label</translation>
    </message>
    <message>
        <source>&amp;Edit</source>
        <translation>&amp;Ubah</translation>
    </message>
    <message>
        <source>Export Address List</source>
        <translation>Ekspor Daftar Alamat</translation>
    </message>
    <message>
        <source>Comma separated file (*.csv)</source>
        <translation>File yang berformat(*.csv)</translation>
    </message>
    <message>
        <source>Exporting Failed</source>
        <translation>Mengekspor Gagal</translation>
    </message>
    </context>
<context>
    <name>AddressTableModel</name>
    <message>
        <source>Label</source>
        <translation>Label</translation>
    </message>
    <message>
        <source>Address</source>
        <translation>Alamat</translation>
    </message>
    <message>
        <source>(no label)</source>
        <translation>(tidak ada label)</translation>
    </message>
</context>
<context>
    <name>AskPassphraseDialog</name>
    <message>
        <source>Passphrase Dialog</source>
        <translation>Dialog Kata kunci</translation>
    </message>
    <message>
        <source>Enter passphrase</source>
        <translation>Masukkan kata kunci</translation>
    </message>
    <message>
        <source>New passphrase</source>
        <translation>Kata kunci baru</translation>
    </message>
    <message>
        <source>Repeat new passphrase</source>
        <translation>Ulangi kata kunci baru</translation>
    </message>
    <message>
        <source>Show password</source>
        <translation>Tampilkan password</translation>
    </message>
    <message>
        <source>Enter the new passphrase to the wallet.&lt;br/&gt;Please use a passphrase of &lt;b&gt;ten or more random characters&lt;/b&gt;, or &lt;b&gt;eight or more words&lt;/b&gt;.</source>
        <translation>Masukan kata sandi baru ke dompet.&lt;br/&gt;Mohon gunakan kata sandi &lt;b&gt;sepuluh karakter acak atau lebih&lt;/b&gt;, atau &lt;b&gt; delapan atau lebih beberapa kata &lt;/​​b&gt;.</translation>
    </message>
    <message>
        <source>Encrypt wallet</source>
        <translation>Enkripsi dompet</translation>
    </message>
    <message>
        <source>This operation needs your wallet passphrase to unlock the wallet.</source>
        <translation>Operasi ini memerlukan kata sandi dompet Anda untuk membuka dompet.</translation>
    </message>
    <message>
        <source>Unlock wallet</source>
        <translation>Buka dompet</translation>
    </message>
    <message>
        <source>This operation needs your wallet passphrase to decrypt the wallet.</source>
        <translation>Operasi ini memerlukan kata sandi dompet Anda untuk mendekripsikan dompet.</translation>
    </message>
    <message>
        <source>Decrypt wallet</source>
        <translation>Dekripsi dompet</translation>
    </message>
    <message>
        <source>Change passphrase</source>
        <translation>Ganti kata sandi</translation>
    </message>
    <message>
        <source>Enter the old passphrase and new passphrase to the wallet.</source>
        <translation>Masukkan kata sandi lama dan kata sandi baru ke dompet.</translation>
    </message>
    <message>
        <source>Confirm wallet encryption</source>
        <translation>Konfirmasi pengenkripsian dompet</translation>
    </message>
    <message>
<<<<<<< HEAD
        <source>Warning: If you encrypt your wallet and lose your passphrase, you will &lt;b&gt;LOSE ALL OF YOUR LYNXES&lt;/b&gt;!</source>
        <translation>Peringatan: Jika Anda enkripsi dompet Anda dan lupa kata sandi anda, Anda akan &lt;b&gt;KEHILANGAN SEMUA LYNX ANDA&lt;/b&gt;!</translation>
=======
        <source>Warning: If you encrypt your wallet and lose your passphrase, you will &lt;b&gt;LOSE ALL OF YOUR LITECOINS&lt;/b&gt;!</source>
        <translation>Peringatan: Jika Anda enkripsi dompet Anda dan lupa kata sandi anda, Anda akan &lt;b&gt;KEHILANGAN SEMUA LITECOIN ANDA&lt;/b&gt;!</translation>
>>>>>>> 69fce744
    </message>
    <message>
        <source>Are you sure you wish to encrypt your wallet?</source>
        <translation>Apakah Anda yakin ingin enkripsi dompet Anda?</translation>
    </message>
    <message>
        <source>Wallet encrypted</source>
        <translation>Dompet terenkripsi</translation>
    </message>
    <message>
<<<<<<< HEAD
        <source>%1 will close now to finish the encryption process. Remember that encrypting your wallet cannot fully protect your lynxes from being stolen by malware infecting your computer.</source>
=======
        <source>%1 will close now to finish the encryption process. Remember that encrypting your wallet cannot fully protect your litecoins from being stolen by malware infecting your computer.</source>
>>>>>>> 69fce744
        <translation>%1 sekarang akan ditutup untuk menyelesaikan proses enkripsi. Ingatlah bahwa mengenkripsi dompet Anda tidak dapat sepenuhnya melindungi komputer Anda dari pencurian malware yang menginfeksi komputer Anda.</translation>
    </message>
    <message>
        <source>IMPORTANT: Any previous backups you have made of your wallet file should be replaced with the newly generated, encrypted wallet file. For security reasons, previous backups of the unencrypted wallet file will become useless as soon as you start using the new, encrypted wallet.</source>
        <translation>PENTING: Backup sebelumnya yang Anda buat dari file dompet Anda harus diganti dengan file dompet terenkripsi yang baru dibuat. Demi keamanan, backup file dompet sebelumnya yang tidak dienkripsi sebelumnya akan menjadi tidak berguna begitu Anda mulai menggunakan dompet terenkripsi yang baru.</translation>
    </message>
    <message>
        <source>Wallet encryption failed</source>
        <translation>Pengenkripsian dompet gagal</translation>
    </message>
    <message>
        <source>Wallet encryption failed due to an internal error. Your wallet was not encrypted.</source>
        <translation>Pengenkripsian dompet gagal karena kesalahan internal. Dompet Anda tidak dienkripsi.</translation>
    </message>
    <message>
        <source>The supplied passphrases do not match.</source>
        <translation>Kata sandi yang dimasukkan tidak cocok.</translation>
    </message>
    <message>
        <source>Wallet unlock failed</source>
        <translation>Membuka dompet gagal</translation>
    </message>
    <message>
        <source>The passphrase entered for the wallet decryption was incorrect.</source>
        <translation>Kata sandi yang dimasukkan untuk dekripsi dompet salah.</translation>
    </message>
    <message>
        <source>Wallet decryption failed</source>
        <translation>Dekripsi dompet gagal</translation>
    </message>
    <message>
        <source>Wallet passphrase was successfully changed.</source>
        <translation>Kata sandi berhasil diganti.</translation>
    </message>
    <message>
        <source>Warning: The Caps Lock key is on!</source>
        <translation>Peringatan: Tombol Caps Lock aktif!</translation>
    </message>
</context>
<context>
    <name>BanTableModel</name>
    <message>
        <source>IP/Netmask</source>
        <translation>IP/Netmask</translation>
    </message>
    <message>
        <source>Banned Until</source>
        <translation>Di banned sampai</translation>
    </message>
</context>
<context>
    <name>BitcoinGUI</name>
    <message>
        <source>Sign &amp;message...</source>
        <translation>Pesan &amp;penanda...</translation>
    </message>
    <message>
        <source>Synchronizing with network...</source>
        <translation>Sinkronisasi dengan jaringan...</translation>
    </message>
    <message>
        <source>&amp;Overview</source>
        <translation>&amp;Kilasan</translation>
    </message>
    <message>
        <source>Node</source>
        <translation>Node</translation>
    </message>
    <message>
        <source>Show general overview of wallet</source>
        <translation>Tampilkan gambaran umum dompet Anda</translation>
    </message>
    <message>
        <source>&amp;Transactions</source>
        <translation>&amp;Transaksi</translation>
    </message>
    <message>
        <source>Browse transaction history</source>
        <translation>Lihat riwayat transaksi</translation>
    </message>
    <message>
        <source>E&amp;xit</source>
        <translation>K&amp;eluar</translation>
    </message>
    <message>
        <source>Quit application</source>
        <translation>Keluar dari aplikasi</translation>
    </message>
    <message>
        <source>&amp;About %1</source>
        <translation>&amp;Tentang%1</translation>
    </message>
    <message>
        <source>Show information about %1</source>
        <translation>Tampilkan informasi perihal %1</translation>
    </message>
    <message>
        <source>About &amp;Qt</source>
        <translation>Mengenai &amp;Qt</translation>
    </message>
    <message>
        <source>Show information about Qt</source>
        <translation>Tampilkan informasi mengenai Qt</translation>
    </message>
    <message>
        <source>&amp;Options...</source>
        <translation>&amp;Pilihan...</translation>
    </message>
    <message>
        <source>Modify configuration options for %1</source>
        <translation>Pengubahan opsi konfigurasi untuk %1</translation>
    </message>
    <message>
        <source>&amp;Encrypt Wallet...</source>
        <translation>&amp;Enkripsi Dompet...</translation>
    </message>
    <message>
        <source>&amp;Backup Wallet...</source>
        <translation>&amp;Cadangkan Dompet...</translation>
    </message>
    <message>
        <source>&amp;Change Passphrase...</source>
        <translation>&amp;Ubah Kata Kunci...</translation>
    </message>
    <message>
        <source>&amp;Sending addresses...</source>
        <translation>&amp;Alamat-alamat untuk mengirim...</translation>
    </message>
    <message>
        <source>&amp;Receiving addresses...</source>
        <translation>&amp;Alamat-alamat untuk menerima...</translation>
    </message>
    <message>
        <source>Open &amp;URI...</source>
        <translation>Buka &amp;URI</translation>
    </message>
    <message>
        <source>Click to disable network activity.</source>
        <translation>Klik untuk menonaktifkan aktivitas jaringan.</translation>
    </message>
    <message>
        <source>Network activity disabled.</source>
        <translation>Aktivitas jaringan dinonaktifkan.</translation>
    </message>
    <message>
        <source>Click to enable network activity again.</source>
        <translation>Klik untuk mengaktifkan aktivitas jaringan lagi.</translation>
    </message>
    <message>
        <source>Syncing Headers (%1%)...</source>
        <translation>Menyinkronkan Header (%1%) ...</translation>
    </message>
    <message>
        <source>Reindexing blocks on disk...</source>
        <translation>Mengindex ulang blok di dalam disk...</translation>
    </message>
    <message>
<<<<<<< HEAD
        <source>Send coins to a Lynx address</source>
        <translation>Kirim koin ke alamat Lynx</translation>
=======
        <source>Send coins to a Litecoin address</source>
        <translation>Kirim koin ke alamat Litecoin</translation>
>>>>>>> 69fce744
    </message>
    <message>
        <source>Backup wallet to another location</source>
        <translation>Cadangkan dompet ke lokasi lain</translation>
    </message>
    <message>
        <source>Change the passphrase used for wallet encryption</source>
        <translation>Ubah kata kunci yang digunakan untuk enkripsi dompet</translation>
    </message>
    <message>
        <source>&amp;Debug window</source>
        <translation>&amp;Jendela Debug</translation>
    </message>
    <message>
        <source>Open debugging and diagnostic console</source>
        <translation>Buka konsol debug dan diagnosa</translation>
    </message>
    <message>
        <source>&amp;Verify message...</source>
        <translation>&amp;Verifikasi pesan...</translation>
    </message>
    <message>
<<<<<<< HEAD
        <source>Lynx</source>
        <translation>Lynx</translation>
=======
        <source>Litecoin</source>
        <translation>Litecoin</translation>
>>>>>>> 69fce744
    </message>
    <message>
        <source>Wallet</source>
        <translation>Dompet</translation>
    </message>
    <message>
        <source>&amp;Send</source>
        <translation>&amp;Kirim</translation>
    </message>
    <message>
        <source>&amp;Receive</source>
        <translation>&amp;Menerima</translation>
    </message>
    <message>
        <source>&amp;Show / Hide</source>
        <translation>&amp;Tampilkan / Sembunyikan</translation>
    </message>
    <message>
        <source>Show or hide the main Window</source>
        <translation>Tampilkan atau sembunyikan jendela utama</translation>
    </message>
    <message>
        <source>Encrypt the private keys that belong to your wallet</source>
        <translation>Enkripsi private key yang dimiliki dompet Anda</translation>
    </message>
    <message>
<<<<<<< HEAD
        <source>Sign messages with your Lynx addresses to prove you own them</source>
        <translation>Tanda tangani sebuah pesan menggunakan alamat Lynx Anda untuk membuktikan bahwa Anda adalah pemilik alamat tersebut</translation>
    </message>
    <message>
        <source>Verify messages to ensure they were signed with specified Lynx addresses</source>
        <translation>Verifikasi pesan untuk memastikan bahwa pesan tersebut ditanda tangani oleh suatu alamat Lynx tertentu</translation>
=======
        <source>Sign messages with your Litecoin addresses to prove you own them</source>
        <translation>Tanda tangani sebuah pesan menggunakan alamat Litecoin Anda untuk membuktikan bahwa Anda adalah pemilik alamat tersebut</translation>
    </message>
    <message>
        <source>Verify messages to ensure they were signed with specified Litecoin addresses</source>
        <translation>Verifikasi pesan untuk memastikan bahwa pesan tersebut ditanda tangani oleh suatu alamat Litecoin tertentu</translation>
>>>>>>> 69fce744
    </message>
    <message>
        <source>&amp;File</source>
        <translation>&amp;Berkas</translation>
    </message>
    <message>
        <source>&amp;Settings</source>
        <translation>&amp;Pengaturan</translation>
    </message>
    <message>
        <source>&amp;Help</source>
        <translation>&amp;Bantuan</translation>
    </message>
    <message>
        <source>Tabs toolbar</source>
        <translation>Baris tab</translation>
    </message>
    <message>
<<<<<<< HEAD
        <source>Request payments (generates QR codes and lynx: URIs)</source>
        <translation>Permintaan pembayaran (membuat kode QR dan lynx: URIs)</translation>
=======
        <source>Request payments (generates QR codes and litecoin: URIs)</source>
        <translation>Permintaan pembayaran (membuat kode QR dan litecoin: URIs)</translation>
>>>>>>> 69fce744
    </message>
    <message>
        <source>Show the list of used sending addresses and labels</source>
        <translation>Tampilkan daftar alamat dan label yang terkirim</translation>
    </message>
    <message>
        <source>Show the list of used receiving addresses and labels</source>
        <translation>Tampilkan daftar alamat dan label yang diterima</translation>
    </message>
    <message>
<<<<<<< HEAD
        <source>Open a lynx: URI or payment request</source>
        <translation>Buka URI lynx: atau permintaan pembayaran</translation>
=======
        <source>Open a litecoin: URI or payment request</source>
        <translation>Buka URI litecoin: atau permintaan pembayaran</translation>
>>>>>>> 69fce744
    </message>
    <message>
        <source>&amp;Command-line options</source>
        <translation>&amp;pilihan Command-line</translation>
    </message>
    <message numerus="yes">
<<<<<<< HEAD
        <source>%n active connection(s) to Lynx network</source>
        <translation><numerusform>%n koneksi aktif ke jaringan Lynx</numerusform></translation>
=======
        <source>%n active connection(s) to Litecoin network</source>
        <translation><numerusform>%n koneksi aktif ke jaringan Litecoin</numerusform></translation>
>>>>>>> 69fce744
    </message>
    <message>
        <source>Indexing blocks on disk...</source>
        <translation>Pengindeksan blok pada disk ...</translation>
    </message>
    <message>
        <source>Processing blocks on disk...</source>
        <translation>Memproses blok pada disk ...</translation>
    </message>
    <message numerus="yes">
        <source>Processed %n block(s) of transaction history.</source>
        <translation><numerusform>%n blok dari riwayat transaksi diproses.</numerusform></translation>
    </message>
    <message>
        <source>%1 behind</source>
        <translation>kurang %1</translation>
    </message>
    <message>
        <source>Last received block was generated %1 ago.</source>
        <translation>Blok terakhir yang diterima %1 lalu.</translation>
    </message>
    <message>
        <source>Transactions after this will not yet be visible.</source>
        <translation>Transaksi setelah ini belum akan terlihat.</translation>
    </message>
    <message>
        <source>Error</source>
        <translation>Terjadi sebuah kesalahan</translation>
    </message>
    <message>
        <source>Warning</source>
        <translation>Peringatan</translation>
    </message>
    <message>
        <source>Information</source>
        <translation>Informasi</translation>
    </message>
    <message>
        <source>Up to date</source>
        <translation>Terbaru</translation>
    </message>
    <message>
<<<<<<< HEAD
        <source>Show the %1 help message to get a list with possible Lynx command-line options</source>
        <translation>Tampilkan %1 pesan bantuan untuk mendapatkan daftar opsi baris perintah Lynx yang memungkinkan</translation>
=======
        <source>Show the %1 help message to get a list with possible Litecoin command-line options</source>
        <translation>Tampilkan %1 pesan bantuan untuk mendapatkan daftar opsi baris perintah Litecoin yang memungkinkan</translation>
>>>>>>> 69fce744
    </message>
    <message>
        <source>%1 client</source>
        <translation>%1 klien</translation>
    </message>
    <message>
        <source>Connecting to peers...</source>
        <translation>Menghubungkan ke peer...</translation>
    </message>
    <message>
        <source>Catching up...</source>
        <translation>Menyusul...</translation>
    </message>
    <message>
        <source>Date: %1
</source>
        <translation>Tanggal: %1
</translation>
    </message>
    <message>
        <source>Amount: %1
</source>
        <translation>Jumlah: %1
</translation>
    </message>
    <message>
        <source>Type: %1
</source>
        <translation>Tipe: %1
</translation>
    </message>
    <message>
        <source>Label: %1
</source>
        <translation>Label: %1
</translation>
    </message>
    <message>
        <source>Address: %1
</source>
        <translation>Alamat: %1
</translation>
    </message>
    <message>
        <source>Sent transaction</source>
        <translation>Transaksi terkirim</translation>
    </message>
    <message>
        <source>Incoming transaction</source>
        <translation>Transaksi diterima</translation>
    </message>
    <message>
        <source>HD key generation is &lt;b&gt;enabled&lt;/b&gt;</source>
        <translation>Pembuatan kunci HD &lt;b&gt;diaktifkan&lt;/b&gt;</translation>
    </message>
    <message>
        <source>HD key generation is &lt;b&gt;disabled&lt;/b&gt;</source>
        <translation>Pembuatan kunci HD &lt;b&gt;dinonaktifkan&lt;/b&gt;</translation>
    </message>
    <message>
        <source>Wallet is &lt;b&gt;encrypted&lt;/b&gt; and currently &lt;b&gt;unlocked&lt;/b&gt;</source>
        <translation>Dompet saat ini &lt;b&gt;terenkripsi&lt;/b&gt; dan &lt;b&gt;terbuka&lt;/b&gt;</translation>
    </message>
    <message>
        <source>Wallet is &lt;b&gt;encrypted&lt;/b&gt; and currently &lt;b&gt;locked&lt;/b&gt;</source>
        <translation>Dompet saat ini &lt;b&gt;terenkripsi&lt;/b&gt; dan &lt;b&gt;terkunci&lt;/b&gt;</translation>
    </message>
    <message>
        <source>A fatal error occurred. Litecoin can no longer continue safely and will quit.</source>
        <translation>Terjadi Kesalahan Fatal. Litecoin Tidak Dapat Melanjutkan Dengan Aman Dan Akan Keluar</translation>
    </message>
</context>
<context>
    <name>CoinControlDialog</name>
    <message>
        <source>Coin Selection</source>
        <translation>Pemilihan Koin</translation>
    </message>
    <message>
        <source>Quantity:</source>
        <translation>Kuantitas:</translation>
    </message>
    <message>
        <source>Bytes:</source>
        <translation>Bytes:</translation>
    </message>
    <message>
        <source>Amount:</source>
        <translation>Jumlah:</translation>
    </message>
    <message>
        <source>Fee:</source>
        <translation>Biaya:</translation>
    </message>
    <message>
        <source>Dust:</source>
        <translation>Dust:</translation>
    </message>
    <message>
        <source>After Fee:</source>
        <translation>Dengan Biaya:</translation>
    </message>
    <message>
        <source>Change:</source>
        <translation>Kembalian:</translation>
    </message>
    <message>
        <source>(un)select all</source>
        <translation>(Tidak)memilih semua</translation>
    </message>
    <message>
        <source>Tree mode</source>
        <translation>Tree mode</translation>
    </message>
    <message>
        <source>List mode</source>
        <translation>Mode daftar</translation>
    </message>
    <message>
        <source>Amount</source>
        <translation>Jumlah</translation>
    </message>
    <message>
        <source>Received with label</source>
        <translation>Diterima dengan label</translation>
    </message>
    <message>
        <source>Received with address</source>
        <translation>Diterima dengan alamat</translation>
    </message>
    <message>
        <source>Date</source>
        <translation>Tanggal</translation>
    </message>
    <message>
        <source>Confirmations</source>
        <translation>Konfirmasi</translation>
    </message>
    <message>
        <source>Confirmed</source>
        <translation>Terkonfirmasi</translation>
    </message>
    <message>
        <source>Copy address</source>
        <translation>Salin alamat</translation>
    </message>
    <message>
        <source>Copy label</source>
        <translation>Salin label</translation>
    </message>
    <message>
        <source>Copy amount</source>
        <translation>Salin Jumlah</translation>
    </message>
    <message>
        <source>Copy transaction ID</source>
        <translation>Salain ID Transaksi</translation>
    </message>
    <message>
        <source>Lock unspent</source>
        <translation>Kunci Yang Tidak Digunakan</translation>
    </message>
    <message>
        <source>Unlock unspent</source>
        <translation>Buka Kunci Yang Tidak Digunakan</translation>
    </message>
    <message>
        <source>Copy quantity</source>
        <translation>Salin Kuantitas</translation>
    </message>
    <message>
        <source>Copy fee</source>
        <translation>Salin biaya</translation>
    </message>
    <message>
        <source>Copy after fee</source>
        <translation>Salin Setelah Upah</translation>
    </message>
    <message>
        <source>Copy bytes</source>
        <translation>Salin bytes</translation>
    </message>
    <message>
        <source>Copy dust</source>
        <translation>Salin jumlah yang lebih kecil</translation>
    </message>
    <message>
        <source>Copy change</source>
        <translation>Salin Perubahan</translation>
    </message>
    <message>
        <source>(%1 locked)</source>
        <translation>(%1 terkunci)</translation>
    </message>
    <message>
        <source>yes</source>
        <translation>Ya</translation>
    </message>
    <message>
        <source>no</source>
        <translation>Tidak</translation>
    </message>
    <message>
        <source>Can vary +/- %1 satoshi(s) per input.</source>
        <translation>Dapat bervariasi +/- %1 satoshi per input.</translation>
    </message>
    <message>
        <source>(no label)</source>
        <translation>(tidak ada label)</translation>
    </message>
    </context>
<context>
    <name>EditAddressDialog</name>
    <message>
        <source>Edit Address</source>
        <translation>Ubah Alamat</translation>
    </message>
    <message>
        <source>&amp;Label</source>
        <translation>&amp;Label</translation>
    </message>
    <message>
        <source>The label associated with this address list entry</source>
        <translation>Label yang terkait dengan daftar alamat</translation>
    </message>
    <message>
        <source>The address associated with this address list entry. This can only be modified for sending addresses.</source>
        <translation>Alamat yang terkait dengan daftar alamat. Hanya dapat diubah untuk alamat pengirim.</translation>
    </message>
    <message>
        <source>&amp;Address</source>
        <translation>&amp;Alamat</translation>
    </message>
    <message>
        <source>New receiving address</source>
        <translation>Alamat penerima baru</translation>
    </message>
    <message>
        <source>New sending address</source>
        <translation>Alamat pengirim baru</translation>
    </message>
    <message>
        <source>Edit receiving address</source>
        <translation>Ubah alamat penerima</translation>
    </message>
    <message>
        <source>Edit sending address</source>
        <translation>Ubah alamat pengirim</translation>
    </message>
    <message>
        <source>The entered address "%1" is not a valid Litecoin address.</source>
        <translation>Alamat yang dimasukkan "%1" bukanlah alamat Litecoin yang valid.</translation>
    </message>
    <message>
        <source>The entered address "%1" is already in the address book.</source>
        <translation>Alamat yang dimasukkan "%1" sudah ada di dalam buku alamat.</translation>
    </message>
    <message>
        <source>Could not unlock wallet.</source>
        <translation>Tidak dapat membuka dompet.</translation>
    </message>
    <message>
        <source>New key generation failed.</source>
        <translation>Pembuatan kunci baru gagal.</translation>
    </message>
</context>
<context>
    <name>FreespaceChecker</name>
    <message>
        <source>A new data directory will be created.</source>
        <translation>Sebuah data direktori baru telah dibuat.</translation>
    </message>
    <message>
        <source>name</source>
        <translation>nama</translation>
    </message>
    <message>
        <source>Directory already exists. Add %1 if you intend to create a new directory here.</source>
        <translation>Direktori masih ada. Tambahlah %1 apabila Anda ingin membuat direktori baru disini.</translation>
    </message>
    <message>
        <source>Path already exists, and is not a directory.</source>
        <translation>Sudah ada path, dan itu bukan direktori.</translation>
    </message>
    <message>
        <source>Cannot create data directory here.</source>
        <translation>Tidak bisa membuat direktori data disini.</translation>
    </message>
</context>
<context>
    <name>HelpMessageDialog</name>
    <message>
        <source>version</source>
        <translation>versi</translation>
    </message>
    <message>
        <source>(%1-bit)</source>
        <translation>(%1-bit)</translation>
    </message>
    <message>
        <source>About %1</source>
        <translation>Tentang %1</translation>
    </message>
    <message>
        <source>Command-line options</source>
        <translation>Pilihan Command-line</translation>
    </message>
    <message>
        <source>Usage:</source>
        <translation>Penggunaan:</translation>
    </message>
    <message>
        <source>command-line options</source>
        <translation>pilihan command-line</translation>
    </message>
    <message>
        <source>UI Options:</source>
        <translation>Pilihan UI:</translation>
    </message>
    <message>
        <source>Choose data directory on startup (default: %u)</source>
        <translation>Pilih direktori data saat memulai (default: %u)</translation>
    </message>
    <message>
        <source>Set language, for example "de_DE" (default: system locale)</source>
        <translation>Pilih bahasa, contoh "id_ID" (default: system locale)</translation>
    </message>
    <message>
        <source>Start minimized</source>
        <translation>Start minimized</translation>
    </message>
    <message>
        <source>Set SSL root certificates for payment request (default: -system-)</source>
        <translation>Pilih sertifikat root SSL untuk permintaan pembayaran {default: -system-)</translation>
    </message>
    <message>
        <source>Show splash screen on startup (default: %u)</source>
        <translation>Tampilkan layar kilat saat memulai (default: %u)</translation>
    </message>
    <message>
        <source>Reset all settings changed in the GUI</source>
        <translation>Hapus semua pengaturan pada GUI.</translation>
    </message>
</context>
<context>
    <name>Intro</name>
    <message>
        <source>Welcome</source>
        <translation>Selamat Datang</translation>
    </message>
    <message>
        <source>Welcome to %1.</source>
        <translation>Selamat Datang di %1.</translation>
    </message>
    <message>
        <source>As this is the first time the program is launched, you can choose where %1 will store its data.</source>
        <translation>Karena ini adalah pertama kalinya program dijalankan, Anda dapat memilih lokasi %1 akan menyimpan data.</translation>
    </message>
    <message>
        <source>Use the default data directory</source>
        <translation>Gunakan direktori data default.</translation>
    </message>
    <message>
        <source>Use a custom data directory:</source>
        <translation>Gunakan direktori pilihan Anda:</translation>
    </message>
    <message>
        <source>Litecoin</source>
        <translation>Litecoin</translation>
    </message>
    <message>
        <source>Error: Specified data directory "%1" cannot be created.</source>
        <translation>Kesalahan: Direktori data "%1" tidak dapat dibuat.</translation>
    </message>
    <message>
        <source>Error</source>
        <translation>Kesalahan</translation>
    </message>
    <message numerus="yes">
        <source>%n GB of free space available</source>
        <translation><numerusform>%n GB ruang kosong tersedia.</numerusform></translation>
    </message>
    <message numerus="yes">
        <source>(of %n GB needed)</source>
        <translation><numerusform>(dari %n GB yang dibutuhkan)</numerusform></translation>
    </message>
</context>
<context>
    <name>ModalOverlay</name>
    <message>
        <source>Form</source>
        <translation>Formulir</translation>
    </message>
    <message>
        <source>Last block time</source>
        <translation>Waktu blok terakhir</translation>
    </message>
    </context>
<context>
    <name>OpenURIDialog</name>
    <message>
        <source>Open URI</source>
        <translation>Buka URI</translation>
    </message>
    <message>
        <source>Open payment request from URI or file</source>
        <translation>Buka permintaan pembayaran dari URI atau data</translation>
    </message>
    <message>
        <source>URI:</source>
        <translation>URI:</translation>
    </message>
    <message>
        <source>Select payment request file</source>
        <translation>Pilih data permintaan pembayaran</translation>
    </message>
    </context>
<context>
    <name>OptionsDialog</name>
    <message>
        <source>Options</source>
        <translation>Pilihan</translation>
    </message>
    <message>
        <source>&amp;Main</source>
        <translation>&amp;Utama</translation>
    </message>
    <message>
        <source>Size of &amp;database cache</source>
        <translation>Ukuran cache &amp;database</translation>
    </message>
    <message>
        <source>MB</source>
        <translation>MB</translation>
    </message>
    <message>
        <source>Number of script &amp;verification threads</source>
        <translation>Jumlah script &amp;verification threads</translation>
    </message>
    <message>
        <source>IP address of the proxy (e.g. IPv4: 127.0.0.1 / IPv6: ::1)</source>
        <translation>Alamat IP proxy (cth. IPv4: 127.0.0.1 / IPv6: ::1)</translation>
    </message>
    <message>
        <source>Minimize instead of exit the application when the window is closed. When this option is enabled, the application will be closed only after selecting Exit in the menu.</source>
        <translation>Minimalisasi aplikasi ketika jendela ditutup. Ketika pilihan ini dipilih, aplikasi akan menutup seluruhnya jika anda memilih Keluar di menu yang tersedia.</translation>
    </message>
    <message>
        <source>Third party URLs (e.g. a block explorer) that appear in the transactions tab as context menu items. %s in the URL is replaced by transaction hash. Multiple URLs are separated by vertical bar |.</source>
        <translation>URL pihak ketika (misalnya sebuah block explorer) yang mumcul dalam tab transaksi sebagai konteks menu. %s dalam URL diganti dengan kode transaksi. URL dipisahkan dengan tanda vertikal |.</translation>
    </message>
    <message>
        <source>Active command-line options that override above options:</source>
        <translation>Pilihan command-line yang aktif menimpa diatas opsi: </translation>
    </message>
    <message>
        <source>Reset all client options to default.</source>
        <translation>Kembalikan semua pengaturan ke awal.</translation>
    </message>
    <message>
        <source>&amp;Reset Options</source>
        <translation>&amp;Reset Pilihan</translation>
    </message>
    <message>
        <source>&amp;Network</source>
        <translation>&amp;Jaringan</translation>
    </message>
    <message>
        <source>(0 = auto, &lt;0 = leave that many cores free)</source>
        <translation>(0 = auto, &lt;0 = leave that many cores free)</translation>
    </message>
    <message>
        <source>W&amp;allet</source>
        <translation>D&amp;ompet</translation>
    </message>
    <message>
        <source>Expert</source>
        <translation>Ahli</translation>
    </message>
    <message>
        <source>Enable coin &amp;control features</source>
        <translation>Perbolehkan fitur &amp;pengaturan koin</translation>
    </message>
    <message>
        <source>If you disable the spending of unconfirmed change, the change from a transaction cannot be used until that transaction has at least one confirmation. This also affects how your balance is computed.</source>
        <translation>Jika Anda menonaktifkan perubahan saldo untuk transaksi yang belum dikonfirmasi, perubahan dari transaksi tidak dapat dilakukan sampai transaksi memiliki setidaknya satu konfirmasi. Hal ini juga mempengaruhi bagaimana saldo Anda dihitung.</translation>
    </message>
    <message>
        <source>&amp;Spend unconfirmed change</source>
        <translation>&amp;Perubahan saldo untuk transaksi yang belum dikonfirmasi</translation>
    </message>
    <message>
<<<<<<< HEAD
        <source>Automatically open the Lynx client port on the router. This only works when your router supports UPnP and it is enabled.</source>
        <translation>Otomatis membuka port client Lynx di router. Hanya berjalan apabila router anda mendukung UPnP dan di-enable.</translation>
=======
        <source>Automatically open the Litecoin client port on the router. This only works when your router supports UPnP and it is enabled.</source>
        <translation>Otomatis membuka port client Litecoin di router. Hanya berjalan apabila router anda mendukung UPnP dan di-enable.</translation>
>>>>>>> 69fce744
    </message>
    <message>
        <source>Map port using &amp;UPnP</source>
        <translation>Petakan port dengan &amp;UPnP</translation>
    </message>
    <message>
<<<<<<< HEAD
        <source>Connect to the Lynx network through a SOCKS5 proxy.</source>
        <translation>Hubungkan ke jaringan Lynx melalui SOCKS5 proxy.</translation>
=======
        <source>Connect to the Litecoin network through a SOCKS5 proxy.</source>
        <translation>Hubungkan ke jaringan Litecoin melalui SOCKS5 proxy.</translation>
>>>>>>> 69fce744
    </message>
    <message>
        <source>Proxy &amp;IP:</source>
        <translation>IP Proxy:</translation>
    </message>
    <message>
        <source>&amp;Port:</source>
        <translation>&amp;Port:</translation>
    </message>
    <message>
        <source>Port of the proxy (e.g. 9050)</source>
        <translation>Port proxy (cth. 9050)</translation>
    </message>
    <message>
        <source>IPv4</source>
        <translation>IPv4</translation>
    </message>
    <message>
        <source>IPv6</source>
        <translation>IPv6</translation>
    </message>
    <message>
        <source>Tor</source>
        <translation>Tor</translation>
    </message>
    <message>
        <source>&amp;Window</source>
        <translation>&amp;Jendela</translation>
    </message>
    <message>
        <source>Show only a tray icon after minimizing the window.</source>
        <translation>Hanya tampilkan ikon tray setelah meminilisasi jendela</translation>
    </message>
    <message>
        <source>&amp;Minimize to the tray instead of the taskbar</source>
        <translation>&amp;Meminilisasi ke tray daripada taskbar</translation>
    </message>
    <message>
        <source>M&amp;inimize on close</source>
        <translation>M&amp;eminilisasi saat tutup</translation>
    </message>
    <message>
        <source>&amp;Display</source>
        <translation>&amp;Tampilan</translation>
    </message>
    <message>
        <source>User Interface &amp;language:</source>
        <translation>&amp;Bahasa Antarmuka Pengguna:</translation>
    </message>
    <message>
        <source>&amp;Unit to show amounts in:</source>
        <translation>&amp;Unit untuk menunjukkan nilai:</translation>
    </message>
    <message>
        <source>Choose the default subdivision unit to show in the interface and when sending coins.</source>
        <translation>Pilihan standar unit yang ingin ditampilkan pada layar aplikasi dan saat mengirim koin.</translation>
    </message>
    <message>
        <source>Whether to show coin control features or not.</source>
        <translation>Ingin menunjukkan cara pengaturan koin atau tidak.</translation>
    </message>
    <message>
        <source>&amp;OK</source>
        <translation>&amp;YA</translation>
    </message>
    <message>
        <source>&amp;Cancel</source>
        <translation>&amp;Batal</translation>
    </message>
    <message>
        <source>default</source>
        <translation>standar</translation>
    </message>
    <message>
        <source>none</source>
        <translation>tidak satupun</translation>
    </message>
    <message>
        <source>Confirm options reset</source>
        <translation>Memastikan reset pilihan</translation>
    </message>
    <message>
        <source>Client restart required to activate changes.</source>
        <translation>Restart klien diperlukan untuk mengaktifkan perubahan.</translation>
    </message>
    <message>
        <source>Client will be shut down. Do you want to proceed?</source>
        <translation>Klien akan dimatikan, apakah anda hendak melanjutkan?</translation>
    </message>
    <message>
        <source>Error</source>
        <translation>Terjadi sebuah kesalahan</translation>
    </message>
    <message>
        <source>This change would require a client restart.</source>
        <translation>Perubahan ini akan memerlukan restart klien</translation>
    </message>
    <message>
        <source>The supplied proxy address is invalid.</source>
        <translation>Alamat proxy yang diisi tidak valid.</translation>
    </message>
</context>
<context>
    <name>OverviewPage</name>
    <message>
        <source>Form</source>
        <translation>Formulir</translation>
    </message>
    <message>
<<<<<<< HEAD
        <source>The displayed information may be out of date. Your wallet automatically synchronizes with the Lynx network after a connection is established, but this process has not completed yet.</source>
        <translation>Informasi terlampir mungkin sudah kedaluwarsa. Dompet Anda secara otomatis mensinkronisasi dengan jaringan Lynx ketika sebuah hubungan terbentuk, namun proses ini belum selesai.</translation>
=======
        <source>The displayed information may be out of date. Your wallet automatically synchronizes with the Litecoin network after a connection is established, but this process has not completed yet.</source>
        <translation>Informasi terlampir mungkin sudah kedaluwarsa. Dompet Anda secara otomatis mensinkronisasi dengan jaringan Litecoin ketika sebuah hubungan terbentuk, namun proses ini belum selesai.</translation>
>>>>>>> 69fce744
    </message>
    <message>
        <source>Available:</source>
        <translation>Tersedia:</translation>
    </message>
    <message>
        <source>Your current spendable balance</source>
        <translation>Jumlah yang Anda bisa keluarkan sekarang</translation>
    </message>
    <message>
        <source>Pending:</source>
        <translation>Ditunda</translation>
    </message>
    <message>
        <source>Total of transactions that have yet to be confirmed, and do not yet count toward the spendable balance</source>
        <translation>Jumlah keseluruhan transaksi yang belum dikonfirmasi, dan belum saatnya dihitung sebagai pengeluaran saldo yang telah dibelanjakan.</translation>
    </message>
    <message>
        <source>Immature:</source>
        <translation>Terlalu Muda:</translation>
    </message>
    <message>
        <source>Mined balance that has not yet matured</source>
        <translation>Saldo ditambang yang masih terlalu muda</translation>
    </message>
    <message>
        <source>Balances</source>
        <translation>Saldo:</translation>
    </message>
    <message>
        <source>Total:</source>
        <translation>Jumlah:</translation>
    </message>
    <message>
        <source>Your current total balance</source>
        <translation>Jumlah saldo Anda sekarang</translation>
    </message>
    </context>
<context>
    <name>PaymentServer</name>
    </context>
<context>
    <name>PeerTableModel</name>
    <message>
        <source>User Agent</source>
        <translation>Agen Pengguna</translation>
    </message>
    <message>
        <source>Sent</source>
        <translation>Terkirim</translation>
    </message>
    </context>
<context>
    <name>QObject</name>
    <message>
        <source>Amount</source>
        <translation>Nilai</translation>
    </message>
    <message>
<<<<<<< HEAD
        <source>Enter a Lynx address (e.g. %1)</source>
        <translation>Masukkan alamat Lynx (contoh %1)</translation>
=======
        <source>Enter a Litecoin address (e.g. %1)</source>
        <translation>Masukkan alamat Litecoin (contoh %1)</translation>
>>>>>>> 69fce744
    </message>
    <message>
        <source>%1 h</source>
        <translation>%1 Jam</translation>
    </message>
    <message>
        <source>%1 m</source>
        <translation>%1 menit</translation>
    </message>
    <message>
        <source>N/A</source>
        <translation>T/S</translation>
    </message>
    <message>
        <source>%1 and %2</source>
        <translation>%1 dan %2</translation>
    </message>
    <message>
        <source>%1 B</source>
        <translation>%1 B</translation>
    </message>
    <message>
        <source>%1 KB</source>
        <translation>%1 KB</translation>
    </message>
    <message>
        <source>%1 MB</source>
        <translation>%1 MB</translation>
    </message>
    <message>
        <source>%1 GB</source>
        <translation>%1 GB</translation>
    </message>
    <message>
        <source>unknown</source>
        <translation>tidak diketahui</translation>
    </message>
</context>
<context>
    <name>QObject::QObject</name>
    </context>
<context>
    <name>QRImageWidget</name>
    </context>
<context>
    <name>RPCConsole</name>
    <message>
        <source>N/A</source>
        <translation>T/S</translation>
    </message>
    <message>
        <source>Client version</source>
        <translation>Versi Klien</translation>
    </message>
    <message>
        <source>&amp;Information</source>
        <translation>&amp;Informasi</translation>
    </message>
    <message>
        <source>Debug window</source>
        <translation>Jendela debug</translation>
    </message>
    <message>
        <source>General</source>
        <translation>Umum</translation>
    </message>
    <message>
        <source>Startup time</source>
        <translation>Waktu nyala</translation>
    </message>
    <message>
        <source>Network</source>
        <translation>Jaringan</translation>
    </message>
    <message>
        <source>Name</source>
        <translation>Nama</translation>
    </message>
    <message>
        <source>Number of connections</source>
        <translation>Jumlah hubungan</translation>
    </message>
    <message>
        <source>Block chain</source>
        <translation>Rantai blok</translation>
    </message>
    <message>
        <source>Current number of blocks</source>
        <translation>Jumlah blok terkini</translation>
    </message>
    <message>
        <source>Sent</source>
        <translation>Terkirim</translation>
    </message>
    <message>
        <source>Version</source>
        <translation>Versi</translation>
    </message>
    <message>
        <source>User Agent</source>
        <translation>Agen Pengguna

</translation>
    </message>
    <message>
        <source>Services</source>
        <translation>Layanan</translation>
    </message>
    <message>
        <source>Last block time</source>
        <translation>Waktu blok terakhir</translation>
    </message>
    <message>
        <source>&amp;Open</source>
        <translation>&amp;Buka</translation>
    </message>
    <message>
        <source>&amp;Console</source>
        <translation>&amp;Konsol</translation>
    </message>
    <message>
        <source>&amp;Network Traffic</source>
        <translation>Kemacetan &amp;Jaringan </translation>
    </message>
    <message>
        <source>Totals</source>
        <translation>Total</translation>
    </message>
    <message>
        <source>In:</source>
        <translation>Masuk:</translation>
    </message>
    <message>
        <source>Out:</source>
        <translation>Keluar:</translation>
    </message>
    <message>
        <source>Debug log file</source>
        <translation>Berkas catatan debug</translation>
    </message>
    <message>
        <source>Clear console</source>
        <translation>Bersihkan konsol</translation>
    </message>
    <message>
        <source>1 &amp;hour</source>
        <translation>1 &amp;jam</translation>
    </message>
    <message>
        <source>1 &amp;day</source>
        <translation>1 &amp;hari</translation>
    </message>
    <message>
        <source>1 &amp;week</source>
        <translation>1 &amp;minggu</translation>
    </message>
    <message>
        <source>1 &amp;year</source>
        <translation>1 &amp;tahun</translation>
    </message>
    <message>
        <source>Yes</source>
        <translation>Ya</translation>
    </message>
    <message>
        <source>No</source>
        <translation>Tidak</translation>
    </message>
    <message>
        <source>Unknown</source>
        <translation>Tidak diketahui</translation>
    </message>
</context>
<context>
    <name>ReceiveCoinsDialog</name>
    <message>
        <source>&amp;Amount:</source>
        <translation>&amp;Nilai:</translation>
    </message>
    <message>
        <source>&amp;Label:</source>
        <translation>&amp;Label:</translation>
    </message>
    <message>
        <source>&amp;Message:</source>
        <translation>&amp;Pesan:</translation>
    </message>
    <message>
        <source>An optional label to associate with the new receiving address.</source>
        <translation>Label opsional untuk mengasosiasikan dengan alamat penerima baru.</translation>
    </message>
    <message>
        <source>Use this form to request payments. All fields are &lt;b&gt;optional&lt;/b&gt;.</source>
        <translation>Gunakan form ini untuk meminta pembayaran. Semua bidang adalah &lt;b&gt;opsional&lt;/b&gt;.</translation>
    </message>
    <message>
        <source>An optional amount to request. Leave this empty or zero to not request a specific amount.</source>
        <translation>Nilai permintaan opsional. Biarkan ini kosong atau nol bila tidak meminta nilai tertentu.</translation>
    </message>
    <message>
        <source>Clear all fields of the form.</source>
        <translation>Hapus informasi dari form.</translation>
    </message>
    <message>
        <source>Clear</source>
        <translation>Hapus</translation>
    </message>
    <message>
        <source>Requested payments history</source>
        <translation>Riwayat pembayaran yang diminta Anda</translation>
    </message>
    <message>
        <source>&amp;Request payment</source>
        <translation>&amp;Minta pembayaran</translation>
    </message>
    <message>
        <source>Show the selected request (does the same as double clicking an entry)</source>
        <translation>Menunjukkan permintaan yang dipilih (sama dengan tekan pilihan dua kali)</translation>
    </message>
    <message>
        <source>Show</source>
        <translation>Menunjukkan</translation>
    </message>
    <message>
        <source>Remove the selected entries from the list</source>
        <translation>Menghapus informasi terpilih dari daftar</translation>
    </message>
    <message>
        <source>Remove</source>
        <translation>Menghapus</translation>
    </message>
    <message>
        <source>Copy label</source>
        <translation>Salin label</translation>
    </message>
    <message>
        <source>Copy amount</source>
        <translation>Salin Jumlah</translation>
    </message>
</context>
<context>
    <name>ReceiveRequestDialog</name>
    <message>
        <source>QR Code</source>
        <translation>Kode QR</translation>
    </message>
    <message>
        <source>Copy &amp;URI</source>
        <translation>Salin &amp;URI</translation>
    </message>
    <message>
        <source>Copy &amp;Address</source>
        <translation>Salin &amp;Alamat</translation>
    </message>
    <message>
        <source>&amp;Save Image...</source>
        <translation>&amp;Simpan Gambaran...</translation>
    </message>
    <message>
        <source>Address</source>
        <translation>Alamat</translation>
    </message>
    <message>
        <source>Amount</source>
        <translation>Jumlah</translation>
    </message>
    <message>
        <source>Label</source>
        <translation>Label</translation>
    </message>
    </context>
<context>
    <name>RecentRequestsTableModel</name>
    <message>
        <source>Label</source>
        <translation>Label</translation>
    </message>
    <message>
        <source>(no label)</source>
        <translation>(tidak ada label)</translation>
    </message>
    </context>
<context>
    <name>SendCoinsDialog</name>
    <message>
        <source>Send Coins</source>
        <translation>Kirim Koin</translation>
    </message>
    <message>
        <source>Coin Control Features</source>
        <translation>Cara Pengaturan Koin</translation>
    </message>
    <message>
        <source>Inputs...</source>
        <translation>Masukan...</translation>
    </message>
    <message>
        <source>automatically selected</source>
        <translation>Pemilihan otomatis</translation>
    </message>
    <message>
        <source>Insufficient funds!</source>
        <translation>Saldo tidak mencukupi!</translation>
    </message>
    <message>
        <source>Quantity:</source>
        <translation>Kuantitas:</translation>
    </message>
    <message>
        <source>Bytes:</source>
        <translation>Bytes:</translation>
    </message>
    <message>
        <source>Amount:</source>
        <translation>Nilai:</translation>
    </message>
    <message>
        <source>Fee:</source>
        <translation>Biaya:</translation>
    </message>
    <message>
        <source>After Fee:</source>
        <translation>Dengan Biaya:</translation>
    </message>
    <message>
        <source>Change:</source>
        <translation>Uang Kembali:</translation>
    </message>
    <message>
        <source>If this is activated, but the change address is empty or invalid, change will be sent to a newly generated address.</source>
        <translation>Jiki ini dipilih, tetapi alamat pengembalian uang kosong atau salah, uang kembali akan dikirim ke alamat yang baru dibuat.</translation>
    </message>
    <message>
        <source>Custom change address</source>
        <translation>Alamat uang kembali yang kustom</translation>
    </message>
    <message>
        <source>Transaction Fee:</source>
        <translation>Biaya Transaksi:</translation>
    </message>
    <message>
        <source>Recommended:</source>
        <translation>Disarankan</translation>
    </message>
    <message>
        <source>Send to multiple recipients at once</source>
        <translation>Kirim ke beberapa penerima sekaligus</translation>
    </message>
    <message>
        <source>Add &amp;Recipient</source>
        <translation>Tambahlah &amp;Penerima</translation>
    </message>
    <message>
        <source>Clear all fields of the form.</source>
        <translation>Hapus informasi dari form.</translation>
    </message>
    <message>
        <source>Dust:</source>
        <translation>Dust:</translation>
    </message>
    <message>
        <source>Clear &amp;All</source>
        <translation>Hapus &amp;Semua</translation>
    </message>
    <message>
        <source>Balance:</source>
        <translation>Saldo:</translation>
    </message>
    <message>
        <source>Confirm the send action</source>
        <translation>Konfirmasi aksi pengiriman</translation>
    </message>
    <message>
        <source>S&amp;end</source>
        <translation>K&amp;irim</translation>
    </message>
    <message>
        <source>Copy quantity</source>
        <translation>Salin Kuantitas</translation>
    </message>
    <message>
        <source>Copy amount</source>
        <translation>Salin Jumlah</translation>
    </message>
    <message>
        <source>Copy fee</source>
        <translation>Salin biaya</translation>
    </message>
    <message>
        <source>Copy after fee</source>
        <translation>Salin Setelah Upah</translation>
    </message>
    <message>
        <source>Copy bytes</source>
        <translation>Salin bytes</translation>
    </message>
    <message>
        <source>Copy dust</source>
        <translation>Salin dust</translation>
    </message>
    <message>
        <source>Copy change</source>
        <translation>Salin Perubahan</translation>
    </message>
    <message>
        <source>(no label)</source>
        <translation>(tidak ada label)</translation>
    </message>
</context>
<context>
    <name>SendCoinsEntry</name>
    <message>
        <source>A&amp;mount:</source>
        <translation>J&amp;umlah:</translation>
    </message>
    <message>
        <source>Pay &amp;To:</source>
        <translation>Kirim &amp;Ke:</translation>
    </message>
    <message>
        <source>&amp;Label:</source>
        <translation>&amp;Label:</translation>
    </message>
    <message>
        <source>Choose previously used address</source>
        <translation>Pilih alamat yang telah digunakan sebelumnya</translation>
    </message>
    <message>
        <source>This is a normal payment.</source>
        <translation>Ini adalah pembayaran normal</translation>
    </message>
    <message>
        <source>Alt+A</source>
        <translation>Alt+J</translation>
    </message>
    <message>
        <source>Paste address from clipboard</source>
        <translation>Tempel alamat dari salinan</translation>
    </message>
    <message>
        <source>Alt+P</source>
        <translation>Alt+B</translation>
    </message>
    <message>
        <source>Remove this entry</source>
        <translation>Hapus masukan ini</translation>
    </message>
    <message>
        <source>Message:</source>
        <translation>Pesan:</translation>
    </message>
    <message>
        <source>Enter a label for this address to add it to the list of used addresses</source>
        <translation>Masukkan label untuk alamat ini untuk dimasukan dalam daftar alamat yang pernah digunakan</translation>
    </message>
    <message>
        <source>Pay To:</source>
        <translation>Kirim Ke:</translation>
    </message>
    <message>
        <source>Memo:</source>
        <translation>Catatan Peringatan:</translation>
    </message>
    </context>
<context>
    <name>SendConfirmationDialog</name>
    </context>
<context>
    <name>ShutdownWindow</name>
    <message>
        <source>Do not shut down the computer until this window disappears.</source>
        <translation>Kamu tidak dapat mematikan komputer sebelum jendela ini tertutup sendiri.</translation>
    </message>
</context>
<context>
    <name>SignVerifyMessageDialog</name>
    <message>
        <source>Signatures - Sign / Verify a Message</source>
        <translation>Tanda Tangan / Verifikasi sebuah Pesan</translation>
    </message>
    <message>
        <source>&amp;Sign Message</source>
        <translation>&amp;Tandakan Pesan</translation>
    </message>
    <message>
        <source>Choose previously used address</source>
        <translation>Pilih alamat yang telah digunakan sebelumnya</translation>
    </message>
    <message>
        <source>Alt+A</source>
        <translation>Alt+A</translation>
    </message>
    <message>
        <source>Paste address from clipboard</source>
        <translation>Tempel alamat dari salinan</translation>
    </message>
    <message>
        <source>Alt+P</source>
        <translation>Alt+B</translation>
    </message>
    <message>
        <source>Enter the message you want to sign here</source>
        <translation>Masukan pesan yang ingin ditandai disini</translation>
    </message>
    <message>
        <source>Signature</source>
        <translation>Tanda Tangan</translation>
    </message>
    <message>
        <source>Copy the current signature to the system clipboard</source>
        <translation>Salin tanda tangan terpilih ke sistem klipboard</translation>
    </message>
    <message>
<<<<<<< HEAD
        <source>Sign the message to prove you own this Lynx address</source>
        <translation>Tandai pesan untuk menyetujui kamu pemiliki alamat Lynx ini</translation>
=======
        <source>Sign the message to prove you own this Litecoin address</source>
        <translation>Tandai pesan untuk menyetujui kamu pemiliki alamat Litecoin ini</translation>
>>>>>>> 69fce744
    </message>
    <message>
        <source>Sign &amp;Message</source>
        <translation>Tandakan &amp;Pesan</translation>
    </message>
    <message>
        <source>Reset all sign message fields</source>
        <translation>Hapus semua bidang penanda pesan</translation>
    </message>
    <message>
        <source>Clear &amp;All</source>
        <translation>Hapus &amp;Semua</translation>
    </message>
    <message>
        <source>&amp;Verify Message</source>
        <translation>&amp;Verifikasi Pesan</translation>
    </message>
    <message>
        <source>Verify &amp;Message</source>
        <translation>Verifikasi &amp;Pesan</translation>
    </message>
    <message>
        <source>Reset all verify message fields</source>
        <translation>Hapus semua bidang verifikasi pesan</translation>
    </message>
    </context>
<context>
    <name>SplashScreen</name>
    <message>
        <source>[testnet]</source>
        <translation>[testnet]</translation>
    </message>
</context>
<context>
    <name>TrafficGraphWidget</name>
    <message>
        <source>KB/s</source>
        <translation>KB/s</translation>
    </message>
</context>
<context>
    <name>TransactionDesc</name>
    <message>
        <source>Amount</source>
        <translation>Jumlah</translation>
    </message>
    </context>
<context>
    <name>TransactionDescDialog</name>
    <message>
        <source>This pane shows a detailed description of the transaction</source>
        <translation>Jendela ini menampilkan deskripsi rinci dari transaksi tersebut</translation>
    </message>
    </context>
<context>
    <name>TransactionTableModel</name>
    <message>
        <source>Label</source>
        <translation>Label</translation>
    </message>
    <message>
        <source>(no label)</source>
        <translation>(tidak ada label)</translation>
    </message>
    </context>
<context>
    <name>TransactionView</name>
    <message>
        <source>Copy address</source>
        <translation>Salin alamat</translation>
    </message>
    <message>
        <source>Copy label</source>
        <translation>Salin label</translation>
    </message>
    <message>
        <source>Copy amount</source>
        <translation>Salin Jumlah</translation>
    </message>
    <message>
        <source>Copy transaction ID</source>
        <translation>Salain ID Transaksi</translation>
    </message>
    <message>
        <source>Comma separated file (*.csv)</source>
        <translation>Berkas yang berformat(*.csv)</translation>
    </message>
    <message>
        <source>Label</source>
        <translation>Label</translation>
    </message>
    <message>
        <source>Address</source>
        <translation>Alamat</translation>
    </message>
    <message>
        <source>Exporting Failed</source>
        <translation>Mengekspor Gagal</translation>
    </message>
    </context>
<context>
    <name>UnitDisplayStatusBarControl</name>
    </context>
<context>
    <name>WalletFrame</name>
    </context>
<context>
    <name>WalletModel</name>
    </context>
<context>
    <name>WalletView</name>
    </context>
<context>
    <name>bitcoin-core</name>
    <message>
        <source>Options:</source>
        <translation>Pilihan:</translation>
    </message>
    <message>
        <source>Specify data directory</source>
        <translation>Tentukan direktori data</translation>
    </message>
    <message>
        <source>Connect to a node to retrieve peer addresses, and disconnect</source>
        <translation>Hubungkan ke node untuk menerima alamat peer, dan putuskan</translation>
    </message>
    <message>
        <source>Specify your own public address</source>
        <translation>Tentukan alamat publik Anda sendiri</translation>
    </message>
    <message>
        <source>Accept command line and JSON-RPC commands</source>
        <translation>Menerima perintah baris perintah dan JSON-RPC</translation>
    </message>
    <message>
        <source>Run in the background as a daemon and accept commands</source>
        <translation>Berjalan dibelakang sebagai daemin dan menerima perintah</translation>
    </message>
    <message>
<<<<<<< HEAD
        <source>Lynx Core</source>
        <translation>Lynx Core</translation>
=======
        <source>Litecoin Core</source>
        <translation>Litecoin Core</translation>
>>>>>>> 69fce744
    </message>
    <message>
        <source>Execute command when a wallet transaction changes (%s in cmd is replaced by TxID)</source>
        <translation>Jalankan perintah ketika perubahan transaksi dompet (%s di cmd digantikan oleh TxID)</translation>
    </message>
    <message>
        <source>Accept connections from outside (default: 1 if no -proxy or -connect)</source>
        <translation>Terima hubungan dari luar (standar: 1 kalau -proxy atau -connect tidak dipilih)</translation>
    </message>
    <message>
        <source>Block creation options:</source>
        <translation>Pilihan pembuatan blok:</translation>
    </message>
    <message>
        <source>Connection options:</source>
        <translation>Pilih koneksi:</translation>
    </message>
    <message>
        <source>Corrupted block database detected</source>
        <translation>Menemukan database blok yang rusak </translation>
    </message>
    <message>
        <source>Do not load the wallet and disable wallet RPC calls</source>
        <translation>Jangan memuat dompet dan menonaktifkan panggilan dompet RPC</translation>
    </message>
    <message>
        <source>Do you want to rebuild the block database now?</source>
        <translation>Apakah Anda ingin coba membangun kembali database blok sekarang?</translation>
    </message>
    <message>
        <source>Error initializing block database</source>
        <translation>Kesalahan menginisialisasi database blok</translation>
    </message>
    <message>
        <source>Error initializing wallet database environment %s!</source>
        <translation>Kesalahan menginisialisasi dompet pada database%s!</translation>
    </message>
    <message>
        <source>Error loading block database</source>
        <translation>Gagal memuat database blok</translation>
    </message>
    <message>
        <source>Error opening block database</source>
        <translation>Menemukan masalah membukakan database blok</translation>
    </message>
    <message>
        <source>Error: Disk space is low!</source>
        <translation>Gagal: Hard disk hampir terisi!</translation>
    </message>
    <message>
        <source>Importing...</source>
        <translation>mengimpor...</translation>
    </message>
    <message>
        <source>Incorrect or no genesis block found. Wrong datadir for network?</source>
        <translation>Tidak bisa cari blok pertama, atau blok pertama salah. Salah direktori untuk jaringan?</translation>
    </message>
    <message>
        <source>Not enough file descriptors available.</source>
        <translation>Deskripsi berkas tidak tersedia dengan cukup.</translation>
    </message>
    <message>
        <source>Specify wallet file (within data directory)</source>
        <translation>Tentukan arsip dompet (dalam direktori data)</translation>
    </message>
    <message>
        <source>Verifying blocks...</source>
        <translation>Blok-blok sedang diverifikasi...</translation>
    </message>
    <message>
        <source>Wallet options:</source>
        <translation>Opsi dompet:</translation>
    </message>
    <message>
        <source>Connect through SOCKS5 proxy</source>
        <translation>Hubungkan melalui proxy SOCKS5</translation>
    </message>
    <message>
        <source>Information</source>
        <translation>Informasi</translation>
    </message>
    <message>
        <source>RPC server options:</source>
        <translation>Opsi server RPC:</translation>
    </message>
    <message>
        <source>Send trace/debug info to console instead of debug.log file</source>
        <translation>Kirim info jejak/debug ke konsol bukan berkas debug.log</translation>
    </message>
    <message>
        <source>Shrink debug.log file on client startup (default: 1 when no -debug)</source>
        <translation>Mengecilkan berkas debug.log saat klien berjalan  (Standar: 1 jika tidak -debug)</translation>
    </message>
    <message>
        <source>Signing transaction failed</source>
        <translation>Tandatangani transaksi tergagal</translation>
    </message>
    <message>
        <source>Transaction amount too small</source>
        <translation>Nilai transaksi terlalu kecil</translation>
    </message>
    <message>
        <source>Transaction too large</source>
        <translation>Transaksi terlalu besar</translation>
    </message>
    <message>
        <source>Username for JSON-RPC connections</source>
        <translation>Nama pengguna untuk hubungan JSON-RPC</translation>
    </message>
    <message>
        <source>Warning</source>
        <translation>Peringatan</translation>
    </message>
    <message>
        <source>Zapping all transactions from wallet...</source>
        <translation>Setiap transaksi dalam dompet sedang di-'Zap'...</translation>
    </message>
    <message>
        <source>Password for JSON-RPC connections</source>
        <translation>Kata sandi untuk hubungan JSON-RPC</translation>
    </message>
    <message>
        <source>Execute command when the best block changes (%s in cmd is replaced by block hash)</source>
        <translation>Menjalankan perintah ketika perubahan blok terbaik (%s dalam cmd digantikan oleh hash blok)</translation>
    </message>
    <message>
        <source>Allow DNS lookups for -addnode, -seednode and -connect</source>
        <translation>Izinkan peninjauan DNS untuk -addnote, -seednode dan -connect</translation>
    </message>
    <message>
        <source>Unknown network specified in -onlynet: '%s'</source>
        <translation>Jaringan tidak diketahui yang ditentukan dalam -onlynet: '%s'</translation>
    </message>
    <message>
        <source>Insufficient funds</source>
        <translation>Saldo tidak mencukupi</translation>
    </message>
    <message>
        <source>Loading block index...</source>
        <translation>Memuat indeks blok...</translation>
    </message>
    <message>
        <source>Loading wallet...</source>
        <translation>Memuat dompet...</translation>
    </message>
    <message>
        <source>Cannot downgrade wallet</source>
        <translation>Tidak dapat menurunkan versi dompet</translation>
    </message>
    <message>
        <source>Rescanning...</source>
        <translation>Memindai ulang...</translation>
    </message>
    <message>
        <source>Done loading</source>
        <translation>Memuat selesai</translation>
    </message>
    <message>
        <source>Error</source>
        <translation>Gagal</translation>
    </message>
</context>
</TS><|MERGE_RESOLUTION|>--- conflicted
+++ resolved
@@ -62,21 +62,12 @@
         <translation>Alamat-alamat penerima</translation>
     </message>
     <message>
-<<<<<<< HEAD
         <source>These are your Lynx addresses for sending payments. Always check the amount and the receiving address before sending coins.</source>
         <translation>Ini adalah alamat- alamat Lynx Anda untuk mengirimkan pembayaran. Selalu periksa jumlah dan alamat penerima sebelum mengirimkan koin.</translation>
     </message>
     <message>
         <source>These are your Lynx addresses for receiving payments. It is recommended to use a new receiving address for each transaction.</source>
         <translation>Ini adalah alamat- alamat Lynx Anda untuk menerima pembayaran. Dianjurkan untuk menggunakan alamat penerima yang baru setiap melakukan transaksi.</translation>
-=======
-        <source>These are your Litecoin addresses for sending payments. Always check the amount and the receiving address before sending coins.</source>
-        <translation>Ini adalah alamat- alamat Litecoin Anda untuk mengirimkan pembayaran. Selalu periksa jumlah dan alamat penerima sebelum mengirimkan koin.</translation>
-    </message>
-    <message>
-        <source>These are your Litecoin addresses for receiving payments. It is recommended to use a new receiving address for each transaction.</source>
-        <translation>Ini adalah alamat- alamat Litecoin Anda untuk menerima pembayaran. Dianjurkan untuk menggunakan alamat penerima yang baru setiap melakukan transaksi.</translation>
->>>>>>> 69fce744
     </message>
     <message>
         <source>&amp;Copy Address</source>
@@ -177,13 +168,8 @@
         <translation>Konfirmasi pengenkripsian dompet</translation>
     </message>
     <message>
-<<<<<<< HEAD
         <source>Warning: If you encrypt your wallet and lose your passphrase, you will &lt;b&gt;LOSE ALL OF YOUR LYNXES&lt;/b&gt;!</source>
         <translation>Peringatan: Jika Anda enkripsi dompet Anda dan lupa kata sandi anda, Anda akan &lt;b&gt;KEHILANGAN SEMUA LYNX ANDA&lt;/b&gt;!</translation>
-=======
-        <source>Warning: If you encrypt your wallet and lose your passphrase, you will &lt;b&gt;LOSE ALL OF YOUR LITECOINS&lt;/b&gt;!</source>
-        <translation>Peringatan: Jika Anda enkripsi dompet Anda dan lupa kata sandi anda, Anda akan &lt;b&gt;KEHILANGAN SEMUA LITECOIN ANDA&lt;/b&gt;!</translation>
->>>>>>> 69fce744
     </message>
     <message>
         <source>Are you sure you wish to encrypt your wallet?</source>
@@ -194,11 +180,7 @@
         <translation>Dompet terenkripsi</translation>
     </message>
     <message>
-<<<<<<< HEAD
         <source>%1 will close now to finish the encryption process. Remember that encrypting your wallet cannot fully protect your lynxes from being stolen by malware infecting your computer.</source>
-=======
-        <source>%1 will close now to finish the encryption process. Remember that encrypting your wallet cannot fully protect your litecoins from being stolen by malware infecting your computer.</source>
->>>>>>> 69fce744
         <translation>%1 sekarang akan ditutup untuk menyelesaikan proses enkripsi. Ingatlah bahwa mengenkripsi dompet Anda tidak dapat sepenuhnya melindungi komputer Anda dari pencurian malware yang menginfeksi komputer Anda.</translation>
     </message>
     <message>
@@ -356,13 +338,8 @@
         <translation>Mengindex ulang blok di dalam disk...</translation>
     </message>
     <message>
-<<<<<<< HEAD
         <source>Send coins to a Lynx address</source>
         <translation>Kirim koin ke alamat Lynx</translation>
-=======
-        <source>Send coins to a Litecoin address</source>
-        <translation>Kirim koin ke alamat Litecoin</translation>
->>>>>>> 69fce744
     </message>
     <message>
         <source>Backup wallet to another location</source>
@@ -385,13 +362,8 @@
         <translation>&amp;Verifikasi pesan...</translation>
     </message>
     <message>
-<<<<<<< HEAD
         <source>Lynx</source>
         <translation>Lynx</translation>
-=======
-        <source>Litecoin</source>
-        <translation>Litecoin</translation>
->>>>>>> 69fce744
     </message>
     <message>
         <source>Wallet</source>
@@ -418,21 +390,12 @@
         <translation>Enkripsi private key yang dimiliki dompet Anda</translation>
     </message>
     <message>
-<<<<<<< HEAD
         <source>Sign messages with your Lynx addresses to prove you own them</source>
         <translation>Tanda tangani sebuah pesan menggunakan alamat Lynx Anda untuk membuktikan bahwa Anda adalah pemilik alamat tersebut</translation>
     </message>
     <message>
         <source>Verify messages to ensure they were signed with specified Lynx addresses</source>
         <translation>Verifikasi pesan untuk memastikan bahwa pesan tersebut ditanda tangani oleh suatu alamat Lynx tertentu</translation>
-=======
-        <source>Sign messages with your Litecoin addresses to prove you own them</source>
-        <translation>Tanda tangani sebuah pesan menggunakan alamat Litecoin Anda untuk membuktikan bahwa Anda adalah pemilik alamat tersebut</translation>
-    </message>
-    <message>
-        <source>Verify messages to ensure they were signed with specified Litecoin addresses</source>
-        <translation>Verifikasi pesan untuk memastikan bahwa pesan tersebut ditanda tangani oleh suatu alamat Litecoin tertentu</translation>
->>>>>>> 69fce744
     </message>
     <message>
         <source>&amp;File</source>
@@ -451,13 +414,8 @@
         <translation>Baris tab</translation>
     </message>
     <message>
-<<<<<<< HEAD
         <source>Request payments (generates QR codes and lynx: URIs)</source>
         <translation>Permintaan pembayaran (membuat kode QR dan lynx: URIs)</translation>
-=======
-        <source>Request payments (generates QR codes and litecoin: URIs)</source>
-        <translation>Permintaan pembayaran (membuat kode QR dan litecoin: URIs)</translation>
->>>>>>> 69fce744
     </message>
     <message>
         <source>Show the list of used sending addresses and labels</source>
@@ -468,26 +426,16 @@
         <translation>Tampilkan daftar alamat dan label yang diterima</translation>
     </message>
     <message>
-<<<<<<< HEAD
         <source>Open a lynx: URI or payment request</source>
         <translation>Buka URI lynx: atau permintaan pembayaran</translation>
-=======
-        <source>Open a litecoin: URI or payment request</source>
-        <translation>Buka URI litecoin: atau permintaan pembayaran</translation>
->>>>>>> 69fce744
     </message>
     <message>
         <source>&amp;Command-line options</source>
         <translation>&amp;pilihan Command-line</translation>
     </message>
     <message numerus="yes">
-<<<<<<< HEAD
         <source>%n active connection(s) to Lynx network</source>
         <translation><numerusform>%n koneksi aktif ke jaringan Lynx</numerusform></translation>
-=======
-        <source>%n active connection(s) to Litecoin network</source>
-        <translation><numerusform>%n koneksi aktif ke jaringan Litecoin</numerusform></translation>
->>>>>>> 69fce744
     </message>
     <message>
         <source>Indexing blocks on disk...</source>
@@ -530,13 +478,8 @@
         <translation>Terbaru</translation>
     </message>
     <message>
-<<<<<<< HEAD
         <source>Show the %1 help message to get a list with possible Lynx command-line options</source>
         <translation>Tampilkan %1 pesan bantuan untuk mendapatkan daftar opsi baris perintah Lynx yang memungkinkan</translation>
-=======
-        <source>Show the %1 help message to get a list with possible Litecoin command-line options</source>
-        <translation>Tampilkan %1 pesan bantuan untuk mendapatkan daftar opsi baris perintah Litecoin yang memungkinkan</translation>
->>>>>>> 69fce744
     </message>
     <message>
         <source>%1 client</source>
@@ -605,8 +548,8 @@
         <translation>Dompet saat ini &lt;b&gt;terenkripsi&lt;/b&gt; dan &lt;b&gt;terkunci&lt;/b&gt;</translation>
     </message>
     <message>
-        <source>A fatal error occurred. Litecoin can no longer continue safely and will quit.</source>
-        <translation>Terjadi Kesalahan Fatal. Litecoin Tidak Dapat Melanjutkan Dengan Aman Dan Akan Keluar</translation>
+        <source>A fatal error occurred. Lynx can no longer continue safely and will quit.</source>
+        <translation>Terjadi Kesalahan Fatal. Lynx Tidak Dapat Melanjutkan Dengan Aman Dan Akan Keluar</translation>
     </message>
 </context>
 <context>
@@ -787,8 +730,8 @@
         <translation>Ubah alamat pengirim</translation>
     </message>
     <message>
-        <source>The entered address "%1" is not a valid Litecoin address.</source>
-        <translation>Alamat yang dimasukkan "%1" bukanlah alamat Litecoin yang valid.</translation>
+        <source>The entered address "%1" is not a valid Lynx address.</source>
+        <translation>Alamat yang dimasukkan "%1" bukanlah alamat Lynx yang valid.</translation>
     </message>
     <message>
         <source>The entered address "%1" is already in the address book.</source>
@@ -904,8 +847,8 @@
         <translation>Gunakan direktori pilihan Anda:</translation>
     </message>
     <message>
-        <source>Litecoin</source>
-        <translation>Litecoin</translation>
+        <source>Lynx</source>
+        <translation>Lynx</translation>
     </message>
     <message>
         <source>Error: Specified data directory "%1" cannot be created.</source>
@@ -1029,26 +972,16 @@
         <translation>&amp;Perubahan saldo untuk transaksi yang belum dikonfirmasi</translation>
     </message>
     <message>
-<<<<<<< HEAD
         <source>Automatically open the Lynx client port on the router. This only works when your router supports UPnP and it is enabled.</source>
         <translation>Otomatis membuka port client Lynx di router. Hanya berjalan apabila router anda mendukung UPnP dan di-enable.</translation>
-=======
-        <source>Automatically open the Litecoin client port on the router. This only works when your router supports UPnP and it is enabled.</source>
-        <translation>Otomatis membuka port client Litecoin di router. Hanya berjalan apabila router anda mendukung UPnP dan di-enable.</translation>
->>>>>>> 69fce744
     </message>
     <message>
         <source>Map port using &amp;UPnP</source>
         <translation>Petakan port dengan &amp;UPnP</translation>
     </message>
     <message>
-<<<<<<< HEAD
         <source>Connect to the Lynx network through a SOCKS5 proxy.</source>
         <translation>Hubungkan ke jaringan Lynx melalui SOCKS5 proxy.</translation>
-=======
-        <source>Connect to the Litecoin network through a SOCKS5 proxy.</source>
-        <translation>Hubungkan ke jaringan Litecoin melalui SOCKS5 proxy.</translation>
->>>>>>> 69fce744
     </message>
     <message>
         <source>Proxy &amp;IP:</source>
@@ -1158,13 +1091,8 @@
         <translation>Formulir</translation>
     </message>
     <message>
-<<<<<<< HEAD
         <source>The displayed information may be out of date. Your wallet automatically synchronizes with the Lynx network after a connection is established, but this process has not completed yet.</source>
         <translation>Informasi terlampir mungkin sudah kedaluwarsa. Dompet Anda secara otomatis mensinkronisasi dengan jaringan Lynx ketika sebuah hubungan terbentuk, namun proses ini belum selesai.</translation>
-=======
-        <source>The displayed information may be out of date. Your wallet automatically synchronizes with the Litecoin network after a connection is established, but this process has not completed yet.</source>
-        <translation>Informasi terlampir mungkin sudah kedaluwarsa. Dompet Anda secara otomatis mensinkronisasi dengan jaringan Litecoin ketika sebuah hubungan terbentuk, namun proses ini belum selesai.</translation>
->>>>>>> 69fce744
     </message>
     <message>
         <source>Available:</source>
@@ -1224,13 +1152,8 @@
         <translation>Nilai</translation>
     </message>
     <message>
-<<<<<<< HEAD
         <source>Enter a Lynx address (e.g. %1)</source>
         <translation>Masukkan alamat Lynx (contoh %1)</translation>
-=======
-        <source>Enter a Litecoin address (e.g. %1)</source>
-        <translation>Masukkan alamat Litecoin (contoh %1)</translation>
->>>>>>> 69fce744
     </message>
     <message>
         <source>%1 h</source>
@@ -1744,13 +1667,8 @@
         <translation>Salin tanda tangan terpilih ke sistem klipboard</translation>
     </message>
     <message>
-<<<<<<< HEAD
         <source>Sign the message to prove you own this Lynx address</source>
         <translation>Tandai pesan untuk menyetujui kamu pemiliki alamat Lynx ini</translation>
-=======
-        <source>Sign the message to prove you own this Litecoin address</source>
-        <translation>Tandai pesan untuk menyetujui kamu pemiliki alamat Litecoin ini</translation>
->>>>>>> 69fce744
     </message>
     <message>
         <source>Sign &amp;Message</source>
@@ -1890,13 +1808,8 @@
         <translation>Berjalan dibelakang sebagai daemin dan menerima perintah</translation>
     </message>
     <message>
-<<<<<<< HEAD
         <source>Lynx Core</source>
         <translation>Lynx Core</translation>
-=======
-        <source>Litecoin Core</source>
-        <translation>Litecoin Core</translation>
->>>>>>> 69fce744
     </message>
     <message>
         <source>Execute command when a wallet transaction changes (%s in cmd is replaced by TxID)</source>
