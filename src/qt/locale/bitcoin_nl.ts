<TS language="nl" version="2.1">
<context>
    <name>AddressBookPage</name>
    <message>
        <source>Right-click to edit address or label</source>
        <translation>Rechtermuisklik om het adres of label te wijzigen</translation>
    </message>
    <message>
        <source>Create a new address</source>
        <translation>Maak een nieuw adres aan</translation>
    </message>
    <message>
        <source>&amp;New</source>
        <translation>&amp;Nieuw</translation>
    </message>
    <message>
        <source>Copy the currently selected address to the system clipboard</source>
        <translation>Kopieer het geselecteerde adres naar het klembord</translation>
    </message>
    <message>
        <source>&amp;Copy</source>
        <translation>&amp;Kopieer</translation>
    </message>
    <message>
        <source>C&amp;lose</source>
        <translation>S&amp;luiten</translation>
    </message>
    <message>
        <source>Delete the currently selected address from the list</source>
        <translation>Verwijder het geselecteerde adres van de lijst</translation>
    </message>
    <message>
        <source>Export the data in the current tab to a file</source>
        <translation>Exporteer de data in de huidige tab naar een bestand</translation>
    </message>
    <message>
        <source>&amp;Export</source>
        <translation>&amp;Exporteer</translation>
    </message>
    <message>
        <source>&amp;Delete</source>
        <translation>&amp;Verwijder</translation>
    </message>
    <message>
        <source>Choose the address to send coins to</source>
        <translation>Kies het adres om munten naar te versturen</translation>
    </message>
    <message>
        <source>Choose the address to receive coins with</source>
        <translation>Kies het adres om munten op te ontvangen</translation>
    </message>
    <message>
        <source>C&amp;hoose</source>
        <translation>K&amp;iezen</translation>
    </message>
    <message>
        <source>Sending addresses</source>
        <translation>Verzendadressen</translation>
    </message>
    <message>
        <source>Receiving addresses</source>
        <translation>Ontvangstadressen</translation>
    </message>
    <message>
<<<<<<< HEAD
        <source>These are your Lynx addresses for sending payments. Always check the amount and the receiving address before sending coins.</source>
        <translation>Dit zijn uw Lynxadressen om betalingen mee te verzenden. Controleer altijd het bedrag en het ontvangstadres voordat u uw lynxs verzendt.</translation>
    </message>
    <message>
        <source>These are your Lynx addresses for receiving payments. It is recommended to use a new receiving address for each transaction.</source>
        <translation>Dit zijn uw Lynx-adressen waarmee u betalingen kunt ontvangen. We raden u aan om een nieuw ontvangstadres voor elke transactie te gebruiken.</translation>
=======
        <source>These are your Litecoin addresses for sending payments. Always check the amount and the receiving address before sending coins.</source>
        <translation>Dit zijn uw Litecoinadressen om betalingen mee te verzenden. Controleer altijd het bedrag en het ontvangstadres voordat u uw litecoins verzendt.</translation>
    </message>
    <message>
        <source>These are your Litecoin addresses for receiving payments. It is recommended to use a new receiving address for each transaction.</source>
        <translation>Dit zijn uw Litecoin-adressen waarmee u betalingen kunt ontvangen. We raden u aan om een nieuw ontvangstadres voor elke transactie te gebruiken.</translation>
>>>>>>> 69fce744
    </message>
    <message>
        <source>&amp;Copy Address</source>
        <translation>&amp;Kopiëer adres</translation>
    </message>
    <message>
        <source>Copy &amp;Label</source>
        <translation>Kopieer &amp;label</translation>
    </message>
    <message>
        <source>&amp;Edit</source>
        <translation>&amp;Bewerk</translation>
    </message>
    <message>
        <source>Export Address List</source>
        <translation>Exporteer adreslijst</translation>
    </message>
    <message>
        <source>Comma separated file (*.csv)</source>
        <translation>Kommagescheiden bestand (*.csv)</translation>
    </message>
    <message>
        <source>Exporting Failed</source>
        <translation>Exporteren mislukt</translation>
    </message>
    <message>
        <source>There was an error trying to save the address list to %1. Please try again.</source>
        <translation>Een fout is opgetreden tijdens het opslaan van deze adreslijst naar %1. Probeer het nogmaals.</translation>
    </message>
</context>
<context>
    <name>AddressTableModel</name>
    <message>
        <source>Label</source>
        <translation>Label</translation>
    </message>
    <message>
        <source>Address</source>
        <translation>Adres</translation>
    </message>
    <message>
        <source>(no label)</source>
        <translation>(geen label)</translation>
    </message>
</context>
<context>
    <name>AskPassphraseDialog</name>
    <message>
        <source>Passphrase Dialog</source>
        <translation>Wachtwoordzindialoog</translation>
    </message>
    <message>
        <source>Enter passphrase</source>
        <translation>Voer wachtwoordzin in</translation>
    </message>
    <message>
        <source>New passphrase</source>
        <translation>Nieuwe wachtwoordzin</translation>
    </message>
    <message>
        <source>Repeat new passphrase</source>
        <translation>Herhaal nieuwe wachtwoordzin</translation>
    </message>
    <message>
        <source>Show password</source>
        <translation>Laat wachtwoord zien</translation>
    </message>
    <message>
        <source>Enter the new passphrase to the wallet.&lt;br/&gt;Please use a passphrase of &lt;b&gt;ten or more random characters&lt;/b&gt;, or &lt;b&gt;eight or more words&lt;/b&gt;.</source>
        <translation>Voer een nieuw wachtwoord in voor uw portemonnee.&lt;br/&gt;Gebruik een wachtwoord van &lt;b&gt;tien of meer willekeurige karakters&lt;/b&gt;, of &lt;b&gt;acht of meer woorden&lt;/b&gt;.</translation>
    </message>
    <message>
        <source>Encrypt wallet</source>
        <translation>Versleutel portemonnee</translation>
    </message>
    <message>
        <source>This operation needs your wallet passphrase to unlock the wallet.</source>
        <translation>Deze operatie vereist uw portemonneewachtwoord om de portemonnee te openen.</translation>
    </message>
    <message>
        <source>Unlock wallet</source>
        <translation>Open portemonnee</translation>
    </message>
    <message>
        <source>This operation needs your wallet passphrase to decrypt the wallet.</source>
        <translation>Deze operatie vereist uw portemonneewachtwoord om de portemonnee te ontsleutelen</translation>
    </message>
    <message>
        <source>Decrypt wallet</source>
        <translation>Ontsleutel portemonnee</translation>
    </message>
    <message>
        <source>Change passphrase</source>
        <translation>Wijzig wachtwoord</translation>
    </message>
    <message>
        <source>Enter the old passphrase and new passphrase to the wallet.</source>
        <translation>Voer het oude en nieuwe wachtwoord in voor uw portemonnee.</translation>
    </message>
    <message>
        <source>Confirm wallet encryption</source>
        <translation>Bevestig versleuteling van de portemonnee</translation>
    </message>
    <message>
<<<<<<< HEAD
        <source>Warning: If you encrypt your wallet and lose your passphrase, you will &lt;b&gt;LOSE ALL OF YOUR LYNXES&lt;/b&gt;!</source>
        <translation>Waarschuwing: Als u uw portemonnee versleutelt en uw wachtwoord vergeet, zult u &lt;b&gt;AL UW LYNXES VERLIEZEN&lt;/b&gt;!</translation>
=======
        <source>Warning: If you encrypt your wallet and lose your passphrase, you will &lt;b&gt;LOSE ALL OF YOUR LITECOINS&lt;/b&gt;!</source>
        <translation>Waarschuwing: Als u uw portemonnee versleutelt en uw wachtwoord vergeet, zult u &lt;b&gt;AL UW LITECOINS VERLIEZEN&lt;/b&gt;!</translation>
>>>>>>> 69fce744
    </message>
    <message>
        <source>Are you sure you wish to encrypt your wallet?</source>
        <translation>Weet u zeker dat u uw portemonnee wilt versleutelen?</translation>
    </message>
    <message>
        <source>Wallet encrypted</source>
        <translation>Portemonnee versleuteld</translation>
    </message>
    <message>
<<<<<<< HEAD
        <source>%1 will close now to finish the encryption process. Remember that encrypting your wallet cannot fully protect your lynxes from being stolen by malware infecting your computer.</source>
        <translation>%1 zal nu afsluiten om het versleutelingsproces te voltooien. Onthoud dat het versleutelen van uw portemonnee u niet volledig kan beschermen: Malware kan uw computer infecteren en uw lynxes stelen.</translation>
=======
        <source>%1 will close now to finish the encryption process. Remember that encrypting your wallet cannot fully protect your litecoins from being stolen by malware infecting your computer.</source>
        <translation>%1 zal nu afsluiten om het versleutelingsproces te voltooien. Onthoud dat het versleutelen van uw portemonnee u niet volledig kan beschermen: Malware kan uw computer infecteren en uw litecoins stelen.</translation>
>>>>>>> 69fce744
    </message>
    <message>
        <source>IMPORTANT: Any previous backups you have made of your wallet file should be replaced with the newly generated, encrypted wallet file. For security reasons, previous backups of the unencrypted wallet file will become useless as soon as you start using the new, encrypted wallet.</source>
        <translation>BELANGRIJK: Elke eerder gemaakte backup van uw portemonneebestand dient u te vervangen door het nieuw gegenereerde, versleutelde portemonneebestand. Om veiligheidsredenen zullen eerdere backups van het niet-versleutelde portemonneebestand onbruikbaar worden zodra u uw nieuwe, versleutelde, portemonnee begint te gebruiken.</translation>
    </message>
    <message>
        <source>Wallet encryption failed</source>
        <translation>Portemonneeversleuteling mislukt</translation>
    </message>
    <message>
        <source>Wallet encryption failed due to an internal error. Your wallet was not encrypted.</source>
        <translation>Portemonneeversleuteling mislukt door een interne fout. Uw portemonnee is niet versleuteld.</translation>
    </message>
    <message>
        <source>The supplied passphrases do not match.</source>
        <translation>De opgegeven wachtwoorden komen niet overeen</translation>
    </message>
    <message>
        <source>Wallet unlock failed</source>
        <translation>Portemonnee openen mislukt</translation>
    </message>
    <message>
        <source>The passphrase entered for the wallet decryption was incorrect.</source>
        <translation>Het opgegeven wachtwoord voor de portemonnee-ontsleuteling is niet correct.</translation>
    </message>
    <message>
        <source>Wallet decryption failed</source>
        <translation>Portemonnee-ontsleuteling mislukt</translation>
    </message>
    <message>
        <source>Wallet passphrase was successfully changed.</source>
        <translation>Portemonneewachtwoord is met succes gewijzigd.</translation>
    </message>
    <message>
        <source>Warning: The Caps Lock key is on!</source>
        <translation>Waarschuwing: De Caps-Lock-toets staat aan!</translation>
    </message>
</context>
<context>
    <name>BanTableModel</name>
    <message>
        <source>IP/Netmask</source>
        <translation>IP/Netmasker</translation>
    </message>
    <message>
        <source>Banned Until</source>
        <translation>Geband tot</translation>
    </message>
</context>
<context>
    <name>BitcoinGUI</name>
    <message>
        <source>Sign &amp;message...</source>
        <translation>&amp;Onderteken bericht...</translation>
    </message>
    <message>
        <source>Synchronizing with network...</source>
        <translation>Synchroniseren met netwerk...</translation>
    </message>
    <message>
        <source>&amp;Overview</source>
        <translation>&amp;Overzicht</translation>
    </message>
    <message>
        <source>Node</source>
        <translation>Node</translation>
    </message>
    <message>
        <source>Show general overview of wallet</source>
        <translation>Toon algemeen overzicht van uw portemonnee</translation>
    </message>
    <message>
        <source>&amp;Transactions</source>
        <translation>&amp;Transacties</translation>
    </message>
    <message>
        <source>Browse transaction history</source>
        <translation>Blader door transactiegescheidenis</translation>
    </message>
    <message>
        <source>E&amp;xit</source>
        <translation>A&amp;fsluiten</translation>
    </message>
    <message>
        <source>Quit application</source>
        <translation>Programma afsluiten</translation>
    </message>
    <message>
        <source>&amp;About %1</source>
        <translation>&amp;Over %1</translation>
    </message>
    <message>
        <source>Show information about %1</source>
        <translation>Toon informatie over %1</translation>
    </message>
    <message>
        <source>About &amp;Qt</source>
        <translation>Over &amp;Qt</translation>
    </message>
    <message>
        <source>Show information about Qt</source>
        <translation>Toon informatie over Qt</translation>
    </message>
    <message>
        <source>&amp;Options...</source>
        <translation>&amp;Opties...</translation>
    </message>
    <message>
        <source>Modify configuration options for %1</source>
        <translation>Wijzig configuratieopties voor %1</translation>
    </message>
    <message>
        <source>&amp;Encrypt Wallet...</source>
        <translation>&amp;Versleutel portemonnee...</translation>
    </message>
    <message>
        <source>&amp;Backup Wallet...</source>
        <translation>&amp;Backup portemonnee...</translation>
    </message>
    <message>
        <source>&amp;Change Passphrase...</source>
        <translation>&amp;Wijzig Wachtwoord</translation>
    </message>
    <message>
        <source>&amp;Sending addresses...</source>
        <translation>&amp;Verstuuradressen...</translation>
    </message>
    <message>
        <source>&amp;Receiving addresses...</source>
        <translation>&amp;Ontvangstadressen...</translation>
    </message>
    <message>
        <source>Open &amp;URI...</source>
        <translation>Open &amp;URI...</translation>
    </message>
    <message>
        <source>Click to disable network activity.</source>
        <translation>Klik om de netwerkactiviteit te stoppen.</translation>
    </message>
    <message>
        <source>Network activity disabled.</source>
        <translation>Netwerkactiviteit gestopt.</translation>
    </message>
    <message>
        <source>Click to enable network activity again.</source>
        <translation>Klik om de netwerkactiviteit opnieuw te starten.</translation>
    </message>
    <message>
        <source>Syncing Headers (%1%)...</source>
        <translation>Blokhoofden synchroniseren (%1%)...</translation>
    </message>
    <message>
        <source>Reindexing blocks on disk...</source>
        <translation>Bezig met herindexeren van blokken op harde schijf...</translation>
    </message>
    <message>
<<<<<<< HEAD
        <source>Send coins to a Lynx address</source>
        <translation>Verstuur munten naar een Lynxadres</translation>
=======
        <source>Send coins to a Litecoin address</source>
        <translation>Verstuur munten naar een Litecoinadres</translation>
>>>>>>> 69fce744
    </message>
    <message>
        <source>Backup wallet to another location</source>
        <translation>Backup portemonnee naar een andere locatie</translation>
    </message>
    <message>
        <source>Change the passphrase used for wallet encryption</source>
        <translation>Wijzig het wachtwoord voor uw portemonneversleuteling</translation>
    </message>
    <message>
        <source>&amp;Debug window</source>
        <translation>&amp;Debugscherm</translation>
    </message>
    <message>
        <source>Open debugging and diagnostic console</source>
        <translation>Open debugging en diagnostische console</translation>
    </message>
    <message>
        <source>&amp;Verify message...</source>
        <translation>&amp;Verifiëer bericht...</translation>
    </message>
    <message>
<<<<<<< HEAD
        <source>Lynx</source>
        <translation>Lynx</translation>
=======
        <source>Litecoin</source>
        <translation>Litecoin</translation>
>>>>>>> 69fce744
    </message>
    <message>
        <source>Wallet</source>
        <translation>Portemonnee</translation>
    </message>
    <message>
        <source>&amp;Send</source>
        <translation>&amp;Verstuur</translation>
    </message>
    <message>
        <source>&amp;Receive</source>
        <translation>&amp;Ontvangen</translation>
    </message>
    <message>
        <source>&amp;Show / Hide</source>
        <translation>&amp;Toon / verberg</translation>
    </message>
    <message>
        <source>Show or hide the main Window</source>
        <translation>Toon of verberg het hoofdvenster</translation>
    </message>
    <message>
        <source>Encrypt the private keys that belong to your wallet</source>
        <translation>Versleutel de geheime sleutels die bij uw portemonnee horen</translation>
    </message>
    <message>
<<<<<<< HEAD
        <source>Sign messages with your Lynx addresses to prove you own them</source>
        <translation>Onderteken berichten met uw Lynxadressen om te bewijzen dat u deze adressen bezit</translation>
    </message>
    <message>
        <source>Verify messages to ensure they were signed with specified Lynx addresses</source>
        <translation>Verifiëer handtekeningen om zeker te zijn dat de berichten zijn ondertekend met de gespecificeerde Lynxadressen</translation>
=======
        <source>Sign messages with your Litecoin addresses to prove you own them</source>
        <translation>Onderteken berichten met uw Litecoinadressen om te bewijzen dat u deze adressen bezit</translation>
    </message>
    <message>
        <source>Verify messages to ensure they were signed with specified Litecoin addresses</source>
        <translation>Verifiëer handtekeningen om zeker te zijn dat de berichten zijn ondertekend met de gespecificeerde Litecoinadressen</translation>
>>>>>>> 69fce744
    </message>
    <message>
        <source>&amp;File</source>
        <translation>&amp;Bestand</translation>
    </message>
    <message>
        <source>&amp;Settings</source>
        <translation>&amp;Instellingen</translation>
    </message>
    <message>
        <source>&amp;Help</source>
        <translation>&amp;Hulp</translation>
    </message>
    <message>
        <source>Tabs toolbar</source>
        <translation>Tab-werkbalk</translation>
    </message>
    <message>
<<<<<<< HEAD
        <source>Request payments (generates QR codes and lynx: URIs)</source>
        <translation>Vraag betaling aan (genereert QR-codes en lynx: URI's)</translation>
=======
        <source>Request payments (generates QR codes and litecoin: URIs)</source>
        <translation>Vraag betaling aan (genereert QR-codes en litecoin: URI's)</translation>
>>>>>>> 69fce744
    </message>
    <message>
        <source>Show the list of used sending addresses and labels</source>
        <translation>Toon de lijst met gebruikte verstuuradressen en -labels</translation>
    </message>
    <message>
        <source>Show the list of used receiving addresses and labels</source>
        <translation>Toon de lijst met gebruikte ontvangstadressen en labels</translation>
    </message>
    <message>
<<<<<<< HEAD
        <source>Open a lynx: URI or payment request</source>
        <translation>Open een lynx: URI of betalingsverzoek</translation>
=======
        <source>Open a litecoin: URI or payment request</source>
        <translation>Open een litecoin: URI of betalingsverzoek</translation>
>>>>>>> 69fce744
    </message>
    <message>
        <source>&amp;Command-line options</source>
        <translation>&amp;Opdrachtregelopties</translation>
    </message>
    <message numerus="yes">
<<<<<<< HEAD
        <source>%n active connection(s) to Lynx network</source>
        <translation><numerusform>%n actieve verbinding met Lynxnetwerk</numerusform><numerusform>%n actieve verbindingen met Lynxnetwerk</numerusform></translation>
=======
        <source>%n active connection(s) to Litecoin network</source>
        <translation><numerusform>%n actieve verbinding met Litecoinnetwerk</numerusform><numerusform>%n actieve verbindingen met Litecoinnetwerk</numerusform></translation>
>>>>>>> 69fce744
    </message>
    <message>
        <source>Indexing blocks on disk...</source>
        <translation>Bezig met indexeren van blokken op harde schijf...</translation>
    </message>
    <message>
        <source>Processing blocks on disk...</source>
        <translation>Bezig met verwerken van blokken op harde schijf...</translation>
    </message>
    <message numerus="yes">
        <source>Processed %n block(s) of transaction history.</source>
        <translation><numerusform>%n blok aan transactiegeschiedenis verwerkt.</numerusform><numerusform>%n blokken aan transactiegeschiedenis verwerkt.</numerusform></translation>
    </message>
    <message>
        <source>%1 behind</source>
        <translation>%1 achter</translation>
    </message>
    <message>
        <source>Last received block was generated %1 ago.</source>
        <translation>Laatst ontvangen blok was %1 geleden gegenereerd.</translation>
    </message>
    <message>
        <source>Transactions after this will not yet be visible.</source>
        <translation>Transacties na dit moment zullen nu nog niet zichtbaar zijn.</translation>
    </message>
    <message>
        <source>Error</source>
        <translation>Fout</translation>
    </message>
    <message>
        <source>Warning</source>
        <translation>Waarschuwing</translation>
    </message>
    <message>
        <source>Information</source>
        <translation>Informatie</translation>
    </message>
    <message>
        <source>Up to date</source>
        <translation>Bijgewerkt</translation>
    </message>
    <message>
<<<<<<< HEAD
        <source>Show the %1 help message to get a list with possible Lynx command-line options</source>
        <translation>Toon het %1 hulpbericht om een lijst te krijgen met mogelijke Lynx commandoregelopties</translation>
=======
        <source>Show the %1 help message to get a list with possible Litecoin command-line options</source>
        <translation>Toon het %1 hulpbericht om een lijst te krijgen met mogelijke Litecoin commandoregelopties</translation>
>>>>>>> 69fce744
    </message>
    <message>
        <source>%1 client</source>
        <translation>%1 client</translation>
    </message>
    <message>
        <source>Connecting to peers...</source>
        <translation>Verbinden met peers...</translation>
    </message>
    <message>
        <source>Catching up...</source>
        <translation>Aan het bijwerken...</translation>
    </message>
    <message>
        <source>Date: %1
</source>
        <translation>Datum: %1
</translation>
    </message>
    <message>
        <source>Amount: %1
</source>
        <translation>Aantal: %1
</translation>
    </message>
    <message>
        <source>Type: %1
</source>
        <translation>Type: %1
</translation>
    </message>
    <message>
        <source>Label: %1
</source>
        <translation>Label: %1
</translation>
    </message>
    <message>
        <source>Address: %1
</source>
        <translation>Adres: %1
</translation>
    </message>
    <message>
        <source>Sent transaction</source>
        <translation>Verstuurde transactie</translation>
    </message>
    <message>
        <source>Incoming transaction</source>
        <translation>Binnenkomende transactie</translation>
    </message>
    <message>
        <source>HD key generation is &lt;b&gt;enabled&lt;/b&gt;</source>
        <translation>HD-sleutel voortbrenging is &lt;b&gt;ingeschakeld&lt;/b&gt;</translation>
    </message>
    <message>
        <source>HD key generation is &lt;b&gt;disabled&lt;/b&gt;</source>
        <translation>HD-sleutel voortbrenging is &lt;b&gt;uitgeschakeld&lt;/b&gt;</translation>
    </message>
    <message>
        <source>Wallet is &lt;b&gt;encrypted&lt;/b&gt; and currently &lt;b&gt;unlocked&lt;/b&gt;</source>
        <translation>Portemonnee is &lt;b&gt;versleuteld&lt;/b&gt; en momenteel &lt;b&gt;geopend&lt;/b&gt;</translation>
    </message>
    <message>
        <source>Wallet is &lt;b&gt;encrypted&lt;/b&gt; and currently &lt;b&gt;locked&lt;/b&gt;</source>
        <translation>Portemonnee is &lt;b&gt;versleuteld&lt;/b&gt; en momenteel &lt;b&gt;gesloten&lt;/b&gt;</translation>
    </message>
    <message>
<<<<<<< HEAD
        <source>A fatal error occurred. Lynx can no longer continue safely and will quit.</source>
        <translation>Een fatale fout heeft zich voorgedaan. Lynx kan niet veilig worden verdergezet en wordt afgesloten.</translation>
=======
        <source>A fatal error occurred. Litecoin can no longer continue safely and will quit.</source>
        <translation>Een fatale fout heeft zich voorgedaan. Litecoin kan niet veilig worden verdergezet en wordt afgesloten.</translation>
>>>>>>> 69fce744
    </message>
</context>
<context>
    <name>CoinControlDialog</name>
    <message>
        <source>Coin Selection</source>
        <translation>Munt Selectie</translation>
    </message>
    <message>
        <source>Quantity:</source>
        <translation>Kwantiteit</translation>
    </message>
    <message>
        <source>Bytes:</source>
        <translation>Bytes:</translation>
    </message>
    <message>
        <source>Amount:</source>
        <translation>Bedrag:</translation>
    </message>
    <message>
        <source>Fee:</source>
        <translation>Vergoeding:</translation>
    </message>
    <message>
        <source>Dust:</source>
        <translation>Stof:</translation>
    </message>
    <message>
        <source>After Fee:</source>
        <translation>Naheffing:</translation>
    </message>
    <message>
        <source>Change:</source>
        <translation>Wisselgeld:</translation>
    </message>
    <message>
        <source>(un)select all</source>
        <translation>(de)selecteer alles</translation>
    </message>
    <message>
        <source>Tree mode</source>
        <translation>Boom modus</translation>
    </message>
    <message>
        <source>List mode</source>
        <translation>Lijst modus</translation>
    </message>
    <message>
        <source>Amount</source>
        <translation>Bedrag</translation>
    </message>
    <message>
        <source>Received with label</source>
        <translation>Ontvangen met label</translation>
    </message>
    <message>
        <source>Received with address</source>
        <translation>Ontvangen met adres</translation>
    </message>
    <message>
        <source>Date</source>
        <translation>Datum</translation>
    </message>
    <message>
        <source>Confirmations</source>
        <translation>Bevestigingen</translation>
    </message>
    <message>
        <source>Confirmed</source>
        <translation>Bevestigd</translation>
    </message>
    <message>
        <source>Copy address</source>
        <translation>Kopieer adres</translation>
    </message>
    <message>
        <source>Copy label</source>
        <translation>Kopieer label</translation>
    </message>
    <message>
        <source>Copy amount</source>
        <translation>Kopieer bedrag</translation>
    </message>
    <message>
        <source>Copy transaction ID</source>
        <translation>Kopieer transactie-ID</translation>
    </message>
    <message>
        <source>Lock unspent</source>
        <translation>Blokeer ongebruikte</translation>
    </message>
    <message>
        <source>Unlock unspent</source>
        <translation>Deblokkeer ongebruikte</translation>
    </message>
    <message>
        <source>Copy quantity</source>
        <translation>Kopieer aantal</translation>
    </message>
    <message>
        <source>Copy fee</source>
        <translation>Kopieer vergoeding</translation>
    </message>
    <message>
        <source>Copy after fee</source>
        <translation>Kopieer na vergoeding</translation>
    </message>
    <message>
        <source>Copy bytes</source>
        <translation>Kopieer bytes</translation>
    </message>
    <message>
        <source>Copy dust</source>
        <translation>Kopieër stof</translation>
    </message>
    <message>
        <source>Copy change</source>
        <translation>Kopieer wijziging</translation>
    </message>
    <message>
        <source>(%1 locked)</source>
        <translation>(%1 geblokkeerd)</translation>
    </message>
    <message>
        <source>yes</source>
        <translation>ja</translation>
    </message>
    <message>
        <source>no</source>
        <translation>nee</translation>
    </message>
    <message>
        <source>This label turns red if any recipient receives an amount smaller than the current dust threshold.</source>
        <translation>Dit label wordt rood, als een ontvanger een bedrag van minder dan de huidige dust-drempel gekregen heeft.</translation>
    </message>
    <message>
        <source>Can vary +/- %1 satoshi(s) per input.</source>
        <translation>Kan per input +/- %1 satoshi(s)  variëren.</translation>
    </message>
    <message>
        <source>(no label)</source>
        <translation>(geen label)</translation>
    </message>
    <message>
        <source>change from %1 (%2)</source>
        <translation>wijzig van %1 (%2)</translation>
    </message>
    <message>
        <source>(change)</source>
        <translation>(wijzig)</translation>
    </message>
</context>
<context>
    <name>EditAddressDialog</name>
    <message>
        <source>Edit Address</source>
        <translation>Bewerk adres</translation>
    </message>
    <message>
        <source>&amp;Label</source>
        <translation>&amp;Label</translation>
    </message>
    <message>
        <source>The label associated with this address list entry</source>
        <translation>Het label dat bij dit adres item hoort</translation>
    </message>
    <message>
        <source>The address associated with this address list entry. This can only be modified for sending addresses.</source>
        <translation>Het adres dat bij dit adresitem hoort. Dit kan alleen bewerkt worden voor verstuuradressen.</translation>
    </message>
    <message>
        <source>&amp;Address</source>
        <translation>&amp;Adres</translation>
    </message>
    <message>
        <source>New receiving address</source>
        <translation>Nieuw ontvangstadres</translation>
    </message>
    <message>
        <source>New sending address</source>
        <translation>Nieuw verzendadres</translation>
    </message>
    <message>
        <source>Edit receiving address</source>
        <translation>Bewerk ontvangstadres</translation>
    </message>
    <message>
        <source>Edit sending address</source>
        <translation>Bewerk verzendadres</translation>
    </message>
    <message>
<<<<<<< HEAD
        <source>The entered address "%1" is not a valid Lynx address.</source>
        <translation>Het opgegeven adres "%1" is een ongeldig Lynxadres.</translation>
=======
        <source>The entered address "%1" is not a valid Litecoin address.</source>
        <translation>Het opgegeven adres "%1" is een ongeldig Litecoinadres.</translation>
>>>>>>> 69fce744
    </message>
    <message>
        <source>The entered address "%1" is already in the address book.</source>
        <translation>Het opgegeven adres "%1" bestaat al in uw adresboek.</translation>
    </message>
    <message>
        <source>Could not unlock wallet.</source>
        <translation>Kon de portemonnee niet openen.</translation>
    </message>
    <message>
        <source>New key generation failed.</source>
        <translation>Genereren nieuwe sleutel mislukt.</translation>
    </message>
</context>
<context>
    <name>FreespaceChecker</name>
    <message>
        <source>A new data directory will be created.</source>
        <translation>Een nieuwe gegevensmap wordt aangemaakt.</translation>
    </message>
    <message>
        <source>name</source>
        <translation>naam</translation>
    </message>
    <message>
        <source>Directory already exists. Add %1 if you intend to create a new directory here.</source>
        <translation>Map bestaat al. Voeg %1 toe als u van plan bent hier een nieuwe map aan te maken.</translation>
    </message>
    <message>
        <source>Path already exists, and is not a directory.</source>
        <translation>Pad bestaat al en is geen map.</translation>
    </message>
    <message>
        <source>Cannot create data directory here.</source>
        <translation>Kan hier geen gegevensmap aanmaken.</translation>
    </message>
</context>
<context>
    <name>HelpMessageDialog</name>
    <message>
        <source>version</source>
        <translation>versie</translation>
    </message>
    <message>
        <source>(%1-bit)</source>
        <translation>(%1-bit)</translation>
    </message>
    <message>
        <source>About %1</source>
        <translation>Over %1</translation>
    </message>
    <message>
        <source>Command-line options</source>
        <translation>Opdrachtregelopties</translation>
    </message>
    <message>
        <source>Usage:</source>
        <translation>Gebruik:</translation>
    </message>
    <message>
        <source>command-line options</source>
        <translation>opdrachtregelopties</translation>
    </message>
    <message>
        <source>UI Options:</source>
        <translation>UI-opties:</translation>
    </message>
    <message>
        <source>Choose data directory on startup (default: %u)</source>
        <translation>Kies gegevensmap bij opstarten (standaard: %u)</translation>
    </message>
    <message>
        <source>Set language, for example "de_DE" (default: system locale)</source>
        <translation>Stel taal in, bijvoorbeeld "nl_NL" (standaard: systeemlocale)</translation>
    </message>
    <message>
        <source>Start minimized</source>
        <translation>Geminimaliseerd starten</translation>
    </message>
    <message>
        <source>Set SSL root certificates for payment request (default: -system-)</source>
        <translation>Zet SSL-rootcertificaat voor betalingsverzoeken (standaard: -systeem-)</translation>
    </message>
    <message>
        <source>Show splash screen on startup (default: %u)</source>
        <translation>Toon opstartscherm bij opstarten (standaard: %u)</translation>
    </message>
    <message>
        <source>Reset all settings changed in the GUI</source>
        <translation>Reset alle wijzigingen aan instellingen gedaan in de GUI</translation>
    </message>
</context>
<context>
    <name>Intro</name>
    <message>
        <source>Welcome</source>
        <translation>Welkom</translation>
    </message>
    <message>
        <source>Welcome to %1.</source>
        <translation>Welkom bij %1.</translation>
    </message>
    <message>
        <source>As this is the first time the program is launched, you can choose where %1 will store its data.</source>
        <translation>Omdat dit de eerste keer is dat het programma gestart is, kunt u nu kiezen waar %1 de data moet opslaan.</translation>
    </message>
    <message>
<<<<<<< HEAD
        <source>%1 will download and store a copy of the Lynx block chain. At least %2GB of data will be stored in this directory, and it will grow over time. The wallet will also be stored in this directory.</source>
        <translation>%1 zal een kopie van de Lynx blokketen downloaden en opslaan. Tenminste %2 GB aan data wordt opgeslagen in deze map en het zal groeien in de tijd. De portemonnee wordt ook in deze map opgeslagen.</translation>
=======
        <source>When you click OK, %1 will begin to download and process the full %4 block chain (%2GB) starting with the earliest transactions in %3 when %4 initially launched.</source>
        <translation>Als u op OK klikt, dan zal %1 beginnen met downloaden en verwerken van de volledige %4 blokketen (%2GB) startend met de eerste transacties in %3 toen %4 initeel werd gestart.</translation>
    </message>
    <message>
        <source>This initial synchronisation is very demanding, and may expose hardware problems with your computer that had previously gone unnoticed. Each time you run %1, it will continue downloading where it left off.</source>
        <translation>Deze initiële synchronisatie is heel veeleisend, en kan hardware problemen met uw computer blootleggen die voorheen onopgemerkt bleven. Elke keer dat %1 gebruikt word, zal verdergegaan worden waar gebleven is.</translation>
    </message>
    <message>
        <source>If you have chosen to limit block chain storage (pruning), the historical data must still be downloaded and processed, but will be deleted afterward to keep your disk usage low.</source>
        <translation>Als u gekozen heeft om de blokketenopslag te beperken (pruning), dan moet de historische data nog steeds gedownload en verwerkt worden, maar zal verwijderd worden naderhand om schijf gebruik zo laag mogelijk te houden.</translation>
>>>>>>> 69fce744
    </message>
    <message>
        <source>Use the default data directory</source>
        <translation>Gebruik de standaard gegevensmap</translation>
    </message>
    <message>
        <source>Use a custom data directory:</source>
        <translation>Gebruik een aangepaste gegevensmap:</translation>
    </message>
    <message>
        <source>Litecoin</source>
        <translation>Litecoin</translation>
    </message>
    <message>
        <source>At least %1 GB of data will be stored in this directory, and it will grow over time.</source>
        <translation>Tenminste %1 GB aan data zal worden opgeslagen in deze map, en dit zal naarmate de tijd voortschrijdt groeien.</translation>
    </message>
    <message>
        <source>Approximately %1 GB of data will be stored in this directory.</source>
        <translation>Gemiddeld %1 GB aan data zal worden opgeslagen in deze map.</translation>
    </message>
    <message>
        <source>%1 will download and store a copy of the Litecoin block chain.</source>
        <translation>%1 zal een kopie van de blokketen van Litecoin downloaden en opslaan.</translation>
    </message>
    <message>
        <source>The wallet will also be stored in this directory.</source>
        <translation>De portemonnee wordt ook in deze map opgeslagen.</translation>
    </message>
    <message>
        <source>Error: Specified data directory "%1" cannot be created.</source>
        <translation>Fout: De gespecificeerde map "%1" kan niet worden gecreëerd.</translation>
    </message>
    <message>
        <source>Error</source>
        <translation>Fout</translation>
    </message>
    <message numerus="yes">
        <source>%n GB of free space available</source>
        <translation><numerusform>%n GB aan vrije opslagruimte beschikbaar</numerusform><numerusform>%n GB aan vrije opslagruimte beschikbaar</numerusform></translation>
    </message>
    <message numerus="yes">
        <source>(of %n GB needed)</source>
        <translation><numerusform>(van %n GB nodig)</numerusform><numerusform>(van %n GB nodig)</numerusform></translation>
    </message>
</context>
<context>
    <name>ModalOverlay</name>
    <message>
        <source>Form</source>
        <translation>Vorm</translation>
    </message>
    <message>
<<<<<<< HEAD
        <source>Recent transactions may not yet be visible, and therefore your wallet's balance might be incorrect. This information will be correct once your wallet has finished synchronizing with the lynx network, as detailed below.</source>
        <translation>Recente transacties zijn mogelijk nog niet zichtbaar. De balans van de geldbeugel is daarom mogelijk niet correct. Deze informatie is correct van zodra de synchronisatie met het Lynx-netwerk werd voltooid, zoals onderaan beschreven.</translation>
    </message>
    <message>
        <source>Attempting to spend lynxes that are affected by not-yet-displayed transactions will not be accepted by the network.</source>
        <translation>Poging om lynxes te besteden die door "nog niet weergegeven" transacties worden beïnvloed, worden niet door het netwerk geaccepteerd.</translation>
=======
        <source>Recent transactions may not yet be visible, and therefore your wallet's balance might be incorrect. This information will be correct once your wallet has finished synchronizing with the litecoin network, as detailed below.</source>
        <translation>Recente transacties zijn mogelijk nog niet zichtbaar. De balans van de portemonnee is daarom mogelijk niet correct. Deze informatie is correct van zodra de synchronisatie met het Litecoin-netwerk werd voltooid, zoals onderaan beschreven.</translation>
    </message>
    <message>
        <source>Attempting to spend litecoins that are affected by not-yet-displayed transactions will not be accepted by the network.</source>
        <translation>Poging om litecoins te besteden die door "nog niet weergegeven" transacties worden beïnvloed, worden niet door het netwerk geaccepteerd.</translation>
>>>>>>> 69fce744
    </message>
    <message>
        <source>Number of blocks left</source>
        <translation>Aantal blokken resterend.</translation>
    </message>
    <message>
        <source>Unknown...</source>
        <translation>Onbekend...</translation>
    </message>
    <message>
        <source>Last block time</source>
        <translation>Tijd laatste blok</translation>
    </message>
    <message>
        <source>Progress</source>
        <translation>Vooruitgang</translation>
    </message>
    <message>
        <source>Progress increase per hour</source>
        <translation>Vooruitgang per uur</translation>
    </message>
    <message>
        <source>calculating...</source>
        <translation>Berekenen...</translation>
    </message>
    <message>
        <source>Estimated time left until synced</source>
        <translation>Geschatte tijd tot volledig synchroon</translation>
    </message>
    <message>
        <source>Hide</source>
        <translation>Verbergen</translation>
    </message>
    <message>
        <source>Unknown. Syncing Headers (%1)...</source>
        <translation>Onbekend. Blokhoofden synchroniseren (%1%)...</translation>
    </message>
</context>
<context>
    <name>OpenURIDialog</name>
    <message>
        <source>Open URI</source>
        <translation>Open URI</translation>
    </message>
    <message>
        <source>Open payment request from URI or file</source>
        <translation>Open betalingsverzoek via URI of bestand</translation>
    </message>
    <message>
        <source>URI:</source>
        <translation>URI:</translation>
    </message>
    <message>
        <source>Select payment request file</source>
        <translation>Selecteer betalingsverzoek bestand</translation>
    </message>
    <message>
        <source>Select payment request file to open</source>
        <translation>Selecteer betalingsverzoekbestand om te openen</translation>
    </message>
</context>
<context>
    <name>OptionsDialog</name>
    <message>
        <source>Options</source>
        <translation>Opties</translation>
    </message>
    <message>
        <source>&amp;Main</source>
        <translation>&amp;Algemeen</translation>
    </message>
    <message>
        <source>Automatically start %1 after logging in to the system.</source>
        <translation>Start %1 automatisch na inloggen in het systeem.</translation>
    </message>
    <message>
        <source>&amp;Start %1 on system login</source>
        <translation>&amp;Start %1 bij het inloggen op het systeem</translation>
    </message>
    <message>
        <source>Size of &amp;database cache</source>
        <translation>Grootte van de &amp;databasecache</translation>
    </message>
    <message>
        <source>MB</source>
        <translation>MB</translation>
    </message>
    <message>
        <source>Number of script &amp;verification threads</source>
        <translation>Aantal threads voor &amp;scriptverificatie</translation>
    </message>
    <message>
        <source>IP address of the proxy (e.g. IPv4: 127.0.0.1 / IPv6: ::1)</source>
        <translation>IP-adres van de proxy (bijv. IPv4: 127.0.0.1 / IPv6: ::1)</translation>
    </message>
    <message>
        <source>Shows if the supplied default SOCKS5 proxy is used to reach peers via this network type.</source>
        <translation>Toont aan of de aangeleverde standaard SOCKS5 proxy gebruikt word om peers te bereiken via dit netwerktype.</translation>
    </message>
    <message>
        <source>Use separate SOCKS&amp;5 proxy to reach peers via Tor hidden services:</source>
        <translation>Gebruik aparte SOCKS&amp;5-proxy om peers te bereiken via verborgen Tor-diensten:</translation>
    </message>
    <message>
        <source>Hide the icon from the system tray.</source>
        <translation>Verberg het icoon van de systeembalk.</translation>
    </message>
    <message>
        <source>&amp;Hide tray icon</source>
        <translation>&amp;Verberg systeembalkicoon</translation>
    </message>
    <message>
        <source>Minimize instead of exit the application when the window is closed. When this option is enabled, the application will be closed only after selecting Exit in the menu.</source>
        <translation>Minimaliseren in plaats van de applicatie af te sluiten wanneer het venster is afgesloten. Als deze optie is ingeschakeld, zal de toepassing pas worden afgesloten na het selecteren van Exit in het menu.</translation>
    </message>
    <message>
        <source>Third party URLs (e.g. a block explorer) that appear in the transactions tab as context menu items. %s in the URL is replaced by transaction hash. Multiple URLs are separated by vertical bar |.</source>
        <translation>URL's van derden (bijvoorbeeld blokexplorer) die in de transacties tab verschijnen als contextmenuelementen. %s in de URL is vervangen door transactiehash. Verscheidene URL's zijn gescheiden door een verticale streep |.  </translation>
    </message>
    <message>
        <source>Active command-line options that override above options:</source>
        <translation>Actieve opdrachtregelopties die bovenstaande opties overschrijven:</translation>
    </message>
    <message>
        <source>Open the %1 configuration file from the working directory.</source>
        <translation>Open het %1 configuratiebestand van de werkmap.</translation>
    </message>
    <message>
        <source>Open Configuration File</source>
        <translation>Open configuratiebestand</translation>
    </message>
    <message>
        <source>Reset all client options to default.</source>
        <translation>Reset alle clientopties naar de standaardinstellingen.</translation>
    </message>
    <message>
        <source>&amp;Reset Options</source>
        <translation>&amp;Reset opties</translation>
    </message>
    <message>
        <source>&amp;Network</source>
        <translation>&amp;Netwerk</translation>
    </message>
    <message>
        <source>(0 = auto, &lt;0 = leave that many cores free)</source>
        <translation>(0 = auto, &lt;0 = laat dit aantal kernen vrij)</translation>
    </message>
    <message>
        <source>W&amp;allet</source>
        <translation>W&amp;allet</translation>
    </message>
    <message>
        <source>Expert</source>
        <translation>Expert</translation>
    </message>
    <message>
        <source>Enable coin &amp;control features</source>
        <translation>Coin &amp;control activeren</translation>
    </message>
    <message>
        <source>If you disable the spending of unconfirmed change, the change from a transaction cannot be used until that transaction has at least one confirmation. This also affects how your balance is computed.</source>
        <translation>Indien het uitgeven van onbevestigd wisselgeld uitgeschakeld wordt dan kan het wisselgeld van een transactie niet worden gebruikt totdat de transactie ten minste een bevestiging heeft. Dit heeft ook invloed op de manier waarop uw saldo wordt berekend.</translation>
    </message>
    <message>
        <source>&amp;Spend unconfirmed change</source>
        <translation>&amp;Spendeer onbevestigd wisselgeld</translation>
    </message>
    <message>
<<<<<<< HEAD
        <source>Automatically open the Lynx client port on the router. This only works when your router supports UPnP and it is enabled.</source>
        <translation>Open de Lynxpoort automatisch op de router. Dit werkt alleen als de router UPnP ondersteunt en het aanstaat.</translation>
=======
        <source>Automatically open the Litecoin client port on the router. This only works when your router supports UPnP and it is enabled.</source>
        <translation>Open de Litecoinpoort automatisch op de router. Dit werkt alleen als de router UPnP ondersteunt en het aanstaat.</translation>
>>>>>>> 69fce744
    </message>
    <message>
        <source>Map port using &amp;UPnP</source>
        <translation>Portmapping via &amp;UPnP</translation>
    </message>
    <message>
<<<<<<< HEAD
        <source>Connect to the Lynx network through a SOCKS5 proxy.</source>
        <translation>Verbind met het Lynxnetwerk via een SOCKS5 proxy.</translation>
=======
        <source>Accept connections from outside.</source>
        <translation>Accepteer verbindingen van buiten.</translation>
    </message>
    <message>
        <source>Allow incomin&amp;g connections</source>
        <translation>Sta inkomende verbindingen toe</translation>
    </message>
    <message>
        <source>Connect to the Litecoin network through a SOCKS5 proxy.</source>
        <translation>Verbind met het Litecoinnetwerk via een SOCKS5 proxy.</translation>
>>>>>>> 69fce744
    </message>
    <message>
        <source>&amp;Connect through SOCKS5 proxy (default proxy):</source>
        <translation>&amp;Verbind via een SOCKS5-proxy (standaardproxy):</translation>
    </message>
    <message>
        <source>Proxy &amp;IP:</source>
        <translation>Proxy &amp;IP:</translation>
    </message>
    <message>
        <source>&amp;Port:</source>
        <translation>&amp;Poort:</translation>
    </message>
    <message>
        <source>Port of the proxy (e.g. 9050)</source>
        <translation>Poort van de proxy (bijv. 9050)</translation>
    </message>
    <message>
        <source>Used for reaching peers via:</source>
        <translation>Gebruikt om peers te bereiken via:</translation>
    </message>
    <message>
        <source>IPv4</source>
        <translation>IPv4</translation>
    </message>
    <message>
        <source>IPv6</source>
        <translation>IPv6</translation>
    </message>
    <message>
        <source>Tor</source>
        <translation>Tor</translation>
    </message>
    <message>
<<<<<<< HEAD
        <source>Connect to the Lynx network through a separate SOCKS5 proxy for Tor hidden services.</source>
        <translation>Maak verbinding met Lynxnetwerk door een aparte SOCKS5-proxy voor verborgen diensten van Tor.</translation>
    </message>
    <message>
        <source>Use separate SOCKS5 proxy to reach peers via Tor hidden services:</source>
        <translation>Gebruikt aparte SOCKS5-proxy om peers te bereiken via verborgen diensten van Tor:</translation>
=======
        <source>Connect to the Litecoin network through a separate SOCKS5 proxy for Tor hidden services.</source>
        <translation>Maak verbinding met Litecoinnetwerk door een aparte SOCKS5-proxy voor verborgen diensten van Tor.</translation>
>>>>>>> 69fce744
    </message>
    <message>
        <source>&amp;Window</source>
        <translation>&amp;Scherm</translation>
    </message>
    <message>
        <source>Show only a tray icon after minimizing the window.</source>
        <translation>Laat alleen een systeemvakicoon zien wanneer het venster geminimaliseerd is</translation>
    </message>
    <message>
        <source>&amp;Minimize to the tray instead of the taskbar</source>
        <translation>&amp;Minimaliseer naar het systeemvak in plaats van de taakbalk</translation>
    </message>
    <message>
        <source>M&amp;inimize on close</source>
        <translation>M&amp;inimaliseer bij sluiten van het venster</translation>
    </message>
    <message>
        <source>&amp;Display</source>
        <translation>&amp;Interface</translation>
    </message>
    <message>
        <source>User Interface &amp;language:</source>
        <translation>Taal &amp;gebruikersinterface:</translation>
    </message>
    <message>
        <source>The user interface language can be set here. This setting will take effect after restarting %1.</source>
        <translation>De taal van de gebruikersinterface kan hier ingesteld worden. Deze instelling zal pas van kracht worden nadat %1 herstart wordt.</translation>
    </message>
    <message>
        <source>&amp;Unit to show amounts in:</source>
        <translation>&amp;Eenheid om bedrag in te tonen:</translation>
    </message>
    <message>
        <source>Choose the default subdivision unit to show in the interface and when sending coins.</source>
        <translation>Kies de standaardonderverdelingseenheid om weer te geven in uw programma, en voor het versturen van munten</translation>
    </message>
    <message>
        <source>Whether to show coin control features or not.</source>
        <translation>Munt controle functies weergeven of niet.</translation>
    </message>
    <message>
        <source>&amp;Third party transaction URLs</source>
        <translation>Transactie-URL's van &amp;derden</translation>
    </message>
    <message>
        <source>&amp;OK</source>
        <translation>&amp;Oké</translation>
    </message>
    <message>
        <source>&amp;Cancel</source>
        <translation>&amp;Annuleren</translation>
    </message>
    <message>
        <source>default</source>
        <translation>standaard</translation>
    </message>
    <message>
        <source>none</source>
        <translation>geen</translation>
    </message>
    <message>
        <source>Confirm options reset</source>
        <translation>Bevestig reset opties</translation>
    </message>
    <message>
        <source>Client restart required to activate changes.</source>
        <translation>Herstart van de client is vereist om veranderingen door te voeren.</translation>
    </message>
    <message>
        <source>Client will be shut down. Do you want to proceed?</source>
        <translation>Applicatie zal worden afgesloten. Wilt u doorgaan?</translation>
    </message>
    <message>
        <source>Configuration options</source>
        <translation>Configuratieopties</translation>
    </message>
    <message>
        <source>The configuration file is used to specify advanced user options which override GUI settings. Additionally, any command-line options will override this configuration file.</source>
        <translation>Het configuratiebestand wordt gebruikt om geavanceerde gebruikersopties te specificeren welke de GUI instellingen overschrijd. Daarnaast, zullen alle command-line opties dit configuratiebestand overschrijven.</translation>
    </message>
    <message>
        <source>Error</source>
        <translation>Fout</translation>
    </message>
    <message>
        <source>The configuration file could not be opened.</source>
        <translation>Het configuratiebestand kon niet worden geopend.</translation>
    </message>
    <message>
        <source>This change would require a client restart.</source>
        <translation>Om dit aan te passen moet de client opnieuw gestart worden.</translation>
    </message>
    <message>
        <source>The supplied proxy address is invalid.</source>
        <translation>Het opgegeven proxyadres is ongeldig.</translation>
    </message>
</context>
<context>
    <name>OverviewPage</name>
    <message>
        <source>Form</source>
        <translation>Vorm</translation>
    </message>
    <message>
<<<<<<< HEAD
        <source>The displayed information may be out of date. Your wallet automatically synchronizes with the Lynx network after a connection is established, but this process has not completed yet.</source>
        <translation>De weergegeven informatie kan verouderd zijn. Uw portemonnee synchroniseert automatisch met het Lynxnetwerk nadat een verbinding is gelegd, maar dit proces is nog niet voltooid.</translation>
=======
        <source>The displayed information may be out of date. Your wallet automatically synchronizes with the Litecoin network after a connection is established, but this process has not completed yet.</source>
        <translation>De weergegeven informatie kan verouderd zijn. Uw portemonnee synchroniseert automatisch met het Litecoinnetwerk nadat een verbinding is gelegd, maar dit proces is nog niet voltooid.</translation>
>>>>>>> 69fce744
    </message>
    <message>
        <source>Watch-only:</source>
        <translation>Alleen-bekijkbaar:</translation>
    </message>
    <message>
        <source>Available:</source>
        <translation>Beschikbaar:</translation>
    </message>
    <message>
        <source>Your current spendable balance</source>
        <translation>Uw beschikbare saldo</translation>
    </message>
    <message>
        <source>Pending:</source>
        <translation>Afwachtend:</translation>
    </message>
    <message>
        <source>Total of transactions that have yet to be confirmed, and do not yet count toward the spendable balance</source>
        <translation>De som van de transacties die nog bevestigd moeten worden, en nog niet meetellen in uw beschikbare saldo</translation>
    </message>
    <message>
        <source>Immature:</source>
        <translation>Immatuur:</translation>
    </message>
    <message>
        <source>Mined balance that has not yet matured</source>
        <translation>Gedolven saldo dat nog niet tot wasdom is gekomen</translation>
    </message>
    <message>
        <source>Balances</source>
        <translation>Saldi</translation>
    </message>
    <message>
        <source>Total:</source>
        <translation>Totaal:</translation>
    </message>
    <message>
        <source>Your current total balance</source>
        <translation>Uw totale saldo</translation>
    </message>
    <message>
        <source>Your current balance in watch-only addresses</source>
        <translation>Uw huidige balans in alleen-bekijkbare adressen</translation>
    </message>
    <message>
        <source>Spendable:</source>
        <translation>Besteedbaar:</translation>
    </message>
    <message>
        <source>Recent transactions</source>
        <translation>Recente transacties</translation>
    </message>
    <message>
        <source>Unconfirmed transactions to watch-only addresses</source>
        <translation>Onbevestigde transacties naar alleen-bekijkbare adressen</translation>
    </message>
    <message>
        <source>Mined balance in watch-only addresses that has not yet matured</source>
        <translation>Ontgonnen saldo dat nog niet tot wasdom is gekomen</translation>
    </message>
    <message>
        <source>Current total balance in watch-only addresses</source>
        <translation>Huidige balans in alleen-bekijkbare adressen.</translation>
    </message>
</context>
<context>
    <name>PaymentServer</name>
    <message>
        <source>Payment request error</source>
        <translation>Fout bij betalingsverzoek</translation>
    </message>
    <message>
<<<<<<< HEAD
        <source>Cannot start lynx: click-to-pay handler</source>
        <translation>Kan lynx niet starten: click-to-pay handler</translation>
=======
        <source>Cannot start litecoin: click-to-pay handler</source>
        <translation>Kan litecoin niet starten: click-to-pay handler</translation>
>>>>>>> 69fce744
    </message>
    <message>
        <source>URI handling</source>
        <translation>URI-behandeling</translation>
    </message>
    <message>
        <source>Payment request fetch URL is invalid: %1</source>
        <translation>URL om betalingsverzoek te verkrijgen is ongeldig: %1</translation>
    </message>
    <message>
        <source>Invalid payment address %1</source>
        <translation>Ongeldig betalingsadres %1</translation>
    </message>
    <message>
<<<<<<< HEAD
        <source>URI cannot be parsed! This can be caused by an invalid Lynx address or malformed URI parameters.</source>
        <translation>URI kan niet verwerkt worden! Dit kan het gevolg zijn van een ongeldig Lynx adres of misvormde URI parameters.</translation>
=======
        <source>URI cannot be parsed! This can be caused by an invalid Litecoin address or malformed URI parameters.</source>
        <translation>URI kan niet verwerkt worden! Dit kan het gevolg zijn van een ongeldig Litecoin adres of misvormde URI parameters.</translation>
>>>>>>> 69fce744
    </message>
    <message>
        <source>Payment request file handling</source>
        <translation>Betalingsverzoek bestandsafhandeling</translation>
    </message>
    <message>
        <source>Payment request file cannot be read! This can be caused by an invalid payment request file.</source>
        <translation>Betalingsverzoekbestand kan niet gelezen of verwerkt worden! Dit kan veroorzaakt worden door een ongeldig betalingsverzoekbestand.</translation>
    </message>
    <message>
        <source>Payment request rejected</source>
        <translation>Betalingsverzoek geweigerd</translation>
    </message>
    <message>
        <source>Payment request network doesn't match client network.</source>
        <translation>Betalingsaanvraagnetwerk komt niet overeen met klantennetwerk.</translation>
    </message>
    <message>
        <source>Payment request expired.</source>
        <translation>Betalingsverzoek verlopen.</translation>
    </message>
    <message>
        <source>Payment request is not initialized.</source>
        <translation>Betalingsaanvraag is niet geïnitialiseerd.</translation>
    </message>
    <message>
        <source>Unverified payment requests to custom payment scripts are unsupported.</source>
        <translation>Niet-geverifieerde betalingsverzoeken naar aangepaste betalingsscripts worden niet ondersteund.</translation>
    </message>
    <message>
        <source>Invalid payment request.</source>
        <translation>Ongeldig betalingsverzoek.</translation>
    </message>
    <message>
        <source>Requested payment amount of %1 is too small (considered dust).</source>
        <translation>Het gevraagde betalingsbedrag van %1 is te weinig (beschouwd als stof).</translation>
    </message>
    <message>
        <source>Refund from %1</source>
        <translation>Restitutie van %1</translation>
    </message>
    <message>
        <source>Payment request %1 is too large (%2 bytes, allowed %3 bytes).</source>
        <translation>Betalingsverzoek %1 is te groot (%2 bytes, toegestaan ​​%3 bytes).</translation>
    </message>
    <message>
        <source>Error communicating with %1: %2</source>
        <translation>Fout bij communiceren met %1: %2</translation>
    </message>
    <message>
        <source>Payment request cannot be parsed!</source>
        <translation>Betalingsverzoek kan niet worden verwerkt!</translation>
    </message>
    <message>
        <source>Bad response from server %1</source>
        <translation>Ongeldige respons van server %1</translation>
    </message>
    <message>
        <source>Network request error</source>
        <translation>Fout bij netwerkverzoek</translation>
    </message>
    <message>
        <source>Payment acknowledged</source>
        <translation>Betaling bevestigd</translation>
    </message>
</context>
<context>
    <name>PeerTableModel</name>
    <message>
        <source>User Agent</source>
        <translation>User Agent</translation>
    </message>
    <message>
        <source>Node/Service</source>
        <translation>Node/Dienst</translation>
    </message>
    <message>
        <source>NodeId</source>
        <translation>Node ID</translation>
    </message>
    <message>
        <source>Ping</source>
        <translation>Ping</translation>
    </message>
    <message>
        <source>Sent</source>
        <translation>Verstuurd</translation>
    </message>
    <message>
        <source>Received</source>
        <translation>Ontvangen</translation>
    </message>
</context>
<context>
    <name>QObject</name>
    <message>
        <source>Amount</source>
        <translation>Bedrag</translation>
    </message>
    <message>
<<<<<<< HEAD
        <source>Enter a Lynx address (e.g. %1)</source>
        <translation>Voer een Lynxadres in (bijv. %1)</translation>
=======
        <source>Enter a Litecoin address (e.g. %1)</source>
        <translation>Voer een Litecoinadres in (bijv. %1)</translation>
>>>>>>> 69fce744
    </message>
    <message>
        <source>%1 d</source>
        <translation>%1 d</translation>
    </message>
    <message>
        <source>%1 h</source>
        <translation>%1 uur</translation>
    </message>
    <message>
        <source>%1 m</source>
        <translation>%1 m</translation>
    </message>
    <message>
        <source>%1 s</source>
        <translation>%1 s</translation>
    </message>
    <message>
        <source>None</source>
        <translation>Geen</translation>
    </message>
    <message>
        <source>N/A</source>
        <translation>N.v.t.</translation>
    </message>
    <message>
        <source>%1 ms</source>
        <translation>%1 ms</translation>
    </message>
    <message numerus="yes">
        <source>%n second(s)</source>
        <translation><numerusform>%n seconde</numerusform><numerusform>%n seconden</numerusform></translation>
    </message>
    <message numerus="yes">
        <source>%n minute(s)</source>
        <translation><numerusform>%n minuut</numerusform><numerusform>%n minuten</numerusform></translation>
    </message>
    <message numerus="yes">
        <source>%n hour(s)</source>
        <translation><numerusform>%n uur</numerusform><numerusform>%n uren</numerusform></translation>
    </message>
    <message numerus="yes">
        <source>%n day(s)</source>
        <translation><numerusform>%n dag</numerusform><numerusform>%n dagen</numerusform></translation>
    </message>
    <message numerus="yes">
        <source>%n week(s)</source>
        <translation><numerusform>%n week</numerusform><numerusform>%n weken</numerusform></translation>
    </message>
    <message>
        <source>%1 and %2</source>
        <translation>%1 en %2</translation>
    </message>
    <message numerus="yes">
        <source>%n year(s)</source>
        <translation><numerusform>%n jaar</numerusform><numerusform>%n jaren</numerusform></translation>
    </message>
    <message>
        <source>%1 B</source>
        <translation>%1 B</translation>
    </message>
    <message>
        <source>%1 KB</source>
        <translation>%1 Kb</translation>
    </message>
    <message>
        <source>%1 MB</source>
        <translation>%1 MB</translation>
    </message>
    <message>
        <source>%1 GB</source>
        <translation>%1 Gb</translation>
    </message>
    <message>
        <source>%1 didn't yet exit safely...</source>
        <translation>%1 sloot nog niet veilig af...</translation>
    </message>
    <message>
        <source>unknown</source>
        <translation>onbekend</translation>
    </message>
</context>
<context>
    <name>QObject::QObject</name>
    <message>
        <source>Error: Specified data directory "%1" does not exist.</source>
        <translation>Fout: Opgegeven gegevensmap "%1" bestaat niet.</translation>
    </message>
    <message>
        <source>Error: Cannot parse configuration file: %1. Only use key=value syntax.</source>
        <translation>Fout: Kan configuratiebestand niet verwerken: %1. Gebruik enkel de key=value syntax.</translation>
    </message>
    <message>
        <source>Error: %1</source>
        <translation>Fout: %1</translation>
    </message>
</context>
<context>
    <name>QRImageWidget</name>
    <message>
        <source>&amp;Save Image...</source>
        <translation>&amp;Sla afbeelding op...</translation>
    </message>
    <message>
        <source>&amp;Copy Image</source>
        <translation>&amp;Afbeelding kopiëren</translation>
    </message>
    <message>
        <source>Save QR Code</source>
        <translation>Sla QR-code op</translation>
    </message>
    <message>
        <source>PNG Image (*.png)</source>
        <translation>PNG afbeelding (*.png)</translation>
    </message>
</context>
<context>
    <name>RPCConsole</name>
    <message>
        <source>N/A</source>
        <translation>N.v.t.</translation>
    </message>
    <message>
        <source>Client version</source>
        <translation>Clientversie</translation>
    </message>
    <message>
        <source>&amp;Information</source>
        <translation>&amp;Informatie</translation>
    </message>
    <message>
        <source>Debug window</source>
        <translation>Debug venster</translation>
    </message>
    <message>
        <source>General</source>
        <translation>Algemeen</translation>
    </message>
    <message>
        <source>Using BerkeleyDB version</source>
        <translation>Gebruikt BerkeleyDB versie</translation>
    </message>
    <message>
        <source>Datadir</source>
        <translation>Gegevensmap</translation>
    </message>
    <message>
        <source>Startup time</source>
        <translation>Opstarttijd</translation>
    </message>
    <message>
        <source>Network</source>
        <translation>Netwerk</translation>
    </message>
    <message>
        <source>Name</source>
        <translation>Naam</translation>
    </message>
    <message>
        <source>Number of connections</source>
        <translation>Aantal connecties</translation>
    </message>
    <message>
        <source>Block chain</source>
        <translation>Blokketen</translation>
    </message>
    <message>
        <source>Current number of blocks</source>
        <translation>Huidig aantal blokken</translation>
    </message>
    <message>
        <source>Memory Pool</source>
        <translation>Geheugenpoel</translation>
    </message>
    <message>
        <source>Current number of transactions</source>
        <translation>Huidig aantal transacties</translation>
    </message>
    <message>
        <source>Memory usage</source>
        <translation>Geheugengebruik</translation>
    </message>
    <message>
        <source>&amp;Reset</source>
        <translation>&amp;Reset</translation>
    </message>
    <message>
        <source>Received</source>
        <translation>Ontvangen</translation>
    </message>
    <message>
        <source>Sent</source>
        <translation>Verstuurd</translation>
    </message>
    <message>
        <source>&amp;Peers</source>
        <translation>&amp;Peers</translation>
    </message>
    <message>
        <source>Banned peers</source>
        <translation>Gebande peers</translation>
    </message>
    <message>
        <source>Select a peer to view detailed information.</source>
        <translation>Selecteer een peer om gedetailleerde informatie te bekijken.</translation>
    </message>
    <message>
        <source>Whitelisted</source>
        <translation>Toegestaan</translation>
    </message>
    <message>
        <source>Direction</source>
        <translation>Directie</translation>
    </message>
    <message>
        <source>Version</source>
        <translation>Versie</translation>
    </message>
    <message>
        <source>Starting Block</source>
        <translation>Start Blok</translation>
    </message>
    <message>
        <source>Synced Headers</source>
        <translation>Gesynchroniseerde headers</translation>
    </message>
    <message>
        <source>Synced Blocks</source>
        <translation>Gesynchroniseerde blokken</translation>
    </message>
    <message>
        <source>User Agent</source>
        <translation>User Agent</translation>
    </message>
    <message>
        <source>Open the %1 debug log file from the current data directory. This can take a few seconds for large log files.</source>
        <translation>Open het %1 debug-logbestand van de huidige gegevensmap. Dit kan een aantal seconden duren voor grote logbestanden.</translation>
    </message>
    <message>
        <source>Decrease font size</source>
        <translation>Verklein lettergrootte</translation>
    </message>
    <message>
        <source>Increase font size</source>
        <translation>Vergroot lettergrootte</translation>
    </message>
    <message>
        <source>Services</source>
        <translation>Diensten</translation>
    </message>
    <message>
        <source>Ban Score</source>
        <translation>Ban score</translation>
    </message>
    <message>
        <source>Connection Time</source>
        <translation>Connectie tijd</translation>
    </message>
    <message>
        <source>Last Send</source>
        <translation>Laatst verstuurd</translation>
    </message>
    <message>
        <source>Last Receive</source>
        <translation>Laatst ontvangen</translation>
    </message>
    <message>
        <source>Ping Time</source>
        <translation>Ping Tijd</translation>
    </message>
    <message>
        <source>The duration of a currently outstanding ping.</source>
        <translation>De tijdsduur van een op het moment openstaande ping.</translation>
    </message>
    <message>
        <source>Ping Wait</source>
        <translation>Pingwachttijd</translation>
    </message>
    <message>
        <source>Min Ping</source>
        <translation>Min Ping</translation>
    </message>
    <message>
        <source>Time Offset</source>
        <translation>Tijdcompensatie</translation>
    </message>
    <message>
        <source>Last block time</source>
        <translation>Tijd laatste blok</translation>
    </message>
    <message>
        <source>&amp;Open</source>
        <translation>&amp;Open</translation>
    </message>
    <message>
        <source>&amp;Console</source>
        <translation>&amp;Console</translation>
    </message>
    <message>
        <source>&amp;Network Traffic</source>
        <translation>&amp;Netwerkverkeer</translation>
    </message>
    <message>
        <source>Totals</source>
        <translation>Totalen</translation>
    </message>
    <message>
        <source>In:</source>
        <translation>In:</translation>
    </message>
    <message>
        <source>Out:</source>
        <translation>Uit:</translation>
    </message>
    <message>
        <source>Debug log file</source>
        <translation>Debuglogbestand</translation>
    </message>
    <message>
        <source>Clear console</source>
        <translation>Maak console leeg</translation>
    </message>
    <message>
        <source>1 &amp;hour</source>
        <translation>1 &amp;uur</translation>
    </message>
    <message>
        <source>1 &amp;day</source>
        <translation>1 &amp;dag</translation>
    </message>
    <message>
        <source>1 &amp;week</source>
        <translation>1 &amp;week</translation>
    </message>
    <message>
        <source>1 &amp;year</source>
        <translation>1 &amp;jaar</translation>
    </message>
    <message>
        <source>&amp;Disconnect</source>
        <translation>&amp;Verbreek verbinding</translation>
    </message>
    <message>
        <source>Ban for</source>
        <translation>Ban Node voor</translation>
    </message>
    <message>
        <source>&amp;Unban</source>
        <translation>&amp;Maak ban voor node ongedaan</translation>
    </message>
    <message>
        <source>Welcome to the %1 RPC console.</source>
        <translation>Welkom bij de %1 RPC-console.</translation>
    </message>
    <message>
        <source>Use up and down arrows to navigate history, and %1 to clear screen.</source>
        <translation>Gebruik pijltjes omhoog en omlaag om door de geschiedenis te navigeren en %1 om het scherm te wissen.</translation>
    </message>
    <message>
        <source>Type %1 for an overview of available commands.</source>
        <translation>Typ %1  voor een overzicht van de beschikbare commando's.</translation>
    </message>
    <message>
        <source>For more information on using this console type %1.</source>
        <translation>Typ %1 voor meer informatie over het gebruik van deze console.</translation>
    </message>
    <message>
        <source>WARNING: Scammers have been active, telling users to type commands here, stealing their wallet contents. Do not use this console without fully understanding the ramifications of a command.</source>
        <translation>WAARSCHUWING: Er zijn Scammers actief geweest, die gebruikers vragen om hier commando's te typen, waardoor de inhoud van hun portemonnee werd gestolen. Gebruik deze console niet zonder de gevolgen van een commando volledig te begrijpen.</translation>
    </message>
    <message>
        <source>Network activity disabled</source>
        <translation>Netwerkactiviteit uitgeschakeld</translation>
    </message>
    <message>
        <source>(node id: %1)</source>
        <translation>(node id: %1)</translation>
    </message>
    <message>
        <source>via %1</source>
        <translation>via %1</translation>
    </message>
    <message>
        <source>never</source>
        <translation>nooit</translation>
    </message>
    <message>
        <source>Inbound</source>
        <translation>Inkomend</translation>
    </message>
    <message>
        <source>Outbound</source>
        <translation>Uitgaand</translation>
    </message>
    <message>
        <source>Yes</source>
        <translation>Ja</translation>
    </message>
    <message>
        <source>No</source>
        <translation>Nee</translation>
    </message>
    <message>
        <source>Unknown</source>
        <translation>Onbekend</translation>
    </message>
</context>
<context>
    <name>ReceiveCoinsDialog</name>
    <message>
        <source>&amp;Amount:</source>
        <translation>&amp;Bedrag</translation>
    </message>
    <message>
        <source>&amp;Label:</source>
        <translation>&amp;Label:</translation>
    </message>
    <message>
        <source>&amp;Message:</source>
        <translation>&amp;Bericht</translation>
    </message>
    <message>
<<<<<<< HEAD
        <source>Reuse one of the previously used receiving addresses. Reusing addresses has security and privacy issues. Do not use this unless re-generating a payment request made before.</source>
        <translation>Gebruik een van de eerder gebruikte ontvangstadressen opnieuw. Het opnieuw gebruiken van adressen heeft beveiliging- en privacy problemen. Gebruik dit niet, behalve als er eerder een betalingsverzoek opnieuw gegenereerd is.</translation>
    </message>
    <message>
        <source>R&amp;euse an existing receiving address (not recommended)</source>
        <translation>H&amp;ergebruik en bestaand ontvangstadres (niet aanbevolen)</translation>
    </message>
    <message>
        <source>An optional message to attach to the payment request, which will be displayed when the request is opened. Note: The message will not be sent with the payment over the Lynx network.</source>
        <translation>Een optioneel bericht om bij te voegen aan het betalingsverzoek, welke zal getoond worden wanneer het verzoek is geopend. Opmerking: Het bericht zal niet worden verzonden met de betaling over het Lynxnetwerk.</translation>
=======
        <source>An optional message to attach to the payment request, which will be displayed when the request is opened. Note: The message will not be sent with the payment over the Litecoin network.</source>
        <translation>Een optioneel bericht om bij te voegen aan het betalingsverzoek, welke zal getoond worden wanneer het verzoek is geopend. Opmerking: Het bericht zal niet worden verzonden met de betaling over het Litecoinnetwerk.</translation>
>>>>>>> 69fce744
    </message>
    <message>
        <source>An optional label to associate with the new receiving address.</source>
        <translation>Een optioneel label om te associëren met het nieuwe ontvangstadres</translation>
    </message>
    <message>
        <source>Use this form to request payments. All fields are &lt;b&gt;optional&lt;/b&gt;.</source>
        <translation>Gebruik dit formulier om te verzoeken tot betaling. Alle velden zijn &lt;b&gt;optioneel&lt;/b&gt;.</translation>
    </message>
    <message>
        <source>An optional amount to request. Leave this empty or zero to not request a specific amount.</source>
        <translation>Een optioneel te verzoeken bedrag. Laat dit leeg, of nul, om geen specifiek bedrag aan te vragen.</translation>
    </message>
    <message>
        <source>Clear all fields of the form.</source>
        <translation>Wis alle velden op het formulier.</translation>
    </message>
    <message>
        <source>Clear</source>
        <translation>Wissen</translation>
    </message>
    <message>
        <source>Native segwit addresses (aka Bech32 or BIP-173) reduce your transaction fees later on and offer better protection against typos, but old wallets don't support them. When unchecked, an address compatible with older wallets will be created instead.</source>
        <translation>Native segwit-adressen (Bech32 of BIP-173) reduceren later je transactiekosten en bieden een betere bescherming tegen typefouten, maar oude portemonnees ondersteunen deze niet. Een adres dat is compatibel met oudere portemonnees zal worden gecreëerd indien dit niet is aangevinkt.</translation>
    </message>
    <message>
        <source>Generate native segwit (Bech32) address</source>
        <translation>Genereer native segwit-adres (Bech32)</translation>
    </message>
    <message>
        <source>Requested payments history</source>
        <translation>Geschiedenis van de betalingsverzoeken</translation>
    </message>
    <message>
        <source>&amp;Request payment</source>
        <translation>&amp;Betalingsverzoek</translation>
    </message>
    <message>
        <source>Show the selected request (does the same as double clicking an entry)</source>
        <translation>Toon het geselecteerde verzoek (doet hetzelfde als dubbelklikken)</translation>
    </message>
    <message>
        <source>Show</source>
        <translation>Toon</translation>
    </message>
    <message>
        <source>Remove the selected entries from the list</source>
        <translation>Verwijder de geselecteerde items van de lijst</translation>
    </message>
    <message>
        <source>Remove</source>
        <translation>Verwijder</translation>
    </message>
    <message>
        <source>Copy URI</source>
        <translation>Kopieer URI</translation>
    </message>
    <message>
        <source>Copy label</source>
        <translation>Kopieer label</translation>
    </message>
    <message>
        <source>Copy message</source>
        <translation>Kopieer bericht</translation>
    </message>
    <message>
        <source>Copy amount</source>
        <translation>Kopieer bedrag</translation>
    </message>
</context>
<context>
    <name>ReceiveRequestDialog</name>
    <message>
        <source>QR Code</source>
        <translation>QR-code</translation>
    </message>
    <message>
        <source>Copy &amp;URI</source>
        <translation>Kopieer &amp;URI</translation>
    </message>
    <message>
        <source>Copy &amp;Address</source>
        <translation>Kopieer &amp;adres</translation>
    </message>
    <message>
        <source>&amp;Save Image...</source>
        <translation>&amp;Sla afbeelding op...</translation>
    </message>
    <message>
        <source>Request payment to %1</source>
        <translation>Betalingsverzoek tot %1</translation>
    </message>
    <message>
        <source>Payment information</source>
        <translation>Betalingsinformatie</translation>
    </message>
    <message>
        <source>URI</source>
        <translation>URI</translation>
    </message>
    <message>
        <source>Address</source>
        <translation>Adres</translation>
    </message>
    <message>
        <source>Amount</source>
        <translation>Bedrag</translation>
    </message>
    <message>
        <source>Label</source>
        <translation>Label</translation>
    </message>
    <message>
        <source>Message</source>
        <translation>Bericht</translation>
    </message>
    <message>
        <source>Resulting URI too long, try to reduce the text for label / message.</source>
        <translation>Resulterende URI te lang, probeer de tekst korter te maken voor het label/bericht.</translation>
    </message>
    <message>
        <source>Error encoding URI into QR Code.</source>
        <translation>Fout tijdens encoderen URI in QR-code</translation>
    </message>
</context>
<context>
    <name>RecentRequestsTableModel</name>
    <message>
        <source>Date</source>
        <translation>Datum</translation>
    </message>
    <message>
        <source>Label</source>
        <translation>Label</translation>
    </message>
    <message>
        <source>Message</source>
        <translation>Bericht</translation>
    </message>
    <message>
        <source>(no label)</source>
        <translation>(geen label)</translation>
    </message>
    <message>
        <source>(no message)</source>
        <translation>(geen bericht)</translation>
    </message>
    <message>
        <source>(no amount requested)</source>
        <translation>(geen bedrag aangevraagd)</translation>
    </message>
    <message>
        <source>Requested</source>
        <translation>Verzoek ingediend</translation>
    </message>
</context>
<context>
    <name>SendCoinsDialog</name>
    <message>
        <source>Send Coins</source>
        <translation>Verstuurde munten</translation>
    </message>
    <message>
        <source>Coin Control Features</source>
        <translation>Coin controle opties</translation>
    </message>
    <message>
        <source>Inputs...</source>
        <translation>Invoer...</translation>
    </message>
    <message>
        <source>automatically selected</source>
        <translation>automatisch geselecteerd</translation>
    </message>
    <message>
        <source>Insufficient funds!</source>
        <translation>Onvoldoende fonds!</translation>
    </message>
    <message>
        <source>Quantity:</source>
        <translation>Kwantiteit</translation>
    </message>
    <message>
        <source>Bytes:</source>
        <translation>Bytes:</translation>
    </message>
    <message>
        <source>Amount:</source>
        <translation>Bedrag:</translation>
    </message>
    <message>
        <source>Fee:</source>
        <translation>Vergoeding:</translation>
    </message>
    <message>
        <source>After Fee:</source>
        <translation>Naheffing:</translation>
    </message>
    <message>
        <source>Change:</source>
        <translation>Wisselgeld:</translation>
    </message>
    <message>
        <source>If this is activated, but the change address is empty or invalid, change will be sent to a newly generated address.</source>
        <translation>Als dit is geactiveerd, maar het wisselgeldadres is leeg of ongeldig, dan wordt het wisselgeld verstuurd naar een nieuw gegenereerd adres.</translation>
    </message>
    <message>
        <source>Custom change address</source>
        <translation>Aangepast wisselgeldadres</translation>
    </message>
    <message>
        <source>Transaction Fee:</source>
        <translation>Transactievergoeding:</translation>
    </message>
    <message>
        <source>Choose...</source>
        <translation>Kies...</translation>
    </message>
    <message>
        <source>Using the fallbackfee can result in sending a transaction that will take several hours or days (or never) to confirm. Consider choosing your fee manually or wait until you have validated the complete chain.</source>
        <translation>Gebruik van de terugvalkosten kan resulteren in het verzenden van een transactie die meerdere uren of dagen (of nooit) zal duren om bevestigd te worden. Overweeg om handmatig de vergoeding in te geven of wacht totdat je de volledige keten hebt gevalideerd.</translation>
    </message>
    <message>
        <source>Warning: Fee estimation is currently not possible.</source>
        <translation>Waarschuwing: Schatting van de vergoeding is momenteel niet mogelijk.</translation>
    </message>
    <message>
        <source>collapse fee-settings</source>
        <translation>verberg vergoeding-instellingen</translation>
    </message>
    <message>
        <source>per kilobyte</source>
        <translation>per kilobyte</translation>
    </message>
    <message>
        <source>If the custom fee is set to 1000 satoshis and the transaction is only 250 bytes, then "per kilobyte" only pays 250 satoshis in fee, while "total at least" pays 1000 satoshis. For transactions bigger than a kilobyte both pay by kilobyte.</source>
        <translation>Als de aangepaste toeslag is ingesteld op 1000 satoshis en de transactie is maar 250 bytes, dan wordt bij "per kilobyte" 250 satoshis aan toeslag berekend, terwijl er bij "totaal tenminste" 1000 satoshis worden berekend. Voor transacties die groter zijn dan een kilobyte, wordt in beide gevallen per kilobyte de toeslag berekend.</translation>
    </message>
    <message>
        <source>Hide</source>
        <translation>Verbergen</translation>
    </message>
    <message>
<<<<<<< HEAD
        <source>total at least</source>
        <translation>totaal ten minste</translation>
    </message>
    <message>
        <source>Paying only the minimum fee is just fine as long as there is less transaction volume than space in the blocks. But be aware that this can end up in a never confirming transaction once there is more demand for lynx transactions than the network can process.</source>
        <translation>De minimale toeslag betalen is prima mits het transactievolume kleiner is dan de ruimte in de blokken. Let wel op dat dit tot gevolg kan hebben dat een transactie nooit wordt bevestigd als er meer vraag is naar lynxtransacties dan het netwerk kan verwerken.</translation>
=======
        <source>Paying only the minimum fee is just fine as long as there is less transaction volume than space in the blocks. But be aware that this can end up in a never confirming transaction once there is more demand for litecoin transactions than the network can process.</source>
        <translation>De minimale toeslag betalen is prima mits het transactievolume kleiner is dan de ruimte in de blokken. Let wel op dat dit tot gevolg kan hebben dat een transactie nooit wordt bevestigd als er meer vraag is naar litecointransacties dan het netwerk kan verwerken.</translation>
>>>>>>> 69fce744
    </message>
    <message>
        <source>(read the tooltip)</source>
        <translation>(lees de tooltip)</translation>
    </message>
    <message>
        <source>Recommended:</source>
        <translation>Aanbevolen:</translation>
    </message>
    <message>
        <source>Custom:</source>
        <translation>Aangepast:</translation>
    </message>
    <message>
        <source>(Smart fee not initialized yet. This usually takes a few blocks...)</source>
        <translation>(Slimme transactiekosten is nog niet geïnitialiseerd. Dit duurt meestal een paar blokken...)</translation>
    </message>
    <message>
        <source>Send to multiple recipients at once</source>
        <translation>Verstuur in een keer aan verschillende ontvangers</translation>
    </message>
    <message>
        <source>Add &amp;Recipient</source>
        <translation>Voeg &amp;ontvanger toe</translation>
    </message>
    <message>
        <source>Clear all fields of the form.</source>
        <translation>Wis alle velden van het formulier.</translation>
    </message>
    <message>
        <source>Dust:</source>
        <translation>Stof:</translation>
    </message>
    <message>
        <source>Confirmation time target:</source>
        <translation>Bevestigingstijddoel:</translation>
    </message>
    <message>
        <source>Enable Replace-By-Fee</source>
        <translation>Activeer Replace-By-Fee</translation>
    </message>
    <message>
        <source>With Replace-By-Fee (BIP-125) you can increase a transaction's fee after it is sent. Without this, a higher fee may be recommended to compensate for increased transaction delay risk.</source>
        <translation>Met Replace-By-Fee (BIP-125) kun je de vergoeding voor een transactie verhogen na dat deze verstuurd is. Zonder dit kan een hogere vergoeding aangeraden worden om te compenseren voor de hogere kans op transactie vertragingen.</translation>
    </message>
    <message>
        <source>Clear &amp;All</source>
        <translation>Verwijder &amp;alles</translation>
    </message>
    <message>
        <source>Balance:</source>
        <translation>Saldo:</translation>
    </message>
    <message>
        <source>Confirm the send action</source>
        <translation>Bevestig de verstuuractie</translation>
    </message>
    <message>
        <source>S&amp;end</source>
        <translation>V&amp;erstuur</translation>
    </message>
    <message>
        <source>Copy quantity</source>
        <translation>Kopieer aantal</translation>
    </message>
    <message>
        <source>Copy amount</source>
        <translation>Kopieer bedrag</translation>
    </message>
    <message>
        <source>Copy fee</source>
        <translation>Kopieer vergoeding</translation>
    </message>
    <message>
        <source>Copy after fee</source>
        <translation>Kopieer na vergoeding</translation>
    </message>
    <message>
        <source>Copy bytes</source>
        <translation>Kopieer bytes</translation>
    </message>
    <message>
        <source>Copy dust</source>
        <translation>Kopieër stof</translation>
    </message>
    <message>
        <source>Copy change</source>
        <translation>Kopieer wijziging</translation>
    </message>
    <message>
        <source>%1 (%2 blocks)</source>
        <translation>%1 (%2 blokken)</translation>
    </message>
    <message>
        <source>%1 to %2</source>
        <translation>%1 tot %2</translation>
    </message>
    <message>
        <source>Are you sure you want to send?</source>
        <translation>Weet u zeker dat u wilt verzenden?</translation>
    </message>
    <message>
        <source>added as transaction fee</source>
        <translation>toegevoegd als transactie vergoeding</translation>
    </message>
    <message>
        <source>Total Amount %1</source>
        <translation>Totaalbedrag %1</translation>
    </message>
    <message>
        <source>or</source>
        <translation>of</translation>
    </message>
    <message>
        <source>You can increase the fee later (signals Replace-By-Fee, BIP-125).</source>
        <translation>Je kunt de vergoeding later verhogen (signaleert Replace-By-Fee, BIP-125).</translation>
    </message>
    <message>
        <source>Not signalling Replace-By-Fee, BIP-125.</source>
        <translation>Signaleert geen Replace-By-Fee, BIP-125.</translation>
    </message>
    <message>
        <source>Confirm send coins</source>
        <translation>Bevestig versturen munten</translation>
    </message>
    <message>
        <source>The recipient address is not valid. Please recheck.</source>
        <translation>Het adres van de ontvanger is niet geldig. Gelieve opnieuw te controleren.</translation>
    </message>
    <message>
        <source>The amount to pay must be larger than 0.</source>
        <translation>Het ingevoerde bedrag moet groter zijn dan 0.</translation>
    </message>
    <message>
        <source>The amount exceeds your balance.</source>
        <translation>Het bedrag is hoger dan uw huidige saldo.</translation>
    </message>
    <message>
        <source>The total exceeds your balance when the %1 transaction fee is included.</source>
        <translation>Het totaal overschrijdt uw huidige saldo wanneer de %1 transactie vergoeding wordt meegerekend.</translation>
    </message>
    <message>
        <source>Duplicate address found: addresses should only be used once each.</source>
        <translation>Dubbel adres gevonden: adressen mogen maar één keer worden gebruikt worden.</translation>
    </message>
    <message>
        <source>Transaction creation failed!</source>
        <translation>Transactiecreatie mislukt</translation>
    </message>
    <message>
        <source>The transaction was rejected with the following reason: %1</source>
        <translation>De transactie werd afgewezen om de volgende reden: %1</translation>
    </message>
    <message>
        <source>A fee higher than %1 is considered an absurdly high fee.</source>
        <translation>Een vergoeding van meer dan %1 wordt beschouwd als een absurd hoge vergoeding.</translation>
    </message>
    <message>
        <source>Payment request expired.</source>
        <translation>Betalingsverzoek verlopen.</translation>
    </message>
    <message>
        <source>Pay only the required fee of %1</source>
        <translation>Betaal alleen de verplichte transactie vergoeding van %1</translation>
    </message>
    <message numerus="yes">
        <source>Estimated to begin confirmation within %n block(s).</source>
        <translation><numerusform>Schatting is dat bevestiging begint over %n blok.</numerusform><numerusform>Schatting is dat bevestiging begint over %n blokken.</numerusform></translation>
    </message>
    <message>
<<<<<<< HEAD
        <source>Warning: Invalid Lynx address</source>
        <translation>Waarschuwing: Ongeldig Lynxadres</translation>
=======
        <source>Warning: Invalid Litecoin address</source>
        <translation>Waarschuwing: Ongeldig Litecoinadres</translation>
>>>>>>> 69fce744
    </message>
    <message>
        <source>Warning: Unknown change address</source>
        <translation>Waarschuwing: Onbekend wisselgeldadres</translation>
    </message>
    <message>
        <source>Confirm custom change address</source>
        <translation>Bevestig aangepast wisselgeldadres</translation>
    </message>
    <message>
        <source>The address you selected for change is not part of this wallet. Any or all funds in your wallet may be sent to this address. Are you sure?</source>
        <translation>Het wisselgeldadres dat u heeft geselecteerd maakt geen deel uit van deze portemonnee. Een deel of zelfs alle geld in uw portemonnee kan mogelijk naar dit adres worden verzonden. Weet je het zeker?</translation>
    </message>
    <message>
        <source>(no label)</source>
        <translation>(geen label)</translation>
    </message>
</context>
<context>
    <name>SendCoinsEntry</name>
    <message>
        <source>A&amp;mount:</source>
        <translation>B&amp;edrag:</translation>
    </message>
    <message>
        <source>Pay &amp;To:</source>
        <translation>Betaal &amp;aan:</translation>
    </message>
    <message>
        <source>&amp;Label:</source>
        <translation>&amp;Label:</translation>
    </message>
    <message>
        <source>Choose previously used address</source>
        <translation>Kies een eerder gebruikt adres</translation>
    </message>
    <message>
        <source>This is a normal payment.</source>
        <translation>Dit is een normale betaling.</translation>
    </message>
    <message>
<<<<<<< HEAD
        <source>The Lynx address to send the payment to</source>
        <translation>Het Lynxadres om betaling aan te versturen</translation>
=======
        <source>The Litecoin address to send the payment to</source>
        <translation>Het Litecoinadres om betaling aan te versturen</translation>
>>>>>>> 69fce744
    </message>
    <message>
        <source>Alt+A</source>
        <translation>Alt+A</translation>
    </message>
    <message>
        <source>Paste address from clipboard</source>
        <translation>Plak adres vanuit klembord</translation>
    </message>
    <message>
        <source>Alt+P</source>
        <translation>Alt+P</translation>
    </message>
    <message>
        <source>Remove this entry</source>
        <translation>Verwijder deze toevoeging</translation>
    </message>
    <message>
<<<<<<< HEAD
        <source>The fee will be deducted from the amount being sent. The recipient will receive less lynxes than you enter in the amount field. If multiple recipients are selected, the fee is split equally.</source>
        <translation>De transactiekosten zal worden afgetrokken van het bedrag dat verstuurd wordt. De ontvangers zullen minder lynxes ontvangen dan ingevoerd is in het hoeveelheidsveld. Als er meerdere ontvangers geselecteerd zijn, dan worden de transactiekosten gelijk verdeeld.</translation>
=======
        <source>The fee will be deducted from the amount being sent. The recipient will receive less litecoins than you enter in the amount field. If multiple recipients are selected, the fee is split equally.</source>
        <translation>De transactiekosten zal worden afgetrokken van het bedrag dat verstuurd wordt. De ontvangers zullen minder litecoins ontvangen dan ingevoerd is in het hoeveelheidsveld. Als er meerdere ontvangers geselecteerd zijn, dan worden de transactiekosten gelijk verdeeld.</translation>
>>>>>>> 69fce744
    </message>
    <message>
        <source>S&amp;ubtract fee from amount</source>
        <translation>Trek de transactiekosten a&amp;f van het bedrag.</translation>
    </message>
    <message>
        <source>Use available balance</source>
        <translation>Gebruik beschikbaar saldo</translation>
    </message>
    <message>
        <source>Message:</source>
        <translation>Bericht:</translation>
    </message>
    <message>
        <source>This is an unauthenticated payment request.</source>
        <translation>Dit is een niet-geverifieerd betalingsverzoek.</translation>
    </message>
    <message>
        <source>This is an authenticated payment request.</source>
        <translation>Dit is een geverifieerd betalingsverzoek.</translation>
    </message>
    <message>
        <source>Enter a label for this address to add it to the list of used addresses</source>
        <translation>Vul een label voor dit adres in om het aan de lijst met gebruikte adressen toe te voegen</translation>
    </message>
    <message>
<<<<<<< HEAD
        <source>A message that was attached to the lynx: URI which will be stored with the transaction for your reference. Note: This message will not be sent over the Lynx network.</source>
        <translation>Een bericht dat werd toegevoegd aan de lynx: URI welke wordt opgeslagen met de transactie ter referentie. Opmerking: Dit bericht zal niet worden verzonden over het Lynxnetwerk.</translation>
=======
        <source>A message that was attached to the litecoin: URI which will be stored with the transaction for your reference. Note: This message will not be sent over the Litecoin network.</source>
        <translation>Een bericht dat werd toegevoegd aan de litecoin: URI welke wordt opgeslagen met de transactie ter referentie. Opmerking: Dit bericht zal niet worden verzonden over het Litecoinnetwerk.</translation>
>>>>>>> 69fce744
    </message>
    <message>
        <source>Pay To:</source>
        <translation>Betaal Aan:</translation>
    </message>
    <message>
        <source>Memo:</source>
        <translation>Memo:</translation>
    </message>
    <message>
        <source>Enter a label for this address to add it to your address book</source>
        <translation>Vul een label in voor dit adres om het toe te voegen aan uw adresboek</translation>
    </message>
</context>
<context>
    <name>SendConfirmationDialog</name>
    <message>
        <source>Yes</source>
        <translation>Ja</translation>
    </message>
</context>
<context>
    <name>ShutdownWindow</name>
    <message>
        <source>%1 is shutting down...</source>
        <translation>%1 is aan het afsluiten...</translation>
    </message>
    <message>
        <source>Do not shut down the computer until this window disappears.</source>
        <translation>Sluit de computer niet af totdat dit venster verdwenen is.</translation>
    </message>
</context>
<context>
    <name>SignVerifyMessageDialog</name>
    <message>
        <source>Signatures - Sign / Verify a Message</source>
        <translation>Handtekeningen – Onderteken een bericht / Verifiëer een handtekening</translation>
    </message>
    <message>
        <source>&amp;Sign Message</source>
        <translation>&amp;Onderteken bericht</translation>
    </message>
    <message>
<<<<<<< HEAD
        <source>You can sign messages/agreements with your addresses to prove you can receive lynxes sent to them. Be careful not to sign anything vague or random, as phishing attacks may try to trick you into signing your identity over to them. Only sign fully-detailed statements you agree to.</source>
        <translation>U kunt berichten/overeenkomsten ondertekenen met uw adres om te bewijzen dat u Lynxes kunt versturen. Wees voorzichtig met het ondertekenen van iets vaags of willekeurigs, omdat phishingaanvallen u kunnen proberen te misleiden tot het ondertekenen van overeenkomsten om uw identiteit aan hen toe te vertrouwen. Onderteken alleen volledig gedetailleerde verklaringen voordat u akkoord gaat.</translation>
    </message>
    <message>
        <source>The Lynx address to sign the message with</source>
        <translation>Het Lynxadres om bericht mee te ondertekenen</translation>
=======
        <source>You can sign messages/agreements with your addresses to prove you can receive litecoins sent to them. Be careful not to sign anything vague or random, as phishing attacks may try to trick you into signing your identity over to them. Only sign fully-detailed statements you agree to.</source>
        <translation>U kunt berichten/overeenkomsten ondertekenen met uw adres om te bewijzen dat u Litecoins kunt versturen. Wees voorzichtig met het ondertekenen van iets vaags of willekeurigs, omdat phishingaanvallen u kunnen proberen te misleiden tot het ondertekenen van overeenkomsten om uw identiteit aan hen toe te vertrouwen. Onderteken alleen volledig gedetailleerde verklaringen voordat u akkoord gaat.</translation>
    </message>
    <message>
        <source>The Litecoin address to sign the message with</source>
        <translation>Het Litecoinadres om bericht mee te ondertekenen</translation>
>>>>>>> 69fce744
    </message>
    <message>
        <source>Choose previously used address</source>
        <translation>Kies een eerder gebruikt adres</translation>
    </message>
    <message>
        <source>Alt+A</source>
        <translation>Alt+A</translation>
    </message>
    <message>
        <source>Paste address from clipboard</source>
        <translation>Plak adres vanuit klembord</translation>
    </message>
    <message>
        <source>Alt+P</source>
        <translation>Alt+P</translation>
    </message>
    <message>
        <source>Enter the message you want to sign here</source>
        <translation>Typ hier het bericht dat u wilt ondertekenen</translation>
    </message>
    <message>
        <source>Signature</source>
        <translation>Handtekening</translation>
    </message>
    <message>
        <source>Copy the current signature to the system clipboard</source>
        <translation>Kopieer de huidige handtekening naar het systeemklembord</translation>
    </message>
    <message>
<<<<<<< HEAD
        <source>Sign the message to prove you own this Lynx address</source>
        <translation>Onderteken een bericht om te bewijzen dat u een bepaald Lynxadres bezit</translation>
=======
        <source>Sign the message to prove you own this Litecoin address</source>
        <translation>Onderteken een bericht om te bewijzen dat u een bepaald Litecoinadres bezit</translation>
>>>>>>> 69fce744
    </message>
    <message>
        <source>Sign &amp;Message</source>
        <translation>Onderteken &amp;bericht</translation>
    </message>
    <message>
        <source>Reset all sign message fields</source>
        <translation>Verwijder alles in de invulvelden</translation>
    </message>
    <message>
        <source>Clear &amp;All</source>
        <translation>Verwijder &amp;alles</translation>
    </message>
    <message>
        <source>&amp;Verify Message</source>
        <translation>&amp;Verifiëer bericht</translation>
    </message>
    <message>
        <source>Enter the receiver's address, message (ensure you copy line breaks, spaces, tabs, etc. exactly) and signature below to verify the message. Be careful not to read more into the signature than what is in the signed message itself, to avoid being tricked by a man-in-the-middle attack. Note that this only proves the signing party receives with the address, it cannot prove sendership of any transaction!</source>
        <translation>Voer het adres van de ontvanger in, bericht (zorg ervoor dat de regeleinden, spaties, tabs etc. precies kloppen) en onderteken onderaan om het bericht te verifiëren. Wees voorzicht om niet meer in de ondertekening te lezen dan in het getekende bericht zelf, om te voorkomen dat je wordt aangevallen met een man-in-the-middle attack. Houd er mee rekening dat dit alleen de ondertekende partij bewijst met het ontvangen adres, er kan niet bewezen worden dat er een transactie heeft plaatsgevonden!</translation>
    </message>
    <message>
<<<<<<< HEAD
        <source>The Lynx address the message was signed with</source>
        <translation>Het Lynxadres waarmee het bericht ondertekend is</translation>
    </message>
    <message>
        <source>Verify the message to ensure it was signed with the specified Lynx address</source>
        <translation>Controleer een bericht om te verifiëren dat het gespecificeerde Lynxadres het bericht heeft ondertekend.</translation>
=======
        <source>The Litecoin address the message was signed with</source>
        <translation>Het Litecoinadres waarmee het bericht ondertekend is</translation>
    </message>
    <message>
        <source>Verify the message to ensure it was signed with the specified Litecoin address</source>
        <translation>Controleer een bericht om te verifiëren dat het gespecificeerde Litecoinadres het bericht heeft ondertekend.</translation>
>>>>>>> 69fce744
    </message>
    <message>
        <source>Verify &amp;Message</source>
        <translation>Verifiëer &amp;bericht</translation>
    </message>
    <message>
        <source>Reset all verify message fields</source>
        <translation>Verwijder alles in de invulvelden</translation>
    </message>
    <message>
        <source>Click "Sign Message" to generate signature</source>
        <translation>Klik op "Onderteken Bericht" om de handtekening te genereren</translation>
    </message>
    <message>
        <source>The entered address is invalid.</source>
        <translation>Het opgegeven adres is ongeldig.</translation>
    </message>
    <message>
        <source>Please check the address and try again.</source>
        <translation>Controleer het adres en probeer het opnieuw.</translation>
    </message>
    <message>
        <source>The entered address does not refer to a key.</source>
        <translation>Het opgegeven adres verwijst niet naar een sleutel.</translation>
    </message>
    <message>
        <source>Wallet unlock was cancelled.</source>
        <translation>Portemonnee-ontsleuteling is geannuleerd.</translation>
    </message>
    <message>
        <source>Private key for the entered address is not available.</source>
        <translation>Geheime sleutel voor het ingevoerde adres is niet beschikbaar.</translation>
    </message>
    <message>
        <source>Message signing failed.</source>
        <translation>Ondertekenen van het bericht is mislukt.</translation>
    </message>
    <message>
        <source>Message signed.</source>
        <translation>Bericht ondertekend.</translation>
    </message>
    <message>
        <source>The signature could not be decoded.</source>
        <translation>De handtekening kon niet worden gedecodeerd.</translation>
    </message>
    <message>
        <source>Please check the signature and try again.</source>
        <translation>Controleer de handtekening en probeer het opnieuw.</translation>
    </message>
    <message>
        <source>The signature did not match the message digest.</source>
        <translation>De handtekening hoort niet bij het bericht.</translation>
    </message>
    <message>
        <source>Message verification failed.</source>
        <translation>Berichtverificatie mislukt.</translation>
    </message>
    <message>
        <source>Message verified.</source>
        <translation>Bericht geverifiëerd.</translation>
    </message>
</context>
<context>
    <name>SplashScreen</name>
    <message>
        <source>[testnet]</source>
        <translation>[testnetwerk]</translation>
    </message>
</context>
<context>
    <name>TrafficGraphWidget</name>
    <message>
        <source>KB/s</source>
        <translation>KB/s</translation>
    </message>
</context>
<context>
    <name>TransactionDesc</name>
    <message numerus="yes">
        <source>Open for %n more block(s)</source>
        <translation><numerusform>Open voor nog %n blok</numerusform><numerusform>Open voor nog %n blokken</numerusform></translation>
    </message>
    <message>
        <source>Open until %1</source>
        <translation>Open tot %1</translation>
    </message>
    <message>
        <source>conflicted with a transaction with %1 confirmations</source>
        <translation>geconflicteerd met een transactie met %1 confirmaties</translation>
    </message>
    <message>
        <source>%1/offline</source>
        <translation>%1/offline</translation>
    </message>
    <message>
        <source>0/unconfirmed, %1</source>
        <translation>0/onbevestigd, %1</translation>
    </message>
    <message>
        <source>in memory pool</source>
        <translation>in geheugenpoel</translation>
    </message>
    <message>
        <source>not in memory pool</source>
        <translation>niet in geheugenpoel</translation>
    </message>
    <message>
        <source>abandoned</source>
        <translation>opgegeven</translation>
    </message>
    <message>
        <source>%1/unconfirmed</source>
        <translation>%1/onbevestigd</translation>
    </message>
    <message>
        <source>%1 confirmations</source>
        <translation>%1 bevestigingen</translation>
    </message>
    <message>
        <source>Status</source>
        <translation>Status</translation>
    </message>
    <message>
        <source>, has not been successfully broadcast yet</source>
        <translation>, is nog niet met succes uitgezonden</translation>
    </message>
    <message>
        <source>Date</source>
        <translation>Datum</translation>
    </message>
    <message>
        <source>Source</source>
        <translation>Bron</translation>
    </message>
    <message>
        <source>Generated</source>
        <translation>Gegenereerd</translation>
    </message>
    <message>
        <source>From</source>
        <translation>Van</translation>
    </message>
    <message>
        <source>unknown</source>
        <translation>onbekend</translation>
    </message>
    <message>
        <source>To</source>
        <translation>Aan</translation>
    </message>
    <message>
        <source>own address</source>
        <translation>eigen adres</translation>
    </message>
    <message>
        <source>watch-only</source>
        <translation>alleen-bekijkbaar</translation>
    </message>
    <message>
        <source>label</source>
        <translation>label</translation>
    </message>
    <message>
        <source>Credit</source>
        <translation>Credit</translation>
    </message>
    <message numerus="yes">
        <source>matures in %n more block(s)</source>
        <translation><numerusform>komt beschikbaar na %n nieuwe blok</numerusform><numerusform>komt beschikbaar na %n nieuwe blokken</numerusform></translation>
    </message>
    <message>
        <source>not accepted</source>
        <translation>niet geaccepteerd</translation>
    </message>
    <message>
        <source>Debit</source>
        <translation>Debet</translation>
    </message>
    <message>
        <source>Total debit</source>
        <translation>Totaal debit</translation>
    </message>
    <message>
        <source>Total credit</source>
        <translation>Totaal credit</translation>
    </message>
    <message>
        <source>Transaction fee</source>
        <translation>Transactiekosten</translation>
    </message>
    <message>
        <source>Net amount</source>
        <translation>Netto bedrag</translation>
    </message>
    <message>
        <source>Message</source>
        <translation>Bericht</translation>
    </message>
    <message>
        <source>Comment</source>
        <translation>Opmerking</translation>
    </message>
    <message>
        <source>Transaction ID</source>
        <translation>Transactie-ID</translation>
    </message>
    <message>
        <source>Transaction total size</source>
        <translation>Transactie totale grootte</translation>
    </message>
    <message>
        <source>Output index</source>
        <translation>Output index</translation>
    </message>
    <message>
        <source>Merchant</source>
        <translation>Handelaar</translation>
    </message>
    <message>
        <source>Generated coins must mature %1 blocks before they can be spent. When you generated this block, it was broadcast to the network to be added to the block chain. If it fails to get into the chain, its state will change to "not accepted" and it won't be spendable. This may occasionally happen if another node generates a block within a few seconds of yours.</source>
        <translation>Gegenereerde munten moeten %1 blokken rijpen voordat ze kunnen worden besteed. Toen dit blok gegenereerd werd, werd het uitgezonden naar het netwerk om aan de blokketen toegevoegd te worden. Als het niet lukt om in de keten toegevoegd te worden, zal de status te veranderen naar "niet geaccepteerd" en zal het niet besteedbaar zijn. Dit kan soms gebeuren als een ander node een blok genereert binnen een paar seconden na die van u.</translation>
    </message>
    <message>
        <source>Debug information</source>
        <translation>Debug-informatie</translation>
    </message>
    <message>
        <source>Transaction</source>
        <translation>Transactie</translation>
    </message>
    <message>
        <source>Inputs</source>
        <translation>Inputs</translation>
    </message>
    <message>
        <source>Amount</source>
        <translation>Bedrag</translation>
    </message>
    <message>
        <source>true</source>
        <translation>waar</translation>
    </message>
    <message>
        <source>false</source>
        <translation>onwaar</translation>
    </message>
</context>
<context>
    <name>TransactionDescDialog</name>
    <message>
        <source>This pane shows a detailed description of the transaction</source>
        <translation>Dit venster laat een uitgebreide beschrijving van de transactie zien</translation>
    </message>
    <message>
        <source>Details for %1</source>
        <translation>Details voor %1</translation>
    </message>
</context>
<context>
    <name>TransactionTableModel</name>
    <message>
        <source>Date</source>
        <translation>Datum</translation>
    </message>
    <message>
        <source>Type</source>
        <translation>Type</translation>
    </message>
    <message>
        <source>Label</source>
        <translation>Label</translation>
    </message>
    <message numerus="yes">
        <source>Open for %n more block(s)</source>
        <translation><numerusform>Open voor nog %n blok</numerusform><numerusform>Open voor nog %n blokken</numerusform></translation>
    </message>
    <message>
        <source>Open until %1</source>
        <translation>Open tot %1</translation>
    </message>
    <message>
        <source>Offline</source>
        <translation>Offline</translation>
    </message>
    <message>
        <source>Unconfirmed</source>
        <translation>Onbevestigd</translation>
    </message>
    <message>
        <source>Abandoned</source>
        <translation>Opgegeven</translation>
    </message>
    <message>
        <source>Confirming (%1 of %2 recommended confirmations)</source>
        <translation>Bevestigen (%1 van %2 aanbevolen bevestigingen)</translation>
    </message>
    <message>
        <source>Confirmed (%1 confirmations)</source>
        <translation>Bevestigd (%1 bevestigingen)</translation>
    </message>
    <message>
        <source>Conflicted</source>
        <translation>Conflicterend</translation>
    </message>
    <message>
        <source>Immature (%1 confirmations, will be available after %2)</source>
        <translation>Niet beschikbaar (%1 bevestigingen, zal beschikbaar zijn na %2)</translation>
    </message>
    <message>
        <source>This block was not received by any other nodes and will probably not be accepted!</source>
        <translation>Dit blok is niet ontvangen bij andere nodes en zal waarschijnlijk niet worden geaccepteerd!</translation>
    </message>
    <message>
        <source>Generated but not accepted</source>
        <translation>Gegenereerd maar niet geaccepteerd</translation>
    </message>
    <message>
        <source>Received with</source>
        <translation>Ontvangen met</translation>
    </message>
    <message>
        <source>Received from</source>
        <translation>Ontvangen van</translation>
    </message>
    <message>
        <source>Sent to</source>
        <translation>Verzonden aan</translation>
    </message>
    <message>
        <source>Payment to yourself</source>
        <translation>Betaling aan uzelf</translation>
    </message>
    <message>
        <source>Mined</source>
        <translation>Gedolven</translation>
    </message>
    <message>
        <source>watch-only</source>
        <translation>alleen-bekijkbaar</translation>
    </message>
    <message>
        <source>(n/a)</source>
        <translation>(nvt)</translation>
    </message>
    <message>
        <source>(no label)</source>
        <translation>(geen label)</translation>
    </message>
    <message>
        <source>Transaction status. Hover over this field to show number of confirmations.</source>
        <translation>Transactiestatus. Houd de cursor boven dit veld om het aantal bevestigingen te laten zien.</translation>
    </message>
    <message>
        <source>Date and time that the transaction was received.</source>
        <translation>Datum en tijd waarop deze transactie is ontvangen.</translation>
    </message>
    <message>
        <source>Type of transaction.</source>
        <translation>Type transactie.</translation>
    </message>
    <message>
        <source>Whether or not a watch-only address is involved in this transaction.</source>
        <translation>Of er een alleen-bekijken-adres is betrokken bij deze transactie.</translation>
    </message>
    <message>
        <source>User-defined intent/purpose of the transaction.</source>
        <translation>Door gebruiker gedefinieerde intentie/doel van de transactie.</translation>
    </message>
    <message>
        <source>Amount removed from or added to balance.</source>
        <translation>Bedrag verwijderd van of toegevoegd aan saldo.</translation>
    </message>
</context>
<context>
    <name>TransactionView</name>
    <message>
        <source>All</source>
        <translation>Alles</translation>
    </message>
    <message>
        <source>Today</source>
        <translation>Vandaag</translation>
    </message>
    <message>
        <source>This week</source>
        <translation>Deze week</translation>
    </message>
    <message>
        <source>This month</source>
        <translation>Deze maand</translation>
    </message>
    <message>
        <source>Last month</source>
        <translation>Vorige maand</translation>
    </message>
    <message>
        <source>This year</source>
        <translation>Dit jaar</translation>
    </message>
    <message>
        <source>Range...</source>
        <translation>Bereik...</translation>
    </message>
    <message>
        <source>Received with</source>
        <translation>Ontvangen met</translation>
    </message>
    <message>
        <source>Sent to</source>
        <translation>Verzonden aan</translation>
    </message>
    <message>
        <source>To yourself</source>
        <translation>Aan uzelf</translation>
    </message>
    <message>
        <source>Mined</source>
        <translation>Gedolven</translation>
    </message>
    <message>
        <source>Other</source>
        <translation>Anders</translation>
    </message>
    <message>
        <source>Enter address, transaction id, or label to search</source>
        <translation>Voer adres, transactie-ID of etiket in om te zoeken</translation>
    </message>
    <message>
        <source>Min amount</source>
        <translation>Min. bedrag</translation>
    </message>
    <message>
        <source>Abandon transaction</source>
        <translation>Doe afstand van transactie</translation>
    </message>
    <message>
        <source>Increase transaction fee</source>
        <translation>Toename transactiekosten</translation>
    </message>
    <message>
        <source>Copy address</source>
        <translation>Kopieer adres</translation>
    </message>
    <message>
        <source>Copy label</source>
        <translation>Kopieer label</translation>
    </message>
    <message>
        <source>Copy amount</source>
        <translation>Kopieer bedrag</translation>
    </message>
    <message>
        <source>Copy transaction ID</source>
        <translation>Kopieer transactie-ID</translation>
    </message>
    <message>
        <source>Copy raw transaction</source>
        <translation>Kopieer ruwe transactie</translation>
    </message>
    <message>
        <source>Copy full transaction details</source>
        <translation>Kopieer volledige transactiedetials</translation>
    </message>
    <message>
        <source>Edit label</source>
        <translation>Bewerk label</translation>
    </message>
    <message>
        <source>Show transaction details</source>
        <translation>Toon transactiedetails</translation>
    </message>
    <message>
        <source>Export Transaction History</source>
        <translation>Exporteer transactiegeschiedenis</translation>
    </message>
    <message>
        <source>Comma separated file (*.csv)</source>
        <translation>Kommagescheiden bestand (*.csv)</translation>
    </message>
    <message>
        <source>Confirmed</source>
        <translation>Bevestigd</translation>
    </message>
    <message>
        <source>Watch-only</source>
        <translation>Alleen-bekijkbaar</translation>
    </message>
    <message>
        <source>Date</source>
        <translation>Datum</translation>
    </message>
    <message>
        <source>Type</source>
        <translation>Type</translation>
    </message>
    <message>
        <source>Label</source>
        <translation>Label</translation>
    </message>
    <message>
        <source>Address</source>
        <translation>Adres</translation>
    </message>
    <message>
        <source>ID</source>
        <translation>ID</translation>
    </message>
    <message>
        <source>Exporting Failed</source>
        <translation>Export mislukt</translation>
    </message>
    <message>
        <source>There was an error trying to save the transaction history to %1.</source>
        <translation>Er is een fout opgetreden bij het opslaan van de transactiegeschiedenis naar %1.</translation>
    </message>
    <message>
        <source>Exporting Successful</source>
        <translation>Export succesvol</translation>
    </message>
    <message>
        <source>The transaction history was successfully saved to %1.</source>
        <translation>De transactiegeschiedenis was succesvol bewaard in %1.</translation>
    </message>
    <message>
        <source>Range:</source>
        <translation>Bereik:</translation>
    </message>
    <message>
        <source>to</source>
        <translation>naar</translation>
    </message>
</context>
<context>
    <name>UnitDisplayStatusBarControl</name>
    <message>
        <source>Unit to show amounts in. Click to select another unit.</source>
        <translation>Eenheid om bedragen uit te drukken. Klik om een andere eenheid te selecteren.</translation>
    </message>
</context>
<context>
    <name>WalletFrame</name>
    <message>
        <source>No wallet has been loaded.</source>
        <translation>Er is geen portemonnee geladen.</translation>
    </message>
</context>
<context>
    <name>WalletModel</name>
    <message>
        <source>Send Coins</source>
        <translation>Verstuur munten</translation>
    </message>
    <message>
        <source>Fee bump error</source>
        <translation>Vergoedingsverhoging fout</translation>
    </message>
    <message>
        <source>Increasing transaction fee failed</source>
        <translation>Verhogen transactie vergoeding is mislukt</translation>
    </message>
    <message>
        <source>Do you want to increase the fee?</source>
        <translation>Wil je de vergoeding verhogen?</translation>
    </message>
    <message>
        <source>Current fee:</source>
        <translation>Huidige vergoeding:</translation>
    </message>
    <message>
        <source>Increase:</source>
        <translation>Toename:</translation>
    </message>
    <message>
        <source>New fee:</source>
        <translation>Nieuwe vergoeding:</translation>
    </message>
    <message>
        <source>Confirm fee bump</source>
        <translation>Bevestig vergoedingsaanpassing</translation>
    </message>
    <message>
        <source>Can't sign transaction.</source>
        <translation>Kan transactie niet ondertekenen.</translation>
    </message>
    <message>
        <source>Could not commit transaction</source>
        <translation>Kon de transactie niet voltooien</translation>
    </message>
</context>
<context>
    <name>WalletView</name>
    <message>
        <source>&amp;Export</source>
        <translation>&amp;Exporteer</translation>
    </message>
    <message>
        <source>Export the data in the current tab to a file</source>
        <translation>Exporteer de data in de huidige tab naar een bestand</translation>
    </message>
    <message>
        <source>Backup Wallet</source>
        <translation>Portemonnee backuppen</translation>
    </message>
    <message>
        <source>Wallet Data (*.dat)</source>
        <translation>Portemonneedata (*.dat)</translation>
    </message>
    <message>
        <source>Backup Failed</source>
        <translation>Backup mislukt</translation>
    </message>
    <message>
        <source>There was an error trying to save the wallet data to %1.</source>
        <translation>Er is een fout opgetreden bij het wegschrijven van de portemonneedata naar %1.</translation>
    </message>
    <message>
        <source>Backup Successful</source>
        <translation>Backup succesvol</translation>
    </message>
    <message>
        <source>The wallet data was successfully saved to %1.</source>
        <translation>De portemonneedata is succesvol opgeslagen in %1.</translation>
    </message>
</context>
<context>
    <name>bitcoin-core</name>
    <message>
        <source>Options:</source>
        <translation>Opties:</translation>
    </message>
    <message>
        <source>Specify data directory</source>
        <translation>Stel gegevensmap in</translation>
    </message>
    <message>
        <source>Connect to a node to retrieve peer addresses, and disconnect</source>
        <translation>Verbind naar een node om adressen van anderen op te halen, en verbreek vervolgens de verbinding</translation>
    </message>
    <message>
        <source>Specify your own public address</source>
        <translation>Specificeer uw eigen publieke adres</translation>
    </message>
    <message>
        <source>Accept command line and JSON-RPC commands</source>
        <translation>Aanvaard opdrachtregel- en JSON-RPC-opdrachten</translation>
    </message>
    <message>
        <source>Distributed under the MIT software license, see the accompanying file %s or %s</source>
        <translation>Uitgegeven onder de MIT software licentie, zie het bijgevoegde bestand %s of %s</translation>
    </message>
    <message>
        <source>If &lt;category&gt; is not supplied or if &lt;category&gt; = 1, output all debugging information.</source>
        <translation>Als er geen &lt;categorie&gt; is opgegeven of als de &lt;categorie&gt; 1 is, laat dan alle debugginginformatie zien.</translation>
    </message>
    <message>
        <source>Prune configured below the minimum of %d MiB.  Please use a higher number.</source>
        <translation>Prune is ingesteld op minder dan het minimum van %d MiB. Gebruik a.u.b. een hoger aantal.</translation>
    </message>
    <message>
        <source>Prune: last wallet synchronisation goes beyond pruned data. You need to -reindex (download the whole blockchain again in case of pruned node)</source>
        <translation>Prune: laatste wallet synchronisatie gaat verder terug dan de middels -prune beperkte data. U moet -reindex gebruiken (downloadt opnieuw de gehele blokketen voor een pruned node)</translation>
    </message>
    <message>
        <source>Rescans are not possible in pruned mode. You will need to use -reindex which will download the whole blockchain again.</source>
        <translation>Herscannen is niet mogelijk i.c.m. -prune. U moet -reindex gebruiken dat de hele blokketen opnieuw zal downloaden.</translation>
    </message>
    <message>
        <source>Error: A fatal internal error occurred, see debug.log for details</source>
        <translation>Fout: er is een fout opgetreden,  zie debug.log voor details</translation>
    </message>
    <message>
        <source>Fee (in %s/kB) to add to transactions you send (default: %s)</source>
        <translation>Transactievergoeding (in %s/kB) toevoegen aan transacties die u doet (standaard: %s)</translation>
    </message>
    <message>
        <source>Pruning blockstore...</source>
        <translation>Blokopslag prunen...</translation>
    </message>
    <message>
        <source>Run in the background as a daemon and accept commands</source>
        <translation>Draai in de achtergrond als daemon en aanvaard opdrachten</translation>
    </message>
    <message>
        <source>Unable to start HTTP server. See debug log for details.</source>
        <translation>Niet mogelijk ok HTTP-server te starten. Zie debuglogboek voor details.</translation>
    </message>
    <message>
<<<<<<< HEAD
        <source>Lynx Core</source>
        <translation>Lynx Core</translation>
=======
        <source>Litecoin Core</source>
        <translation>Litecoin Core</translation>
>>>>>>> 69fce744
    </message>
    <message>
        <source>The %s developers</source>
        <translation>De %s ontwikkelaars</translation>
    </message>
    <message>
        <source>A fee rate (in %s/kB) that will be used when fee estimation has insufficient data (default: %s)</source>
        <translation>Een transactietarief (in %s/kB) dat gebruikt wordt als de transactiekosten schatting niet genoeg data heeft. (normaal: %s)</translation>
    </message>
    <message>
        <source>Accept relayed transactions received from whitelisted peers even when not relaying transactions (default: %d)</source>
        <translation>Accepteer doorgestuurde transacties ontvangen van goedgekeurde peers, ook wanneer je zelf geen transacties doorstuurt (standaard: %d)</translation>
    </message>
    <message>
        <source>Add a node to connect to and attempt to keep the connection open (see the `addnode` RPC command help for more info)</source>
        <translation>Voeg een node toe om mee te verbinden en probeer de verbinding open te houden (zie bij help voor het `addnode` RPC commando voor meer info)</translation>
    </message>
    <message>
        <source>Bind to given address and always listen on it. Use [host]:port notation for IPv6</source>
        <translation>Bind aan opgegeven adres en luister er altijd op. Gebruik [host]:port notatie voor IPv6</translation>
    </message>
    <message>
        <source>Cannot obtain a lock on data directory %s. %s is probably already running.</source>
        <translation>Kan geen lock verkrijgen op gegevensmap %s. %s draait waarschijnlijk al.</translation>
    </message>
    <message>
        <source>Cannot provide specific connections and have addrman find outgoing connections at the same.</source>
        <translation>Kan niet specifieke verbindingen voorzien en tegelijk addrman uitgaande verbindingen laten vinden.</translation>
    </message>
    <message>
        <source>Connect only to the specified node(s); -connect=0 disables automatic connections (the rules for this peer are the same as for -addnode)</source>
        <translation>Verbind enkel met de opgegeven node(s); -connect=0 schakelt automatische verbindingen uit (de regels voor deze peer zijn dezelfde als voor -addnode)</translation>
    </message>
    <message>
        <source>Delete all wallet transactions and only recover those parts of the blockchain through -rescan on startup</source>
        <translation>Verwijder alle transacties van de portemonnee en herstel alleen de delen van de blokketen door -rescan tijdens het opstarten</translation>
    </message>
    <message>
        <source>Error reading %s! All keys read correctly, but transaction data or address book entries might be missing or incorrect.</source>
        <translation>Waarschuwing: Fout bij het lezen van %s! Alle sleutels zijn in goede orde uitgelezen, maar transactiedata of adresboeklemma's zouden kunnen ontbreken of fouten bevatten.</translation>
    </message>
    <message>
        <source>Exclude debugging information for a category. Can be used in conjunction with -debug=1 to output debug logs for all categories except one or more specified categories.</source>
        <translation>Sluit debugging informatie uit van een categorie. Dit kan samen gebruikt worden met -debug=1 om uitvoer debug logboeken te creëren voor alle categorieën, behalve één of meerdere categorieën.</translation>
    </message>
    <message>
        <source>Execute command when a wallet transaction changes (%s in cmd is replaced by TxID)</source>
        <translation>Voer opdracht uit zodra een portemonneetransactie verandert (%s in cmd wordt vervangen door TxID)</translation>
    </message>
    <message>
        <source>Extra transactions to keep in memory for compact block reconstructions (default: %u)</source>
        <translation>Extra transacties wordt bijgehouden voor compacte blokreconstructie (standaard: %u)</translation>
    </message>
    <message>
        <source>If this block is in the chain assume that it and its ancestors are valid and potentially skip their script verification (0 to verify all, default: %s, testnet: %s)</source>
        <translation>Als dit blok in de keten staat, gaat het ervan uit dat dit blok en zijn voorouders geldig zijn en mogelijk hun script verificatie overslaan (0 om alles te verifiëren, standaard:%s, testnet:%s)</translation>
    </message>
    <message>
        <source>Maximum allowed median peer time offset adjustment. Local perspective of time may be influenced by peers forward or backward by this amount. (default: %u seconds)</source>
        <translation>Maximum toegestane peer tijd compensatie. Lokaal perspectief van tijd mag worden beinvloed door peers die met deze hoeveelheid voor of achter lopen. (standaard: %u seconden)</translation>
    </message>
    <message>
        <source>Maximum total fees (in %s) to use in a single wallet transaction or raw transaction; setting this too low may abort large transactions (default: %s)</source>
        <translation>Maximum totale transactiekosten (in %s) om te gebruiken in een enkele portemonneetransactie; als dit te laag is ingesteld kunnen grote transacties worden verhinderd (standaard: %s)</translation>
    </message>
    <message>
        <source>Please check that your computer's date and time are correct! If your clock is wrong, %s will not work properly.</source>
        <translation>Waarschuwing: Controleer dat de datum en tijd van uw computer correct zijn ingesteld! Bij een onjuist ingestelde klok zal %s niet goed werken.</translation>
    </message>
    <message>
        <source>Please contribute if you find %s useful. Visit %s for further information about the software.</source>
        <translation>Gelieve bij te dragen als je %s nuttig vindt. Bezoek %s voor meer informatie over de software.</translation>
    </message>
    <message>
        <source>Query for peer addresses via DNS lookup, if low on addresses (default: 1 unless -connect used)</source>
        <translation>Query voor peer adressen via DNS-lookup, als er weinig adressen zijn (standaard: 1 tenzij -connect gebruikt word)</translation>
    </message>
    <message>
        <source>Reduce storage requirements by enabling pruning (deleting) of old blocks. This allows the pruneblockchain RPC to be called to delete specific blocks, and enables automatic pruning of old blocks if a target size in MiB is provided. This mode is incompatible with -txindex and -rescan. Warning: Reverting this setting requires re-downloading the entire blockchain. (default: 0 = disable pruning blocks, 1 = allow manual pruning via RPC, &gt;%u = automatically prune block files to stay under the specified target size in MiB)</source>
        <translation>Beperk benodigde opslag door het prunen (verwijderen) van oude blokken in te schakelen. Dit maakt het mogelijk om het pruneblockchain RPC commando aan te roepen om specifieke bloks te verwijderen, en maakt het automatische prunen van oude bloks mogelijk wanneer een doelgrootte in MiB is ingesteld. Deze modus is niet compatibel met -txindex en -rescan. Waarschuwing: ongedaan maken van deze instellingen vereist het opnieuw downloaden van gehele de blokketen. (standaard:0 = uitschakelen prunen, 1 = handmatig prunen via RPC toestaan, &gt;%u = automatisch blokketen bestanden prunen om beneden de gespecificeerde doelgrootte in MiB te blijven)</translation>
    </message>
    <message>
        <source>Set lowest fee rate (in %s/kB) for transactions to be included in block creation. (default: %s)</source>
        <translation>Specificeer het laagste tarief (in %s/kB) voor transacties die bij het maken van een blok moeten worden in rekening worden gebracht (standaard: %s)</translation>
    </message>
    <message>
        <source>Set the number of script verification threads (%u to %d, 0 = auto, &lt;0 = leave that many cores free, default: %d)</source>
        <translation>Kies het aantal scriptverificatie processen (%u tot %d, 0 = auto, &lt;0 = laat dit aantal kernen vrij, standaard: %d)</translation>
    </message>
    <message>
        <source>The block database contains a block which appears to be from the future. This may be due to your computer's date and time being set incorrectly. Only rebuild the block database if you are sure that your computer's date and time are correct</source>
        <translation>De blokdatabase bevat een blok dat lijkt uit de toekomst te komen. Dit kan gebeuren omdat de datum en tijd van uw computer niet goed staat. Herbouw de blokdatabase pas nadat u de datum en tijd van uw computer correct heeft ingesteld.</translation>
    </message>
    <message>
        <source>This is a pre-release test build - use at your own risk - do not use for mining or merchant applications</source>
        <translation>Dit is een pre-release testversie - gebruik op eigen risico! Gebruik deze niet voor het delven van munten of handelsdoeleinden</translation>
    </message>
    <message>
        <source>This is the transaction fee you may discard if change is smaller than dust at this level</source>
        <translation>Dit is de transactievergoeding die u mag afleggen als het wisselgeld kleiner is dan stof op dit niveau</translation>
    </message>
    <message>
        <source>Unable to replay blocks. You will need to rebuild the database using -reindex-chainstate.</source>
        <translation>Onmogelijk om blokken opnieuw af te spelen. U dient de database opnieuw op te bouwen met behulp van -reindex-chainstate.</translation>
    </message>
    <message>
        <source>Unable to rewind the database to a pre-fork state. You will need to redownload the blockchain</source>
        <translation>Niet mogelijk om de databank terug te draaien naar een staat voor de vork. Je zal je blokketen opnieuw moeten downloaden</translation>
    </message>
    <message>
        <source>Use UPnP to map the listening port (default: 1 when listening and no -proxy)</source>
        <translation>Gebruik UPnP om de luisterende poort te mappen (standaard: 1 als er geluisterd worden en geen -proxy is meegegeven)</translation>
    </message>
    <message>
        <source>Username and hashed password for JSON-RPC connections. The field &lt;userpw&gt; comes in the format: &lt;USERNAME&gt;:&lt;SALT&gt;$&lt;HASH&gt;. A canonical python script is included in share/rpcuser. The client then connects normally using the rpcuser=&lt;USERNAME&gt;/rpcpassword=&lt;PASSWORD&gt; pair of arguments. This option can be specified multiple times</source>
        <translation>Gebruikersnaam en gehasht wachtwoord voor JSON-RPC-verbindingen. Het veld &lt;userpw&gt; is in het formaat: &lt;GEBRUIKERSNAAM&gt;:&lt;SALT&gt;$&lt;HASH&gt;. Een kanoniek Pythonscript is inbegrepen in share/rpcuser. De client verbindt dan normaal via de rpcuser=&lt;GEBRUIKERSNAAM&gt;/rpcpassword=&lt;PASWOORD&gt; argumenten. Deze optie kan meerdere keren worden meegegeven</translation>
    </message>
    <message>
        <source>Wallet will not create transactions that violate mempool chain limits (default: %u)</source>
        <translation>Portemonnee creëert geen transacties die mempool-ketenlimieten schenden (standaard: %u)</translation>
    </message>
    <message>
        <source>Warning: The network does not appear to fully agree! Some miners appear to be experiencing issues.</source>
        <translation>Waarschuwing: Het lijkt erop dat het netwerk geen consensus kan vinden! Sommige delvers lijken problemen te ondervinden.</translation>
    </message>
    <message>
        <source>Warning: We do not appear to fully agree with our peers! You may need to upgrade, or other nodes may need to upgrade.</source>
        <translation>Waarschuwing: Het lijkt erop dat we geen consensus kunnen vinden met onze peers! Mogelijk dient u te upgraden, of andere nodes moeten wellicht upgraden.</translation>
    </message>
    <message>
        <source>Whether to save the mempool on shutdown and load on restart (default: %u)</source>
        <translation>Of de mempool opgeslagen moet worden bij afsluiten en ingeladen moet worden tijdens herstarten (standaard: %u)</translation>
    </message>
    <message>
        <source>%d of last 100 blocks have unexpected version</source>
        <translation>%d van de laatste 100 blokken hebben een onverwachte versie</translation>
    </message>
    <message>
        <source>%s corrupt, salvage failed</source>
        <translation>%s corrupt, veiligstellen mislukt</translation>
    </message>
    <message>
        <source>-maxmempool must be at least %d MB</source>
        <translation>-maxmempool moet minstens %d MB zijn</translation>
    </message>
    <message>
        <source>&lt;category&gt; can be:</source>
        <translation>&lt;categorie&gt; kan zijn:</translation>
    </message>
    <message>
        <source>Accept connections from outside (default: 1 if no -proxy or -connect)</source>
        <translation>Accepteer verbindingen van buitenaf (standaard: 1 als geen -proxy of -connect is opgegeven)</translation>
    </message>
    <message>
        <source>Append comment to the user agent string</source>
        <translation>Voeg commentaar toe aan de user agent string</translation>
    </message>
    <message>
        <source>Attempt to recover private keys from a corrupt wallet on startup</source>
        <translation>Probeer privésleutels te herstellen van een corrupte wallet bij opstarten</translation>
    </message>
    <message>
        <source>Block creation options:</source>
        <translation>Blokcreatie-opties:</translation>
    </message>
    <message>
        <source>Cannot resolve -%s address: '%s'</source>
        <translation>Kan -%s adres niet herleiden: '%s'</translation>
    </message>
    <message>
        <source>Chain selection options:</source>
        <translation>Keten selectie opties:</translation>
    </message>
    <message>
        <source>Change index out of range</source>
        <translation>Wijzigingsindex buiten bereik</translation>
    </message>
    <message>
        <source>Connection options:</source>
        <translation>Verbindingsopties:</translation>
    </message>
    <message>
        <source>Copyright (C) %i-%i</source>
        <translation>Auteursrecht (C) %i-%i</translation>
    </message>
    <message>
        <source>Corrupted block database detected</source>
        <translation>Corrupte blokkendatabase gedetecteerd</translation>
    </message>
    <message>
        <source>Debugging/Testing options:</source>
        <translation>Foutopsporing/Testopties:</translation>
    </message>
    <message>
        <source>Do not load the wallet and disable wallet RPC calls</source>
        <translation>Laad de wallet niet en schakel wallet RPC oproepen uit</translation>
    </message>
    <message>
        <source>Do you want to rebuild the block database now?</source>
        <translation>Wilt u de blokkendatabase nu herbouwen?</translation>
    </message>
    <message>
        <source>Enable publish hash block in &lt;address&gt;</source>
        <translation>Sta toe om hashblok te publiceren in &lt;adres&gt;</translation>
    </message>
    <message>
        <source>Enable publish hash transaction in &lt;address&gt;</source>
        <translation>Sta toe om hashtransactie te publiceren in &lt;adres&gt;</translation>
    </message>
    <message>
        <source>Enable publish raw block in &lt;address&gt;</source>
        <translation>Sta toe rauw blok te publiceren in &lt;adres&gt;</translation>
    </message>
    <message>
        <source>Enable publish raw transaction in &lt;address&gt;</source>
        <translation>Sta toe ruwe transacties te publiceren in &lt;adres&gt;</translation>
    </message>
    <message>
        <source>Enable transaction replacement in the memory pool (default: %u)</source>
        <translation>Transactie vervanging inschakelen in het geheugen (standaard: %u)</translation>
    </message>
    <message>
        <source>Error creating %s: You can't create non-HD wallets with this version.</source>
        <translation>Fout bij het maken van %s: Je kunt geen niet-HD portemonnees maken met deze versie.</translation>
    </message>
    <message>
        <source>Error initializing block database</source>
        <translation>Fout bij intialisatie blokkendatabase</translation>
    </message>
    <message>
        <source>Error initializing wallet database environment %s!</source>
        <translation>Probleem met initializeren van de database-omgeving %s!</translation>
    </message>
    <message>
        <source>Error loading %s</source>
        <translation>Fout bij het laden van %s</translation>
    </message>
    <message>
        <source>Error loading %s: Wallet corrupted</source>
        <translation>Fout bij het laden van %s: Portomonnee corrupt</translation>
    </message>
    <message>
        <source>Error loading %s: Wallet requires newer version of %s</source>
        <translation>Fout bij laden %s: Portemonnee vereist een nieuwere versie van %s</translation>
    </message>
    <message>
        <source>Error loading block database</source>
        <translation>Fout bij het laden van blokkendatabase</translation>
    </message>
    <message>
        <source>Error opening block database</source>
        <translation>Fout bij openen blokkendatabase</translation>
    </message>
    <message>
        <source>Error: Disk space is low!</source>
        <translation>Fout: Weinig vrije diskruimte!</translation>
    </message>
    <message>
        <source>Failed to listen on any port. Use -listen=0 if you want this.</source>
        <translation>Mislukt om op welke poort dan ook te luisteren. Gebruik -listen=0 as u dit wilt.</translation>
    </message>
    <message>
        <source>Failed to rescan the wallet during initialization</source>
        <translation>Portemonnee herscannen tijdens initialisatie mislukt</translation>
    </message>
    <message>
        <source>Importing...</source>
        <translation>Importeren...</translation>
    </message>
    <message>
        <source>Incorrect or no genesis block found. Wrong datadir for network?</source>
        <translation>Incorrect of geen genesisblok gevonden. Verkeerde gegevensmap voor het netwerk?</translation>
    </message>
    <message>
        <source>Initialization sanity check failed. %s is shutting down.</source>
        <translation>Initialisatie sanity check mislukt. %s is aan het afsluiten.</translation>
    </message>
    <message>
        <source>Invalid amount for -%s=&lt;amount&gt;: '%s'</source>
        <translation>Ongeldig bedrag voor -%s=&lt;bedrag&gt;: '%s'</translation>
    </message>
    <message>
        <source>Invalid amount for -discardfee=&lt;amount&gt;: '%s'</source>
        <translation>Ongeldig bedrag for -discardfee=&lt;amount&gt;: '%s'</translation>
    </message>
    <message>
        <source>Invalid amount for -fallbackfee=&lt;amount&gt;: '%s'</source>
        <translation>Ongeldig bedrag voor -fallbackfee=&lt;bedrag&gt;: '%s'</translation>
    </message>
    <message>
        <source>Keep the transaction memory pool below &lt;n&gt; megabytes (default: %u)</source>
        <translation>De transactiegeheugenpool moet onder de &lt;n&gt; megabytes blijven (standaard: %u)</translation>
    </message>
    <message>
        <source>Loading P2P addresses...</source>
        <translation>P2P-adressen aan het laden...</translation>
    </message>
    <message>
        <source>Loading banlist...</source>
        <translation>Verbanningslijst aan het laden...</translation>
    </message>
    <message>
        <source>Location of the auth cookie (default: data dir)</source>
        <translation>Locatie van de auth cookie (standaard: data dir)</translation>
    </message>
    <message>
        <source>Not enough file descriptors available.</source>
        <translation>Niet genoeg file descriptors beschikbaar.</translation>
    </message>
    <message>
        <source>Only connect to nodes in network &lt;net&gt; (ipv4, ipv6 or onion)</source>
        <translation>Verbind alleen met nodes in netwerk &lt;net&gt; (ipv4, ipv6 of onion)</translation>
    </message>
    <message>
        <source>Print this help message and exit</source>
        <translation>Print dit helpbericht en sluit af</translation>
    </message>
    <message>
        <source>Print version and exit</source>
        <translation>Laat versie zien en sluit af</translation>
    </message>
    <message>
        <source>Prune cannot be configured with a negative value.</source>
        <translation>Prune kan niet worden geconfigureerd met een negatieve waarde.</translation>
    </message>
    <message>
        <source>Prune mode is incompatible with -txindex.</source>
        <translation>Prune-modus is niet compatible met -txindex</translation>
    </message>
    <message>
        <source>Rebuild chain state and block index from the blk*.dat files on disk</source>
        <translation>Herbouw ketenstaat en blokindex met behulp van de blk*.dat bestanden op de harde schijf</translation>
    </message>
    <message>
        <source>Rebuild chain state from the currently indexed blocks</source>
        <translation>Herbouw ketenstaat vanuit de huidige geindexeerde blokken</translation>
    </message>
    <message>
        <source>Replaying blocks...</source>
        <translation>Blokken opnieuw aan het afspelen...</translation>
    </message>
    <message>
        <source>Rewinding blocks...</source>
        <translation>Blokken aan het terugdraaien...</translation>
    </message>
    <message>
        <source>Send transactions with full-RBF opt-in enabled (RPC only, default: %u)</source>
        <translation>Verstuur transacties met full-RBF opt-in ingeschakeld (enkel RPC, standaard: %u)</translation>
    </message>
    <message>
        <source>Set database cache size in megabytes (%d to %d, default: %d)</source>
        <translation>Zet database cache grootte in megabytes (%d tot %d, standaard: %d)</translation>
    </message>
    <message>
        <source>Specify wallet file (within data directory)</source>
        <translation>Specificeer het portemonnee bestand (vanuit de gegevensmap)</translation>
    </message>
    <message>
        <source>The source code is available from %s.</source>
        <translation>De broncode is beschikbaar van %s.</translation>
    </message>
    <message>
        <source>Transaction fee and change calculation failed</source>
        <translation>Transactievergoeding en wisselgeldberekening mislukt</translation>
    </message>
    <message>
        <source>Unable to bind to %s on this computer. %s is probably already running.</source>
        <translation>Niet in staat om %s te verbinden op deze computer. %s draait waarschijnlijk al.</translation>
    </message>
    <message>
        <source>Unsupported argument -benchmark ignored, use -debug=bench.</source>
        <translation>Niet-ondersteund argument -benchmark genegeerd, gebruik -debug=bench.</translation>
    </message>
    <message>
        <source>Unsupported argument -debugnet ignored, use -debug=net.</source>
        <translation>Niet-ondersteund argument -debugnet genegeerd, gebruik -debug=net</translation>
    </message>
    <message>
        <source>Unsupported argument -tor found, use -onion.</source>
        <translation>Niet-ondersteund argument -tor gevonden, gebruik -onion.</translation>
    </message>
    <message>
        <source>Unsupported logging category %s=%s.</source>
        <translation>Niet-ondersteunde logcategorie %s=%s.</translation>
    </message>
    <message>
        <source>Upgrading UTXO database</source>
        <translation>Upgraden UTXO-database</translation>
    </message>
    <message>
        <source>Use UPnP to map the listening port (default: %u)</source>
        <translation>Gebruik UPnP om de luisterende poort te mappen (standaard: %u)</translation>
    </message>
    <message>
        <source>Use the test chain</source>
        <translation>Gebruik de test keten</translation>
    </message>
    <message>
        <source>User Agent comment (%s) contains unsafe characters.</source>
        <translation>User Agentcommentaar (%s) bevat onveilige karakters.</translation>
    </message>
    <message>
        <source>Verifying blocks...</source>
        <translation>Blokken aan het controleren...</translation>
    </message>
    <message>
        <source>Wallet debugging/testing options:</source>
        <translation>Portemonee debugging/testing opties:</translation>
    </message>
    <message>
        <source>Wallet needed to be rewritten: restart %s to complete</source>
        <translation>Portemonnee moest herschreven worden: Herstart %s om te voltooien</translation>
    </message>
    <message>
        <source>Wallet options:</source>
        <translation>Portemonnee instellingen:</translation>
    </message>
    <message>
        <source>Allow JSON-RPC connections from specified source. Valid for &lt;ip&gt; are a single IP (e.g. 1.2.3.4), a network/netmask (e.g. 1.2.3.4/255.255.255.0) or a network/CIDR (e.g. 1.2.3.4/24). This option can be specified multiple times</source>
        <translation>Sta JSON-RPC verbindingen toe vanuit een gespecificeerde bron. Geldig voor &lt;ip&gt; zijn een enkel IP (bijv. 1.2.3.4), een netwerk/netmask (bijv. 1.2.3.4/255.255.255.0) of een netwerk/CIDR (bijv. 1.2.3.4/24). Deze optie kan meerdere keren gespecificeerd worden.</translation>
    </message>
    <message>
        <source>Bind to given address and whitelist peers connecting to it. Use [host]:port notation for IPv6</source>
        <translation>Bind aan opgegeven adres en keur peers die ermee verbinden goed. Gebruik [host]:poort notatie voor IPv6</translation>
    </message>
    <message>
        <source>Create new files with system default permissions, instead of umask 077 (only effective with disabled wallet functionality)</source>
        <translation>Creër nieuwe bestanden met standaard systeem bestandsrechten in plaats van umask 077 (alleen effectief met uitgeschakelde portemonnee functionaliteit)</translation>
    </message>
    <message>
        <source>Discover own IP addresses (default: 1 when listening and no -externalip or -proxy)</source>
        <translation>Ontdek eigen IP-adressen (standaard: 1 voor luisteren en geen -externalip of -proxy)</translation>
    </message>
    <message>
        <source>Error: Listening for incoming connections failed (listen returned error %s)</source>
        <translation>Fout: luisteren naar binnenkomende verbindingen mislukt (luisteren gaf foutmelding %s)</translation>
    </message>
    <message>
        <source>Execute command when a relevant alert is received or we see a really long fork (%s in cmd is replaced by message)</source>
        <translation>Voer opdracht uit zodra een waarschuwing is ontvangen of wanneer we een erg lange fork detecteren (%s in opdracht wordt vervangen door bericht)</translation>
    </message>
    <message>
        <source>Fees (in %s/kB) smaller than this are considered zero fee for relaying, mining and transaction creation (default: %s)</source>
<<<<<<< HEAD
        <translation>Transactiekosten (in %s/kB) kleiner dan dit worden beschouw dat geen transactiekosten in rekening worden gebracht voor doorgeven, delven en transactiecreatie (standaard: %s)</translation>
=======
        <translation>Vergoedingen (in %s/kB) kleiner dan dit worden beschouwd als nul-vergoeding voor doorgeven, mijnen en transactiecreatie (standaard: %s)</translation>
>>>>>>> 69fce744
    </message>
    <message>
        <source>If paytxfee is not set, include enough fee so transactions begin confirmation on average within n blocks (default: %u)</source>
        <translation>Als paytxfee niet is ingesteld, voeg voldoende vergoeding toe zodat transacties starten met bevestigingen binnen n blokken (standaard: %u)</translation>
    </message>
    <message>
        <source>Invalid amount for -maxtxfee=&lt;amount&gt;: '%s' (must be at least the minrelay fee of %s to prevent stuck transactions)</source>
        <translation>ongeldig bedrag voor -maxtxfee=&lt;bedrag&gt;: '%s' (moet ten minste de minimale doorgeefvergoeding van %s zijn om vastgelopen transacties te voorkomen)</translation>
    </message>
    <message>
        <source>Maximum size of data in data carrier transactions we relay and mine (default: %u)</source>
        <translation>Maximale grootte van de gegevens in gegevensdragertransacties die we doorgeven en mijnen (standaard: %u)</translation>
    </message>
    <message>
        <source>Randomize credentials for every proxy connection. This enables Tor stream isolation (default: %u)</source>
        <translation>Gebruik willekeurige inloggegevens voor elke proxyverbinding. Dit maakt streamisolatie voor Tor mogelijk (standaard: %u)</translation>
    </message>
    <message>
        <source>The transaction amount is too small to send after the fee has been deducted</source>
        <translation>Het transactiebedrag is te klein om te versturen nadat de transactievergoeding in mindering is gebracht</translation>
    </message>
    <message>
        <source>Whitelisted peers cannot be DoS banned and their transactions are always relayed, even if they are already in the mempool, useful e.g. for a gateway</source>
        <translation>Goedgekeurde peers kunnen niet ge-DoS-banned worden en hun transacties worden altijd doorgegeven, zelfs als ze reeds in de mempool aanwezig zijn, nuttig voor bijv. een gateway</translation>
    </message>
    <message>
        <source>You need to rebuild the database using -reindex to go back to unpruned mode.  This will redownload the entire blockchain</source>
        <translation>U moet de database herbouwen met -reindex om terug te gaan naar de niet-prune modus. Dit zal de gehele blokketen opnieuw downloaden.</translation>
    </message>
    <message>
        <source>(default: %u)</source>
        <translation>(standaard: %u)</translation>
    </message>
    <message>
        <source>Accept public REST requests (default: %u)</source>
        <translation>Accepteer publieke REST-verzoeken (standaard: %u)</translation>
    </message>
    <message>
        <source>Automatically create Tor hidden service (default: %d)</source>
        <translation>Creëer automatisch verborgen dienst van Tor (standaard:%d)</translation>
    </message>
    <message>
        <source>Connect through SOCKS5 proxy</source>
        <translation>Verbind door SOCKS5 proxy</translation>
    </message>
    <message>
        <source>Error loading %s: You can't disable HD on an already existing HD wallet</source>
        <translation>Fout bij het laden van %s: Je kan HD niet deactiveren voor een reeds bestaande niet-HD-portemonnee</translation>
    </message>
    <message>
        <source>Error reading from database, shutting down.</source>
        <translation>Fout bij het lezen van de database, afsluiten. </translation>
    </message>
    <message>
        <source>Error upgrading chainstate database</source>
        <translation>Fout bij het upgraden van de ketenstaat database</translation>
    </message>
    <message>
        <source>Imports blocks from external blk000??.dat file on startup</source>
        <translation>Importeer blokken van externe blk000??.dat-bestand bij opstarten</translation>
    </message>
    <message>
        <source>Information</source>
        <translation>Informatie</translation>
    </message>
    <message>
        <source>Invalid -onion address or hostname: '%s'</source>
        <translation>Ongeldig -onion adress of hostnaam: '%s'</translation>
    </message>
    <message>
        <source>Invalid -proxy address or hostname: '%s'</source>
        <translation>Ongeldig -proxy adress of hostnaam: '%s'</translation>
    </message>
    <message>
        <source>Invalid amount for -paytxfee=&lt;amount&gt;: '%s' (must be at least %s)</source>
        <translation>Ongeldig bedrag voor -paytxfee=&lt;bedrag&gt;: '%s' (Minimum %s)</translation>
    </message>
    <message>
        <source>Invalid netmask specified in -whitelist: '%s'</source>
        <translation>Ongeldig netmask gespecificeerd in -whitelist: '%s'</translation>
    </message>
    <message>
        <source>Keep at most &lt;n&gt; unconnectable transactions in memory (default: %u)</source>
        <translation>Houd maximaal &lt;n&gt; onverbonden transacties in geheugen (standaard: %u)</translation>
    </message>
    <message>
        <source>Need to specify a port with -whitebind: '%s'</source>
        <translation>Verplicht een poort met -whitebind op te geven: '%s'</translation>
    </message>
    <message>
        <source>Node relay options:</source>
        <translation>Node doorgeefopties:</translation>
    </message>
    <message>
        <source>RPC server options:</source>
        <translation>RPC server opties:</translation>
    </message>
    <message>
        <source>Reducing -maxconnections from %d to %d, because of system limitations.</source>
        <translation>Verminder -maxconnections van %d naar %d, vanwege systeembeperkingen.</translation>
    </message>
    <message>
        <source>Rescan the block chain for missing wallet transactions on startup</source>
        <translation>Herscan de blokketen voor missende portemonneetransacties bij opstarten</translation>
    </message>
    <message>
        <source>Send trace/debug info to console instead of debug.log file</source>
        <translation>Verzend trace/debug-info naar de console in plaats van het debug.log-bestand</translation>
    </message>
    <message>
        <source>Show all debugging options (usage: --help -help-debug)</source>
        <translation>Toon alle foutopsporingsopties (gebruik: --help -help-debug)</translation>
    </message>
    <message>
        <source>Shrink debug.log file on client startup (default: 1 when no -debug)</source>
        <translation>Verklein debug.log-bestand bij het opstarten van de client (standaard: 1 als geen -debug)</translation>
    </message>
    <message>
        <source>Signing transaction failed</source>
        <translation>Ondertekenen van transactie mislukt</translation>
    </message>
    <message>
        <source>Specified -walletdir "%s" does not exist</source>
        <translation>Opgegeven -walletdir "%s" bestaat niet</translation>
    </message>
    <message>
        <source>Specified -walletdir "%s" is a relative path</source>
        <translation>Opgegeven -walletdir "%s" is een relatief pad</translation>
    </message>
    <message>
        <source>Specified -walletdir "%s" is not a directory</source>
        <translation>Opgegeven -walletdir "%s" is geen map</translation>
    </message>
    <message>
        <source>The transaction amount is too small to pay the fee</source>
        <translation>Het transactiebedrag is te klein om transactiekosten in rekening te brengen</translation>
    </message>
    <message>
        <source>This is experimental software.</source>
        <translation>Dit is experimentele software.</translation>
    </message>
    <message>
        <source>Tor control port password (default: empty)</source>
        <translation>Tor bepaalt poortwachtwoord (standaard: empty)</translation>
    </message>
    <message>
        <source>Tor control port to use if onion listening enabled (default: %s)</source>
        <translation>Tor bepaalt welke poort te gebruiken als luisteren naar onion wordt gebruikt (standaard: %s)</translation>
    </message>
    <message>
        <source>Transaction amount too small</source>
        <translation>Transactiebedrag te klein</translation>
    </message>
    <message>
        <source>Transaction too large for fee policy</source>
        <translation>De transactie is te groot voor het transactiekostenbeleid</translation>
    </message>
    <message>
        <source>Transaction too large</source>
        <translation>Transactie te groot</translation>
    </message>
    <message>
        <source>Unable to bind to %s on this computer (bind returned error %s)</source>
        <translation>Niet in staat om aan %s te binden op deze computer (bind gaf error %s)</translation>
    </message>
    <message>
        <source>Unable to generate initial keys</source>
        <translation>Niet mogelijk initiële sleutels te genereren</translation>
    </message>
    <message>
        <source>Upgrade wallet to latest format on startup</source>
        <translation>Upgrade portemonee naar laatste formaat bij opstarten</translation>
    </message>
    <message>
        <source>Username for JSON-RPC connections</source>
        <translation>Gebruikersnaam voor JSON-RPC-verbindingen</translation>
    </message>
    <message>
        <source>Verifying wallet(s)...</source>
        <translation>Portomenee(n) aan het verifiëren...</translation>
    </message>
    <message>
        <source>Wallet %s resides outside wallet directory %s</source>
        <translation>Portemonnee %s begeeft zich buiten portemoneemap %s</translation>
    </message>
    <message>
        <source>Warning</source>
        <translation>Waarschuwing</translation>
    </message>
    <message>
        <source>Warning: unknown new rules activated (versionbit %i)</source>
        <translation>Waarschuwing: onbekende nieuwe regels geactiveerd (versionbit %i)</translation>
    </message>
    <message>
        <source>Whether to operate in a blocks only mode (default: %u)</source>
        <translation>Om in alleen een blokmodus te opereren (standaard: %u)</translation>
    </message>
    <message>
        <source>You need to rebuild the database using -reindex to change -txindex</source>
        <translation>De database moet opnieuw opgebouwd worden met behulp van -reindex om -txindex te veranderen</translation>
    </message>
    <message>
        <source>Zapping all transactions from wallet...</source>
        <translation>Bezig met het zappen van alle transacties van de portemonnee...</translation>
    </message>
    <message>
        <source>ZeroMQ notification options:</source>
        <translation>ZeroMQ notificatieopties:</translation>
    </message>
    <message>
        <source>Password for JSON-RPC connections</source>
        <translation>Wachtwoord voor JSON-RPC-verbindingen</translation>
    </message>
    <message>
        <source>Execute command when the best block changes (%s in cmd is replaced by block hash)</source>
        <translation>Voer opdracht uit zodra het beste blok verandert (%s in cmd wordt vervangen door blokhash)</translation>
    </message>
    <message>
        <source>Allow DNS lookups for -addnode, -seednode and -connect</source>
        <translation>Sta DNS-naslag toe voor -addnode, -seednode en -connect</translation>
    </message>
    <message>
        <source>(1 = keep tx meta data e.g. account owner and payment request information, 2 = drop tx meta data)</source>
        <translation>(1 = behoudt tx meta data bijv. account eigenaar en betalingsverzoek informatie, 2. sla tx meta data niet op)</translation>
    </message>
    <message>
        <source>-maxtxfee is set very high! Fees this large could be paid on a single transaction.</source>
        <translation>-maxtxfee staat zeer hoog! Transactiekosten van deze grootte kunnen worden gebruikt in een enkele transactie.</translation>
    </message>
    <message>
        <source>Bind to given address to listen for JSON-RPC connections. This option is ignored unless -rpcallowip is also passed. Port is optional and overrides -rpcport. Use [host]:port notation for IPv6. This option can be specified multiple times (default: 127.0.0.1 and ::1 i.e., localhost, or if -rpcallowip has been specified, 0.0.0.0 and :: i.e., all addresses)</source>
        <translation>Bind aan gegeven adres om te luisteren voor JSON-RPC verbindingen. Deze optie zal genegeerd worden tenzij -rpcallowip ook aangegeven wordt. Port is optioneel en overschrijft -rpcport. Gebruik [host]:poort notatie voor IPv6. Deze optie kan meerdere keren gebruikt worden (standaard: 127.0.0.1 en ::1 i.e., localhost, of als -rpcallowip gespecificeerd is, 0.0.0.0 en :: i.e., alle adressen)</translation>
    </message>
    <message>
        <source>Do not keep transactions in the mempool longer than &lt;n&gt; hours (default: %u)</source>
        <translation>Bewaar transactie niet langer dan &lt;n&gt; uren in de geheugenpool (standaard: %u)</translation>
    </message>
    <message>
        <source>Equivalent bytes per sigop in transactions for relay and mining (default: %u)</source>
<<<<<<< HEAD
        <translation>Equivalente bytes per sigop in transacties voor doorsturen en delven (standaard: %u)</translation>
=======
        <translation>Equivalent bytes per sigop in transacties voor doorsturen en mijnen (standaard: %u)</translation>
    </message>
    <message>
        <source>Error loading %s: You can't enable HD on an already existing non-HD wallet</source>
        <translation>Fout bij het laden van %s: Je kan HD niet activeren voor een reeds bestaande niet-HD-portemonnee</translation>
    </message>
    <message>
        <source>Error loading wallet %s. -wallet parameter must only specify a filename (not a path).</source>
        <translation>Fout laden portemonnee %s. -wallet parameter mag alleen een bestandsnaam zijn (geen pad).</translation>
>>>>>>> 69fce744
    </message>
    <message>
        <source>Fees (in %s/kB) smaller than this are considered zero fee for transaction creation (default: %s)</source>
        <translation>Transactiekosten (in %s/kB) kleiner dan dit worden beschouwd dat geen transactiekosten in rekening worden gebracht voor transactiecreatie (standaard: %s)</translation>
    </message>
    <message>
        <source>Force relay of transactions from whitelisted peers even if they violate local relay policy (default: %d)</source>
        <translation>Forceer het doorsturen van transacties van goedgekeurde peers, zelfs wanneer deze niet voldoen aan de lokale doorstuurregels (standaard: %d)</translation>
    </message>
    <message>
        <source>How thorough the block verification of -checkblocks is (0-4, default: %u)</source>
        <translation>Hoe grondig de blokverificatie van -checkblocks is (0-4, standaard: %u)</translation>
    </message>
    <message>
        <source>Maintain a full transaction index, used by the getrawtransaction rpc call (default: %u)</source>
        <translation>Onderhoud een volledige transactieindex, gebruikt door de getrawtransaction rpc call (standaard: %u)</translation>
    </message>
    <message>
        <source>Number of seconds to keep misbehaving peers from reconnecting (default: %u)</source>
        <translation>Aantal seconden dat zich misdragende peers niet opnieuw kunnen verbinden (standaard: %u)</translation>
    </message>
    <message>
        <source>Output debugging information (default: %u, supplying &lt;category&gt; is optional)</source>
        <translation>Output extra debugginginformatie (standaard: %u, het leveren van &lt;categorie&gt; is optioneel)</translation>
    </message>
    <message>
        <source>Specify directory to hold wallets (default: &lt;datadir&gt;/wallets if it exists, otherwise &lt;datadir&gt;)</source>
        <translation>Geef map op om portemonnees in te bewaren (standaard: &lt;datadir&gt;/wallets indien dit bestaat, anders &lt;datadir&gt;)</translation>
    </message>
    <message>
        <source>Specify location of debug log file: this can be an absolute path or a path relative to the data directory (default: %s)</source>
        <translation>Geef locatie op voor debug log bestand: dit kan een absoluut pad zijn of een relatief pad vanaf de gegevensmap (standaard: %s) </translation>
    </message>
    <message>
        <source>Support filtering of blocks and transaction with bloom filters (default: %u)</source>
        <translation>Ondersteun filtering van blokken en transacties met bloomfilters (standaard: %u)</translation>
    </message>
    <message>
        <source>The fee rate (in %s/kB) that indicates your tolerance for discarding change by adding it to the fee (default: %s). Note: An output is discarded if it is dust at this rate, but we will always discard up to the dust relay fee and a discard fee above that is limited by the fee estimate for the longest target</source>
        <translation>Het vergoedingstarief (in %s/kB) dat de toelating van afdanken van wisselgeld aangeeft door het toe te voegen aan de vergoeding (standaard: %s). Notitie: Een output zal afgedankt worden als het stof is in dit tarief, maar we zullen altijd afdanken tot aan de stof doorstuur vergoeding en een afdank tarief boven wat is gelimiteerd door de vergoeding inschatting voor het langste doel</translation>
    </message>
    <message>
        <source>This is the transaction fee you may pay when fee estimates are not available.</source>
        <translation>Dit is de transactievergoeding die je mogelijk betaalt indien geschatte tarief niet beschikbaar is</translation>
    </message>
    <message>
        <source>This product includes software developed by the OpenSSL Project for use in the OpenSSL Toolkit %s and cryptographic software written by Eric Young and UPnP software written by Thomas Bernard.</source>
        <translation>Dit product bevat software dat ontwikkeld is door het OpenSSL Project voor gebruik in de OpenSSL Toolkit %s en cryptografische software geschreven door Eric Young en UPnP software geschreven door Thomas Bernard.</translation>
    </message>
    <message>
        <source>Total length of network version string (%i) exceeds maximum length (%i). Reduce the number or size of uacomments.</source>
        <translation>Totale lengte van netwerkversiestring (%i) overschrijdt maximale lengte (%i). Verminder het aantal of grootte van uacomments.</translation>
    </message>
    <message>
        <source>Tries to keep outbound traffic under the given target (in MiB per 24h), 0 = no limit (default: %d)</source>
        <translation>Pogingen om uitgaand verkeer onder een bepaald doel te houden (in MiB per 24u), 0 = geen limiet (standaard: %d)</translation>
    </message>
    <message>
        <source>Unsupported argument -socks found. Setting SOCKS version isn't possible anymore, only SOCKS5 proxies are supported.</source>
        <translation>Niet-ondersteund argument -socks gevonden. Instellen van SOCKS-versie is niet meer mogelijk, alleen SOCKS5-proxies worden ondersteund.</translation>
    </message>
    <message>
        <source>Unsupported argument -whitelistalwaysrelay ignored, use -whitelistrelay and/or -whitelistforcerelay.</source>
        <translation>Niet ondersteund argument -whitelistalwaysrelay genegeerd, gebruik -whitelistrelay en/of -whitelistforcerelay.</translation>
    </message>
    <message>
        <source>Use separate SOCKS5 proxy to reach peers via Tor hidden services (default: %s)</source>
        <translation>Gebruik een aparte SOCKS5 proxy om verborgen diensten van Tor te bereiken (standaard: %s)</translation>
    </message>
    <message>
        <source>Warning: Unknown block versions being mined! It's possible unknown rules are in effect</source>
        <translation>Waarschuwing: Onbekende blok versies worden gemined! Er zijn mogelijk onbekende regels in werking getreden</translation>
    </message>
    <message>
        <source>Warning: Wallet file corrupt, data salvaged! Original %s saved as %s in %s; if your balance or transactions are incorrect you should restore from a backup.</source>
        <translation>Waarschuwing: portemonnee bestand is corrupt, data is veiliggesteld! Originele %s is opgeslagen als %s in %s; als uw balans of transacties incorrect zijn dient u een backup terug te zetten.</translation>
    </message>
    <message>
        <source>Whitelist peers connecting from the given IP address (e.g. 1.2.3.4) or CIDR notated network (e.g. 1.2.3.0/24). Can be specified multiple times.</source>
        <translation>Goedgekeurde peers die verbinden vanaf een bepaald IP adres (vb. 1.2.3.4) of CIDR genoteerd netwerk (vb. 1.2.3.0/24). Kan meerdere keren worden gespecificeerd.</translation>
    </message>
    <message>
        <source>%s is set very high!</source>
        <translation>%s is zeer hoog ingesteld!</translation>
    </message>
    <message>
        <source>(default: %s)</source>
        <translation>(standaard: %s)</translation>
    </message>
    <message>
        <source>Always query for peer addresses via DNS lookup (default: %u)</source>
        <translation>Vind anderen door middel van een DNS-naslag (standaard: %u)</translation>
    </message>
    <message>
        <source>Error loading wallet %s. -wallet filename must be a regular file.</source>
        <translation>Fout bij laden van portemonnee %s. -wallet bestandsnaam met een regulier bestand zijn.</translation>
    </message>
    <message>
        <source>Error loading wallet %s. Duplicate -wallet filename specified.</source>
        <translation>Fout bij laden van portemonnee %s. Duplicaat -wallet bestandsnaam opgegeven.</translation>
    </message>
    <message>
        <source>Error loading wallet %s. Invalid characters in -wallet filename.</source>
        <translation>Fout bij laden van portemonnee %s. Ongeldige tekens in -wallet bestandsnaam.</translation>
    </message>
    <message>
        <source>How many blocks to check at startup (default: %u, 0 = all)</source>
        <translation>Aantal te checken blokken bij het opstarten (standaard: %u, 0 = allemaal)</translation>
    </message>
    <message>
        <source>Include IP addresses in debug output (default: %u)</source>
        <translation>IP-adressen toevoegen in de debuguitvoer (standaard: %u)</translation>
    </message>
    <message>
        <source>Keypool ran out, please call keypoolrefill first</source>
        <translation>Keypool op geraakt, roep alsjeblieft eerst keypoolrefill functie aan</translation>
    </message>
    <message>
        <source>Listen for JSON-RPC connections on &lt;port&gt; (default: %u or testnet: %u)</source>
        <translation>Luister naar JSON-RPC-verbindingen op &lt;poort&gt; (standaard: %u of testnet: %u)</translation>
    </message>
    <message>
        <source>Listen for connections on &lt;port&gt; (default: %u or testnet: %u)</source>
        <translation>Luister naar verbindingen op &lt;poort&gt; (standaard: %u of testnet: %u)</translation>
    </message>
    <message>
        <source>Maintain at most &lt;n&gt; connections to peers (default: %u)</source>
        <translation>Onderhoud maximaal &lt;n&gt; verbindingen naar peers (standaard: %u)</translation>
    </message>
    <message>
        <source>Make the wallet broadcast transactions</source>
        <translation>Laat de portemonnee transacties uitsturen</translation>
    </message>
    <message>
        <source>Maximum per-connection receive buffer, &lt;n&gt;*1000 bytes (default: %u)</source>
        <translation>Maximum per-connectie ontvangstbuffer, &lt;n&gt;*1000 bytes (standaard: %u)</translation>
    </message>
    <message>
        <source>Maximum per-connection send buffer, &lt;n&gt;*1000 bytes (default: %u)</source>
        <translation>Maximum per-connectie verstuurbuffer, &lt;n&gt;*1000 bytes (standaard: %u)</translation>
    </message>
    <message>
        <source>Prepend debug output with timestamp (default: %u)</source>
        <translation>Begin debug output met tijdstempel (standaard: %u)</translation>
    </message>
    <message>
        <source>Relay and mine data carrier transactions (default: %u)</source>
        <translation>Geef gegevensdragertransacties door en mijn ze ook (standaard: %u)</translation>
    </message>
    <message>
        <source>Relay non-P2SH multisig (default: %u)</source>
        <translation>Geef non-P2SH multisig door (standaard: %u)</translation>
    </message>
    <message>
        <source>Set key pool size to &lt;n&gt; (default: %u)</source>
        <translation>Stel sleutelpoelgrootte in op &lt;n&gt; (standaard: %u)</translation>
    </message>
    <message>
        <source>Set maximum BIP141 block weight (default: %d)</source>
        <translation>Zet het BIP141 maximum gewicht van een blok (standaard: %d)</translation>
    </message>
    <message>
        <source>Set the number of threads to service RPC calls (default: %d)</source>
        <translation>Stel het aantal threads in om RPC-aanvragen mee te bedienen (standaard: %d)</translation>
    </message>
    <message>
        <source>Specify configuration file (default: %s)</source>
        <translation>Specificeer configuratiebestand (standaard: %s)</translation>
    </message>
    <message>
        <source>Specify connection timeout in milliseconds (minimum: 1, default: %d)</source>
        <translation>Specificeer de time-out tijd in milliseconden (minimum: 1, standaard: %d)</translation>
    </message>
    <message>
        <source>Specify pid file (default: %s)</source>
        <translation>Specificeer pid-bestand (standaard: %s)</translation>
    </message>
    <message>
        <source>Spend unconfirmed change when sending transactions (default: %u)</source>
        <translation>Besteed onbevestigd wisselgeld bij het doen van transacties (standaard: %u)</translation>
    </message>
    <message>
        <source>Starting network threads...</source>
        <translation>Netwerkthread starten...</translation>
    </message>
    <message>
        <source>The wallet will avoid paying less than the minimum relay fee.</source>
        <translation>De portemonnee vermijdt minder te betalen dan de minimale doorgeef vergoeding.</translation>
    </message>
    <message>
        <source>This is the minimum transaction fee you pay on every transaction.</source>
        <translation>Dit is de minimum transactievergoeding dat je betaalt op elke transactie.</translation>
    </message>
    <message>
        <source>This is the transaction fee you will pay if you send a transaction.</source>
        <translation>Dit is de transactievergoeding dat je betaalt wanneer je een transactie verstuurt.</translation>
    </message>
    <message>
        <source>Threshold for disconnecting misbehaving peers (default: %u)</source>
        <translation>Drempel om verbinding te verbreken naar zich misdragende peers (standaard: %u)</translation>
    </message>
    <message>
        <source>Transaction amounts must not be negative</source>
        <translation>Transactiebedragen moeten positief zijn</translation>
    </message>
    <message>
        <source>Transaction has too long of a mempool chain</source>
        <translation>Transactie heeft een te lange mempoolketen</translation>
    </message>
    <message>
        <source>Transaction must have at least one recipient</source>
        <translation>Transactie moet ten minste één ontvanger hebben</translation>
    </message>
    <message>
        <source>Unknown network specified in -onlynet: '%s'</source>
        <translation>Onbekend netwerk gespecificeerd in -onlynet: '%s'</translation>
    </message>
    <message>
        <source>Insufficient funds</source>
        <translation>Ontoereikend saldo</translation>
    </message>
    <message>
        <source>Loading block index...</source>
        <translation>Blokindex aan het laden...</translation>
    </message>
    <message>
        <source>Loading wallet...</source>
        <translation>Portemonnee aan het laden...</translation>
    </message>
    <message>
        <source>Cannot downgrade wallet</source>
        <translation>Kan portemonnee niet downgraden</translation>
    </message>
    <message>
        <source>Rescanning...</source>
        <translation>Blokketen aan het herscannen...</translation>
    </message>
    <message>
        <source>Done loading</source>
        <translation>Klaar met laden</translation>
    </message>
    <message>
        <source>Error</source>
        <translation>Fout</translation>
    </message>
</context>
</TS><|MERGE_RESOLUTION|>--- conflicted
+++ resolved
@@ -62,21 +62,12 @@
         <translation>Ontvangstadressen</translation>
     </message>
     <message>
-<<<<<<< HEAD
         <source>These are your Lynx addresses for sending payments. Always check the amount and the receiving address before sending coins.</source>
         <translation>Dit zijn uw Lynxadressen om betalingen mee te verzenden. Controleer altijd het bedrag en het ontvangstadres voordat u uw lynxs verzendt.</translation>
     </message>
     <message>
         <source>These are your Lynx addresses for receiving payments. It is recommended to use a new receiving address for each transaction.</source>
         <translation>Dit zijn uw Lynx-adressen waarmee u betalingen kunt ontvangen. We raden u aan om een nieuw ontvangstadres voor elke transactie te gebruiken.</translation>
-=======
-        <source>These are your Litecoin addresses for sending payments. Always check the amount and the receiving address before sending coins.</source>
-        <translation>Dit zijn uw Litecoinadressen om betalingen mee te verzenden. Controleer altijd het bedrag en het ontvangstadres voordat u uw litecoins verzendt.</translation>
-    </message>
-    <message>
-        <source>These are your Litecoin addresses for receiving payments. It is recommended to use a new receiving address for each transaction.</source>
-        <translation>Dit zijn uw Litecoin-adressen waarmee u betalingen kunt ontvangen. We raden u aan om een nieuw ontvangstadres voor elke transactie te gebruiken.</translation>
->>>>>>> 69fce744
     </message>
     <message>
         <source>&amp;Copy Address</source>
@@ -181,13 +172,8 @@
         <translation>Bevestig versleuteling van de portemonnee</translation>
     </message>
     <message>
-<<<<<<< HEAD
         <source>Warning: If you encrypt your wallet and lose your passphrase, you will &lt;b&gt;LOSE ALL OF YOUR LYNXES&lt;/b&gt;!</source>
         <translation>Waarschuwing: Als u uw portemonnee versleutelt en uw wachtwoord vergeet, zult u &lt;b&gt;AL UW LYNXES VERLIEZEN&lt;/b&gt;!</translation>
-=======
-        <source>Warning: If you encrypt your wallet and lose your passphrase, you will &lt;b&gt;LOSE ALL OF YOUR LITECOINS&lt;/b&gt;!</source>
-        <translation>Waarschuwing: Als u uw portemonnee versleutelt en uw wachtwoord vergeet, zult u &lt;b&gt;AL UW LITECOINS VERLIEZEN&lt;/b&gt;!</translation>
->>>>>>> 69fce744
     </message>
     <message>
         <source>Are you sure you wish to encrypt your wallet?</source>
@@ -198,13 +184,8 @@
         <translation>Portemonnee versleuteld</translation>
     </message>
     <message>
-<<<<<<< HEAD
         <source>%1 will close now to finish the encryption process. Remember that encrypting your wallet cannot fully protect your lynxes from being stolen by malware infecting your computer.</source>
         <translation>%1 zal nu afsluiten om het versleutelingsproces te voltooien. Onthoud dat het versleutelen van uw portemonnee u niet volledig kan beschermen: Malware kan uw computer infecteren en uw lynxes stelen.</translation>
-=======
-        <source>%1 will close now to finish the encryption process. Remember that encrypting your wallet cannot fully protect your litecoins from being stolen by malware infecting your computer.</source>
-        <translation>%1 zal nu afsluiten om het versleutelingsproces te voltooien. Onthoud dat het versleutelen van uw portemonnee u niet volledig kan beschermen: Malware kan uw computer infecteren en uw litecoins stelen.</translation>
->>>>>>> 69fce744
     </message>
     <message>
         <source>IMPORTANT: Any previous backups you have made of your wallet file should be replaced with the newly generated, encrypted wallet file. For security reasons, previous backups of the unencrypted wallet file will become useless as soon as you start using the new, encrypted wallet.</source>
@@ -361,13 +342,8 @@
         <translation>Bezig met herindexeren van blokken op harde schijf...</translation>
     </message>
     <message>
-<<<<<<< HEAD
         <source>Send coins to a Lynx address</source>
         <translation>Verstuur munten naar een Lynxadres</translation>
-=======
-        <source>Send coins to a Litecoin address</source>
-        <translation>Verstuur munten naar een Litecoinadres</translation>
->>>>>>> 69fce744
     </message>
     <message>
         <source>Backup wallet to another location</source>
@@ -390,13 +366,8 @@
         <translation>&amp;Verifiëer bericht...</translation>
     </message>
     <message>
-<<<<<<< HEAD
         <source>Lynx</source>
         <translation>Lynx</translation>
-=======
-        <source>Litecoin</source>
-        <translation>Litecoin</translation>
->>>>>>> 69fce744
     </message>
     <message>
         <source>Wallet</source>
@@ -423,21 +394,12 @@
         <translation>Versleutel de geheime sleutels die bij uw portemonnee horen</translation>
     </message>
     <message>
-<<<<<<< HEAD
         <source>Sign messages with your Lynx addresses to prove you own them</source>
         <translation>Onderteken berichten met uw Lynxadressen om te bewijzen dat u deze adressen bezit</translation>
     </message>
     <message>
         <source>Verify messages to ensure they were signed with specified Lynx addresses</source>
         <translation>Verifiëer handtekeningen om zeker te zijn dat de berichten zijn ondertekend met de gespecificeerde Lynxadressen</translation>
-=======
-        <source>Sign messages with your Litecoin addresses to prove you own them</source>
-        <translation>Onderteken berichten met uw Litecoinadressen om te bewijzen dat u deze adressen bezit</translation>
-    </message>
-    <message>
-        <source>Verify messages to ensure they were signed with specified Litecoin addresses</source>
-        <translation>Verifiëer handtekeningen om zeker te zijn dat de berichten zijn ondertekend met de gespecificeerde Litecoinadressen</translation>
->>>>>>> 69fce744
     </message>
     <message>
         <source>&amp;File</source>
@@ -456,13 +418,8 @@
         <translation>Tab-werkbalk</translation>
     </message>
     <message>
-<<<<<<< HEAD
         <source>Request payments (generates QR codes and lynx: URIs)</source>
         <translation>Vraag betaling aan (genereert QR-codes en lynx: URI's)</translation>
-=======
-        <source>Request payments (generates QR codes and litecoin: URIs)</source>
-        <translation>Vraag betaling aan (genereert QR-codes en litecoin: URI's)</translation>
->>>>>>> 69fce744
     </message>
     <message>
         <source>Show the list of used sending addresses and labels</source>
@@ -473,26 +430,16 @@
         <translation>Toon de lijst met gebruikte ontvangstadressen en labels</translation>
     </message>
     <message>
-<<<<<<< HEAD
         <source>Open a lynx: URI or payment request</source>
         <translation>Open een lynx: URI of betalingsverzoek</translation>
-=======
-        <source>Open a litecoin: URI or payment request</source>
-        <translation>Open een litecoin: URI of betalingsverzoek</translation>
->>>>>>> 69fce744
     </message>
     <message>
         <source>&amp;Command-line options</source>
         <translation>&amp;Opdrachtregelopties</translation>
     </message>
     <message numerus="yes">
-<<<<<<< HEAD
         <source>%n active connection(s) to Lynx network</source>
         <translation><numerusform>%n actieve verbinding met Lynxnetwerk</numerusform><numerusform>%n actieve verbindingen met Lynxnetwerk</numerusform></translation>
-=======
-        <source>%n active connection(s) to Litecoin network</source>
-        <translation><numerusform>%n actieve verbinding met Litecoinnetwerk</numerusform><numerusform>%n actieve verbindingen met Litecoinnetwerk</numerusform></translation>
->>>>>>> 69fce744
     </message>
     <message>
         <source>Indexing blocks on disk...</source>
@@ -535,13 +482,8 @@
         <translation>Bijgewerkt</translation>
     </message>
     <message>
-<<<<<<< HEAD
         <source>Show the %1 help message to get a list with possible Lynx command-line options</source>
         <translation>Toon het %1 hulpbericht om een lijst te krijgen met mogelijke Lynx commandoregelopties</translation>
-=======
-        <source>Show the %1 help message to get a list with possible Litecoin command-line options</source>
-        <translation>Toon het %1 hulpbericht om een lijst te krijgen met mogelijke Litecoin commandoregelopties</translation>
->>>>>>> 69fce744
     </message>
     <message>
         <source>%1 client</source>
@@ -610,13 +552,8 @@
         <translation>Portemonnee is &lt;b&gt;versleuteld&lt;/b&gt; en momenteel &lt;b&gt;gesloten&lt;/b&gt;</translation>
     </message>
     <message>
-<<<<<<< HEAD
         <source>A fatal error occurred. Lynx can no longer continue safely and will quit.</source>
         <translation>Een fatale fout heeft zich voorgedaan. Lynx kan niet veilig worden verdergezet en wordt afgesloten.</translation>
-=======
-        <source>A fatal error occurred. Litecoin can no longer continue safely and will quit.</source>
-        <translation>Een fatale fout heeft zich voorgedaan. Litecoin kan niet veilig worden verdergezet en wordt afgesloten.</translation>
->>>>>>> 69fce744
     </message>
 </context>
 <context>
@@ -809,13 +746,8 @@
         <translation>Bewerk verzendadres</translation>
     </message>
     <message>
-<<<<<<< HEAD
         <source>The entered address "%1" is not a valid Lynx address.</source>
         <translation>Het opgegeven adres "%1" is een ongeldig Lynxadres.</translation>
-=======
-        <source>The entered address "%1" is not a valid Litecoin address.</source>
-        <translation>Het opgegeven adres "%1" is een ongeldig Litecoinadres.</translation>
->>>>>>> 69fce744
     </message>
     <message>
         <source>The entered address "%1" is already in the address book.</source>
@@ -923,12 +855,8 @@
         <translation>Omdat dit de eerste keer is dat het programma gestart is, kunt u nu kiezen waar %1 de data moet opslaan.</translation>
     </message>
     <message>
-<<<<<<< HEAD
         <source>%1 will download and store a copy of the Lynx block chain. At least %2GB of data will be stored in this directory, and it will grow over time. The wallet will also be stored in this directory.</source>
         <translation>%1 zal een kopie van de Lynx blokketen downloaden en opslaan. Tenminste %2 GB aan data wordt opgeslagen in deze map en het zal groeien in de tijd. De portemonnee wordt ook in deze map opgeslagen.</translation>
-=======
-        <source>When you click OK, %1 will begin to download and process the full %4 block chain (%2GB) starting with the earliest transactions in %3 when %4 initially launched.</source>
-        <translation>Als u op OK klikt, dan zal %1 beginnen met downloaden en verwerken van de volledige %4 blokketen (%2GB) startend met de eerste transacties in %3 toen %4 initeel werd gestart.</translation>
     </message>
     <message>
         <source>This initial synchronisation is very demanding, and may expose hardware problems with your computer that had previously gone unnoticed. Each time you run %1, it will continue downloading where it left off.</source>
@@ -937,7 +865,6 @@
     <message>
         <source>If you have chosen to limit block chain storage (pruning), the historical data must still be downloaded and processed, but will be deleted afterward to keep your disk usage low.</source>
         <translation>Als u gekozen heeft om de blokketenopslag te beperken (pruning), dan moet de historische data nog steeds gedownload en verwerkt worden, maar zal verwijderd worden naderhand om schijf gebruik zo laag mogelijk te houden.</translation>
->>>>>>> 69fce744
     </message>
     <message>
         <source>Use the default data directory</source>
@@ -948,8 +875,8 @@
         <translation>Gebruik een aangepaste gegevensmap:</translation>
     </message>
     <message>
-        <source>Litecoin</source>
-        <translation>Litecoin</translation>
+        <source>Lynx</source>
+        <translation>Lynx</translation>
     </message>
     <message>
         <source>At least %1 GB of data will be stored in this directory, and it will grow over time.</source>
@@ -960,8 +887,8 @@
         <translation>Gemiddeld %1 GB aan data zal worden opgeslagen in deze map.</translation>
     </message>
     <message>
-        <source>%1 will download and store a copy of the Litecoin block chain.</source>
-        <translation>%1 zal een kopie van de blokketen van Litecoin downloaden en opslaan.</translation>
+        <source>%1 will download and store a copy of the Lynx block chain.</source>
+        <translation>%1 zal een kopie van de blokketen van Lynx downloaden en opslaan.</translation>
     </message>
     <message>
         <source>The wallet will also be stored in this directory.</source>
@@ -991,21 +918,12 @@
         <translation>Vorm</translation>
     </message>
     <message>
-<<<<<<< HEAD
         <source>Recent transactions may not yet be visible, and therefore your wallet's balance might be incorrect. This information will be correct once your wallet has finished synchronizing with the lynx network, as detailed below.</source>
         <translation>Recente transacties zijn mogelijk nog niet zichtbaar. De balans van de geldbeugel is daarom mogelijk niet correct. Deze informatie is correct van zodra de synchronisatie met het Lynx-netwerk werd voltooid, zoals onderaan beschreven.</translation>
     </message>
     <message>
         <source>Attempting to spend lynxes that are affected by not-yet-displayed transactions will not be accepted by the network.</source>
         <translation>Poging om lynxes te besteden die door "nog niet weergegeven" transacties worden beïnvloed, worden niet door het netwerk geaccepteerd.</translation>
-=======
-        <source>Recent transactions may not yet be visible, and therefore your wallet's balance might be incorrect. This information will be correct once your wallet has finished synchronizing with the litecoin network, as detailed below.</source>
-        <translation>Recente transacties zijn mogelijk nog niet zichtbaar. De balans van de portemonnee is daarom mogelijk niet correct. Deze informatie is correct van zodra de synchronisatie met het Litecoin-netwerk werd voltooid, zoals onderaan beschreven.</translation>
-    </message>
-    <message>
-        <source>Attempting to spend litecoins that are affected by not-yet-displayed transactions will not be accepted by the network.</source>
-        <translation>Poging om litecoins te besteden die door "nog niet weergegeven" transacties worden beïnvloed, worden niet door het netwerk geaccepteerd.</translation>
->>>>>>> 69fce744
     </message>
     <message>
         <source>Number of blocks left</source>
@@ -1174,34 +1092,24 @@
         <translation>&amp;Spendeer onbevestigd wisselgeld</translation>
     </message>
     <message>
-<<<<<<< HEAD
         <source>Automatically open the Lynx client port on the router. This only works when your router supports UPnP and it is enabled.</source>
         <translation>Open de Lynxpoort automatisch op de router. Dit werkt alleen als de router UPnP ondersteunt en het aanstaat.</translation>
-=======
-        <source>Automatically open the Litecoin client port on the router. This only works when your router supports UPnP and it is enabled.</source>
-        <translation>Open de Litecoinpoort automatisch op de router. Dit werkt alleen als de router UPnP ondersteunt en het aanstaat.</translation>
->>>>>>> 69fce744
     </message>
     <message>
         <source>Map port using &amp;UPnP</source>
         <translation>Portmapping via &amp;UPnP</translation>
     </message>
     <message>
-<<<<<<< HEAD
         <source>Connect to the Lynx network through a SOCKS5 proxy.</source>
         <translation>Verbind met het Lynxnetwerk via een SOCKS5 proxy.</translation>
-=======
-        <source>Accept connections from outside.</source>
-        <translation>Accepteer verbindingen van buiten.</translation>
     </message>
     <message>
         <source>Allow incomin&amp;g connections</source>
         <translation>Sta inkomende verbindingen toe</translation>
     </message>
     <message>
-        <source>Connect to the Litecoin network through a SOCKS5 proxy.</source>
-        <translation>Verbind met het Litecoinnetwerk via een SOCKS5 proxy.</translation>
->>>>>>> 69fce744
+        <source>Connect to the Lynx network through a SOCKS5 proxy.</source>
+        <translation>Verbind met het Lynxnetwerk via een SOCKS5 proxy.</translation>
     </message>
     <message>
         <source>&amp;Connect through SOCKS5 proxy (default proxy):</source>
@@ -1236,17 +1144,8 @@
         <translation>Tor</translation>
     </message>
     <message>
-<<<<<<< HEAD
         <source>Connect to the Lynx network through a separate SOCKS5 proxy for Tor hidden services.</source>
         <translation>Maak verbinding met Lynxnetwerk door een aparte SOCKS5-proxy voor verborgen diensten van Tor.</translation>
-    </message>
-    <message>
-        <source>Use separate SOCKS5 proxy to reach peers via Tor hidden services:</source>
-        <translation>Gebruikt aparte SOCKS5-proxy om peers te bereiken via verborgen diensten van Tor:</translation>
-=======
-        <source>Connect to the Litecoin network through a separate SOCKS5 proxy for Tor hidden services.</source>
-        <translation>Maak verbinding met Litecoinnetwerk door een aparte SOCKS5-proxy voor verborgen diensten van Tor.</translation>
->>>>>>> 69fce744
     </message>
     <message>
         <source>&amp;Window</source>
@@ -1352,13 +1251,8 @@
         <translation>Vorm</translation>
     </message>
     <message>
-<<<<<<< HEAD
         <source>The displayed information may be out of date. Your wallet automatically synchronizes with the Lynx network after a connection is established, but this process has not completed yet.</source>
         <translation>De weergegeven informatie kan verouderd zijn. Uw portemonnee synchroniseert automatisch met het Lynxnetwerk nadat een verbinding is gelegd, maar dit proces is nog niet voltooid.</translation>
-=======
-        <source>The displayed information may be out of date. Your wallet automatically synchronizes with the Litecoin network after a connection is established, but this process has not completed yet.</source>
-        <translation>De weergegeven informatie kan verouderd zijn. Uw portemonnee synchroniseert automatisch met het Litecoinnetwerk nadat een verbinding is gelegd, maar dit proces is nog niet voltooid.</translation>
->>>>>>> 69fce744
     </message>
     <message>
         <source>Watch-only:</source>
@@ -1432,13 +1326,8 @@
         <translation>Fout bij betalingsverzoek</translation>
     </message>
     <message>
-<<<<<<< HEAD
         <source>Cannot start lynx: click-to-pay handler</source>
         <translation>Kan lynx niet starten: click-to-pay handler</translation>
-=======
-        <source>Cannot start litecoin: click-to-pay handler</source>
-        <translation>Kan litecoin niet starten: click-to-pay handler</translation>
->>>>>>> 69fce744
     </message>
     <message>
         <source>URI handling</source>
@@ -1453,13 +1342,8 @@
         <translation>Ongeldig betalingsadres %1</translation>
     </message>
     <message>
-<<<<<<< HEAD
         <source>URI cannot be parsed! This can be caused by an invalid Lynx address or malformed URI parameters.</source>
         <translation>URI kan niet verwerkt worden! Dit kan het gevolg zijn van een ongeldig Lynx adres of misvormde URI parameters.</translation>
-=======
-        <source>URI cannot be parsed! This can be caused by an invalid Litecoin address or malformed URI parameters.</source>
-        <translation>URI kan niet verwerkt worden! Dit kan het gevolg zijn van een ongeldig Litecoin adres of misvormde URI parameters.</translation>
->>>>>>> 69fce744
     </message>
     <message>
         <source>Payment request file handling</source>
@@ -1560,13 +1444,8 @@
         <translation>Bedrag</translation>
     </message>
     <message>
-<<<<<<< HEAD
         <source>Enter a Lynx address (e.g. %1)</source>
         <translation>Voer een Lynxadres in (bijv. %1)</translation>
-=======
-        <source>Enter a Litecoin address (e.g. %1)</source>
-        <translation>Voer een Litecoinadres in (bijv. %1)</translation>
->>>>>>> 69fce744
     </message>
     <message>
         <source>%1 d</source>
@@ -1989,21 +1868,12 @@
         <translation>&amp;Bericht</translation>
     </message>
     <message>
-<<<<<<< HEAD
-        <source>Reuse one of the previously used receiving addresses. Reusing addresses has security and privacy issues. Do not use this unless re-generating a payment request made before.</source>
-        <translation>Gebruik een van de eerder gebruikte ontvangstadressen opnieuw. Het opnieuw gebruiken van adressen heeft beveiliging- en privacy problemen. Gebruik dit niet, behalve als er eerder een betalingsverzoek opnieuw gegenereerd is.</translation>
-    </message>
-    <message>
         <source>R&amp;euse an existing receiving address (not recommended)</source>
         <translation>H&amp;ergebruik en bestaand ontvangstadres (niet aanbevolen)</translation>
     </message>
     <message>
         <source>An optional message to attach to the payment request, which will be displayed when the request is opened. Note: The message will not be sent with the payment over the Lynx network.</source>
         <translation>Een optioneel bericht om bij te voegen aan het betalingsverzoek, welke zal getoond worden wanneer het verzoek is geopend. Opmerking: Het bericht zal niet worden verzonden met de betaling over het Lynxnetwerk.</translation>
-=======
-        <source>An optional message to attach to the payment request, which will be displayed when the request is opened. Note: The message will not be sent with the payment over the Litecoin network.</source>
-        <translation>Een optioneel bericht om bij te voegen aan het betalingsverzoek, welke zal getoond worden wanneer het verzoek is geopend. Opmerking: Het bericht zal niet worden verzonden met de betaling over het Litecoinnetwerk.</translation>
->>>>>>> 69fce744
     </message>
     <message>
         <source>An optional label to associate with the new receiving address.</source>
@@ -2247,17 +2117,8 @@
         <translation>Verbergen</translation>
     </message>
     <message>
-<<<<<<< HEAD
-        <source>total at least</source>
-        <translation>totaal ten minste</translation>
-    </message>
-    <message>
         <source>Paying only the minimum fee is just fine as long as there is less transaction volume than space in the blocks. But be aware that this can end up in a never confirming transaction once there is more demand for lynx transactions than the network can process.</source>
         <translation>De minimale toeslag betalen is prima mits het transactievolume kleiner is dan de ruimte in de blokken. Let wel op dat dit tot gevolg kan hebben dat een transactie nooit wordt bevestigd als er meer vraag is naar lynxtransacties dan het netwerk kan verwerken.</translation>
-=======
-        <source>Paying only the minimum fee is just fine as long as there is less transaction volume than space in the blocks. But be aware that this can end up in a never confirming transaction once there is more demand for litecoin transactions than the network can process.</source>
-        <translation>De minimale toeslag betalen is prima mits het transactievolume kleiner is dan de ruimte in de blokken. Let wel op dat dit tot gevolg kan hebben dat een transactie nooit wordt bevestigd als er meer vraag is naar litecointransacties dan het netwerk kan verwerken.</translation>
->>>>>>> 69fce744
     </message>
     <message>
         <source>(read the tooltip)</source>
@@ -2428,13 +2289,8 @@
         <translation><numerusform>Schatting is dat bevestiging begint over %n blok.</numerusform><numerusform>Schatting is dat bevestiging begint over %n blokken.</numerusform></translation>
     </message>
     <message>
-<<<<<<< HEAD
         <source>Warning: Invalid Lynx address</source>
         <translation>Waarschuwing: Ongeldig Lynxadres</translation>
-=======
-        <source>Warning: Invalid Litecoin address</source>
-        <translation>Waarschuwing: Ongeldig Litecoinadres</translation>
->>>>>>> 69fce744
     </message>
     <message>
         <source>Warning: Unknown change address</source>
@@ -2476,13 +2332,8 @@
         <translation>Dit is een normale betaling.</translation>
     </message>
     <message>
-<<<<<<< HEAD
         <source>The Lynx address to send the payment to</source>
         <translation>Het Lynxadres om betaling aan te versturen</translation>
-=======
-        <source>The Litecoin address to send the payment to</source>
-        <translation>Het Litecoinadres om betaling aan te versturen</translation>
->>>>>>> 69fce744
     </message>
     <message>
         <source>Alt+A</source>
@@ -2501,13 +2352,8 @@
         <translation>Verwijder deze toevoeging</translation>
     </message>
     <message>
-<<<<<<< HEAD
         <source>The fee will be deducted from the amount being sent. The recipient will receive less lynxes than you enter in the amount field. If multiple recipients are selected, the fee is split equally.</source>
         <translation>De transactiekosten zal worden afgetrokken van het bedrag dat verstuurd wordt. De ontvangers zullen minder lynxes ontvangen dan ingevoerd is in het hoeveelheidsveld. Als er meerdere ontvangers geselecteerd zijn, dan worden de transactiekosten gelijk verdeeld.</translation>
-=======
-        <source>The fee will be deducted from the amount being sent. The recipient will receive less litecoins than you enter in the amount field. If multiple recipients are selected, the fee is split equally.</source>
-        <translation>De transactiekosten zal worden afgetrokken van het bedrag dat verstuurd wordt. De ontvangers zullen minder litecoins ontvangen dan ingevoerd is in het hoeveelheidsveld. Als er meerdere ontvangers geselecteerd zijn, dan worden de transactiekosten gelijk verdeeld.</translation>
->>>>>>> 69fce744
     </message>
     <message>
         <source>S&amp;ubtract fee from amount</source>
@@ -2534,13 +2380,8 @@
         <translation>Vul een label voor dit adres in om het aan de lijst met gebruikte adressen toe te voegen</translation>
     </message>
     <message>
-<<<<<<< HEAD
         <source>A message that was attached to the lynx: URI which will be stored with the transaction for your reference. Note: This message will not be sent over the Lynx network.</source>
         <translation>Een bericht dat werd toegevoegd aan de lynx: URI welke wordt opgeslagen met de transactie ter referentie. Opmerking: Dit bericht zal niet worden verzonden over het Lynxnetwerk.</translation>
-=======
-        <source>A message that was attached to the litecoin: URI which will be stored with the transaction for your reference. Note: This message will not be sent over the Litecoin network.</source>
-        <translation>Een bericht dat werd toegevoegd aan de litecoin: URI welke wordt opgeslagen met de transactie ter referentie. Opmerking: Dit bericht zal niet worden verzonden over het Litecoinnetwerk.</translation>
->>>>>>> 69fce744
     </message>
     <message>
         <source>Pay To:</source>
@@ -2584,21 +2425,12 @@
         <translation>&amp;Onderteken bericht</translation>
     </message>
     <message>
-<<<<<<< HEAD
         <source>You can sign messages/agreements with your addresses to prove you can receive lynxes sent to them. Be careful not to sign anything vague or random, as phishing attacks may try to trick you into signing your identity over to them. Only sign fully-detailed statements you agree to.</source>
         <translation>U kunt berichten/overeenkomsten ondertekenen met uw adres om te bewijzen dat u Lynxes kunt versturen. Wees voorzichtig met het ondertekenen van iets vaags of willekeurigs, omdat phishingaanvallen u kunnen proberen te misleiden tot het ondertekenen van overeenkomsten om uw identiteit aan hen toe te vertrouwen. Onderteken alleen volledig gedetailleerde verklaringen voordat u akkoord gaat.</translation>
     </message>
     <message>
         <source>The Lynx address to sign the message with</source>
         <translation>Het Lynxadres om bericht mee te ondertekenen</translation>
-=======
-        <source>You can sign messages/agreements with your addresses to prove you can receive litecoins sent to them. Be careful not to sign anything vague or random, as phishing attacks may try to trick you into signing your identity over to them. Only sign fully-detailed statements you agree to.</source>
-        <translation>U kunt berichten/overeenkomsten ondertekenen met uw adres om te bewijzen dat u Litecoins kunt versturen. Wees voorzichtig met het ondertekenen van iets vaags of willekeurigs, omdat phishingaanvallen u kunnen proberen te misleiden tot het ondertekenen van overeenkomsten om uw identiteit aan hen toe te vertrouwen. Onderteken alleen volledig gedetailleerde verklaringen voordat u akkoord gaat.</translation>
-    </message>
-    <message>
-        <source>The Litecoin address to sign the message with</source>
-        <translation>Het Litecoinadres om bericht mee te ondertekenen</translation>
->>>>>>> 69fce744
     </message>
     <message>
         <source>Choose previously used address</source>
@@ -2629,13 +2461,8 @@
         <translation>Kopieer de huidige handtekening naar het systeemklembord</translation>
     </message>
     <message>
-<<<<<<< HEAD
         <source>Sign the message to prove you own this Lynx address</source>
         <translation>Onderteken een bericht om te bewijzen dat u een bepaald Lynxadres bezit</translation>
-=======
-        <source>Sign the message to prove you own this Litecoin address</source>
-        <translation>Onderteken een bericht om te bewijzen dat u een bepaald Litecoinadres bezit</translation>
->>>>>>> 69fce744
     </message>
     <message>
         <source>Sign &amp;Message</source>
@@ -2658,21 +2485,12 @@
         <translation>Voer het adres van de ontvanger in, bericht (zorg ervoor dat de regeleinden, spaties, tabs etc. precies kloppen) en onderteken onderaan om het bericht te verifiëren. Wees voorzicht om niet meer in de ondertekening te lezen dan in het getekende bericht zelf, om te voorkomen dat je wordt aangevallen met een man-in-the-middle attack. Houd er mee rekening dat dit alleen de ondertekende partij bewijst met het ontvangen adres, er kan niet bewezen worden dat er een transactie heeft plaatsgevonden!</translation>
     </message>
     <message>
-<<<<<<< HEAD
         <source>The Lynx address the message was signed with</source>
         <translation>Het Lynxadres waarmee het bericht ondertekend is</translation>
     </message>
     <message>
         <source>Verify the message to ensure it was signed with the specified Lynx address</source>
         <translation>Controleer een bericht om te verifiëren dat het gespecificeerde Lynxadres het bericht heeft ondertekend.</translation>
-=======
-        <source>The Litecoin address the message was signed with</source>
-        <translation>Het Litecoinadres waarmee het bericht ondertekend is</translation>
-    </message>
-    <message>
-        <source>Verify the message to ensure it was signed with the specified Litecoin address</source>
-        <translation>Controleer een bericht om te verifiëren dat het gespecificeerde Litecoinadres het bericht heeft ondertekend.</translation>
->>>>>>> 69fce744
     </message>
     <message>
         <source>Verify &amp;Message</source>
@@ -3360,13 +3178,8 @@
         <translation>Niet mogelijk ok HTTP-server te starten. Zie debuglogboek voor details.</translation>
     </message>
     <message>
-<<<<<<< HEAD
         <source>Lynx Core</source>
         <translation>Lynx Core</translation>
-=======
-        <source>Litecoin Core</source>
-        <translation>Litecoin Core</translation>
->>>>>>> 69fce744
     </message>
     <message>
         <source>The %s developers</source>
@@ -3810,11 +3623,7 @@
     </message>
     <message>
         <source>Fees (in %s/kB) smaller than this are considered zero fee for relaying, mining and transaction creation (default: %s)</source>
-<<<<<<< HEAD
         <translation>Transactiekosten (in %s/kB) kleiner dan dit worden beschouw dat geen transactiekosten in rekening worden gebracht voor doorgeven, delven en transactiecreatie (standaard: %s)</translation>
-=======
-        <translation>Vergoedingen (in %s/kB) kleiner dan dit worden beschouwd als nul-vergoeding voor doorgeven, mijnen en transactiecreatie (standaard: %s)</translation>
->>>>>>> 69fce744
     </message>
     <message>
         <source>If paytxfee is not set, include enough fee so transactions begin confirmation on average within n blocks (default: %u)</source>
@@ -4054,10 +3863,7 @@
     </message>
     <message>
         <source>Equivalent bytes per sigop in transactions for relay and mining (default: %u)</source>
-<<<<<<< HEAD
         <translation>Equivalente bytes per sigop in transacties voor doorsturen en delven (standaard: %u)</translation>
-=======
-        <translation>Equivalent bytes per sigop in transacties voor doorsturen en mijnen (standaard: %u)</translation>
     </message>
     <message>
         <source>Error loading %s: You can't enable HD on an already existing non-HD wallet</source>
@@ -4066,7 +3872,6 @@
     <message>
         <source>Error loading wallet %s. -wallet parameter must only specify a filename (not a path).</source>
         <translation>Fout laden portemonnee %s. -wallet parameter mag alleen een bestandsnaam zijn (geen pad).</translation>
->>>>>>> 69fce744
     </message>
     <message>
         <source>Fees (in %s/kB) smaller than this are considered zero fee for transaction creation (default: %s)</source>
