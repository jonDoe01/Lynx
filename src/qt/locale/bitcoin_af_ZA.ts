--- conflicted
+++ resolved
@@ -62,12 +62,12 @@
         <translation>Ontvang adresse</translation>
     </message>
     <message>
-        <source>These are your Litecoin addresses for sending payments. Always check the amount and the receiving address before sending coins.</source>
-        <translation>Dit is jou Litecoin-adresse vir die stuur van betalings. Kontroleer altyd die bedrag en die ontvangsadres voordat u munte stuur.</translation>
-    </message>
-    <message>
-        <source>These are your Litecoin addresses for receiving payments. It is recommended to use a new receiving address for each transaction.</source>
-        <translation>Dit is jou Litecoin-adresse vir die stuur van betalings. Kontroleer altyd die bedrag en die ontvangsadres voordat jy munte stuur.</translation>
+        <source>These are your Lynx addresses for sending payments. Always check the amount and the receiving address before sending coins.</source>
+        <translation>Dit is jou Lynx-adresse vir die stuur van betalings. Kontroleer altyd die bedrag en die ontvangsadres voordat u munte stuur.</translation>
+    </message>
+    <message>
+        <source>These are your Lynx addresses for receiving payments. It is recommended to use a new receiving address for each transaction.</source>
+        <translation>Dit is jou Lynx-adresse vir die stuur van betalings. Kontroleer altyd die bedrag en die ontvangsadres voordat jy munte stuur.</translation>
     </message>
     <message>
         <source>&amp;Copy Address</source>
@@ -184,8 +184,8 @@
         <translation>Beursie Enkripteer</translation>
     </message>
     <message>
-        <source>%1 will close now to finish the encryption process. Remember that encrypting your wallet cannot fully protect your litecoins from being stolen by malware infecting your computer.</source>
-        <translation>%1 gaan nou toe maak om die enkripsie proses klaar te maak. Onthou dat jou litecoins nie ten volle beskerm kan word deur die beursie te enkrip teen "malware" wat jou rekenaar besmet.</translation>
+        <source>%1 will close now to finish the encryption process. Remember that encrypting your wallet cannot fully protect your lynxes from being stolen by malware infecting your computer.</source>
+        <translation>%1 gaan nou toe maak om die enkripsie proses klaar te maak. Onthou dat jou lynxes nie ten volle beskerm kan word deur die beursie te enkrip teen "malware" wat jou rekenaar besmet.</translation>
     </message>
     <message>
         <source>Wallet encryption failed</source>
@@ -282,12 +282,8 @@
         <translation>&amp;Opsies</translation>
     </message>
     <message>
-<<<<<<< HEAD
         <source>Lynx</source>
         <translation>Lynx</translation>
-=======
-        <source>Modify configuration options for %1</source>
-        <translation>Verander konfigurasie opsies vir %1</translation>
     </message>
     <message>
         <source>&amp;Encrypt Wallet...</source>
@@ -314,9 +310,8 @@
         <translation>&amp;Verifieer boodskap...</translation>
     </message>
     <message>
-        <source>Litecoin</source>
-        <translation>Litecoin</translation>
->>>>>>> 69fce744
+        <source>Lynx</source>
+        <translation>Lynx</translation>
     </message>
     <message>
         <source>Wallet</source>
@@ -670,8 +665,8 @@
         <translation>Welkom by %1.</translation>
     </message>
     <message>
-        <source>Litecoin</source>
-        <translation>Litecoin</translation>
+        <source>Lynx</source>
+        <translation>Lynx</translation>
     </message>
     <message>
         <source>The wallet will also be stored in this directory.</source>
