--- conflicted
+++ resolved
@@ -1692,21 +1692,6 @@
     <message>
         <source>&amp;Disconnect</source>
         <translation>&amp;Odpojiť</translation>
-<<<<<<< HEAD
-    </message>
-    <message>
-        <source>Ban for</source>
-        <translation>Zakázať na</translation>
-    </message>
-    <message>
-        <source>&amp;Unban</source>
-        <translation>&amp;Zrušiť zákaz</translation>
-    </message>
-    <message>
-        <source>Welcome to the %1 RPC console.</source>
-        <translation>Vitajte v %1 RPC konzole</translation>
-=======
->>>>>>> 94adaf84
     </message>
     <message>
         <source>Ban for</source>
@@ -3066,13 +3051,26 @@
         <translation>Varovanie: Zjavne sa úplne nezhodujeme s našimi peer-mi! Možno potrebujete prejsť na novšiu verziu alebo ostatné uzly potrebujú vyššiu verziu.</translation>
     </message>
     <message>
-<<<<<<< HEAD
-=======
+        <source>This is a pre-release test build - use at your own risk - do not use for mining or merchant applications</source>
+        <translation>Toto je predbežná testovacia zostava - používate na vlastné riziko - nepoužívajte na ťaženie alebo obchodné aplikácie</translation>
+    </message>
+    <message>
+        <source>Use UPnP to map the listening port (default: 1 when listening and no -proxy)</source>
+        <translation>Skúsiť použiť UPnP pre mapovanie počúvajúceho portu (predvolené: 1 počas počúvania a bez -proxy)</translation>
+    </message>
+    <message>
+        <source>Warning: The network does not appear to fully agree! Some miners appear to be experiencing issues.</source>
+        <translation>Varovanie: Javí sa že sieť sieť úplne nesúhlasí! Niektorí mineri zjavne majú ťažkosti.</translation>
+    </message>
+    <message>
+        <source>Warning: We do not appear to fully agree with our peers! You may need to upgrade, or other nodes may need to upgrade.</source>
+        <translation>Varovanie: Zjavne sa úplne nezhodujeme s našimi peer-mi! Možno potrebujete prejsť na novšiu verziu alebo ostatné uzly potrebujú vyššiu verziu.</translation>
+    </message>
+    <message>
         <source>You need to rebuild the database using -reindex-chainstate to change -txindex</source>
         <translation>Potrebujete prebudovať databázu použitím -reindex-chainstate pre zmenu -txindex</translation>
     </message>
     <message>
->>>>>>> 94adaf84
         <source>%s corrupt, salvage failed</source>
         <translation>%s je poškodený, záchrana zlyhala</translation>
     </message>
