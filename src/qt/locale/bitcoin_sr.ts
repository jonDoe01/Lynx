--- conflicted
+++ resolved
@@ -62,11 +62,11 @@
         <translation>Адресе за примање</translation>
     </message>
     <message>
-        <source>These are your Litecoin addresses for sending payments. Always check the amount and the receiving address before sending coins.</source>
+        <source>These are your Lynx addresses for sending payments. Always check the amount and the receiving address before sending coins.</source>
         <translation>Ово су ваше Биткоин адресе за слање уплата. Увек добро проверите износ и адресу на коју шаљете пре него што пошаљете уплату.</translation>
     </message>
     <message>
-        <source>These are your Litecoin addresses for receiving payments. It is recommended to use a new receiving address for each transaction.</source>
+        <source>These are your Lynx addresses for receiving payments. It is recommended to use a new receiving address for each transaction.</source>
         <translation>Ово су ваше Биткоин адресе за примање уплате. Препоручује се да се за сваку трансакцију користи нова адреса.</translation>
     </message>
     <message>
@@ -184,7 +184,7 @@
         <translation>Новчаник шифриран</translation>
     </message>
     <message>
-        <source>%1 will close now to finish the encryption process. Remember that encrypting your wallet cannot fully protect your litecoins from being stolen by malware infecting your computer.</source>
+        <source>%1 will close now to finish the encryption process. Remember that encrypting your wallet cannot fully protect your lynxes from being stolen by malware infecting your computer.</source>
         <translation>%1 ће се сада затворити како би се завршио процес шифрирања.  Запамтите да шифрирањем свог новчаника не можете у потпуности заштити своје биткоине од крађе од стране злоћудних програма и компјутерских инфекција.</translation>
     </message>
     <message>
@@ -310,10 +310,10 @@
         <translation>Промени &amp;лозинку...</translation>
     </message>
     <message>
-<<<<<<< HEAD
         <source>Send coins to a Lynx address</source>
         <translation>Пошаљите новац на lynx адресу</translation>
-=======
+    </message>
+    <message>
         <source>&amp;Sending addresses...</source>
         <translation>&amp;Адресе за слање...</translation>
     </message>
@@ -346,13 +346,12 @@
         <translation>Поново идексирање блокова на диску.</translation>
     </message>
     <message>
-        <source>Send coins to a Litecoin address</source>
+        <source>Send coins to a Lynx address</source>
         <translation>Пошаљите новац на Биткоин адресу</translation>
     </message>
     <message>
         <source>Backup wallet to another location</source>
         <translation>Направите резервну копију новчаника на другој локацији</translation>
->>>>>>> 69fce744
     </message>
     <message>
         <source>Change the passphrase used for wallet encryption</source>
@@ -371,7 +370,7 @@
         <translation>&amp;Верификовање поруке...</translation>
     </message>
     <message>
-        <source>Litecoin</source>
+        <source>Lynx</source>
         <translation>Биткоин</translation>
     </message>
     <message>
@@ -399,11 +398,11 @@
         <translation>Шифрирај приватни клуљ који припада новчанику.</translation>
     </message>
     <message>
-        <source>Sign messages with your Litecoin addresses to prove you own them</source>
+        <source>Sign messages with your Lynx addresses to prove you own them</source>
         <translation>Потписуј поруку са своје Биткоин адресе као доказ да си њихов власник</translation>
     </message>
     <message>
-        <source>Verify messages to ensure they were signed with specified Litecoin addresses</source>
+        <source>Verify messages to ensure they were signed with specified Lynx addresses</source>
         <translation>Верификуј поруке и утврди да ли су потписане од стране спецификованих Биткоин адреса</translation>
     </message>
     <message>
@@ -423,7 +422,7 @@
         <translation>Трака са картицама</translation>
     </message>
     <message>
-        <source>Request payments (generates QR codes and litecoin: URIs)</source>
+        <source>Request payments (generates QR codes and lynx: URIs)</source>
         <translation>Затражи плаћање (генерише QR кодове и биткоин: URI-е)</translation>
     </message>
     <message>
@@ -435,7 +434,7 @@
         <translation>Прегледајте листу коришћених адреса и етикета за пријем уплата</translation>
     </message>
     <message>
-        <source>Open a litecoin: URI or payment request</source>
+        <source>Open a lynx: URI or payment request</source>
         <translation>Отворите биткоин: URI или захтев за плаћање</translation>
     </message>
     <message>
@@ -545,7 +544,7 @@
         <translation>Новчаник јс &lt;b&gt;шифрован&lt;/b&gt; и тренутно &lt;b&gt;закључан&lt;/b&gt;</translation>
     </message>
     <message>
-        <source>A fatal error occurred. Litecoin can no longer continue safely and will quit.</source>
+        <source>A fatal error occurred. Lynx can no longer continue safely and will quit.</source>
         <translation>Дошло је до критичне грешке. Биткоин не може безбедно да настави са радом и искључиће се.</translation>
     </message>
 </context>
@@ -821,7 +820,7 @@
         <translation>Користите прилагођени директоријум података:</translation>
     </message>
     <message>
-        <source>Litecoin</source>
+        <source>Lynx</source>
         <translation>Биткоин</translation>
     </message>
     <message>
