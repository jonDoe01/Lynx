--- conflicted
+++ resolved
@@ -114,13 +114,8 @@
         <translation>Recreans indicem frustorum in disco...</translation>
     </message>
     <message>
-<<<<<<< HEAD
         <source>Send coins to a Lynx address</source>
         <translation>Mitte nummos ad inscriptionem Lynx</translation>
-=======
-        <source>Send coins to a Litecoin address</source>
-        <translation>Mitte nummos ad inscriptionem Litecoin</translation>
->>>>>>> 69fce744
     </message>
     <message>
         <source>Backup wallet to another location</source>
@@ -143,13 +138,8 @@
         <translation>&amp;Verifica nuntium...</translation>
     </message>
     <message>
-<<<<<<< HEAD
         <source>Lynx</source>
         <translation>Lynx</translation>
-=======
-        <source>Litecoin</source>
-        <translation>Litecoin</translation>
->>>>>>> 69fce744
     </message>
     <message>
         <source>Wallet</source>
@@ -176,21 +166,12 @@
         <translation>Cifra claves privatas quae cassidili tui sunt</translation>
     </message>
     <message>
-<<<<<<< HEAD
         <source>Sign messages with your Lynx addresses to prove you own them</source>
         <translation>Signa nuntios cum tuis inscriptionibus Lynx ut demonstres te eas possidere</translation>
     </message>
     <message>
         <source>Verify messages to ensure they were signed with specified Lynx addresses</source>
         <translation>Verifica nuntios ut certus sis eos signatos esse cum specificatis inscriptionibus Lynx</translation>
-=======
-        <source>Sign messages with your Litecoin addresses to prove you own them</source>
-        <translation>Signa nuntios cum tuis inscriptionibus Litecoin ut demonstres te eas possidere</translation>
-    </message>
-    <message>
-        <source>Verify messages to ensure they were signed with specified Litecoin addresses</source>
-        <translation>Verifica nuntios ut certus sis eos signatos esse cum specificatis inscriptionibus Litecoin</translation>
->>>>>>> 69fce744
     </message>
     <message>
         <source>&amp;File</source>
@@ -320,8 +301,8 @@
 <context>
     <name>Intro</name>
     <message>
-        <source>Litecoin</source>
-        <translation>Litecoin</translation>
+        <source>Lynx</source>
+        <translation>Lynx</translation>
     </message>
     <message>
         <source>Error</source>
@@ -369,13 +350,8 @@
         <translation>Cassidile</translation>
     </message>
     <message>
-<<<<<<< HEAD
         <source>Automatically open the Lynx client port on the router. This only works when your router supports UPnP and it is enabled.</source>
         <translation>Aperi per se portam clientis Lynx in itineratore.  Hoc tantum effectivum est si itineratrum tuum supportat UPnP et id activum est.</translation>
-=======
-        <source>Automatically open the Litecoin client port on the router. This only works when your router supports UPnP and it is enabled.</source>
-        <translation>Aperi per se portam clientis Litecoin in itineratore.  Hoc tantum effectivum est si itineratrum tuum supportat UPnP et id activum est.</translation>
->>>>>>> 69fce744
     </message>
     <message>
         <source>Map port using &amp;UPnP</source>
@@ -457,13 +433,8 @@
         <translation>Schema</translation>
     </message>
     <message>
-<<<<<<< HEAD
         <source>The displayed information may be out of date. Your wallet automatically synchronizes with the Lynx network after a connection is established, but this process has not completed yet.</source>
         <translation>Monstrata informatio fortasse non recentissima est.  Tuum cassidile per se synchronizat cum rete Lynx postquam conexio constabilita est, sed hoc actio nondum perfecta est.</translation>
-=======
-        <source>The displayed information may be out of date. Your wallet automatically synchronizes with the Litecoin network after a connection is established, but this process has not completed yet.</source>
-        <translation>Monstrata informatio fortasse non recentissima est.  Tuum cassidile per se synchronizat cum rete Litecoin postquam conexio constabilita est, sed hoc actio nondum perfecta est.</translation>
->>>>>>> 69fce744
     </message>
     <message>
         <source>Immature:</source>
@@ -704,13 +675,8 @@
         <translation>Copia signationem in latibulum systematis</translation>
     </message>
     <message>
-<<<<<<< HEAD
         <source>Sign the message to prove you own this Lynx address</source>
         <translation>Signa nuntium ut demonstres hanc inscriptionem Lynx a te possessa esse</translation>
-=======
-        <source>Sign the message to prove you own this Litecoin address</source>
-        <translation>Signa nuntium ut demonstres hanc inscriptionem Litecoin a te possessa esse</translation>
->>>>>>> 69fce744
     </message>
     <message>
         <source>Sign &amp;Message</source>
@@ -729,13 +695,8 @@
         <translation>&amp;Verifica Nuntium</translation>
     </message>
     <message>
-<<<<<<< HEAD
         <source>Verify the message to ensure it was signed with the specified Lynx address</source>
         <translation>Verifica nuntium ut cures signatum esse cum specifica inscriptione Lynx</translation>
-=======
-        <source>Verify the message to ensure it was signed with the specified Litecoin address</source>
-        <translation>Verifica nuntium ut cures signatum esse cum specifica inscriptione Litecoin</translation>
->>>>>>> 69fce744
     </message>
     <message>
         <source>Verify &amp;Message</source>
@@ -811,13 +772,8 @@
         <translation>Operare infere sicut daemon et mandata accipe</translation>
     </message>
     <message>
-<<<<<<< HEAD
         <source>Lynx Core</source>
         <translation>Lynx Nucleus</translation>
-=======
-        <source>Litecoin Core</source>
-        <translation>Litecoin Nucleus</translation>
->>>>>>> 69fce744
     </message>
     <message>
         <source>Bind to given address and always listen on it. Use [host]:port notation for IPv6</source>
