--- conflicted
+++ resolved
@@ -118,26 +118,16 @@
         <translation>Recibiendo direcciones</translation>
     </message>
     <message>
-<<<<<<< HEAD
         <source>Send coins to a Lynx address</source>
         <translation>Enviar monedas a una dirección Lynx</translation>
-=======
-        <source>Send coins to a Litecoin address</source>
-        <translation>Enviar monedas a una dirección Litecoin</translation>
->>>>>>> 69fce744
     </message>
     <message>
         <source>Change the passphrase used for wallet encryption</source>
         <translation>Cambie la clave utilizada para el cifrado del monedero</translation>
     </message>
     <message>
-<<<<<<< HEAD
         <source>Lynx</source>
         <translation>Lynx</translation>
-=======
-        <source>Litecoin</source>
-        <translation>Litecoin</translation>
->>>>>>> 69fce744
     </message>
     <message>
         <source>Wallet</source>
@@ -262,8 +252,8 @@
 <context>
     <name>Intro</name>
     <message>
-        <source>Litecoin</source>
-        <translation>Litecoin</translation>
+        <source>Lynx</source>
+        <translation>Lynx</translation>
     </message>
     <message>
         <source>Error</source>
