--- conflicted
+++ resolved
@@ -62,12 +62,12 @@
         <translation>A receber endereços</translation>
     </message>
     <message>
-        <source>These are your Litecoin addresses for sending payments. Always check the amount and the receiving address before sending coins.</source>
-        <translation>Estes são os seus endereços Litecoin para enviar pagamentos. Verifique sempre o valor e o endereço de envio antes de enviar moedas.</translation>
-    </message>
-    <message>
-        <source>These are your Litecoin addresses for receiving payments. It is recommended to use a new receiving address for each transaction.</source>
-        <translation>Estes são os seus endereços Litecoin para receber pagamentos. É recomendado que utilize um endereço novo para cada transacção.</translation>
+        <source>These are your Lynx addresses for sending payments. Always check the amount and the receiving address before sending coins.</source>
+        <translation>Estes são os seus endereços Lynx para enviar pagamentos. Verifique sempre o valor e o endereço de envio antes de enviar moedas.</translation>
+    </message>
+    <message>
+        <source>These are your Lynx addresses for receiving payments. It is recommended to use a new receiving address for each transaction.</source>
+        <translation>Estes são os seus endereços Lynx para receber pagamentos. É recomendado que utilize um endereço novo para cada transacção.</translation>
     </message>
     <message>
         <source>&amp;Copy Address</source>
@@ -172,13 +172,8 @@
         <translation>Confirmar encriptação da carteira</translation>
     </message>
     <message>
-<<<<<<< HEAD
         <source>Warning: If you encrypt your wallet and lose your passphrase, you will &lt;b&gt;LOSE ALL OF YOUR LYNXES&lt;/b&gt;!</source>
         <translation>Aviso: se encriptar a sua carteira e perder a sua frase de segurnça, &lt;b&gt;PERDERÁ TODOS OS SEUS LYNXES&lt;/b&gt;!</translation>
-=======
-        <source>Warning: If you encrypt your wallet and lose your passphrase, you will &lt;b&gt;LOSE ALL OF YOUR LITECOINS&lt;/b&gt;!</source>
-        <translation>Aviso: se encriptar a sua carteira e perder a sua frase de segurnça, &lt;b&gt;PERDERÁ TODOS OS SEUS LITECOINS&lt;/b&gt;!</translation>
->>>>>>> 69fce744
     </message>
     <message>
         <source>Are you sure you wish to encrypt your wallet?</source>
@@ -189,8 +184,8 @@
         <translation>Carteira encriptada</translation>
     </message>
     <message>
-        <source>%1 will close now to finish the encryption process. Remember that encrypting your wallet cannot fully protect your litecoins from being stolen by malware infecting your computer.</source>
-        <translation>%1 irá agora ser fechado para terminar o processo de encriptação. Recorde que a encriptação da sua carteira não protegerá totalmente os seus litecoins de serem roubados por programas maliciosos que infectem o seu computador.</translation>
+        <source>%1 will close now to finish the encryption process. Remember that encrypting your wallet cannot fully protect your lynxes from being stolen by malware infecting your computer.</source>
+        <translation>%1 irá agora ser fechado para terminar o processo de encriptação. Recorde que a encriptação da sua carteira não protegerá totalmente os seus lynxes de serem roubados por programas maliciosos que infectem o seu computador.</translation>
     </message>
     <message>
         <source>IMPORTANT: Any previous backups you have made of your wallet file should be replaced with the newly generated, encrypted wallet file. For security reasons, previous backups of the unencrypted wallet file will become useless as soon as you start using the new, encrypted wallet.</source>
@@ -347,13 +342,8 @@
         <translation>A reindexar os blocos no disco...</translation>
     </message>
     <message>
-<<<<<<< HEAD
         <source>Send coins to a Lynx address</source>
         <translation>Enviar moedas para um endereço Lynx</translation>
-=======
-        <source>Send coins to a Litecoin address</source>
-        <translation>Enviar moedas para um endereço Litecoin</translation>
->>>>>>> 69fce744
     </message>
     <message>
         <source>Backup wallet to another location</source>
@@ -376,13 +366,8 @@
         <translation>&amp;Verificar mensagem...</translation>
     </message>
     <message>
-<<<<<<< HEAD
         <source>Lynx</source>
         <translation>Lynx</translation>
-=======
-        <source>Litecoin</source>
-        <translation>Litecoin</translation>
->>>>>>> 69fce744
     </message>
     <message>
         <source>Wallet</source>
@@ -409,21 +394,12 @@
         <translation>Encriptar as chaves privadas que pertencem à sua carteira</translation>
     </message>
     <message>
-<<<<<<< HEAD
         <source>Sign messages with your Lynx addresses to prove you own them</source>
         <translation>Assine as mensagens com os seus endereços Lynx para provar que é o proprietário dos mesmos</translation>
     </message>
     <message>
         <source>Verify messages to ensure they were signed with specified Lynx addresses</source>
         <translation>Verifique mensagens para assegurar que foram assinadas com o endereço Lynx especificado</translation>
-=======
-        <source>Sign messages with your Litecoin addresses to prove you own them</source>
-        <translation>Assine as mensagens com os seus endereços Litecoin para provar que é o proprietário dos mesmos</translation>
-    </message>
-    <message>
-        <source>Verify messages to ensure they were signed with specified Litecoin addresses</source>
-        <translation>Verifique mensagens para assegurar que foram assinadas com o endereço Litecoin especificado</translation>
->>>>>>> 69fce744
     </message>
     <message>
         <source>&amp;File</source>
@@ -442,13 +418,8 @@
         <translation>Barra de ferramentas dos separadores</translation>
     </message>
     <message>
-<<<<<<< HEAD
         <source>Request payments (generates QR codes and lynx: URIs)</source>
         <translation>Solicitar pagamentos (gera códigos QR e lynx: URIs)</translation>
-=======
-        <source>Request payments (generates QR codes and litecoin: URIs)</source>
-        <translation>Solicitar pagamentos (gera códigos QR e litecoin: URIs)</translation>
->>>>>>> 69fce744
     </message>
     <message>
         <source>Show the list of used sending addresses and labels</source>
@@ -459,26 +430,16 @@
         <translation>Mostrar a lista de rótulos e endereços de receção usados</translation>
     </message>
     <message>
-<<<<<<< HEAD
         <source>Open a lynx: URI or payment request</source>
         <translation>Abrir URI lynx: ou pedido de pagamento</translation>
-=======
-        <source>Open a litecoin: URI or payment request</source>
-        <translation>Abrir URI litecoin: ou pedido de pagamento</translation>
->>>>>>> 69fce744
     </message>
     <message>
         <source>&amp;Command-line options</source>
         <translation>&amp;Opções da linha de &amp;comando</translation>
     </message>
     <message numerus="yes">
-<<<<<<< HEAD
         <source>%n active connection(s) to Lynx network</source>
         <translation><numerusform>%n ligação ativa à rede Lynx</numerusform><numerusform>%n ligações ativas à rede Lynx</numerusform></translation>
-=======
-        <source>%n active connection(s) to Litecoin network</source>
-        <translation><numerusform>%n ligação ativa à rede Litecoin</numerusform><numerusform>%n ligações ativas à rede Litecoin</numerusform></translation>
->>>>>>> 69fce744
     </message>
     <message>
         <source>Indexing blocks on disk...</source>
@@ -521,7 +482,7 @@
         <translation>Atualizado</translation>
     </message>
     <message>
-        <source>Show the %1 help message to get a list with possible Litecoin command-line options</source>
+        <source>Show the %1 help message to get a list with possible Lynx command-line options</source>
         <translation>Mostrar a mensagem de ajuda %1 para obter uma lista com possíveis opções a usar na linha de comandos.</translation>
     </message>
     <message>
@@ -591,8 +552,8 @@
         <translation>A carteira está &lt;b&gt;encriptada&lt;/b&gt; e atualmente &lt;b&gt;bloqueada&lt;/b&gt;</translation>
     </message>
     <message>
-        <source>A fatal error occurred. Litecoin can no longer continue safely and will quit.</source>
-        <translation>Ocorreu um erro fatal. O Litecoin não pode continuar com segurança e irá fechar.</translation>
+        <source>A fatal error occurred. Lynx can no longer continue safely and will quit.</source>
+        <translation>Ocorreu um erro fatal. O Lynx não pode continuar com segurança e irá fechar.</translation>
     </message>
 </context>
 <context>
@@ -785,8 +746,8 @@
         <translation>Editar o endereço de envio</translation>
     </message>
     <message>
-        <source>The entered address "%1" is not a valid Litecoin address.</source>
-        <translation>O endereço introduzido "%1" não é um endereço litecoin válido.</translation>
+        <source>The entered address "%1" is not a valid Lynx address.</source>
+        <translation>O endereço introduzido "%1" não é um endereço lynx válido.</translation>
     </message>
     <message>
         <source>The entered address "%1" is already in the address book.</source>
@@ -890,13 +851,10 @@
         <translation>Bem-vindo ao %1.</translation>
     </message>
     <message>
-<<<<<<< HEAD
-        <source>%1 will download and store a copy of the Litecoin block chain. At least %2GB of data will be stored in this directory, and it will grow over time. The wallet will also be stored in this directory.</source>
+        <source>%1 will download and store a copy of the Lynx block chain. At least %2GB of data will be stored in this directory, and it will grow over time. The wallet will also be stored in this directory.</source>
         <translation>O %1 irá transferir e armazenar uma cópia da blockchain. Pelo menos %2GB serão armazenados neste diretório, sendo que o valor irá crescer ao longo do tempo. A carteira também será armazenada neste mesmo diretório.</translation>
     </message>
     <message>
-=======
->>>>>>> 69fce744
         <source>Use the default data directory</source>
         <translation>Utilizar a pasta de dados predefinida</translation>
     </message>
@@ -905,8 +863,8 @@
         <translation>Utilizar uma pasta de dados personalizada:</translation>
     </message>
     <message>
-        <source>Litecoin</source>
-        <translation>Litecoin</translation>
+        <source>Lynx</source>
+        <translation>Lynx</translation>
     </message>
     <message>
         <source>Approximately %1 GB of data will be stored in this directory.</source>
@@ -940,12 +898,12 @@
         <translation>Formulário</translation>
     </message>
     <message>
-        <source>Recent transactions may not yet be visible, and therefore your wallet's balance might be incorrect. This information will be correct once your wallet has finished synchronizing with the litecoin network, as detailed below.</source>
+        <source>Recent transactions may not yet be visible, and therefore your wallet's balance might be incorrect. This information will be correct once your wallet has finished synchronizing with the lynx network, as detailed below.</source>
         <translation>Transações recentes podem não ser visíveis por agora, portanto o saldo da sua carteira pode estar incorreto. Esta informação será corrigida quando a sua carteira acabar de sincronizar com a rede, como está explicado em baixo.</translation>
     </message>
     <message>
-        <source>Attempting to spend litecoins that are affected by not-yet-displayed transactions will not be accepted by the network.</source>
-        <translation>Tentar enviar litecoins que estão afetadas por transações ainda não exibidas não será aceite pela rede.</translation>
+        <source>Attempting to spend lynxes that are affected by not-yet-displayed transactions will not be accepted by the network.</source>
+        <translation>Tentar enviar lynxes que estão afetadas por transações ainda não exibidas não será aceite pela rede.</translation>
     </message>
     <message>
         <source>Number of blocks left</source>
@@ -1107,23 +1065,18 @@
         <translation>&amp;Gastar troco não confirmado</translation>
     </message>
     <message>
-<<<<<<< HEAD
         <source>Automatically open the Lynx client port on the router. This only works when your router supports UPnP and it is enabled.</source>
         <translation>Abrir a porta do cliente lynx automaticamente no seu router. Isto apenas funciona se o seu router suportar UPnP e este se encontrar ligado.</translation>
-=======
-        <source>Automatically open the Litecoin client port on the router. This only works when your router supports UPnP and it is enabled.</source>
-        <translation>Abrir a porta do cliente litecoin automaticamente no seu router. Isto apenas funciona se o seu router suportar UPnP e este se encontrar ligado.</translation>
->>>>>>> 69fce744
     </message>
     <message>
         <source>Map port using &amp;UPnP</source>
         <translation>Mapear porta, utilizando &amp;UPnP</translation>
     </message>
     <message>
-<<<<<<< HEAD
         <source>Connect to the Lynx network through a SOCKS5 proxy.</source>
         <translation>Conectar à rede da Lynx através dum proxy SOCLS5.</translation>
-=======
+    </message>
+    <message>
         <source>Accept connections from outside.</source>
         <translation>Aceitar ligações externas.</translation>
     </message>
@@ -1132,9 +1085,8 @@
         <translation>Permitir ligações de "a receber"</translation>
     </message>
     <message>
-        <source>Connect to the Litecoin network through a SOCKS5 proxy.</source>
-        <translation>Conectar à rede da Litecoin através dum proxy SOCLS5.</translation>
->>>>>>> 69fce744
+        <source>Connect to the Lynx network through a SOCKS5 proxy.</source>
+        <translation>Conectar à rede da Lynx através dum proxy SOCLS5.</translation>
     </message>
     <message>
         <source>&amp;Connect through SOCKS5 proxy (default proxy):</source>
@@ -1169,19 +1121,10 @@
         <translation>Tor</translation>
     </message>
     <message>
-<<<<<<< HEAD
         <source>Connect to the Lynx network through a separate SOCKS5 proxy for Tor hidden services.</source>
         <translation>Ligar à rede Lynx através de um proxy SOCKS5 separado para utilizar os serviços ocultos do Tor.</translation>
     </message>
     <message>
-        <source>Use separate SOCKS5 proxy to reach peers via Tor hidden services:</source>
-        <translation>Utilizar um proxy SOCKS5 separado para alcançar nós via serviços ocultos do Tor:</translation>
-=======
-        <source>Connect to the Litecoin network through a separate SOCKS5 proxy for Tor hidden services.</source>
-        <translation>Ligar à rede Litecoin através de um proxy SOCKS5 separado para utilizar os serviços ocultos do Tor.</translation>
->>>>>>> 69fce744
-    </message>
-    <message>
         <source>&amp;Window</source>
         <translation>&amp;Janela</translation>
     </message>
@@ -1281,13 +1224,8 @@
         <translation>Formulário</translation>
     </message>
     <message>
-<<<<<<< HEAD
         <source>The displayed information may be out of date. Your wallet automatically synchronizes with the Lynx network after a connection is established, but this process has not completed yet.</source>
         <translation>A informação mostrada poderá estar desatualizada. A sua carteira sincroniza automaticamente com a rede Lynx depois de estabelecer ligação, mas este processo ainda não está completo.</translation>
-=======
-        <source>The displayed information may be out of date. Your wallet automatically synchronizes with the Litecoin network after a connection is established, but this process has not completed yet.</source>
-        <translation>A informação mostrada poderá estar desatualizada. A sua carteira sincroniza automaticamente com a rede Litecoin depois de estabelecer ligação, mas este processo ainda não está completo.</translation>
->>>>>>> 69fce744
     </message>
     <message>
         <source>Watch-only:</source>
@@ -1361,8 +1299,8 @@
         <translation>Erro do pedido de pagamento</translation>
     </message>
     <message>
-        <source>Cannot start litecoin: click-to-pay handler</source>
-        <translation>Impossível iniciar o controlador de litecoin: click-to-pay</translation>
+        <source>Cannot start lynx: click-to-pay handler</source>
+        <translation>Impossível iniciar o controlador de lynx: click-to-pay</translation>
     </message>
     <message>
         <source>URI handling</source>
@@ -1377,8 +1315,8 @@
         <translation>Endereço de pagamento inválido %1</translation>
     </message>
     <message>
-        <source>URI cannot be parsed! This can be caused by an invalid Litecoin address or malformed URI parameters.</source>
-        <translation>URI não foi lido correctamente! Isto pode ser causado por um endereço Litecoin inválido ou por parâmetros URI malformados.</translation>
+        <source>URI cannot be parsed! This can be caused by an invalid Lynx address or malformed URI parameters.</source>
+        <translation>URI não foi lido correctamente! Isto pode ser causado por um endereço Lynx inválido ou por parâmetros URI malformados.</translation>
     </message>
     <message>
         <source>Payment request file handling</source>
@@ -1479,13 +1417,8 @@
         <translation>Quantia</translation>
     </message>
     <message>
-<<<<<<< HEAD
         <source>Enter a Lynx address (e.g. %1)</source>
         <translation>Entre um endereço Lynx (ex. %1)</translation>
-=======
-        <source>Enter a Litecoin address (e.g. %1)</source>
-        <translation>Entre um endereço Litecoin (ex. %1)</translation>
->>>>>>> 69fce744
     </message>
     <message>
         <source>%1 d</source>
@@ -1892,21 +1825,12 @@
         <translation>&amp;Mensagem:</translation>
     </message>
     <message>
-<<<<<<< HEAD
-        <source>Reuse one of the previously used receiving addresses. Reusing addresses has security and privacy issues. Do not use this unless re-generating a payment request made before.</source>
-        <translation>Reutilize um dos endereços de entrada usados anteriormente. Reutilizar endereços pode levar a riscos de segurança e de privacidade. Não use esta função a não ser que esteja a gerar novamente uma requisição de pagamento feita anteriormente.</translation>
-    </message>
-    <message>
         <source>R&amp;euse an existing receiving address (not recommended)</source>
         <translation>Reutilizar um endereço de receção existente (não recomendado)</translation>
     </message>
     <message>
         <source>An optional message to attach to the payment request, which will be displayed when the request is opened. Note: The message will not be sent with the payment over the Lynx network.</source>
         <translation>Uma mensagem opcional para anexar ao pedido de pagamento, que será exibida quando o pedido for aberto. Nota: A mensagem não será enviada com o pagamento através da rede Lynx.</translation>
-=======
-        <source>An optional message to attach to the payment request, which will be displayed when the request is opened. Note: The message will not be sent with the payment over the Litecoin network.</source>
-        <translation>Uma mensagem opcional para anexar ao pedido de pagamento, que será exibida quando o pedido for aberto. Nota: A mensagem não será enviada com o pagamento através da rede Litecoin.</translation>
->>>>>>> 69fce744
     </message>
     <message>
         <source>An optional label to associate with the new receiving address.</source>
@@ -2138,15 +2062,11 @@
         <translation>Esconder</translation>
     </message>
     <message>
-<<<<<<< HEAD
         <source>total at least</source>
         <translation>total minimo</translation>
     </message>
     <message>
         <source>Paying only the minimum fee is just fine as long as there is less transaction volume than space in the blocks. But be aware that this can end up in a never confirming transaction once there is more demand for lynx transactions than the network can process.</source>
-=======
-        <source>Paying only the minimum fee is just fine as long as there is less transaction volume than space in the blocks. But be aware that this can end up in a never confirming transaction once there is more demand for litecoin transactions than the network can process.</source>
->>>>>>> 69fce744
         <translation>Pode pagar somente a taxa minima desde que haja um volume de transações inferior ao espaço nos blocos. No entanto tenha em atenção que esta opção poderá acabar em uma transação nunca confirmada assim que os pedidos de transações excedam a capacidade de processamento da rede.</translation>
     </message>
     <message>
@@ -2279,12 +2199,7 @@
     </message>
     <message>
         <source>The transaction was rejected with the following reason: %1</source>
-<<<<<<< HEAD
         <translation>A transação foi rejeitada pelo seguinte motivo: %1</translation>
-=======
-        <translation>A transação foi rejeitada pelo seguinte motivo: %1
-</translation>
->>>>>>> 69fce744
     </message>
     <message>
         <source>A fee higher than %1 is considered an absurdly high fee.</source>
@@ -2307,8 +2222,8 @@
         <translation><numerusform>Estimativa para iniciar a confirmação dentro de %n bloco.</numerusform><numerusform>Estimativa para iniciar a confirmação dentro de %n blocos.</numerusform></translation>
     </message>
     <message>
-        <source>Warning: Invalid Litecoin address</source>
-        <translation>Aviso: endereço Litecoin inválido</translation>
+        <source>Warning: Invalid Lynx address</source>
+        <translation>Aviso: endereço Lynx inválido</translation>
     </message>
     <message>
         <source>Warning: Unknown change address</source>
@@ -2350,13 +2265,8 @@
         <translation>Este é um pagamento normal.</translation>
     </message>
     <message>
-<<<<<<< HEAD
         <source>The Lynx address to send the payment to</source>
         <translation>O endereço Lynx para enviar o pagamento</translation>
-=======
-        <source>The Litecoin address to send the payment to</source>
-        <translation>O endereço Litecoin para enviar o pagamento</translation>
->>>>>>> 69fce744
     </message>
     <message>
         <source>Alt+A</source>
@@ -2375,13 +2285,8 @@
         <translation>Remover esta entrada</translation>
     </message>
     <message>
-<<<<<<< HEAD
         <source>The fee will be deducted from the amount being sent. The recipient will receive less lynxes than you enter in the amount field. If multiple recipients are selected, the fee is split equally.</source>
         <translation>A taxa será deduzida ao montante enviado. O destinatário irá receber menos lynxs do que as que introduziu no campo montante. Caso sejam seleccionados múltiplos destinatários, a taxa será repartida equitativamente.</translation>
-=======
-        <source>The fee will be deducted from the amount being sent. The recipient will receive less litecoins than you enter in the amount field. If multiple recipients are selected, the fee is split equally.</source>
-        <translation>A taxa será deduzida ao valor que está a ser enviado. O destinatário irá receber menos litecoins do que as que inseridas no campo do valor. Se estiverem selecionados múltiplos destinatários, a taxa será repartida equitativamente.</translation>
->>>>>>> 69fce744
     </message>
     <message>
         <source>S&amp;ubtract fee from amount</source>
@@ -2408,13 +2313,8 @@
         <translation>Introduza um rótulo para este endereço para o adicionar à sua lista de endereços usados</translation>
     </message>
     <message>
-<<<<<<< HEAD
         <source>A message that was attached to the lynx: URI which will be stored with the transaction for your reference. Note: This message will not be sent over the Lynx network.</source>
         <translation>Uma mensagem que estava anexada ao URI lynx: que será armazenada com a transação para sua referência. Nota: Esta mensagem não será enviada através da rede Lynx.</translation>
-=======
-        <source>A message that was attached to the litecoin: URI which will be stored with the transaction for your reference. Note: This message will not be sent over the Litecoin network.</source>
-        <translation>Uma mensagem que estava anexada ao URI litecoin: que será armazenada com a transação para sua referência. Nota: Esta mensagem não será enviada através da rede Litecoin.</translation>
->>>>>>> 69fce744
     </message>
     <message>
         <source>Pay To:</source>
@@ -2458,21 +2358,12 @@
         <translation>&amp;Assinar Mensagem</translation>
     </message>
     <message>
-<<<<<<< HEAD
         <source>You can sign messages/agreements with your addresses to prove you can receive lynxes sent to them. Be careful not to sign anything vague or random, as phishing attacks may try to trick you into signing your identity over to them. Only sign fully-detailed statements you agree to.</source>
         <translation>Pode assinar mensagens com os seus endereços para provar que são seus. Tenha atenção ao assinar mensagens ambíguas, pois ataques de phishing podem tentar enganá-lo de modo a assinar a sua identidade para os atacantes. Apenas assine declarações detalhadas com as quais concorde.</translation>
     </message>
     <message>
         <source>The Lynx address to sign the message with</source>
         <translation>O endereço Lynx para designar a mensagem</translation>
-=======
-        <source>You can sign messages/agreements with your addresses to prove you can receive litecoins sent to them. Be careful not to sign anything vague or random, as phishing attacks may try to trick you into signing your identity over to them. Only sign fully-detailed statements you agree to.</source>
-        <translation>Pode assinar mensagens com os seus endereços para provar que são seus. Tenha atenção ao assinar mensagens ambíguas, pois ataques de phishing podem tentar enganá-lo de modo a assinar a sua identidade para os atacantes. Apenas assine declarações detalhadas com as quais concorde.</translation>
-    </message>
-    <message>
-        <source>The Litecoin address to sign the message with</source>
-        <translation>O endereço Litecoin para designar a mensagem</translation>
->>>>>>> 69fce744
     </message>
     <message>
         <source>Choose previously used address</source>
@@ -2503,13 +2394,8 @@
         <translation>Copiar a assinatura actual para a área de transferência</translation>
     </message>
     <message>
-<<<<<<< HEAD
         <source>Sign the message to prove you own this Lynx address</source>
         <translation>Assine uma mensagem para provar que é dono deste endereço Lynx</translation>
-=======
-        <source>Sign the message to prove you own this Litecoin address</source>
-        <translation>Assine uma mensagem para provar que é dono deste endereço Litecoin</translation>
->>>>>>> 69fce744
     </message>
     <message>
         <source>Sign &amp;Message</source>
@@ -2532,21 +2418,12 @@
         <translation>Introduza o endereço de assinatura, mensagem (assegure-se que copia quebras de linha, espaços, tabulações, etc. exactamente) e assinatura abaixo para verificar a mensagem. Tenha atenção para não ler mais na assinatura do que o que estiver na mensagem assinada, para evitar ser enganado por um atacante que se encontre entre si e quem assinou a mensagem.</translation>
     </message>
     <message>
-<<<<<<< HEAD
         <source>The Lynx address the message was signed with</source>
         <translation>O endereço Lynx com que a mensagem foi designada</translation>
     </message>
     <message>
         <source>Verify the message to ensure it was signed with the specified Lynx address</source>
         <translation>Verifique a mensagem para assegurar que foi assinada com o endereço Lynx especificado</translation>
-=======
-        <source>The Litecoin address the message was signed with</source>
-        <translation>O endereço Litecoin com que a mensagem foi designada</translation>
-    </message>
-    <message>
-        <source>Verify the message to ensure it was signed with the specified Litecoin address</source>
-        <translation>Verifique a mensagem para assegurar que foi assinada com o endereço Litecoin especificado</translation>
->>>>>>> 69fce744
     </message>
     <message>
         <source>Verify &amp;Message</source>
@@ -3174,13 +3051,8 @@
         <translation>Não é possível iniciar o servidor HTTP. Verifique o debug.log para detalhes.</translation>
     </message>
     <message>
-<<<<<<< HEAD
         <source>Lynx Core</source>
         <translation>Lynx Core</translation>
-=======
-        <source>Litecoin Core</source>
-        <translation>Litecoin Core</translation>
->>>>>>> 69fce744
     </message>
     <message>
         <source>The %s developers</source>
@@ -3211,13 +3083,10 @@
         <translation>Por favor verifique que a data e hora do seu computador estão certos! Se o relógio não estiver certo, o %s não funcionará corretamente.</translation>
     </message>
     <message>
-<<<<<<< HEAD
-=======
         <source>Query for peer addresses via DNS lookup, if low on addresses (default: 1 unless -connect used)</source>
         <translation>Consultar por endereços de ponto via procura de DNS, se tiver poucos endereços (predefinição: 1, a menos que use -connect)</translation>
     </message>
     <message>
->>>>>>> 69fce744
         <source>Set the number of script verification threads (%u to %d, 0 = auto, &lt;0 = leave that many cores free, default: %d)</source>
         <translation>Defina o número de processos de verificação (%u até %d, 0 = automático, &lt;0 = ldisponibiliza esse número de núcleos livres, por defeito: %d)</translation>
     </message>
