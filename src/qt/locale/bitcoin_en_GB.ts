<TS language="en_GB" version="2.1">
<context>
    <name>AddressBookPage</name>
    <message>
        <source>Right-click to edit address or label</source>
        <translation>Right-click to edit address or label</translation>
    </message>
    <message>
        <source>Create a new address</source>
        <translation>Create a new address</translation>
    </message>
    <message>
        <source>&amp;New</source>
        <translation>&amp;New</translation>
    </message>
    <message>
        <source>Copy the currently selected address to the system clipboard</source>
        <translation>Copy the currently selected address to the system clipboard</translation>
    </message>
    <message>
        <source>&amp;Copy</source>
        <translation>&amp;Copy</translation>
    </message>
    <message>
        <source>C&amp;lose</source>
        <translation>C&amp;lose</translation>
    </message>
    <message>
        <source>Delete the currently selected address from the list</source>
        <translation>Delete the currently selected address from the list</translation>
    </message>
    <message>
        <source>Export the data in the current tab to a file</source>
        <translation>Export the data in the current tab to a file</translation>
    </message>
    <message>
        <source>&amp;Export</source>
        <translation>&amp;Export</translation>
    </message>
    <message>
        <source>&amp;Delete</source>
        <translation>&amp;Delete</translation>
    </message>
    <message>
        <source>Choose the address to send coins to</source>
        <translation>Choose the address to send coins to</translation>
    </message>
    <message>
        <source>Choose the address to receive coins with</source>
        <translation>Choose the address to receive coins with</translation>
    </message>
    <message>
        <source>C&amp;hoose</source>
        <translation>C&amp;hoose</translation>
    </message>
    <message>
        <source>Sending addresses</source>
        <translation>Sending addresses</translation>
    </message>
    <message>
        <source>Receiving addresses</source>
        <translation>Receiving addresses</translation>
    </message>
    <message>
        <source>These are your Litecoin addresses for sending payments. Always check the amount and the receiving address before sending coins.</source>
        <translation>These are your Litecoin addresses for sending payments. Always check the amount and the receiving address before sending coins.</translation>
    </message>
    <message>
        <source>These are your Litecoin addresses for receiving payments. It is recommended to use a new receiving address for each transaction.</source>
        <translation>These are your Litecoin addresses for receiving payments. It is recommended to use a new receiving address for each transaction.</translation>
    </message>
    <message>
        <source>&amp;Copy Address</source>
        <translation>&amp;Copy Address</translation>
    </message>
    <message>
        <source>Copy &amp;Label</source>
        <translation>Copy &amp;Label</translation>
    </message>
    <message>
        <source>&amp;Edit</source>
        <translation>&amp;Edit</translation>
    </message>
    <message>
        <source>Export Address List</source>
        <translation>Export Address List</translation>
    </message>
    <message>
        <source>Comma separated file (*.csv)</source>
        <translation>Comma separated file (*.csv)</translation>
    </message>
    <message>
        <source>Exporting Failed</source>
        <translation>Exporting Failed</translation>
    </message>
    <message>
        <source>There was an error trying to save the address list to %1. Please try again.</source>
        <translation>There was an error trying to save the address list to %1. Please try again.</translation>
    </message>
</context>
<context>
    <name>AddressTableModel</name>
    <message>
        <source>Label</source>
        <translation>Label</translation>
    </message>
    <message>
        <source>Address</source>
        <translation>Address</translation>
    </message>
    <message>
        <source>(no label)</source>
        <translation>(no label)</translation>
    </message>
</context>
<context>
    <name>AskPassphraseDialog</name>
    <message>
        <source>Passphrase Dialog</source>
        <translation>Passphrase Dialog</translation>
    </message>
    <message>
        <source>Enter passphrase</source>
        <translation>Enter passphrase</translation>
    </message>
    <message>
        <source>New passphrase</source>
        <translation>New passphrase</translation>
    </message>
    <message>
        <source>Repeat new passphrase</source>
        <translation>Repeat new passphrase</translation>
    </message>
    <message>
        <source>Show password</source>
        <translation>Show password</translation>
    </message>
    <message>
        <source>Enter the new passphrase to the wallet.&lt;br/&gt;Please use a passphrase of &lt;b&gt;ten or more random characters&lt;/b&gt;, or &lt;b&gt;eight or more words&lt;/b&gt;.</source>
        <translation>Enter the new passphrase to the wallet.&lt;br/&gt;Please use a passphrase of &lt;b&gt;ten or more random characters&lt;/b&gt;, or &lt;b&gt;eight or more words&lt;/b&gt;.</translation>
    </message>
    <message>
        <source>Encrypt wallet</source>
        <translation>Encrypt wallet</translation>
    </message>
    <message>
        <source>This operation needs your wallet passphrase to unlock the wallet.</source>
        <translation>This operation needs your wallet passphrase to unlock the wallet.</translation>
    </message>
    <message>
        <source>Unlock wallet</source>
        <translation>Unlock wallet</translation>
    </message>
    <message>
        <source>This operation needs your wallet passphrase to decrypt the wallet.</source>
        <translation>This operation needs your wallet passphrase to decrypt the wallet.</translation>
    </message>
    <message>
        <source>Decrypt wallet</source>
        <translation>Decrypt wallet</translation>
    </message>
    <message>
        <source>Change passphrase</source>
        <translation>Change passphrase</translation>
    </message>
    <message>
        <source>Enter the old passphrase and new passphrase to the wallet.</source>
        <translation>Enter the old passphrase and new passphrase to the wallet.</translation>
    </message>
    <message>
        <source>Confirm wallet encryption</source>
        <translation>Confirm wallet encryption</translation>
    </message>
    <message>
        <source>Warning: If you encrypt your wallet and lose your passphrase, you will &lt;b&gt;LOSE ALL OF YOUR LITECOINS&lt;/b&gt;!</source>
        <translation>Warning: If you encrypt your wallet and lose your passphrase, you will &lt;b&gt;LOSE ALL OF YOUR LITECOINS&lt;/b&gt;!</translation>
    </message>
    <message>
        <source>Are you sure you wish to encrypt your wallet?</source>
        <translation>Are you sure you wish to encrypt your wallet?</translation>
    </message>
    <message>
        <source>Wallet encrypted</source>
        <translation>Wallet encrypted</translation>
    </message>
    <message>
        <source>%1 will close now to finish the encryption process. Remember that encrypting your wallet cannot fully protect your litecoins from being stolen by malware infecting your computer.</source>
        <translation>%1 will close now to finish the encryption process. Remember that encrypting your wallet cannot fully protect your litecoins from being stolen by malware infecting your computer.</translation>
    </message>
    <message>
        <source>IMPORTANT: Any previous backups you have made of your wallet file should be replaced with the newly generated, encrypted wallet file. For security reasons, previous backups of the unencrypted wallet file will become useless as soon as you start using the new, encrypted wallet.</source>
        <translation>IMPORTANT: Any previous backups you have made of your wallet file should be replaced with the newly generated, encrypted wallet file. For security reasons, previous backups of the unencrypted wallet file will become useless as soon as you start using the new, encrypted wallet.</translation>
    </message>
    <message>
        <source>Wallet encryption failed</source>
        <translation>Wallet encryption failed</translation>
    </message>
    <message>
        <source>Wallet encryption failed due to an internal error. Your wallet was not encrypted.</source>
        <translation>Wallet encryption failed due to an internal error. Your wallet was not encrypted.</translation>
    </message>
    <message>
        <source>The supplied passphrases do not match.</source>
        <translation>The supplied passphrases do not match.</translation>
    </message>
    <message>
        <source>Wallet unlock failed</source>
        <translation>Wallet unlock failed</translation>
    </message>
    <message>
        <source>The passphrase entered for the wallet decryption was incorrect.</source>
        <translation>The passphrase entered for the wallet decryption was incorrect.</translation>
    </message>
    <message>
        <source>Wallet decryption failed</source>
        <translation>Wallet decryption failed</translation>
    </message>
    <message>
        <source>Wallet passphrase was successfully changed.</source>
        <translation>Wallet passphrase was successfully changed.</translation>
    </message>
    <message>
        <source>Warning: The Caps Lock key is on!</source>
        <translation>Warning: The Caps Lock key is on!</translation>
    </message>
</context>
<context>
    <name>BanTableModel</name>
    <message>
        <source>IP/Netmask</source>
        <translation>IP/Netmask</translation>
    </message>
    <message>
        <source>Banned Until</source>
        <translation>Banned Until</translation>
    </message>
</context>
<context>
    <name>BitcoinGUI</name>
    <message>
        <source>Sign &amp;message...</source>
        <translation>Sign &amp;message...</translation>
    </message>
    <message>
        <source>Synchronizing with network...</source>
        <translation>Synchronising with network...</translation>
    </message>
    <message>
        <source>&amp;Overview</source>
        <translation>&amp;Overview</translation>
    </message>
    <message>
        <source>Node</source>
        <translation>Node</translation>
    </message>
    <message>
        <source>Show general overview of wallet</source>
        <translation>Show general overview of wallet</translation>
    </message>
    <message>
        <source>&amp;Transactions</source>
        <translation>&amp;Transactions</translation>
    </message>
    <message>
        <source>Browse transaction history</source>
        <translation>Browse transaction history</translation>
    </message>
    <message>
        <source>E&amp;xit</source>
        <translation>E&amp;xit</translation>
    </message>
    <message>
        <source>Quit application</source>
        <translation>Quit application</translation>
    </message>
    <message>
        <source>&amp;About %1</source>
        <translation>&amp;About %1</translation>
    </message>
    <message>
        <source>Show information about %1</source>
        <translation>Show information about %1</translation>
    </message>
    <message>
        <source>About &amp;Qt</source>
        <translation>About &amp;Qt</translation>
    </message>
    <message>
        <source>Show information about Qt</source>
        <translation>Show information about Qt</translation>
    </message>
    <message>
        <source>&amp;Options...</source>
        <translation>&amp;Options...</translation>
    </message>
    <message>
        <source>Modify configuration options for %1</source>
        <translation>Modify configuration options for %1</translation>
    </message>
    <message>
        <source>&amp;Encrypt Wallet...</source>
        <translation>&amp;Encrypt Wallet...</translation>
    </message>
    <message>
        <source>&amp;Backup Wallet...</source>
        <translation>&amp;Backup Wallet...</translation>
    </message>
    <message>
        <source>&amp;Change Passphrase...</source>
        <translation>&amp;Change Passphrase...</translation>
    </message>
    <message>
        <source>&amp;Sending addresses...</source>
        <translation>&amp;Sending addresses...</translation>
    </message>
    <message>
        <source>&amp;Receiving addresses...</source>
        <translation>&amp;Receiving addresses...</translation>
    </message>
    <message>
        <source>Open &amp;URI...</source>
        <translation>Open &amp;URI...</translation>
    </message>
    <message>
        <source>Click to disable network activity.</source>
        <translation>Click to disable network activity.</translation>
    </message>
    <message>
        <source>Network activity disabled.</source>
        <translation>Network activity disabled.</translation>
    </message>
    <message>
        <source>Click to enable network activity again.</source>
        <translation>Click to enable network activity again.</translation>
    </message>
    <message>
        <source>Syncing Headers (%1%)...</source>
        <translation>Syncing Headers (%1%)...</translation>
    </message>
    <message>
        <source>Reindexing blocks on disk...</source>
        <translation>Reindexing blocks on disk...</translation>
    </message>
    <message>
<<<<<<< HEAD
        <source>Send coins to a Lynx address</source>
        <translation>Send coins to a Lynx address</translation>
=======
        <source>Send coins to a Litecoin address</source>
        <translation>Send coins to a Litecoin address</translation>
>>>>>>> 69fce744
    </message>
    <message>
        <source>Backup wallet to another location</source>
        <translation>Backup wallet to another location</translation>
    </message>
    <message>
        <source>Change the passphrase used for wallet encryption</source>
        <translation>Change the passphrase used for wallet encryption</translation>
    </message>
    <message>
        <source>&amp;Debug window</source>
        <translation>&amp;Debug window</translation>
    </message>
    <message>
        <source>Open debugging and diagnostic console</source>
        <translation>Open debugging and diagnostic console</translation>
    </message>
    <message>
        <source>&amp;Verify message...</source>
        <translation>&amp;Verify message...</translation>
    </message>
    <message>
<<<<<<< HEAD
        <source>Lynx</source>
        <translation>Lynx</translation>
=======
        <source>Litecoin</source>
        <translation>Litecoin</translation>
>>>>>>> 69fce744
    </message>
    <message>
        <source>Wallet</source>
        <translation>Wallet</translation>
    </message>
    <message>
        <source>&amp;Send</source>
        <translation>&amp;Send</translation>
    </message>
    <message>
        <source>&amp;Receive</source>
        <translation>&amp;Receive</translation>
    </message>
    <message>
        <source>&amp;Show / Hide</source>
        <translation>&amp;Show / Hide</translation>
    </message>
    <message>
        <source>Show or hide the main Window</source>
        <translation>Show or hide the main Window</translation>
    </message>
    <message>
        <source>Encrypt the private keys that belong to your wallet</source>
        <translation>Encrypt the private keys that belong to your wallet</translation>
    </message>
    <message>
<<<<<<< HEAD
        <source>Sign messages with your Lynx addresses to prove you own them</source>
        <translation>Sign messages with your Lynx addresses to prove you own them</translation>
    </message>
    <message>
        <source>Verify messages to ensure they were signed with specified Lynx addresses</source>
        <translation>Verify messages to ensure they were signed with specified Lynx addresses</translation>
=======
        <source>Sign messages with your Litecoin addresses to prove you own them</source>
        <translation>Sign messages with your Litecoin addresses to prove you own them</translation>
    </message>
    <message>
        <source>Verify messages to ensure they were signed with specified Litecoin addresses</source>
        <translation>Verify messages to ensure they were signed with specified Litecoin addresses</translation>
>>>>>>> 69fce744
    </message>
    <message>
        <source>&amp;File</source>
        <translation>&amp;File</translation>
    </message>
    <message>
        <source>&amp;Settings</source>
        <translation>&amp;Settings</translation>
    </message>
    <message>
        <source>&amp;Help</source>
        <translation>&amp;Help</translation>
    </message>
    <message>
        <source>Tabs toolbar</source>
        <translation>Tabs toolbar</translation>
    </message>
    <message>
<<<<<<< HEAD
        <source>Request payments (generates QR codes and lynx: URIs)</source>
        <translation>Request payments (generates QR codes and lynx: URIs)</translation>
=======
        <source>Request payments (generates QR codes and litecoin: URIs)</source>
        <translation>Request payments (generates QR codes and litecoin: URIs)</translation>
>>>>>>> 69fce744
    </message>
    <message>
        <source>Show the list of used sending addresses and labels</source>
        <translation>Show the list of used sending addresses and labels</translation>
    </message>
    <message>
        <source>Show the list of used receiving addresses and labels</source>
        <translation>Show the list of used receiving addresses and labels</translation>
    </message>
    <message>
<<<<<<< HEAD
        <source>Open a lynx: URI or payment request</source>
        <translation>Open a lynx: URI or payment request</translation>
=======
        <source>Open a litecoin: URI or payment request</source>
        <translation>Open a litecoin: URI or payment request</translation>
>>>>>>> 69fce744
    </message>
    <message>
        <source>&amp;Command-line options</source>
        <translation>&amp;Command-line options</translation>
    </message>
    <message numerus="yes">
<<<<<<< HEAD
        <source>%n active connection(s) to Lynx network</source>
        <translation><numerusform>%n active connection to Lynx network</numerusform><numerusform>%n active connections to Lynx network</numerusform></translation>
=======
        <source>%n active connection(s) to Litecoin network</source>
        <translation><numerusform>%n active connection to Litecoin network</numerusform><numerusform>%n active connections to Litecoin network</numerusform></translation>
>>>>>>> 69fce744
    </message>
    <message>
        <source>Indexing blocks on disk...</source>
        <translation>Indexing blocks on disk...</translation>
    </message>
    <message>
        <source>Processing blocks on disk...</source>
        <translation>Processing blocks on disk...</translation>
    </message>
    <message numerus="yes">
        <source>Processed %n block(s) of transaction history.</source>
        <translation><numerusform>Processed %n block of transaction history.</numerusform><numerusform>Processed %n blocks of transaction history.</numerusform></translation>
    </message>
    <message>
        <source>%1 behind</source>
        <translation>%1 behind</translation>
    </message>
    <message>
        <source>Last received block was generated %1 ago.</source>
        <translation>Last received block was generated %1 ago.</translation>
    </message>
    <message>
        <source>Transactions after this will not yet be visible.</source>
        <translation>Transactions after this will not yet be visible.</translation>
    </message>
    <message>
        <source>Error</source>
        <translation>Error</translation>
    </message>
    <message>
        <source>Warning</source>
        <translation>Warning</translation>
    </message>
    <message>
        <source>Information</source>
        <translation>Information</translation>
    </message>
    <message>
        <source>Up to date</source>
        <translation>Up to date</translation>
    </message>
    <message>
<<<<<<< HEAD
        <source>Show the %1 help message to get a list with possible Lynx command-line options</source>
        <translation>Show the %1 help message to get a list with possible Lynx command-line options</translation>
=======
        <source>Show the %1 help message to get a list with possible Litecoin command-line options</source>
        <translation>Show the %1 help message to get a list with possible Litecoin command-line options</translation>
>>>>>>> 69fce744
    </message>
    <message>
        <source>%1 client</source>
        <translation>%1 client</translation>
    </message>
    <message>
        <source>Connecting to peers...</source>
        <translation>Connecting to peers...</translation>
    </message>
    <message>
        <source>Catching up...</source>
        <translation>Catching up...</translation>
    </message>
    <message>
        <source>Date: %1
</source>
        <translation>Date: %1
</translation>
    </message>
    <message>
        <source>Amount: %1
</source>
        <translation>Amount: %1
</translation>
    </message>
    <message>
        <source>Type: %1
</source>
        <translation>Type: %1
</translation>
    </message>
    <message>
        <source>Label: %1
</source>
        <translation>Label: %1
</translation>
    </message>
    <message>
        <source>Address: %1
</source>
        <translation>Address: %1
</translation>
    </message>
    <message>
        <source>Sent transaction</source>
        <translation>Sent transaction</translation>
    </message>
    <message>
        <source>Incoming transaction</source>
        <translation>Incoming transaction</translation>
    </message>
    <message>
        <source>HD key generation is &lt;b&gt;enabled&lt;/b&gt;</source>
        <translation>HD key generation is &lt;b&gt;enabled&lt;/b&gt;</translation>
    </message>
    <message>
        <source>HD key generation is &lt;b&gt;disabled&lt;/b&gt;</source>
        <translation>HD key generation is &lt;b&gt;disabled&lt;/b&gt;</translation>
    </message>
    <message>
        <source>Wallet is &lt;b&gt;encrypted&lt;/b&gt; and currently &lt;b&gt;unlocked&lt;/b&gt;</source>
        <translation>Wallet is &lt;b&gt;encrypted&lt;/b&gt; and currently &lt;b&gt;unlocked&lt;/b&gt;</translation>
    </message>
    <message>
        <source>Wallet is &lt;b&gt;encrypted&lt;/b&gt; and currently &lt;b&gt;locked&lt;/b&gt;</source>
        <translation>Wallet is &lt;b&gt;encrypted&lt;/b&gt; and currently &lt;b&gt;locked&lt;/b&gt;</translation>
    </message>
    <message>
        <source>A fatal error occurred. Litecoin can no longer continue safely and will quit.</source>
        <translation>A fatal error occurred. Litecoin can no longer continue safely and will quit.</translation>
    </message>
</context>
<context>
    <name>CoinControlDialog</name>
    <message>
        <source>Coin Selection</source>
        <translation>Coin Selection</translation>
    </message>
    <message>
        <source>Quantity:</source>
        <translation>Quantity:</translation>
    </message>
    <message>
        <source>Bytes:</source>
        <translation>Bytes:</translation>
    </message>
    <message>
        <source>Amount:</source>
        <translation>Amount:</translation>
    </message>
    <message>
        <source>Fee:</source>
        <translation>Fee:</translation>
    </message>
    <message>
        <source>Dust:</source>
        <translation>Dust:</translation>
    </message>
    <message>
        <source>After Fee:</source>
        <translation>After Fee:</translation>
    </message>
    <message>
        <source>Change:</source>
        <translation>Change:</translation>
    </message>
    <message>
        <source>(un)select all</source>
        <translation>(un)select all</translation>
    </message>
    <message>
        <source>Tree mode</source>
        <translation>Tree mode</translation>
    </message>
    <message>
        <source>List mode</source>
        <translation>List mode</translation>
    </message>
    <message>
        <source>Amount</source>
        <translation>Amount</translation>
    </message>
    <message>
        <source>Received with label</source>
        <translation>Received with label</translation>
    </message>
    <message>
        <source>Received with address</source>
        <translation>Received with address</translation>
    </message>
    <message>
        <source>Date</source>
        <translation>Date</translation>
    </message>
    <message>
        <source>Confirmations</source>
        <translation>Confirmations</translation>
    </message>
    <message>
        <source>Confirmed</source>
        <translation>Confirmed</translation>
    </message>
    <message>
        <source>Copy address</source>
        <translation>Copy address</translation>
    </message>
    <message>
        <source>Copy label</source>
        <translation>Copy label</translation>
    </message>
    <message>
        <source>Copy amount</source>
        <translation>Copy amount</translation>
    </message>
    <message>
        <source>Copy transaction ID</source>
        <translation>Copy transaction ID</translation>
    </message>
    <message>
        <source>Lock unspent</source>
        <translation>Lock unspent</translation>
    </message>
    <message>
        <source>Unlock unspent</source>
        <translation>Unlock unspent</translation>
    </message>
    <message>
        <source>Copy quantity</source>
        <translation>Copy quantity</translation>
    </message>
    <message>
        <source>Copy fee</source>
        <translation>Copy fee</translation>
    </message>
    <message>
        <source>Copy after fee</source>
        <translation>Copy after fee</translation>
    </message>
    <message>
        <source>Copy bytes</source>
        <translation>Copy bytes</translation>
    </message>
    <message>
        <source>Copy dust</source>
        <translation>Copy dust</translation>
    </message>
    <message>
        <source>Copy change</source>
        <translation>Copy change</translation>
    </message>
    <message>
        <source>(%1 locked)</source>
        <translation>(%1 locked)</translation>
    </message>
    <message>
        <source>yes</source>
        <translation>yes</translation>
    </message>
    <message>
        <source>no</source>
        <translation>no</translation>
    </message>
    <message>
        <source>This label turns red if any recipient receives an amount smaller than the current dust threshold.</source>
        <translation>This label turns red if any recipient receives an amount smaller than the current dust threshold.</translation>
    </message>
    <message>
        <source>Can vary +/- %1 satoshi(s) per input.</source>
        <translation>Can vary +/- %1 satoshi(s) per input.</translation>
    </message>
    <message>
        <source>(no label)</source>
        <translation>(no label)</translation>
    </message>
    <message>
        <source>change from %1 (%2)</source>
        <translation>change from %1 (%2)</translation>
    </message>
    <message>
        <source>(change)</source>
        <translation>(change)</translation>
    </message>
</context>
<context>
    <name>EditAddressDialog</name>
    <message>
        <source>Edit Address</source>
        <translation>Edit Address</translation>
    </message>
    <message>
        <source>&amp;Label</source>
        <translation>&amp;Label</translation>
    </message>
    <message>
        <source>The label associated with this address list entry</source>
        <translation>The label associated with this address list entry</translation>
    </message>
    <message>
        <source>The address associated with this address list entry. This can only be modified for sending addresses.</source>
        <translation>The address associated with this address list entry. This can only be modified for sending addresses.</translation>
    </message>
    <message>
        <source>&amp;Address</source>
        <translation>&amp;Address</translation>
    </message>
    <message>
        <source>New receiving address</source>
        <translation>New receiving address</translation>
    </message>
    <message>
        <source>New sending address</source>
        <translation>New sending address</translation>
    </message>
    <message>
        <source>Edit receiving address</source>
        <translation>Edit receiving address</translation>
    </message>
    <message>
        <source>Edit sending address</source>
        <translation>Edit sending address</translation>
    </message>
    <message>
        <source>The entered address "%1" is not a valid Litecoin address.</source>
        <translation>The entered address "%1" is not a valid Litecoin address.</translation>
    </message>
    <message>
        <source>The entered address "%1" is already in the address book.</source>
        <translation>The entered address "%1" is already in the address book.</translation>
    </message>
    <message>
        <source>Could not unlock wallet.</source>
        <translation>Could not unlock wallet.</translation>
    </message>
    <message>
        <source>New key generation failed.</source>
        <translation>New key generation failed.</translation>
    </message>
</context>
<context>
    <name>FreespaceChecker</name>
    <message>
        <source>A new data directory will be created.</source>
        <translation>A new data directory will be created.</translation>
    </message>
    <message>
        <source>name</source>
        <translation>name</translation>
    </message>
    <message>
        <source>Directory already exists. Add %1 if you intend to create a new directory here.</source>
        <translation>Directory already exists. Add %1 if you intend to create a new directory here.</translation>
    </message>
    <message>
        <source>Path already exists, and is not a directory.</source>
        <translation>Path already exists, and is not a directory.</translation>
    </message>
    <message>
        <source>Cannot create data directory here.</source>
        <translation>Cannot create data directory here.</translation>
    </message>
</context>
<context>
    <name>HelpMessageDialog</name>
    <message>
        <source>version</source>
        <translation>version</translation>
    </message>
    <message>
        <source>(%1-bit)</source>
        <translation>(%1-bit)</translation>
    </message>
    <message>
        <source>About %1</source>
        <translation>About %1</translation>
    </message>
    <message>
        <source>Command-line options</source>
        <translation>Command-line options</translation>
    </message>
    <message>
        <source>Usage:</source>
        <translation>Usage:</translation>
    </message>
    <message>
        <source>command-line options</source>
        <translation>command-line options</translation>
    </message>
    <message>
        <source>UI Options:</source>
        <translation>UI Options:</translation>
    </message>
    <message>
        <source>Choose data directory on startup (default: %u)</source>
        <translation>Choose data directory on startup (default: %u)</translation>
    </message>
    <message>
        <source>Set language, for example "de_DE" (default: system locale)</source>
        <translation>Set language, for example "de_DE" (default: system locale)</translation>
    </message>
    <message>
        <source>Start minimized</source>
        <translation>Start minimised</translation>
    </message>
    <message>
        <source>Set SSL root certificates for payment request (default: -system-)</source>
        <translation>Set SSL root certificates for payment request (default: -system-)</translation>
    </message>
    <message>
        <source>Show splash screen on startup (default: %u)</source>
        <translation>Show splash screen on startup (default: %u)</translation>
    </message>
    <message>
        <source>Reset all settings changed in the GUI</source>
        <translation>Reset all settings changed in the GUI</translation>
    </message>
</context>
<context>
    <name>Intro</name>
    <message>
        <source>Welcome</source>
        <translation>Welcome</translation>
    </message>
    <message>
        <source>Welcome to %1.</source>
        <translation>Welcome to %1.</translation>
    </message>
    <message>
        <source>As this is the first time the program is launched, you can choose where %1 will store its data.</source>
        <translation>As this is the first time the program is launched, you can choose where %1 will store its data.</translation>
    </message>
    <message>
<<<<<<< HEAD
        <source>%1 will download and store a copy of the Lynx block chain. At least %2GB of data will be stored in this directory, and it will grow over time. The wallet will also be stored in this directory.</source>
        <translation>%1 will download and store a copy of the Lynx block chain. At least %2GB of data will be stored in this directory, and it will grow over time. The wallet will also be stored in this directory.</translation>
=======
        <source>When you click OK, %1 will begin to download and process the full %4 block chain (%2GB) starting with the earliest transactions in %3 when %4 initially launched.</source>
        <translation>When you click OK, %1 will begin to download and process the full %4 block chain (%2GB) starting with the earliest transactions in %3 when %4 initially launched.</translation>
    </message>
    <message>
        <source>This initial synchronisation is very demanding, and may expose hardware problems with your computer that had previously gone unnoticed. Each time you run %1, it will continue downloading where it left off.</source>
        <translation>This initial synchronisation is very demanding, and may expose hardware problems with your computer that had previously gone unnoticed. Each time you run %1, it will continue downloading where it left off.</translation>
    </message>
    <message>
        <source>If you have chosen to limit block chain storage (pruning), the historical data must still be downloaded and processed, but will be deleted afterward to keep your disk usage low.</source>
        <translation>If you have chosen to limit block chain storage (pruning), the historical data must still be downloaded and processed, but will be deleted afterward to keep your disk usage low.</translation>
>>>>>>> 69fce744
    </message>
    <message>
        <source>Use the default data directory</source>
        <translation>Use the default data directory</translation>
    </message>
    <message>
        <source>Use a custom data directory:</source>
        <translation>Use a custom data directory:</translation>
    </message>
    <message>
        <source>Litecoin</source>
        <translation>Litecoin</translation>
    </message>
    <message>
        <source>At least %1 GB of data will be stored in this directory, and it will grow over time.</source>
        <translation>At least %1 GB of data will be stored in this directory, and it will grow over time.</translation>
    </message>
    <message>
        <source>Approximately %1 GB of data will be stored in this directory.</source>
        <translation>Approximately %1 GB of data will be stored in this directory.</translation>
    </message>
    <message>
        <source>%1 will download and store a copy of the Litecoin block chain.</source>
        <translation>%1 will download and store a copy of the Litecoin block chain.</translation>
    </message>
    <message>
        <source>The wallet will also be stored in this directory.</source>
        <translation>The wallet will also be stored in this directory.</translation>
    </message>
    <message>
        <source>Error: Specified data directory "%1" cannot be created.</source>
        <translation>Error: Specified data directory "%1" cannot be created.</translation>
    </message>
    <message>
        <source>Error</source>
        <translation>Error</translation>
    </message>
    <message numerus="yes">
        <source>%n GB of free space available</source>
        <translation><numerusform>%n GB of free space available</numerusform><numerusform>%n GB of free space available</numerusform></translation>
    </message>
    <message numerus="yes">
        <source>(of %n GB needed)</source>
        <translation><numerusform>(of %n GB needed)</numerusform><numerusform>(of %n GB needed)</numerusform></translation>
    </message>
</context>
<context>
    <name>ModalOverlay</name>
    <message>
        <source>Form</source>
        <translation>Form</translation>
    </message>
    <message>
        <source>Recent transactions may not yet be visible, and therefore your wallet's balance might be incorrect. This information will be correct once your wallet has finished synchronizing with the litecoin network, as detailed below.</source>
        <translation>Recent transactions may not yet be visible, and therefore your wallet's balance might be incorrect. This information will be correct once your wallet has finished synchronising with the Litecoin network, as detailed below.</translation>
    </message>
    <message>
        <source>Attempting to spend litecoins that are affected by not-yet-displayed transactions will not be accepted by the network.</source>
        <translation>Attempting to spend Litecoins that are affected by not-yet-displayed transactions will not be accepted by the network.</translation>
    </message>
    <message>
        <source>Number of blocks left</source>
        <translation>Number of blocks left</translation>
    </message>
    <message>
        <source>Unknown...</source>
        <translation>Unknown...</translation>
    </message>
    <message>
        <source>Last block time</source>
        <translation>Last block time</translation>
    </message>
    <message>
        <source>Progress</source>
        <translation>Progress</translation>
    </message>
    <message>
        <source>Progress increase per hour</source>
        <translation>Progress increase per hour</translation>
    </message>
    <message>
        <source>calculating...</source>
        <translation>calculating...</translation>
    </message>
    <message>
        <source>Estimated time left until synced</source>
        <translation>Estimated time left until synced</translation>
    </message>
    <message>
        <source>Hide</source>
        <translation>Hide</translation>
    </message>
    <message>
        <source>Unknown. Syncing Headers (%1)...</source>
        <translation>Unknown. Syncing Headers (%1)...</translation>
    </message>
</context>
<context>
    <name>OpenURIDialog</name>
    <message>
        <source>Open URI</source>
        <translation>Open URI</translation>
    </message>
    <message>
        <source>Open payment request from URI or file</source>
        <translation>Open payment request from URI or file</translation>
    </message>
    <message>
        <source>URI:</source>
        <translation>URI:</translation>
    </message>
    <message>
        <source>Select payment request file</source>
        <translation>Select payment request file</translation>
    </message>
    <message>
        <source>Select payment request file to open</source>
        <translation>Select payment request file to open</translation>
    </message>
</context>
<context>
    <name>OptionsDialog</name>
    <message>
        <source>Options</source>
        <translation>Options</translation>
    </message>
    <message>
        <source>&amp;Main</source>
        <translation>&amp;Main</translation>
    </message>
    <message>
        <source>Automatically start %1 after logging in to the system.</source>
        <translation>Automatically start %1 after logging in to the system.</translation>
    </message>
    <message>
        <source>&amp;Start %1 on system login</source>
        <translation>&amp;Start %1 on system login</translation>
    </message>
    <message>
        <source>Size of &amp;database cache</source>
        <translation>Size of &amp;database cache</translation>
    </message>
    <message>
        <source>MB</source>
        <translation>MB</translation>
    </message>
    <message>
        <source>Number of script &amp;verification threads</source>
        <translation>Number of script &amp;verification threads</translation>
    </message>
    <message>
        <source>IP address of the proxy (e.g. IPv4: 127.0.0.1 / IPv6: ::1)</source>
        <translation>IP address of the proxy (e.g. IPv4: 127.0.0.1 / IPv6: ::1)</translation>
    </message>
    <message>
        <source>Shows if the supplied default SOCKS5 proxy is used to reach peers via this network type.</source>
        <translation>Shows if the supplied default SOCKS5 proxy is used to reach peers via this network type.</translation>
    </message>
    <message>
        <source>Use separate SOCKS&amp;5 proxy to reach peers via Tor hidden services:</source>
        <translation>Use separate SOCKS&amp;5 proxy to reach peers via Tor hidden services:</translation>
    </message>
    <message>
        <source>Hide the icon from the system tray.</source>
        <translation>Hide the icon from the system tray.</translation>
    </message>
    <message>
        <source>&amp;Hide tray icon</source>
        <translation>&amp;Hide tray icon</translation>
    </message>
    <message>
        <source>Minimize instead of exit the application when the window is closed. When this option is enabled, the application will be closed only after selecting Exit in the menu.</source>
        <translation>Minimise instead of exit the application when the window is closed. When this option is enabled, the application will be closed only after selecting Exit in the menu.</translation>
    </message>
    <message>
        <source>Third party URLs (e.g. a block explorer) that appear in the transactions tab as context menu items. %s in the URL is replaced by transaction hash. Multiple URLs are separated by vertical bar |.</source>
        <translation>Third party URLs (e.g. a block explorer) that appear in the transactions tab as context menu items. %s in the URL is replaced by transaction hash. Multiple URLs are separated by vertical bar |.</translation>
    </message>
    <message>
        <source>Active command-line options that override above options:</source>
        <translation>Active command-line options that override above options:</translation>
    </message>
    <message>
        <source>Open the %1 configuration file from the working directory.</source>
        <translation>Open the %1 configuration file from the working directory.</translation>
    </message>
    <message>
        <source>Open Configuration File</source>
        <translation>Open Configuration File</translation>
    </message>
    <message>
        <source>Reset all client options to default.</source>
        <translation>Reset all client options to default.</translation>
    </message>
    <message>
        <source>&amp;Reset Options</source>
        <translation>&amp;Reset Options</translation>
    </message>
    <message>
        <source>&amp;Network</source>
        <translation>&amp;Network</translation>
    </message>
    <message>
        <source>(0 = auto, &lt;0 = leave that many cores free)</source>
        <translation>(0 = auto, &lt;0 = leave that many cores free)</translation>
    </message>
    <message>
        <source>W&amp;allet</source>
        <translation>W&amp;allet</translation>
    </message>
    <message>
        <source>Expert</source>
        <translation>Expert</translation>
    </message>
    <message>
        <source>Enable coin &amp;control features</source>
        <translation>Enable coin &amp;control features</translation>
    </message>
    <message>
        <source>If you disable the spending of unconfirmed change, the change from a transaction cannot be used until that transaction has at least one confirmation. This also affects how your balance is computed.</source>
        <translation>If you disable the spending of unconfirmed change, the change from a transaction cannot be used until that transaction has at least one confirmation. This also affects how your balance is computed.</translation>
    </message>
    <message>
        <source>&amp;Spend unconfirmed change</source>
        <translation>&amp;Spend unconfirmed change</translation>
    </message>
    <message>
<<<<<<< HEAD
        <source>Automatically open the Lynx client port on the router. This only works when your router supports UPnP and it is enabled.</source>
        <translation>Automatically open the Lynx client port on the router. This only works when your router supports UPnP and it is enabled.</translation>
=======
        <source>Automatically open the Litecoin client port on the router. This only works when your router supports UPnP and it is enabled.</source>
        <translation>Automatically open the Litecoin client port on the router. This only works when your router supports UPnP and it is enabled.</translation>
>>>>>>> 69fce744
    </message>
    <message>
        <source>Map port using &amp;UPnP</source>
        <translation>Map port using &amp;UPnP</translation>
    </message>
    <message>
<<<<<<< HEAD
        <source>Connect to the Lynx network through a SOCKS5 proxy.</source>
        <translation>Connect to the Lynx network through a SOCKS5 proxy.</translation>
=======
        <source>Accept connections from outside.</source>
        <translation>Accept connections from outside.</translation>
    </message>
    <message>
        <source>Allow incomin&amp;g connections</source>
        <translation>Allow incomin&amp;g connections</translation>
    </message>
    <message>
        <source>Connect to the Litecoin network through a SOCKS5 proxy.</source>
        <translation>Connect to the Litecoin network through a SOCKS5 proxy.</translation>
>>>>>>> 69fce744
    </message>
    <message>
        <source>&amp;Connect through SOCKS5 proxy (default proxy):</source>
        <translation>&amp;Connect through SOCKS5 proxy (default proxy):</translation>
    </message>
    <message>
        <source>Proxy &amp;IP:</source>
        <translation>Proxy &amp;IP:</translation>
    </message>
    <message>
        <source>&amp;Port:</source>
        <translation>&amp;Port:</translation>
    </message>
    <message>
        <source>Port of the proxy (e.g. 9050)</source>
        <translation>Port of the proxy (e.g. 9050)</translation>
    </message>
    <message>
        <source>Used for reaching peers via:</source>
        <translation>Used for reaching peers via:</translation>
    </message>
    <message>
        <source>IPv4</source>
        <translation>IPv4</translation>
    </message>
    <message>
        <source>IPv6</source>
        <translation>IPv6</translation>
    </message>
    <message>
        <source>Tor</source>
        <translation>Tor</translation>
    </message>
    <message>
<<<<<<< HEAD
        <source>Connect to the Lynx network through a separate SOCKS5 proxy for Tor hidden services.</source>
        <translation>Connect to the Lynx network through a separate SOCKS5 proxy for Tor hidden services.</translation>
    </message>
    <message>
        <source>Use separate SOCKS5 proxy to reach peers via Tor hidden services:</source>
        <translation>Use separate SOCKS5 proxy to reach peers via Tor hidden services:</translation>
=======
        <source>Connect to the Litecoin network through a separate SOCKS5 proxy for Tor hidden services.</source>
        <translation>Connect to the Litecoin network through a separate SOCKS5 proxy for Tor hidden services.</translation>
>>>>>>> 69fce744
    </message>
    <message>
        <source>&amp;Window</source>
        <translation>&amp;Window</translation>
    </message>
    <message>
        <source>Show only a tray icon after minimizing the window.</source>
        <translation>Show on a tray icon after minimising the window.</translation>
    </message>
    <message>
        <source>&amp;Minimize to the tray instead of the taskbar</source>
        <translation>&amp;Minimise to the tray instead of the task bar</translation>
    </message>
    <message>
        <source>M&amp;inimize on close</source>
        <translation>M&amp;inimise on close</translation>
    </message>
    <message>
        <source>&amp;Display</source>
        <translation>&amp;Display</translation>
    </message>
    <message>
        <source>User Interface &amp;language:</source>
        <translation>User Interface &amp;language:</translation>
    </message>
    <message>
        <source>The user interface language can be set here. This setting will take effect after restarting %1.</source>
        <translation>The user interface language can be set here. This setting will take effect after restarting %1.</translation>
    </message>
    <message>
        <source>&amp;Unit to show amounts in:</source>
        <translation>&amp;Unit to show amounts in:</translation>
    </message>
    <message>
        <source>Choose the default subdivision unit to show in the interface and when sending coins.</source>
        <translation>Choose the default subdivision unit to show in the interface and when sending coins.</translation>
    </message>
    <message>
        <source>Whether to show coin control features or not.</source>
        <translation>Whether to show coin control features or not.</translation>
    </message>
    <message>
        <source>&amp;Third party transaction URLs</source>
        <translation>&amp;Third party transaction URLs</translation>
    </message>
    <message>
        <source>&amp;OK</source>
        <translation>&amp;OK</translation>
    </message>
    <message>
        <source>&amp;Cancel</source>
        <translation>&amp;Cancel</translation>
    </message>
    <message>
        <source>default</source>
        <translation>default</translation>
    </message>
    <message>
        <source>none</source>
        <translation>none</translation>
    </message>
    <message>
        <source>Confirm options reset</source>
        <translation>Confirm options reset</translation>
    </message>
    <message>
        <source>Client restart required to activate changes.</source>
        <translation>Client restart required to activate changes.</translation>
    </message>
    <message>
        <source>Client will be shut down. Do you want to proceed?</source>
        <translation>Client will be shut down. Do you want to proceed?</translation>
    </message>
    <message>
        <source>Configuration options</source>
        <translation>Configuration options</translation>
    </message>
    <message>
        <source>The configuration file is used to specify advanced user options which override GUI settings. Additionally, any command-line options will override this configuration file.</source>
        <translation>The configuration file is used to specify advanced user options which override GUI settings. Additionally, any command-line options will override this configuration file.</translation>
    </message>
    <message>
        <source>Error</source>
        <translation>Error</translation>
    </message>
    <message>
        <source>The configuration file could not be opened.</source>
        <translation>The configuration file could not be opened.</translation>
    </message>
    <message>
        <source>This change would require a client restart.</source>
        <translation>This change would require a client restart.</translation>
    </message>
    <message>
        <source>The supplied proxy address is invalid.</source>
        <translation>The supplied proxy address is invalid.</translation>
    </message>
</context>
<context>
    <name>OverviewPage</name>
    <message>
        <source>Form</source>
        <translation>Form</translation>
    </message>
    <message>
<<<<<<< HEAD
        <source>The displayed information may be out of date. Your wallet automatically synchronizes with the Lynx network after a connection is established, but this process has not completed yet.</source>
        <translation>The displayed information may be out of date. Your Wallet automatically synchronises with the Lynx Network after a connection is established, but this process has not been completed yet.</translation>
=======
        <source>The displayed information may be out of date. Your wallet automatically synchronizes with the Litecoin network after a connection is established, but this process has not completed yet.</source>
        <translation>The displayed information may be out of date. Your Wallet automatically synchronises with the Litecoin Network after a connection is established, but this process has not been completed yet.</translation>
>>>>>>> 69fce744
    </message>
    <message>
        <source>Watch-only:</source>
        <translation>Watch-only:</translation>
    </message>
    <message>
        <source>Available:</source>
        <translation>Available:</translation>
    </message>
    <message>
        <source>Your current spendable balance</source>
        <translation>Your current spendable balance</translation>
    </message>
    <message>
        <source>Pending:</source>
        <translation>Pending:</translation>
    </message>
    <message>
        <source>Total of transactions that have yet to be confirmed, and do not yet count toward the spendable balance</source>
        <translation>Total of transactions that have yet to be confirmed, and do not yet count toward the spendable balance</translation>
    </message>
    <message>
        <source>Immature:</source>
        <translation>Immature:</translation>
    </message>
    <message>
        <source>Mined balance that has not yet matured</source>
        <translation>Mined balance that has not yet matured</translation>
    </message>
    <message>
        <source>Balances</source>
        <translation>Balances</translation>
    </message>
    <message>
        <source>Total:</source>
        <translation>Total:</translation>
    </message>
    <message>
        <source>Your current total balance</source>
        <translation>Your current total balance</translation>
    </message>
    <message>
        <source>Your current balance in watch-only addresses</source>
        <translation>Your current balance in watch-only addresses</translation>
    </message>
    <message>
        <source>Spendable:</source>
        <translation>Spendable:</translation>
    </message>
    <message>
        <source>Recent transactions</source>
        <translation>Recent transactions</translation>
    </message>
    <message>
        <source>Unconfirmed transactions to watch-only addresses</source>
        <translation>Unconfirmed transactions to watch-only addresses</translation>
    </message>
    <message>
        <source>Mined balance in watch-only addresses that has not yet matured</source>
        <translation>Mined balance in watch-only addresses that has not yet matured</translation>
    </message>
    <message>
        <source>Current total balance in watch-only addresses</source>
        <translation>Current total balance in watch-only addresses</translation>
    </message>
</context>
<context>
    <name>PaymentServer</name>
    <message>
        <source>Payment request error</source>
        <translation>Payment request error</translation>
    </message>
    <message>
        <source>Cannot start litecoin: click-to-pay handler</source>
        <translation>Cannot start Litecoin: click-to-pay handler</translation>
    </message>
    <message>
        <source>URI handling</source>
        <translation>URI handling</translation>
    </message>
    <message>
<<<<<<< HEAD
        <source>Enter a Lynx address (e.g. %1)</source>
        <translation>Enter a Lynx address (e.g. %1)</translation>
=======
        <source>Payment request fetch URL is invalid: %1</source>
        <translation>Payment request fetch URL is invalid: %1</translation>
>>>>>>> 69fce744
    </message>
    <message>
        <source>Invalid payment address %1</source>
        <translation>Invalid payment address %1</translation>
    </message>
    <message>
        <source>URI cannot be parsed! This can be caused by an invalid Litecoin address or malformed URI parameters.</source>
        <translation>URI cannot be parsed! This can be caused by an invalid Litecoin address or malformed URI parameters.</translation>
    </message>
    <message>
        <source>Payment request file handling</source>
        <translation>Payment request file handling</translation>
    </message>
    <message>
        <source>Payment request file cannot be read! This can be caused by an invalid payment request file.</source>
        <translation>Payment request file cannot be read! This can be caused by an invalid payment request file.</translation>
    </message>
    <message>
        <source>Payment request rejected</source>
        <translation>Payment request rejected.</translation>
    </message>
    <message>
        <source>Payment request network doesn't match client network.</source>
        <translation>Payment request network doesn't match client network.</translation>
    </message>
    <message>
        <source>Payment request expired.</source>
        <translation>Payment request expired.</translation>
    </message>
    <message>
        <source>Payment request is not initialized.</source>
        <translation>Payment request is not initialised.</translation>
    </message>
    <message>
        <source>Unverified payment requests to custom payment scripts are unsupported.</source>
        <translation>Unverified payment requests to custom payment scripts are unsupported.</translation>
    </message>
    <message>
        <source>Invalid payment request.</source>
        <translation>Invalid payment request.</translation>
    </message>
    <message>
        <source>Requested payment amount of %1 is too small (considered dust).</source>
        <translation>Requested payment amount of %1 is too small (considered dust).</translation>
    </message>
    <message>
        <source>Refund from %1</source>
        <translation>Refund from %1</translation>
    </message>
    <message>
        <source>Payment request %1 is too large (%2 bytes, allowed %3 bytes).</source>
        <translation>Payment request %1 is too large (%2 bytes, allowed %3 bytes).</translation>
    </message>
    <message>
        <source>Error communicating with %1: %2</source>
        <translation>Error communicating with %1: %2</translation>
    </message>
    <message>
        <source>Payment request cannot be parsed!</source>
        <translation>Payment request cannot be parsed!</translation>
    </message>
    <message>
        <source>Bad response from server %1</source>
        <translation>Bad response from server %1</translation>
    </message>
    <message>
        <source>Network request error</source>
        <translation>Network request error</translation>
    </message>
    <message>
        <source>Payment acknowledged</source>
        <translation>Payment acknowledged</translation>
    </message>
</context>
<context>
    <name>PeerTableModel</name>
    <message>
        <source>User Agent</source>
        <translation>User Agent</translation>
    </message>
    <message>
        <source>Node/Service</source>
        <translation>Node/Service</translation>
    </message>
    <message>
        <source>NodeId</source>
        <translation>NodeId</translation>
    </message>
    <message>
        <source>Ping</source>
        <translation>Ping</translation>
    </message>
    <message>
        <source>Sent</source>
        <translation>Sent</translation>
    </message>
    <message>
        <source>Received</source>
        <translation>Received</translation>
    </message>
</context>
<context>
    <name>QObject</name>
    <message>
        <source>Amount</source>
        <translation>Amount</translation>
    </message>
    <message>
        <source>Enter a Litecoin address (e.g. %1)</source>
        <translation>Enter a Litecoin address (e.g. %1)</translation>
    </message>
    <message>
        <source>%1 d</source>
        <translation>%1 d</translation>
    </message>
    <message>
        <source>%1 h</source>
        <translation>%1 h</translation>
    </message>
    <message>
        <source>%1 m</source>
        <translation>%1 m</translation>
    </message>
    <message>
        <source>%1 s</source>
        <translation>%1 s</translation>
    </message>
    <message>
        <source>None</source>
        <translation>None</translation>
    </message>
    <message>
        <source>N/A</source>
        <translation>N/A</translation>
    </message>
    <message>
        <source>%1 ms</source>
        <translation>%1 ms</translation>
    </message>
    <message numerus="yes">
        <source>%n second(s)</source>
        <translation><numerusform>%n second</numerusform><numerusform>%n seconds</numerusform></translation>
    </message>
    <message numerus="yes">
        <source>%n minute(s)</source>
        <translation><numerusform>%n minute</numerusform><numerusform>%n minutes</numerusform></translation>
    </message>
    <message numerus="yes">
        <source>%n hour(s)</source>
        <translation><numerusform>%n hour</numerusform><numerusform>%n hours</numerusform></translation>
    </message>
    <message numerus="yes">
        <source>%n day(s)</source>
        <translation><numerusform>%n day</numerusform><numerusform>%n days</numerusform></translation>
    </message>
    <message numerus="yes">
        <source>%n week(s)</source>
        <translation><numerusform>%n week</numerusform><numerusform>%n weeks</numerusform></translation>
    </message>
    <message>
        <source>%1 and %2</source>
        <translation>%1 and %2</translation>
    </message>
    <message numerus="yes">
        <source>%n year(s)</source>
        <translation><numerusform>%n year</numerusform><numerusform>%n years</numerusform></translation>
    </message>
    <message>
        <source>%1 B</source>
        <translation>%1 B</translation>
    </message>
    <message>
        <source>%1 KB</source>
        <translation>%1 KB</translation>
    </message>
    <message>
        <source>%1 MB</source>
        <translation>%1 MB</translation>
    </message>
    <message>
        <source>%1 GB</source>
        <translation>%1 GB</translation>
    </message>
    <message>
        <source>%1 didn't yet exit safely...</source>
        <translation>%1 didn't yet exit safely...</translation>
    </message>
    <message>
        <source>unknown</source>
        <translation>unknown</translation>
    </message>
</context>
<context>
    <name>QObject::QObject</name>
    <message>
        <source>Error: Specified data directory "%1" does not exist.</source>
        <translation>Error: Specified data directory "%1" does not exist.</translation>
    </message>
    <message>
        <source>Error: Cannot parse configuration file: %1. Only use key=value syntax.</source>
        <translation>Error: Cannot parse configuration file: %1. Only use key=value syntax.</translation>
    </message>
    <message>
        <source>Error: %1</source>
        <translation>Error: %1</translation>
    </message>
</context>
<context>
    <name>QRImageWidget</name>
    <message>
        <source>&amp;Save Image...</source>
        <translation>&amp;Save Image...</translation>
    </message>
    <message>
        <source>&amp;Copy Image</source>
        <translation>&amp;Copy Image</translation>
    </message>
    <message>
        <source>Save QR Code</source>
        <translation>Save QR Code</translation>
    </message>
    <message>
        <source>PNG Image (*.png)</source>
        <translation>PNG Image (*.png)</translation>
    </message>
</context>
<context>
    <name>RPCConsole</name>
    <message>
        <source>N/A</source>
        <translation>N/A</translation>
    </message>
    <message>
        <source>Client version</source>
        <translation>Client version</translation>
    </message>
    <message>
        <source>&amp;Information</source>
        <translation>&amp;Information</translation>
    </message>
    <message>
        <source>Debug window</source>
        <translation>Debug window</translation>
    </message>
    <message>
        <source>General</source>
        <translation>General</translation>
    </message>
    <message>
        <source>Using BerkeleyDB version</source>
        <translation>Using BerkeleyDB version</translation>
    </message>
    <message>
        <source>Datadir</source>
        <translation>Datadir</translation>
    </message>
    <message>
        <source>Startup time</source>
        <translation>Startup time</translation>
    </message>
    <message>
        <source>Network</source>
        <translation>Network</translation>
    </message>
    <message>
        <source>Name</source>
        <translation>Name</translation>
    </message>
    <message>
        <source>Number of connections</source>
        <translation>Number of connections</translation>
    </message>
    <message>
        <source>Block chain</source>
        <translation>Block chain</translation>
    </message>
    <message>
        <source>Current number of blocks</source>
        <translation>Current number of blocks</translation>
    </message>
    <message>
        <source>Memory Pool</source>
        <translation>Memory Pool</translation>
    </message>
    <message>
        <source>Current number of transactions</source>
        <translation>Current number of transactions</translation>
    </message>
    <message>
        <source>Memory usage</source>
        <translation>Memory usage</translation>
    </message>
    <message>
        <source>&amp;Reset</source>
        <translation>&amp;Reset</translation>
    </message>
    <message>
        <source>Received</source>
        <translation>Received</translation>
    </message>
    <message>
        <source>Sent</source>
        <translation>Sent</translation>
    </message>
    <message>
        <source>&amp;Peers</source>
        <translation>&amp;Peers</translation>
    </message>
    <message>
        <source>Banned peers</source>
        <translation>Banned peers</translation>
    </message>
    <message>
        <source>Select a peer to view detailed information.</source>
        <translation>Select a peer to view detailed information.</translation>
    </message>
    <message>
        <source>Whitelisted</source>
        <translation>Whitelisted</translation>
    </message>
    <message>
        <source>Direction</source>
        <translation>Direction</translation>
    </message>
    <message>
        <source>Version</source>
        <translation>Version</translation>
    </message>
    <message>
        <source>Starting Block</source>
        <translation>Starting Block</translation>
    </message>
    <message>
        <source>Synced Headers</source>
        <translation>Synced Headers</translation>
    </message>
    <message>
        <source>Synced Blocks</source>
        <translation>Synced Blocks</translation>
    </message>
    <message>
        <source>User Agent</source>
        <translation>User Agent</translation>
    </message>
    <message>
        <source>Open the %1 debug log file from the current data directory. This can take a few seconds for large log files.</source>
        <translation>Open the %1 debug log file from the current data directory. This can take a few seconds for large log files.</translation>
    </message>
    <message>
        <source>Decrease font size</source>
        <translation>Decrease font size</translation>
    </message>
    <message>
        <source>Increase font size</source>
        <translation>Increase font size</translation>
    </message>
    <message>
        <source>Services</source>
        <translation>Services</translation>
    </message>
    <message>
        <source>Ban Score</source>
        <translation>Ban Score</translation>
    </message>
    <message>
        <source>Connection Time</source>
        <translation>Connection Time</translation>
    </message>
    <message>
        <source>Last Send</source>
        <translation>Last Send</translation>
    </message>
    <message>
        <source>Last Receive</source>
        <translation>Last Receive</translation>
    </message>
    <message>
        <source>Ping Time</source>
        <translation>Ping Time</translation>
    </message>
    <message>
        <source>The duration of a currently outstanding ping.</source>
        <translation>The duration of a currently outstanding ping.</translation>
    </message>
    <message>
        <source>Ping Wait</source>
        <translation>Ping Wait</translation>
    </message>
    <message>
        <source>Min Ping</source>
        <translation>Min Ping</translation>
    </message>
    <message>
        <source>Time Offset</source>
        <translation>Time Offset</translation>
    </message>
    <message>
        <source>Last block time</source>
        <translation>Last block time</translation>
    </message>
    <message>
        <source>&amp;Open</source>
        <translation>&amp;Open</translation>
    </message>
    <message>
        <source>&amp;Console</source>
        <translation>&amp;Console</translation>
    </message>
    <message>
        <source>&amp;Network Traffic</source>
        <translation>&amp;Network Traffic</translation>
    </message>
    <message>
        <source>Totals</source>
        <translation>Totals</translation>
    </message>
    <message>
        <source>In:</source>
        <translation>In:</translation>
    </message>
    <message>
        <source>Out:</source>
        <translation>Out:</translation>
    </message>
    <message>
        <source>Debug log file</source>
        <translation>Debug log file</translation>
    </message>
    <message>
        <source>Clear console</source>
        <translation>Clear console</translation>
    </message>
    <message>
        <source>1 &amp;hour</source>
        <translation>1 &amp;hour</translation>
    </message>
    <message>
        <source>1 &amp;day</source>
        <translation>1 &amp;day</translation>
    </message>
    <message>
        <source>1 &amp;week</source>
        <translation>1 &amp;week</translation>
    </message>
    <message>
        <source>1 &amp;year</source>
        <translation>1 &amp;year</translation>
    </message>
    <message>
        <source>&amp;Disconnect</source>
        <translation>&amp;Disconnect</translation>
    </message>
    <message>
        <source>Ban for</source>
        <translation>Ban for</translation>
    </message>
    <message>
        <source>&amp;Unban</source>
        <translation>&amp;Unban</translation>
    </message>
    <message>
        <source>Welcome to the %1 RPC console.</source>
        <translation>Welcome to the %1 RPC console.</translation>
    </message>
    <message>
        <source>Use up and down arrows to navigate history, and %1 to clear screen.</source>
        <translation>Use up and down arrows to navigate history, and %1 to clear screen.</translation>
    </message>
    <message>
        <source>Type %1 for an overview of available commands.</source>
        <translation>Type %1 for an overview of available commands.</translation>
    </message>
    <message>
        <source>For more information on using this console type %1.</source>
        <translation>For more information on using this console type %1.</translation>
    </message>
    <message>
        <source>WARNING: Scammers have been active, telling users to type commands here, stealing their wallet contents. Do not use this console without fully understanding the ramifications of a command.</source>
        <translation>WARNING: Scammers have been active, telling users to type commands here and stealing their wallet contents. Do not use this console without fully understanding the ramifications of a command.</translation>
    </message>
    <message>
        <source>Network activity disabled</source>
        <translation>Network activity disabled</translation>
    </message>
    <message>
        <source>(node id: %1)</source>
        <translation>(node id: %1)</translation>
    </message>
    <message>
        <source>via %1</source>
        <translation>via %1</translation>
    </message>
    <message>
        <source>never</source>
        <translation>never</translation>
    </message>
    <message>
        <source>Inbound</source>
        <translation>Inbound</translation>
    </message>
    <message>
        <source>Outbound</source>
        <translation>Outbound</translation>
    </message>
    <message>
        <source>Yes</source>
        <translation>Yes</translation>
    </message>
    <message>
        <source>No</source>
        <translation>No</translation>
    </message>
    <message>
        <source>Unknown</source>
        <translation>Unknown</translation>
    </message>
</context>
<context>
    <name>ReceiveCoinsDialog</name>
    <message>
        <source>&amp;Amount:</source>
        <translation>&amp;Amount:</translation>
    </message>
    <message>
        <source>&amp;Label:</source>
        <translation>&amp;Label:</translation>
    </message>
    <message>
        <source>&amp;Message:</source>
        <translation>&amp;Message:</translation>
    </message>
    <message>
<<<<<<< HEAD
        <source>Reuse one of the previously used receiving addresses. Reusing addresses has security and privacy issues. Do not use this unless re-generating a payment request made before.</source>
        <translation>Reuse one of the previously used receiving addresses. Reusing addresses has security and privacy issues. Do not use this unless re-generating a payment request made before.</translation>
    </message>
    <message>
        <source>R&amp;euse an existing receiving address (not recommended)</source>
        <translation>R&amp;euse an existing receiving address (not recommended)</translation>
    </message>
    <message>
        <source>An optional message to attach to the payment request, which will be displayed when the request is opened. Note: The message will not be sent with the payment over the Lynx network.</source>
        <translation>An optional message to attach to the payment request, which will be displayed when the request is opened. Note: The message will not be sent with the payment over the Lynx network.</translation>
=======
        <source>An optional message to attach to the payment request, which will be displayed when the request is opened. Note: The message will not be sent with the payment over the Litecoin network.</source>
        <translation>An optional message to attach to the payment request, which will be displayed when the request is opened. Note: The message will not be sent with the payment over the Litecoin network.</translation>
>>>>>>> 69fce744
    </message>
    <message>
        <source>An optional label to associate with the new receiving address.</source>
        <translation>An optional label to associate with the new receiving address.</translation>
    </message>
    <message>
        <source>Use this form to request payments. All fields are &lt;b&gt;optional&lt;/b&gt;.</source>
        <translation>Use this form to request payments. All fields are &lt;b&gt;optional&lt;/b&gt;.</translation>
    </message>
    <message>
        <source>An optional amount to request. Leave this empty or zero to not request a specific amount.</source>
        <translation>An optional amount to request. Leave this empty or zero to not request a specific amount.</translation>
    </message>
    <message>
        <source>Clear all fields of the form.</source>
        <translation>Clear all fields of the form.</translation>
    </message>
    <message>
        <source>Clear</source>
        <translation>Clear</translation>
    </message>
    <message>
        <source>Requested payments history</source>
        <translation>Requested payments history</translation>
    </message>
    <message>
        <source>&amp;Request payment</source>
        <translation>&amp;Request payment</translation>
    </message>
    <message>
        <source>Show the selected request (does the same as double clicking an entry)</source>
        <translation>Show the selected request (does the same as double clicking an entry)</translation>
    </message>
    <message>
        <source>Show</source>
        <translation>Show</translation>
    </message>
    <message>
        <source>Remove the selected entries from the list</source>
        <translation>Remove the selected entries from the list</translation>
    </message>
    <message>
        <source>Remove</source>
        <translation>Remove</translation>
    </message>
    <message>
        <source>Copy URI</source>
        <translation>Copy URI</translation>
    </message>
    <message>
        <source>Copy label</source>
        <translation>Copy label</translation>
    </message>
    <message>
        <source>Copy message</source>
        <translation>Copy message</translation>
    </message>
    <message>
        <source>Copy amount</source>
        <translation>Copy amount</translation>
    </message>
</context>
<context>
    <name>ReceiveRequestDialog</name>
    <message>
        <source>QR Code</source>
        <translation>QR Code</translation>
    </message>
    <message>
        <source>Copy &amp;URI</source>
        <translation>Copy &amp;URI</translation>
    </message>
    <message>
        <source>Copy &amp;Address</source>
        <translation>Copy &amp;Address</translation>
    </message>
    <message>
        <source>&amp;Save Image...</source>
        <translation>&amp;Save Image...</translation>
    </message>
    <message>
        <source>Request payment to %1</source>
        <translation>Request payment to %1</translation>
    </message>
    <message>
        <source>Payment information</source>
        <translation>Payment information</translation>
    </message>
    <message>
        <source>URI</source>
        <translation>URI</translation>
    </message>
    <message>
        <source>Address</source>
        <translation>Address</translation>
    </message>
    <message>
        <source>Amount</source>
        <translation>Amount</translation>
    </message>
    <message>
        <source>Label</source>
        <translation>Label</translation>
    </message>
    <message>
        <source>Message</source>
        <translation>Message</translation>
    </message>
    <message>
        <source>Resulting URI too long, try to reduce the text for label / message.</source>
        <translation>Resulting URI too long, try to reduce the text for label / message.</translation>
    </message>
    <message>
        <source>Error encoding URI into QR Code.</source>
        <translation>Error encoding URI into QR Code.</translation>
    </message>
</context>
<context>
    <name>RecentRequestsTableModel</name>
    <message>
        <source>Date</source>
        <translation>Date</translation>
    </message>
    <message>
        <source>Label</source>
        <translation>Label</translation>
    </message>
    <message>
        <source>Message</source>
        <translation>Message</translation>
    </message>
    <message>
        <source>(no label)</source>
        <translation>(no label)</translation>
    </message>
    <message>
        <source>(no message)</source>
        <translation>(no message)</translation>
    </message>
    <message>
        <source>(no amount requested)</source>
        <translation>(no amount requested)</translation>
    </message>
    <message>
        <source>Requested</source>
        <translation>Requested</translation>
    </message>
</context>
<context>
    <name>SendCoinsDialog</name>
    <message>
        <source>Send Coins</source>
        <translation>Send Coins</translation>
    </message>
    <message>
        <source>Coin Control Features</source>
        <translation>Coin Control Features</translation>
    </message>
    <message>
        <source>Inputs...</source>
        <translation>Inputs...</translation>
    </message>
    <message>
        <source>automatically selected</source>
        <translation>automatically selected</translation>
    </message>
    <message>
        <source>Insufficient funds!</source>
        <translation>Insufficient funds!</translation>
    </message>
    <message>
        <source>Quantity:</source>
        <translation>Quantity:</translation>
    </message>
    <message>
        <source>Bytes:</source>
        <translation>Bytes:</translation>
    </message>
    <message>
        <source>Amount:</source>
        <translation>Amount:</translation>
    </message>
    <message>
        <source>Fee:</source>
        <translation>Fee:</translation>
    </message>
    <message>
        <source>After Fee:</source>
        <translation>After Fee:</translation>
    </message>
    <message>
        <source>Change:</source>
        <translation>Change:</translation>
    </message>
    <message>
        <source>If this is activated, but the change address is empty or invalid, change will be sent to a newly generated address.</source>
        <translation>If this is activated, but the change address is empty or invalid, change will be sent to a newly generated address.</translation>
    </message>
    <message>
        <source>Custom change address</source>
        <translation>Custom change address</translation>
    </message>
    <message>
        <source>Transaction Fee:</source>
        <translation>Transaction Fee:</translation>
    </message>
    <message>
        <source>Choose...</source>
        <translation>Choose...</translation>
    </message>
    <message>
        <source>Using the fallbackfee can result in sending a transaction that will take several hours or days (or never) to confirm. Consider choosing your fee manually or wait until you have validated the complete chain.</source>
        <translation>Using the fallback fee can result in sending a transaction that will take several hours or days (or never) to confirm. Consider choosing your fee manually or wait until you have validated the complete chain.</translation>
    </message>
    <message>
        <source>Warning: Fee estimation is currently not possible.</source>
        <translation>Warning: Fee estimation is currently not possible.</translation>
    </message>
    <message>
        <source>collapse fee-settings</source>
        <translation>collapse fee-settings</translation>
    </message>
    <message>
        <source>per kilobyte</source>
        <translation>per kilobyte</translation>
    </message>
    <message>
        <source>If the custom fee is set to 1000 satoshis and the transaction is only 250 bytes, then "per kilobyte" only pays 250 satoshis in fee, while "total at least" pays 1000 satoshis. For transactions bigger than a kilobyte both pay by kilobyte.</source>
        <translation>If the custom fee is set to 1000 satoshis and the transaction is only 250 bytes, then "per kilobyte" only pays 250 satoshis in fee, while "total at least" pays 1000 satoshis. For transactions bigger than a kilobyte both pay by kilobyte.</translation>
    </message>
    <message>
        <source>Hide</source>
        <translation>Hide</translation>
    </message>
    <message>
<<<<<<< HEAD
        <source>total at least</source>
        <translation>total at least</translation>
    </message>
    <message>
        <source>Paying only the minimum fee is just fine as long as there is less transaction volume than space in the blocks. But be aware that this can end up in a never confirming transaction once there is more demand for lynx transactions than the network can process.</source>
        <translation>Paying only the minimum fee is just fine as long as there is less transaction volume than space in the blocks. But be aware that this can end up in a never confirming transaction once there is more demand for lynx transactions than the network can process.</translation>
=======
        <source>Paying only the minimum fee is just fine as long as there is less transaction volume than space in the blocks. But be aware that this can end up in a never confirming transaction once there is more demand for litecoin transactions than the network can process.</source>
        <translation>Paying only the minimum fee is just fine as long as there is less transaction volume than space in the blocks. But be aware that this can end up in a never confirming transaction once there is more demand for litecoin transactions than the network can process.</translation>
>>>>>>> 69fce744
    </message>
    <message>
        <source>(read the tooltip)</source>
        <translation>(read the tooltip)</translation>
    </message>
    <message>
        <source>Recommended:</source>
        <translation>Recommended:</translation>
    </message>
    <message>
        <source>Custom:</source>
        <translation>Custom:</translation>
    </message>
    <message>
        <source>(Smart fee not initialized yet. This usually takes a few blocks...)</source>
        <translation>(Smart fee not initialised yet. This usually takes a few blocks...)</translation>
    </message>
    <message>
        <source>Send to multiple recipients at once</source>
        <translation>Send to multiple recipients at once</translation>
    </message>
    <message>
        <source>Add &amp;Recipient</source>
        <translation>Add &amp;Recipient</translation>
    </message>
    <message>
        <source>Clear all fields of the form.</source>
        <translation>Clear all fields of the form.</translation>
    </message>
    <message>
        <source>Dust:</source>
        <translation>Dust:</translation>
    </message>
    <message>
        <source>Confirmation time target:</source>
        <translation>Confirmation time target:</translation>
    </message>
    <message>
        <source>Enable Replace-By-Fee</source>
        <translation>Enable Replace-By-Fee</translation>
    </message>
    <message>
        <source>With Replace-By-Fee (BIP-125) you can increase a transaction's fee after it is sent. Without this, a higher fee may be recommended to compensate for increased transaction delay risk.</source>
        <translation>With Replace-By-Fee (BIP-125) you can increase a transaction's fee after it is sent. Without this, a higher fee may be recommended to compensate for increased transaction delay risk.</translation>
    </message>
    <message>
        <source>Clear &amp;All</source>
        <translation>Clear &amp;All</translation>
    </message>
    <message>
        <source>Balance:</source>
        <translation>Balance:</translation>
    </message>
    <message>
        <source>Confirm the send action</source>
        <translation>Confirm the send action</translation>
    </message>
    <message>
        <source>S&amp;end</source>
        <translation>S&amp;end</translation>
    </message>
    <message>
        <source>Copy quantity</source>
        <translation>Copy quantity</translation>
    </message>
    <message>
        <source>Copy amount</source>
        <translation>Copy amount</translation>
    </message>
    <message>
        <source>Copy fee</source>
        <translation>Copy fee</translation>
    </message>
    <message>
        <source>Copy after fee</source>
        <translation>Copy after fee</translation>
    </message>
    <message>
        <source>Copy bytes</source>
        <translation>Copy bytes</translation>
    </message>
    <message>
        <source>Copy dust</source>
        <translation>Copy dust</translation>
    </message>
    <message>
<<<<<<< HEAD
        <source>The Lynx address to send the payment to</source>
        <translation>The Lynx address to send the payment to</translation>
=======
        <source>Copy change</source>
        <translation>Copy change</translation>
    </message>
    <message>
        <source>%1 (%2 blocks)</source>
        <translation>%1 (%2 blocks)</translation>
    </message>
    <message>
        <source>%1 to %2</source>
        <translation>%1 to %2</translation>
    </message>
    <message>
        <source>Are you sure you want to send?</source>
        <translation>Are you sure you want to send?</translation>
    </message>
    <message>
        <source>added as transaction fee</source>
        <translation>added as transaction fee</translation>
    </message>
    <message>
        <source>Total Amount %1</source>
        <translation>Total Amount %1</translation>
    </message>
    <message>
        <source>or</source>
        <translation>or</translation>
    </message>
    <message>
        <source>You can increase the fee later (signals Replace-By-Fee, BIP-125).</source>
        <translation>You can increase the fee later (signals Replace-By-Fee, BIP-125).</translation>
    </message>
    <message>
        <source>Not signalling Replace-By-Fee, BIP-125.</source>
        <translation>Not signalling Replace-By-Fee, BIP-125.</translation>
    </message>
    <message>
        <source>Confirm send coins</source>
        <translation>Confirm send coins</translation>
    </message>
    <message>
        <source>The recipient address is not valid. Please recheck.</source>
        <translation>The recipient address is not valid. Please recheck.</translation>
    </message>
    <message>
        <source>The amount to pay must be larger than 0.</source>
        <translation>The amount to pay must be larger than 0.</translation>
    </message>
    <message>
        <source>The amount exceeds your balance.</source>
        <translation>The amount exceeds your balance.</translation>
    </message>
    <message>
        <source>The total exceeds your balance when the %1 transaction fee is included.</source>
        <translation>The total exceeds your balance when the %1 transaction fee is included.</translation>
    </message>
    <message>
        <source>Duplicate address found: addresses should only be used once each.</source>
        <translation>Duplicate address found: addresses should only be used once each.</translation>
    </message>
    <message>
        <source>Transaction creation failed!</source>
        <translation>Transaction creation failed!</translation>
    </message>
    <message>
        <source>The transaction was rejected with the following reason: %1</source>
        <translation>The transaction was rejected with the following reason: %1</translation>
    </message>
    <message>
        <source>A fee higher than %1 is considered an absurdly high fee.</source>
        <translation>A fee higher than %1 is considered an absurdly high fee.</translation>
    </message>
    <message>
        <source>Payment request expired.</source>
        <translation>Payment request expired.</translation>
    </message>
    <message>
        <source>Pay only the required fee of %1</source>
        <translation>Pay only the required fee of %1</translation>
    </message>
    <message numerus="yes">
        <source>Estimated to begin confirmation within %n block(s).</source>
        <translation><numerusform>Estimated to begin confirmation within %n block.</numerusform><numerusform>Estimated to begin confirmation within %n blocks.</numerusform></translation>
    </message>
    <message>
        <source>Warning: Invalid Litecoin address</source>
        <translation>Warning: Invalid Litecoin address</translation>
    </message>
    <message>
        <source>Warning: Unknown change address</source>
        <translation>Warning: Unknown change address</translation>
    </message>
    <message>
        <source>Confirm custom change address</source>
        <translation>Confirm custom change address</translation>
    </message>
    <message>
        <source>The address you selected for change is not part of this wallet. Any or all funds in your wallet may be sent to this address. Are you sure?</source>
        <translation>The address you selected for change is not part of this wallet. Any or all funds in your wallet may be sent to this address. Are you sure?</translation>
    </message>
    <message>
        <source>(no label)</source>
        <translation>(no label)</translation>
    </message>
</context>
<context>
    <name>SendCoinsEntry</name>
    <message>
        <source>A&amp;mount:</source>
        <translation>A&amp;mount:</translation>
    </message>
    <message>
        <source>Pay &amp;To:</source>
        <translation>Pay &amp;To:</translation>
    </message>
    <message>
        <source>&amp;Label:</source>
        <translation>&amp;Label:</translation>
    </message>
    <message>
        <source>Choose previously used address</source>
        <translation>Choose previously used address</translation>
    </message>
    <message>
        <source>This is a normal payment.</source>
        <translation>This is a normal payment.</translation>
    </message>
    <message>
        <source>The Litecoin address to send the payment to</source>
        <translation>The Litecoin address to send the payment to</translation>
>>>>>>> 69fce744
    </message>
    <message>
        <source>Alt+A</source>
        <translation>Alt+A</translation>
    </message>
    <message>
        <source>Paste address from clipboard</source>
        <translation>Paste address from clipboard</translation>
    </message>
    <message>
        <source>Alt+P</source>
        <translation>Alt+P</translation>
    </message>
    <message>
        <source>Remove this entry</source>
        <translation>Remove this entry</translation>
    </message>
    <message>
<<<<<<< HEAD
        <source>The fee will be deducted from the amount being sent. The recipient will receive less lynxes than you enter in the amount field. If multiple recipients are selected, the fee is split equally.</source>
        <translation>The fee will be deducted from the amount being sent. The recipient will receive less lynxes than you enter in the amount field. If multiple recipients are selected, the fee is split equally.</translation>
=======
        <source>The fee will be deducted from the amount being sent. The recipient will receive less litecoins than you enter in the amount field. If multiple recipients are selected, the fee is split equally.</source>
        <translation>The fee will be deducted from the amount being sent. The recipient will receive less litecoins than you enter in the amount field. If multiple recipients are selected, the fee is split equally.</translation>
>>>>>>> 69fce744
    </message>
    <message>
        <source>S&amp;ubtract fee from amount</source>
        <translation>S&amp;ubtract fee from amount</translation>
    </message>
    <message>
        <source>Use available balance</source>
        <translation>Use available balance</translation>
    </message>
    <message>
        <source>Message:</source>
        <translation>Message:</translation>
    </message>
    <message>
        <source>This is an unauthenticated payment request.</source>
        <translation>This is an unauthenticated payment request.</translation>
    </message>
    <message>
        <source>This is an authenticated payment request.</source>
        <translation>This is an authenticated payment request.</translation>
    </message>
    <message>
        <source>Enter a label for this address to add it to the list of used addresses</source>
        <translation>Enter a label for this address to add it to the list of used addresses</translation>
    </message>
    <message>
<<<<<<< HEAD
        <source>A message that was attached to the lynx: URI which will be stored with the transaction for your reference. Note: This message will not be sent over the Lynx network.</source>
        <translation>A message that was attached to the lynx: URI which will be stored with the transaction for your reference. Note: This message will not be sent over the Lynx network.</translation>
=======
        <source>A message that was attached to the litecoin: URI which will be stored with the transaction for your reference. Note: This message will not be sent over the Litecoin network.</source>
        <translation>A message that was attached to the litecoin: URI which will be stored with the transaction for your reference. Note: This message will not be sent over the Litecoin network.</translation>
>>>>>>> 69fce744
    </message>
    <message>
        <source>Pay To:</source>
        <translation>Pay To:</translation>
    </message>
    <message>
        <source>Memo:</source>
        <translation>Memo:</translation>
    </message>
    <message>
        <source>Enter a label for this address to add it to your address book</source>
        <translation>Enter a label for this address to add it to your address book</translation>
    </message>
</context>
<context>
    <name>SendConfirmationDialog</name>
    <message>
        <source>Yes</source>
        <translation>Yes</translation>
    </message>
</context>
<context>
    <name>ShutdownWindow</name>
    <message>
        <source>%1 is shutting down...</source>
        <translation>%1 is shutting down...</translation>
    </message>
    <message>
        <source>Do not shut down the computer until this window disappears.</source>
        <translation>Do not shut down the computer until this window disappears.</translation>
    </message>
</context>
<context>
    <name>SignVerifyMessageDialog</name>
    <message>
        <source>Signatures - Sign / Verify a Message</source>
        <translation>Signatures - Sign / Verify a Message</translation>
    </message>
    <message>
        <source>&amp;Sign Message</source>
        <translation>&amp;Sign Message</translation>
    </message>
    <message>
        <source>You can sign messages/agreements with your addresses to prove you can receive litecoins sent to them. Be careful not to sign anything vague or random, as phishing attacks may try to trick you into signing your identity over to them. Only sign fully-detailed statements you agree to.</source>
        <translation>You can sign messages/agreements with your addresses to prove you can receive litecoins sent to them. Be careful not to sign anything vague or random, as phishing attacks may try to trick you into signing your identity over to them. Only sign fully-detailed statements you agree to.</translation>
    </message>
    <message>
        <source>The Litecoin address to sign the message with</source>
        <translation>The Litecoin address to sign the message with</translation>
    </message>
    <message>
        <source>Choose previously used address</source>
        <translation>Choose previously used address</translation>
    </message>
    <message>
        <source>Alt+A</source>
        <translation>Alt+A</translation>
    </message>
    <message>
        <source>Paste address from clipboard</source>
        <translation>Paste address from clipboard</translation>
    </message>
    <message>
        <source>Alt+P</source>
        <translation>Alt+P</translation>
    </message>
    <message>
        <source>Enter the message you want to sign here</source>
        <translation>Enter the message you want to sign here</translation>
    </message>
    <message>
        <source>Signature</source>
        <translation>Signature</translation>
    </message>
    <message>
        <source>Copy the current signature to the system clipboard</source>
        <translation>Copy the current signature to the system clipboard</translation>
    </message>
    <message>
        <source>Sign the message to prove you own this Litecoin address</source>
        <translation>Sign the message to prove you own this Litecoin address</translation>
    </message>
    <message>
        <source>Sign &amp;Message</source>
        <translation>Sign &amp;Message</translation>
    </message>
    <message>
        <source>Reset all sign message fields</source>
        <translation>Reset all sign message fields</translation>
    </message>
    <message>
        <source>Clear &amp;All</source>
        <translation>Clear &amp;All</translation>
    </message>
    <message>
        <source>&amp;Verify Message</source>
        <translation>&amp;Verify Message</translation>
    </message>
    <message>
        <source>Enter the receiver's address, message (ensure you copy line breaks, spaces, tabs, etc. exactly) and signature below to verify the message. Be careful not to read more into the signature than what is in the signed message itself, to avoid being tricked by a man-in-the-middle attack. Note that this only proves the signing party receives with the address, it cannot prove sendership of any transaction!</source>
        <translation>Enter the receiver's address, message (ensure you copy line breaks, spaces, tabs, etc. exactly) and signature below to verify the message. Be careful not to read more into the signature than what is in the signed message itself, to avoid being tricked by a man-in-the-middle attack. Note that this only proves the signing party receives with the address, it cannot prove sendership of any transaction!</translation>
    </message>
    <message>
        <source>The Litecoin address the message was signed with</source>
        <translation>The Litecoin address the message was signed with</translation>
    </message>
    <message>
        <source>Verify the message to ensure it was signed with the specified Litecoin address</source>
        <translation>Verify the message to ensure it was signed with the specified Litecoin address</translation>
    </message>
    <message>
        <source>Verify &amp;Message</source>
        <translation>Verify &amp;Message</translation>
    </message>
    <message>
        <source>Reset all verify message fields</source>
        <translation>Reset all verify message fields</translation>
    </message>
    <message>
        <source>Click "Sign Message" to generate signature</source>
        <translation>Click "Sign Message" to generate signature</translation>
    </message>
    <message>
        <source>The entered address is invalid.</source>
        <translation>The entered address is invalid.</translation>
    </message>
    <message>
        <source>Please check the address and try again.</source>
        <translation>Please check the address and try again.</translation>
    </message>
    <message>
        <source>The entered address does not refer to a key.</source>
        <translation>The entered address does not refer to a key.</translation>
    </message>
    <message>
        <source>Wallet unlock was cancelled.</source>
        <translation>Wallet unlock was cancelled.</translation>
    </message>
    <message>
        <source>Private key for the entered address is not available.</source>
        <translation>Private key for the entered address is not available.</translation>
    </message>
    <message>
        <source>Message signing failed.</source>
        <translation>Message signing failed.</translation>
    </message>
    <message>
        <source>Message signed.</source>
        <translation>Message signed.</translation>
    </message>
    <message>
        <source>The signature could not be decoded.</source>
        <translation>The signature could not be decoded.</translation>
    </message>
    <message>
        <source>Please check the signature and try again.</source>
        <translation>Please check the signature and try again.</translation>
    </message>
    <message>
        <source>The signature did not match the message digest.</source>
        <translation>The signature did not match the message digest.</translation>
    </message>
    <message>
        <source>Message verification failed.</source>
        <translation>Message verification failed.</translation>
    </message>
    <message>
        <source>Message verified.</source>
        <translation>Message verified.</translation>
    </message>
</context>
<context>
    <name>SplashScreen</name>
    <message>
        <source>[testnet]</source>
        <translation>[testnet]</translation>
    </message>
</context>
<context>
    <name>TrafficGraphWidget</name>
    <message>
        <source>KB/s</source>
        <translation>KB/s</translation>
    </message>
</context>
<context>
    <name>TransactionDesc</name>
    <message numerus="yes">
        <source>Open for %n more block(s)</source>
        <translation><numerusform>Open for %n more block</numerusform><numerusform>Open for %n more blocks</numerusform></translation>
    </message>
    <message>
        <source>Open until %1</source>
        <translation>Open until %1</translation>
    </message>
    <message>
        <source>conflicted with a transaction with %1 confirmations</source>
        <translation>conflicted with a transaction with %1 confirmations</translation>
    </message>
    <message>
        <source>%1/offline</source>
        <translation>%1/offline</translation>
    </message>
    <message>
        <source>0/unconfirmed, %1</source>
        <translation>0/unconfirmed, %1</translation>
    </message>
    <message>
        <source>in memory pool</source>
        <translation>in memory pool</translation>
    </message>
    <message>
        <source>not in memory pool</source>
        <translation>not in memory pool</translation>
    </message>
    <message>
        <source>abandoned</source>
        <translation>abandoned</translation>
    </message>
    <message>
        <source>%1/unconfirmed</source>
        <translation>%1/unconfirmed</translation>
    </message>
    <message>
        <source>%1 confirmations</source>
        <translation>%1 confirmations</translation>
    </message>
    <message>
        <source>Status</source>
        <translation>Status</translation>
    </message>
    <message>
        <source>, has not been successfully broadcast yet</source>
        <translation>, has not been successfully broadcast yet</translation>
    </message>
    <message numerus="yes">
        <source>, broadcast through %n node(s)</source>
        <translation><numerusform>, broadcast through %n node</numerusform><numerusform>, broadcast through %n nodes</numerusform></translation>
    </message>
    <message>
        <source>Date</source>
        <translation>Date</translation>
    </message>
    <message>
        <source>Source</source>
        <translation>Source</translation>
    </message>
    <message>
        <source>Generated</source>
        <translation>Generated</translation>
    </message>
    <message>
        <source>From</source>
        <translation>From</translation>
    </message>
    <message>
        <source>unknown</source>
        <translation>unknown</translation>
    </message>
    <message>
        <source>To</source>
        <translation>To</translation>
    </message>
    <message>
        <source>own address</source>
        <translation>own address</translation>
    </message>
    <message>
        <source>watch-only</source>
        <translation>watch-only</translation>
    </message>
    <message>
        <source>label</source>
        <translation>label</translation>
    </message>
    <message>
        <source>Credit</source>
        <translation>Credit</translation>
    </message>
    <message numerus="yes">
        <source>matures in %n more block(s)</source>
        <translation><numerusform>matures in %n more block</numerusform><numerusform>matures in %n more blocks</numerusform></translation>
    </message>
    <message>
        <source>not accepted</source>
        <translation>not accepted</translation>
    </message>
    <message>
        <source>Debit</source>
        <translation>Debit</translation>
    </message>
    <message>
        <source>Total debit</source>
        <translation>Total debit</translation>
    </message>
    <message>
        <source>Total credit</source>
        <translation>Total credit</translation>
    </message>
    <message>
        <source>Transaction fee</source>
        <translation>Transaction fee</translation>
    </message>
    <message>
        <source>Net amount</source>
        <translation>Net amount</translation>
    </message>
    <message>
        <source>Message</source>
        <translation>Message</translation>
    </message>
    <message>
        <source>Comment</source>
        <translation>Comment</translation>
    </message>
    <message>
        <source>Transaction ID</source>
        <translation>Transaction ID</translation>
    </message>
    <message>
        <source>Transaction total size</source>
        <translation>Transaction total size</translation>
    </message>
    <message>
        <source>Output index</source>
        <translation>Output index</translation>
    </message>
    <message>
        <source>Merchant</source>
        <translation>Merchant</translation>
    </message>
    <message>
        <source>Generated coins must mature %1 blocks before they can be spent. When you generated this block, it was broadcast to the network to be added to the block chain. If it fails to get into the chain, its state will change to "not accepted" and it won't be spendable. This may occasionally happen if another node generates a block within a few seconds of yours.</source>
        <translation>Generated coins must mature %1 blocks before they can be spent. When you generated this block, it was broadcast to the network to be added to the block chain. If it fails to get into the chain, its state will change to "not accepted" and it won't be spendable. This may occasionally happen if another node generates a block within a few seconds of yours.</translation>
    </message>
    <message>
        <source>Debug information</source>
        <translation>Debug information</translation>
    </message>
    <message>
        <source>Transaction</source>
        <translation>Transaction</translation>
    </message>
    <message>
        <source>Inputs</source>
        <translation>Inputs</translation>
    </message>
    <message>
        <source>Amount</source>
        <translation>Amount</translation>
    </message>
    <message>
        <source>true</source>
        <translation>true</translation>
    </message>
    <message>
        <source>false</source>
        <translation>false</translation>
    </message>
</context>
<context>
    <name>TransactionDescDialog</name>
    <message>
        <source>This pane shows a detailed description of the transaction</source>
        <translation>This pane shows a detailed description of the transaction</translation>
    </message>
    <message>
        <source>Details for %1</source>
        <translation>Details for %1</translation>
    </message>
</context>
<context>
    <name>TransactionTableModel</name>
    <message>
        <source>Date</source>
        <translation>Date</translation>
    </message>
    <message>
        <source>Type</source>
        <translation>Type</translation>
    </message>
    <message>
        <source>Label</source>
        <translation>Label</translation>
    </message>
    <message numerus="yes">
        <source>Open for %n more block(s)</source>
        <translation><numerusform>Open for %n more block</numerusform><numerusform>Open for %n more blocks</numerusform></translation>
    </message>
    <message>
        <source>Open until %1</source>
        <translation>Open until %1</translation>
    </message>
    <message>
        <source>Offline</source>
        <translation>Offline</translation>
    </message>
    <message>
        <source>Unconfirmed</source>
        <translation>Unconfirmed</translation>
    </message>
    <message>
        <source>Abandoned</source>
        <translation>Abandoned</translation>
    </message>
    <message>
        <source>Confirming (%1 of %2 recommended confirmations)</source>
        <translation>Confirming (%1 of %2 recommended confirmations)</translation>
    </message>
    <message>
        <source>Confirmed (%1 confirmations)</source>
        <translation>Confirmed (%1 confirmations)</translation>
    </message>
    <message>
        <source>Conflicted</source>
        <translation>Conflicted</translation>
    </message>
    <message>
        <source>Immature (%1 confirmations, will be available after %2)</source>
        <translation>Immature (%1 confirmations, will be available after %2)</translation>
    </message>
    <message>
        <source>This block was not received by any other nodes and will probably not be accepted!</source>
        <translation>This block was not received by any other nodes and will probably not be accepted!</translation>
    </message>
    <message>
        <source>Generated but not accepted</source>
        <translation>Generated but not accepted</translation>
    </message>
    <message>
        <source>Received with</source>
        <translation>Received with</translation>
    </message>
    <message>
        <source>Received from</source>
        <translation>Received from</translation>
    </message>
    <message>
        <source>Sent to</source>
        <translation>Sent to</translation>
    </message>
    <message>
        <source>Payment to yourself</source>
        <translation>Payment to yourself</translation>
    </message>
    <message>
        <source>Mined</source>
        <translation>Mined</translation>
    </message>
    <message>
        <source>watch-only</source>
        <translation>watch-only</translation>
    </message>
    <message>
        <source>(n/a)</source>
        <translation>(n/a)</translation>
    </message>
    <message>
        <source>(no label)</source>
        <translation>(no label)</translation>
    </message>
    <message>
        <source>Transaction status. Hover over this field to show number of confirmations.</source>
        <translation>Transaction status. Hover over this field to show number of confirmations.</translation>
    </message>
    <message>
        <source>Date and time that the transaction was received.</source>
        <translation>Date and time that the transaction was received.</translation>
    </message>
    <message>
        <source>Type of transaction.</source>
        <translation>Type of transaction.</translation>
    </message>
    <message>
        <source>Whether or not a watch-only address is involved in this transaction.</source>
        <translation>Whether or not a watch-only address is involved in this transaction.</translation>
    </message>
    <message>
        <source>User-defined intent/purpose of the transaction.</source>
        <translation>User-defined intent/purpose of the transaction.</translation>
    </message>
    <message>
        <source>Amount removed from or added to balance.</source>
        <translation>Amount removed from or added to balance.</translation>
    </message>
</context>
<context>
    <name>TransactionView</name>
    <message>
        <source>All</source>
        <translation>All</translation>
    </message>
    <message>
        <source>Today</source>
        <translation>Today</translation>
    </message>
    <message>
        <source>This week</source>
        <translation>This week</translation>
    </message>
    <message>
        <source>This month</source>
        <translation>This month</translation>
    </message>
    <message>
        <source>Last month</source>
        <translation>Last month</translation>
    </message>
    <message>
        <source>This year</source>
        <translation>This year</translation>
    </message>
    <message>
        <source>Range...</source>
        <translation>Range...</translation>
    </message>
    <message>
        <source>Received with</source>
        <translation>Received with</translation>
    </message>
    <message>
        <source>Sent to</source>
        <translation>Sent to</translation>
    </message>
    <message>
        <source>To yourself</source>
        <translation>To yourself</translation>
    </message>
    <message>
        <source>Mined</source>
        <translation>Mined</translation>
    </message>
    <message>
        <source>Other</source>
        <translation>Other</translation>
    </message>
    <message>
        <source>Enter address, transaction id, or label to search</source>
        <translation>Enter address, transaction id or label to search.</translation>
    </message>
    <message>
        <source>Min amount</source>
        <translation>Min amount</translation>
    </message>
    <message>
        <source>Abandon transaction</source>
        <translation>Abandon transaction</translation>
    </message>
    <message>
        <source>Increase transaction fee</source>
        <translation>Increase transaction fee</translation>
    </message>
    <message>
        <source>Copy address</source>
        <translation>Copy address</translation>
    </message>
    <message>
        <source>Copy label</source>
        <translation>Copy label</translation>
    </message>
    <message>
        <source>Copy amount</source>
        <translation>Copy amount</translation>
    </message>
    <message>
        <source>Copy transaction ID</source>
        <translation>Copy transaction ID</translation>
    </message>
    <message>
        <source>Copy raw transaction</source>
        <translation>Copy raw transaction</translation>
    </message>
    <message>
        <source>Copy full transaction details</source>
        <translation>Copy full transaction details</translation>
    </message>
    <message>
        <source>Edit label</source>
        <translation>Edit label</translation>
    </message>
    <message>
        <source>Show transaction details</source>
        <translation>Show transaction details</translation>
    </message>
    <message>
        <source>Export Transaction History</source>
        <translation>Export Transaction History</translation>
    </message>
    <message>
        <source>Comma separated file (*.csv)</source>
        <translation>Comma separated file (*.csv)</translation>
    </message>
    <message>
        <source>Confirmed</source>
        <translation>Confirmed</translation>
    </message>
    <message>
        <source>Watch-only</source>
        <translation>Watch-only</translation>
    </message>
    <message>
        <source>Date</source>
        <translation>Date</translation>
    </message>
    <message>
        <source>Type</source>
        <translation>Type</translation>
    </message>
    <message>
<<<<<<< HEAD
        <source>You can sign messages/agreements with your addresses to prove you can receive lynxes sent to them. Be careful not to sign anything vague or random, as phishing attacks may try to trick you into signing your identity over to them. Only sign fully-detailed statements you agree to.</source>
        <translation>You can sign messages/agreements with your addresses to prove you can receive lynxes sent to them. Be careful not to sign anything vague or random, as phishing attacks may try to trick you into signing your identity over to them. Only sign fully-detailed statements you agree to.</translation>
    </message>
    <message>
        <source>The Lynx address to sign the message with</source>
        <translation>The Lynx address to sign the message with</translation>
=======
        <source>Label</source>
        <translation>Label</translation>
    </message>
    <message>
        <source>Address</source>
        <translation>Address</translation>
>>>>>>> 69fce744
    </message>
    <message>
        <source>ID</source>
        <translation>ID</translation>
    </message>
    <message>
        <source>Exporting Failed</source>
        <translation>Exporting Failed</translation>
    </message>
    <message>
        <source>There was an error trying to save the transaction history to %1.</source>
        <translation>There was an error trying to save the transaction history to %1.</translation>
    </message>
    <message>
        <source>Exporting Successful</source>
        <translation>Exporting Successful</translation>
    </message>
    <message>
        <source>The transaction history was successfully saved to %1.</source>
        <translation>The transaction history was successfully saved to %1.</translation>
    </message>
    <message>
        <source>Range:</source>
        <translation>Range:</translation>
    </message>
    <message>
        <source>to</source>
        <translation>to</translation>
    </message>
</context>
<context>
    <name>UnitDisplayStatusBarControl</name>
    <message>
<<<<<<< HEAD
        <source>Sign the message to prove you own this Lynx address</source>
        <translation>Sign the message to prove you own this Lynx address</translation>
=======
        <source>Unit to show amounts in. Click to select another unit.</source>
        <translation>Unit to show amounts in. Click to select another unit.</translation>
>>>>>>> 69fce744
    </message>
</context>
<context>
    <name>WalletFrame</name>
    <message>
        <source>No wallet has been loaded.</source>
        <translation>No wallet has been loaded.</translation>
    </message>
</context>
<context>
    <name>WalletModel</name>
    <message>
        <source>Send Coins</source>
        <translation>Send Coins</translation>
    </message>
    <message>
        <source>Fee bump error</source>
        <translation>Fee bump error</translation>
    </message>
    <message>
        <source>Increasing transaction fee failed</source>
        <translation>Increasing transaction fee failed.</translation>
    </message>
    <message>
        <source>Do you want to increase the fee?</source>
        <translation>Do you want to increase the fee?</translation>
    </message>
    <message>
<<<<<<< HEAD
        <source>The Lynx address the message was signed with</source>
        <translation>The Lynx address the message was signed with</translation>
    </message>
    <message>
        <source>Verify the message to ensure it was signed with the specified Lynx address</source>
        <translation>Verify the message to ensure it was signed with the specified Lynx address</translation>
=======
        <source>Current fee:</source>
        <translation>Current fee:</translation>
    </message>
    <message>
        <source>Increase:</source>
        <translation>Increase:</translation>
>>>>>>> 69fce744
    </message>
    <message>
        <source>New fee:</source>
        <translation>New fee:</translation>
    </message>
    <message>
        <source>Confirm fee bump</source>
        <translation>Confirm fee bump</translation>
    </message>
    <message>
        <source>Can't sign transaction.</source>
        <translation>Can't sign transaction.</translation>
    </message>
    <message>
        <source>Could not commit transaction</source>
        <translation>Could not commit transaction.</translation>
    </message>
</context>
<context>
    <name>WalletView</name>
    <message>
        <source>&amp;Export</source>
        <translation>&amp;Export</translation>
    </message>
    <message>
        <source>Export the data in the current tab to a file</source>
        <translation>Export the data in the current tab to a file</translation>
    </message>
    <message>
        <source>Backup Wallet</source>
        <translation>Backup Wallet</translation>
    </message>
    <message>
        <source>Wallet Data (*.dat)</source>
        <translation>Wallet Data (*.dat)</translation>
    </message>
    <message>
        <source>Backup Failed</source>
        <translation>Backup Failed</translation>
    </message>
    <message>
        <source>There was an error trying to save the wallet data to %1.</source>
        <translation>There was an error trying to save the wallet data to %1.</translation>
    </message>
    <message>
        <source>Backup Successful</source>
        <translation>Backup Successful</translation>
    </message>
    <message>
        <source>The wallet data was successfully saved to %1.</source>
        <translation>The wallet data was successfully saved to %1.</translation>
    </message>
</context>
<context>
    <name>bitcoin-core</name>
    <message>
        <source>Options:</source>
        <translation>Options:</translation>
    </message>
    <message>
        <source>Specify data directory</source>
        <translation>Specify data directory</translation>
    </message>
    <message>
        <source>Connect to a node to retrieve peer addresses, and disconnect</source>
        <translation>Connect to a node to retrieve peer addresses, and disconnect</translation>
    </message>
    <message>
        <source>Specify your own public address</source>
        <translation>Specify your own public address</translation>
    </message>
    <message>
        <source>Accept command line and JSON-RPC commands</source>
        <translation>Accept command line and JSON-RPC commands</translation>
    </message>
    <message>
        <source>Distributed under the MIT software license, see the accompanying file %s or %s</source>
        <translation>Distributed under the MIT software license, see the accompanying file %s or %s.</translation>
    </message>
    <message>
        <source>If &lt;category&gt; is not supplied or if &lt;category&gt; = 1, output all debugging information.</source>
        <translation>If &lt;category&gt; is not supplied or if &lt;category&gt; = 1, output all debugging information.</translation>
    </message>
    <message>
        <source>Prune configured below the minimum of %d MiB.  Please use a higher number.</source>
        <translation>Prune configured below the minimum of %d MiB.  Please use a higher number.</translation>
    </message>
    <message>
        <source>Prune: last wallet synchronisation goes beyond pruned data. You need to -reindex (download the whole blockchain again in case of pruned node)</source>
        <translation>Prune: last wallet synchronisation goes beyond pruned data. You need to -reindex (download the whole blockchain again in case of pruned node)</translation>
    </message>
    <message>
        <source>Rescans are not possible in pruned mode. You will need to use -reindex which will download the whole blockchain again.</source>
        <translation>Rescans are not possible in pruned mode. You will need to use -reindex which will download the whole blockchain again.</translation>
    </message>
    <message>
        <source>Error: A fatal internal error occurred, see debug.log for details</source>
        <translation>Error: A fatal internal error occurred, see debug.log for details</translation>
    </message>
    <message>
        <source>Fee (in %s/kB) to add to transactions you send (default: %s)</source>
        <translation>Fee (in %s/kB) to add to transactions you send (default: %s)</translation>
    </message>
    <message>
        <source>Pruning blockstore...</source>
        <translation>Pruning blockstore...</translation>
    </message>
    <message>
        <source>Run in the background as a daemon and accept commands</source>
        <translation>Run in the background as a daemon and accept commands</translation>
    </message>
    <message>
        <source>Unable to start HTTP server. See debug log for details.</source>
        <translation>Unable to start HTTP server. See debug log for details.</translation>
    </message>
    <message>
<<<<<<< HEAD
        <source>Lynx Core</source>
        <translation>Lynx Core</translation>
=======
        <source>Litecoin Core</source>
        <translation>Litecoin Core</translation>
>>>>>>> 69fce744
    </message>
    <message>
        <source>The %s developers</source>
        <translation>The %s developers</translation>
    </message>
    <message>
        <source>A fee rate (in %s/kB) that will be used when fee estimation has insufficient data (default: %s)</source>
        <translation>A fee rate (in %s/kB) that will be used when fee estimation has insufficient data (default: %s)</translation>
    </message>
    <message>
        <source>Accept relayed transactions received from whitelisted peers even when not relaying transactions (default: %d)</source>
        <translation>Accept relayed transactions received from whitelisted peers even when not relaying transactions (default: %d)</translation>
    </message>
    <message>
        <source>Add a node to connect to and attempt to keep the connection open (see the `addnode` RPC command help for more info)</source>
        <translation>Add a node to connect to and attempt to keep the connection open (see the `addnode` RPC command help for more info).</translation>
    </message>
    <message>
        <source>Bind to given address and always listen on it. Use [host]:port notation for IPv6</source>
        <translation>Bind to given address and always listen on it. Use [host]:port notation for IPv6</translation>
    </message>
    <message>
        <source>Cannot obtain a lock on data directory %s. %s is probably already running.</source>
        <translation>Cannot obtain a lock on data directory %s. %s is probably already running.</translation>
    </message>
    <message>
        <source>Cannot provide specific connections and have addrman find outgoing connections at the same.</source>
        <translation>Cannot provide specific connections and have addrman find outgoing connections at the same.</translation>
    </message>
    <message>
        <source>Connect only to the specified node(s); -connect=0 disables automatic connections (the rules for this peer are the same as for -addnode)</source>
        <translation>Connect only to the specified node(s); -connect=0 disables automatic connections (the rules for this peer are the same as for -addnode).</translation>
    </message>
    <message>
        <source>Delete all wallet transactions and only recover those parts of the blockchain through -rescan on startup</source>
        <translation>Delete all wallet transactions and only recover those parts of the blockchain through -rescan on startup</translation>
    </message>
    <message>
        <source>Error reading %s! All keys read correctly, but transaction data or address book entries might be missing or incorrect.</source>
        <translation>Error reading %s! All keys read correctly, but transaction data or address book entries might be missing or incorrect.</translation>
    </message>
    <message>
        <source>Exclude debugging information for a category. Can be used in conjunction with -debug=1 to output debug logs for all categories except one or more specified categories.</source>
        <translation>Exclude debugging information for a category. Can be used in conjunction with -debug=1 to output debug logs for all categories except one or more specified categories.</translation>
    </message>
    <message>
        <source>Execute command when a wallet transaction changes (%s in cmd is replaced by TxID)</source>
        <translation>Execute command when a wallet transaction changes (%s in cmd is replaced by TxID)</translation>
    </message>
    <message>
        <source>Extra transactions to keep in memory for compact block reconstructions (default: %u)</source>
        <translation>Extra transactions to keep in memory for compact block reconstructions (default: %u).</translation>
    </message>
    <message>
        <source>If this block is in the chain assume that it and its ancestors are valid and potentially skip their script verification (0 to verify all, default: %s, testnet: %s)</source>
        <translation>If this block is in the chain assume that it and its ancestors are valid and potentially skip their script verification (0 to verify all, default: %s, testnet: %s).</translation>
    </message>
    <message>
        <source>Maximum allowed median peer time offset adjustment. Local perspective of time may be influenced by peers forward or backward by this amount. (default: %u seconds)</source>
        <translation>Maximum allowed median peer time offset adjustment. Local perspective of time may be influenced by peers forward or backward by this amount. (default: %u seconds)</translation>
    </message>
    <message>
        <source>Maximum total fees (in %s) to use in a single wallet transaction or raw transaction; setting this too low may abort large transactions (default: %s)</source>
        <translation>Maximum total fees (in %s) to use in a single wallet transaction or raw transaction; setting this too low may abort large transactions (default: %s)</translation>
    </message>
    <message>
        <source>Please check that your computer's date and time are correct! If your clock is wrong, %s will not work properly.</source>
        <translation>Please check that your computer's date and time are correct! If your clock is wrong, %s will not work properly.</translation>
    </message>
    <message>
        <source>Please contribute if you find %s useful. Visit %s for further information about the software.</source>
        <translation>Please contribute if you find %s useful. Visit %s for further information about the software.</translation>
    </message>
    <message>
        <source>Query for peer addresses via DNS lookup, if low on addresses (default: 1 unless -connect used)</source>
        <translation>Query for peer addresses via DNS lookup, if low on addresses (default: 1 unless -connect used).</translation>
    </message>
    <message>
        <source>Reduce storage requirements by enabling pruning (deleting) of old blocks. This allows the pruneblockchain RPC to be called to delete specific blocks, and enables automatic pruning of old blocks if a target size in MiB is provided. This mode is incompatible with -txindex and -rescan. Warning: Reverting this setting requires re-downloading the entire blockchain. (default: 0 = disable pruning blocks, 1 = allow manual pruning via RPC, &gt;%u = automatically prune block files to stay under the specified target size in MiB)</source>
        <translation>Reduce storage requirements by enabling pruning (deleting) of old blocks. This allows the pruneblockchain RPC to be called to delete specific blocks and enables automatic pruning of old blocks if a target size in MiB is provided. This mode is incompatible with -txindex and -rescan. Warning: Reverting this setting requires re-downloading the entire blockchain. (default: 0 = disable pruning blocks, 1 = allow manual pruning via RPC, &gt;%u = automatically prune block files to stay under the specified target size in MiB)</translation>
    </message>
    <message>
        <source>Set lowest fee rate (in %s/kB) for transactions to be included in block creation. (default: %s)</source>
        <translation>Set lowest fee rate (in %s/kB) for transactions to be included in block creation (default: %s).</translation>
    </message>
    <message>
        <source>Set the number of script verification threads (%u to %d, 0 = auto, &lt;0 = leave that many cores free, default: %d)</source>
        <translation>Set the number of script verification threads (%u to %d, 0 = auto, &lt;0 = leave that many cores free, default: %d)</translation>
    </message>
    <message>
        <source>The block database contains a block which appears to be from the future. This may be due to your computer's date and time being set incorrectly. Only rebuild the block database if you are sure that your computer's date and time are correct</source>
        <translation>The block database contains a block which appears to be from the future. This may be due to your computer's date and time being set incorrectly. Only rebuild the block database if you are sure that your computer's date and time are correct</translation>
    </message>
    <message>
        <source>This is a pre-release test build - use at your own risk - do not use for mining or merchant applications</source>
        <translation>This is a pre-release test build - use at your own risk - do not use for mining or merchant applications</translation>
    </message>
    <message>
        <source>This is the transaction fee you may discard if change is smaller than dust at this level</source>
        <translation>This is the transaction fee you may discard if change is smaller than dust at this level.</translation>
    </message>
    <message>
        <source>Unable to replay blocks. You will need to rebuild the database using -reindex-chainstate.</source>
        <translation>Unable to replay blocks. You will need to rebuild the database using -reindex-chainstate.</translation>
    </message>
    <message>
        <source>Unable to rewind the database to a pre-fork state. You will need to redownload the blockchain</source>
        <translation>Unable to rewind the database to a pre-fork state. You will need to re-download the blockchain</translation>
    </message>
    <message>
        <source>Use UPnP to map the listening port (default: 1 when listening and no -proxy)</source>
        <translation>Use UPnP to map the listening port (default: 1 when listening and no -proxy)</translation>
    </message>
    <message>
        <source>Username and hashed password for JSON-RPC connections. The field &lt;userpw&gt; comes in the format: &lt;USERNAME&gt;:&lt;SALT&gt;$&lt;HASH&gt;. A canonical python script is included in share/rpcuser. The client then connects normally using the rpcuser=&lt;USERNAME&gt;/rpcpassword=&lt;PASSWORD&gt; pair of arguments. This option can be specified multiple times</source>
        <translation>Username and hashed password for JSON-RPC connections. The field &lt;userpw&gt; comes in the format: &lt;USERNAME&gt;:&lt;SALT&gt;$&lt;HASH&gt;. A canonical python script is included in share/rpcuser. The client then connects normally using the rpcuser=&lt;USERNAME&gt;/rpcpassword=&lt;PASSWORD&gt; pair of arguments. This option can be specified multiple times.</translation>
    </message>
    <message>
        <source>Wallet will not create transactions that violate mempool chain limits (default: %u)</source>
        <translation>Wallet will not create transactions that violate mempool chain limits (default: %u).</translation>
    </message>
    <message>
        <source>Warning: The network does not appear to fully agree! Some miners appear to be experiencing issues.</source>
        <translation>Warning: The network does not appear to fully agree! Some miners appear to be experiencing issues.</translation>
    </message>
    <message>
        <source>Warning: We do not appear to fully agree with our peers! You may need to upgrade, or other nodes may need to upgrade.</source>
        <translation>Warning: We do not appear to fully agree with our peers! You may need to upgrade, or other nodes may need to upgrade.</translation>
    </message>
    <message>
        <source>Whether to save the mempool on shutdown and load on restart (default: %u)</source>
        <translation>Whether to save the mempool on shutdown and load on restart (default: %u).</translation>
    </message>
    <message>
        <source>%d of last 100 blocks have unexpected version</source>
        <translation>%d of last 100 blocks have unexpected version.</translation>
    </message>
    <message>
        <source>%s corrupt, salvage failed</source>
        <translation>%s corrupt, salvage failed</translation>
    </message>
    <message>
        <source>-maxmempool must be at least %d MB</source>
        <translation>-maxmempool must be at least %d MB</translation>
    </message>
    <message>
        <source>&lt;category&gt; can be:</source>
        <translation>&lt;category&gt; can be:</translation>
    </message>
    <message>
        <source>Accept connections from outside (default: 1 if no -proxy or -connect)</source>
        <translation>Accept connections from outside (default: 1 if no -proxy or -connect)</translation>
    </message>
    <message>
        <source>Append comment to the user agent string</source>
        <translation>Append comment to the user agent string</translation>
    </message>
    <message>
        <source>Attempt to recover private keys from a corrupt wallet on startup</source>
        <translation>Attempt to recover private keys from a corrupt wallet on startup</translation>
    </message>
    <message>
        <source>Block creation options:</source>
        <translation>Block creation options:</translation>
    </message>
    <message>
        <source>Cannot resolve -%s address: '%s'</source>
        <translation>Cannot resolve -%s address: '%s'</translation>
    </message>
    <message>
        <source>Chain selection options:</source>
        <translation>Chain selection options:</translation>
    </message>
    <message>
        <source>Change index out of range</source>
        <translation>Change index out of range</translation>
    </message>
    <message>
        <source>Connection options:</source>
        <translation>Connection options:</translation>
    </message>
    <message>
        <source>Copyright (C) %i-%i</source>
        <translation>Copyright (C) %i-%i</translation>
    </message>
    <message>
        <source>Corrupted block database detected</source>
        <translation>Corrupted block database detected</translation>
    </message>
    <message>
        <source>Debugging/Testing options:</source>
        <translation>Debugging/Testing options:</translation>
    </message>
    <message>
        <source>Do not load the wallet and disable wallet RPC calls</source>
        <translation>Do not load the wallet and disable wallet RPC calls</translation>
    </message>
    <message>
        <source>Do you want to rebuild the block database now?</source>
        <translation>Do you want to rebuild the block database now?</translation>
    </message>
    <message>
        <source>Enable publish hash block in &lt;address&gt;</source>
        <translation>Enable publish hash block in &lt;address&gt;</translation>
    </message>
    <message>
        <source>Enable publish hash transaction in &lt;address&gt;</source>
        <translation>Enable publish hash transaction in &lt;address&gt;</translation>
    </message>
    <message>
        <source>Enable publish raw block in &lt;address&gt;</source>
        <translation>Enable publish raw block in &lt;address&gt;</translation>
    </message>
    <message>
        <source>Enable publish raw transaction in &lt;address&gt;</source>
        <translation>Enable publish raw transaction in &lt;address&gt;</translation>
    </message>
    <message>
        <source>Enable transaction replacement in the memory pool (default: %u)</source>
        <translation>Enable transaction replacement in the memory pool (default: %u)</translation>
    </message>
    <message>
        <source>Error creating %s: You can't create non-HD wallets with this version.</source>
        <translation>Error creating %s: You can't create non-HD wallets with this version.</translation>
    </message>
    <message>
        <source>Error initializing block database</source>
        <translation>Error initialising block database</translation>
    </message>
    <message>
        <source>Error initializing wallet database environment %s!</source>
        <translation>Error initialising wallet database environment %s!</translation>
    </message>
    <message>
        <source>Error loading %s</source>
        <translation>Error loading %s</translation>
    </message>
    <message>
        <source>Error loading %s: Wallet corrupted</source>
        <translation>Error loading %s: Wallet corrupted</translation>
    </message>
    <message>
        <source>Error loading %s: Wallet requires newer version of %s</source>
        <translation>Error loading %s: Wallet requires newer version of %s</translation>
    </message>
    <message>
        <source>Error loading block database</source>
        <translation>Error loading block database</translation>
    </message>
    <message>
        <source>Error opening block database</source>
        <translation>Error opening block database</translation>
    </message>
    <message>
        <source>Error: Disk space is low!</source>
        <translation>Error: Disk space is low!</translation>
    </message>
    <message>
        <source>Failed to listen on any port. Use -listen=0 if you want this.</source>
        <translation>Failed to listen on any port. Use -listen=0 if you want this.</translation>
    </message>
    <message>
        <source>Failed to rescan the wallet during initialization</source>
        <translation>Failed to rescan the wallet during initialisation.</translation>
    </message>
    <message>
        <source>Importing...</source>
        <translation>Importing...</translation>
    </message>
    <message>
        <source>Incorrect or no genesis block found. Wrong datadir for network?</source>
        <translation>Incorrect or no genesis block found. Wrong datadir for network?</translation>
    </message>
    <message>
        <source>Initialization sanity check failed. %s is shutting down.</source>
        <translation>Initialisation sanity check failed. %s is shutting down.</translation>
    </message>
    <message>
        <source>Invalid amount for -%s=&lt;amount&gt;: '%s'</source>
        <translation>Invalid amount for -%s=&lt;amount&gt;: '%s'</translation>
    </message>
    <message>
        <source>Invalid amount for -discardfee=&lt;amount&gt;: '%s'</source>
        <translation>Invalid amount for -discardfee=&lt;amount&gt;: '%s'</translation>
    </message>
    <message>
        <source>Invalid amount for -fallbackfee=&lt;amount&gt;: '%s'</source>
        <translation>Invalid amount for -fallbackfee=&lt;amount&gt;: '%s'</translation>
    </message>
    <message>
        <source>Keep the transaction memory pool below &lt;n&gt; megabytes (default: %u)</source>
        <translation>Keep the transaction memory pool below &lt;n&gt; megabytes (default: %u)</translation>
    </message>
    <message>
        <source>Loading P2P addresses...</source>
        <translation>Loading P2P addresses...</translation>
    </message>
    <message>
        <source>Loading banlist...</source>
        <translation>Loading banlist...</translation>
    </message>
    <message>
        <source>Location of the auth cookie (default: data dir)</source>
        <translation>Location of the auth cookie (default: data dir)</translation>
    </message>
    <message>
        <source>Not enough file descriptors available.</source>
        <translation>Not enough file descriptors available.</translation>
    </message>
    <message>
        <source>Only connect to nodes in network &lt;net&gt; (ipv4, ipv6 or onion)</source>
        <translation>Only connect to nodes in network &lt;net&gt; (ipv4, ipv6 or onion)</translation>
    </message>
    <message>
        <source>Print this help message and exit</source>
        <translation>Print this help message and exit</translation>
    </message>
    <message>
        <source>Print version and exit</source>
        <translation>Print version and exit</translation>
    </message>
    <message>
        <source>Prune cannot be configured with a negative value.</source>
        <translation>Prune cannot be configured with a negative value.</translation>
    </message>
    <message>
        <source>Prune mode is incompatible with -txindex.</source>
        <translation>Prune mode is incompatible with -txindex.</translation>
    </message>
    <message>
        <source>Rebuild chain state and block index from the blk*.dat files on disk</source>
        <translation>Rebuild chain state and block index from the blk*.dat files on disk</translation>
    </message>
    <message>
        <source>Rebuild chain state from the currently indexed blocks</source>
        <translation>Rebuild chain state from the currently indexed blocks</translation>
    </message>
    <message>
        <source>Replaying blocks...</source>
        <translation>Replaying blocks...</translation>
    </message>
    <message>
        <source>Rewinding blocks...</source>
        <translation>Rewinding blocks...</translation>
    </message>
    <message>
        <source>Send transactions with full-RBF opt-in enabled (RPC only, default: %u)</source>
        <translation>Send transactions with full-RBF opt-in enabled (RPC only, default: %u).</translation>
    </message>
    <message>
        <source>Set database cache size in megabytes (%d to %d, default: %d)</source>
        <translation>Set database cache size in megabytes (%d to %d, default: %d)</translation>
    </message>
    <message>
        <source>Specify wallet file (within data directory)</source>
        <translation>Specify wallet file (within data directory)</translation>
    </message>
    <message>
        <source>The source code is available from %s.</source>
        <translation>The source code is available from %s.</translation>
    </message>
    <message>
        <source>Transaction fee and change calculation failed</source>
        <translation>Transaction fee and change calculation failed.</translation>
    </message>
    <message>
        <source>Unable to bind to %s on this computer. %s is probably already running.</source>
        <translation>Unable to bind to %s on this computer. %s is probably already running.</translation>
    </message>
    <message>
        <source>Unsupported argument -benchmark ignored, use -debug=bench.</source>
        <translation>Unsupported argument -benchmark ignored, use -debug=bench.</translation>
    </message>
    <message>
        <source>Unsupported argument -debugnet ignored, use -debug=net.</source>
        <translation>Unsupported argument -debugnet ignored, use -debug=net.</translation>
    </message>
    <message>
        <source>Unsupported argument -tor found, use -onion.</source>
        <translation>Unsupported argument -tor found, use -onion.</translation>
    </message>
    <message>
        <source>Unsupported logging category %s=%s.</source>
        <translation>Unsupported logging category %s=%s.</translation>
    </message>
    <message>
        <source>Upgrading UTXO database</source>
        <translation>Upgrading UTXO database</translation>
    </message>
    <message>
        <source>Use UPnP to map the listening port (default: %u)</source>
        <translation>Use UPnP to map the listening port (default: %u)</translation>
    </message>
    <message>
        <source>Use the test chain</source>
        <translation>Use the test chain</translation>
    </message>
    <message>
        <source>User Agent comment (%s) contains unsafe characters.</source>
        <translation>User Agent comment (%s) contains unsafe characters.</translation>
    </message>
    <message>
        <source>Verifying blocks...</source>
        <translation>Verifying blocks...</translation>
    </message>
    <message>
        <source>Wallet debugging/testing options:</source>
        <translation>Wallet debugging/testing options:</translation>
    </message>
    <message>
        <source>Wallet needed to be rewritten: restart %s to complete</source>
        <translation>Wallet needed to be rewritten: restart %s to complete</translation>
    </message>
    <message>
        <source>Wallet options:</source>
        <translation>Wallet options:</translation>
    </message>
    <message>
        <source>Allow JSON-RPC connections from specified source. Valid for &lt;ip&gt; are a single IP (e.g. 1.2.3.4), a network/netmask (e.g. 1.2.3.4/255.255.255.0) or a network/CIDR (e.g. 1.2.3.4/24). This option can be specified multiple times</source>
        <translation>Allow JSON-RPC connections from specified source. Valid for &lt;ip&gt; are a single IP (e.g. 1.2.3.4), a network/netmask (e.g. 1.2.3.4/255.255.255.0) or a network/CIDR (e.g. 1.2.3.4/24). This option can be specified multiple times</translation>
    </message>
    <message>
        <source>Bind to given address and whitelist peers connecting to it. Use [host]:port notation for IPv6</source>
        <translation>Bind to given address and whitelist peers connecting to it. Use [host]:port notation for IPv6</translation>
    </message>
    <message>
        <source>Create new files with system default permissions, instead of umask 077 (only effective with disabled wallet functionality)</source>
        <translation>Create new files with system default permissions, instead of umask 077 (only effective with disabled wallet functionality)</translation>
    </message>
    <message>
        <source>Discover own IP addresses (default: 1 when listening and no -externalip or -proxy)</source>
        <translation>Discover own IP addresses (default: 1 when listening and no -externalip or -proxy)</translation>
    </message>
    <message>
        <source>Error: Listening for incoming connections failed (listen returned error %s)</source>
        <translation>Error: Listening for incoming connections failed (listen returned error %s)</translation>
    </message>
    <message>
        <source>Execute command when a relevant alert is received or we see a really long fork (%s in cmd is replaced by message)</source>
        <translation>Execute command when a relevant alert is received or we see a really long fork (%s in cmd is replaced by message)</translation>
    </message>
    <message>
        <source>Fees (in %s/kB) smaller than this are considered zero fee for relaying, mining and transaction creation (default: %s)</source>
        <translation>Fees (in %s/kB) smaller than this are considered zero fee for relaying, mining and transaction creation (default: %s)</translation>
    </message>
    <message>
        <source>If paytxfee is not set, include enough fee so transactions begin confirmation on average within n blocks (default: %u)</source>
        <translation>If paytxfee is not set, include enough fee so transactions begin confirmation on average within n blocks (default: %u)</translation>
    </message>
    <message>
        <source>Invalid amount for -maxtxfee=&lt;amount&gt;: '%s' (must be at least the minrelay fee of %s to prevent stuck transactions)</source>
        <translation>Invalid amount for -maxtxfee=&lt;amount&gt;: '%s' (must be at least the minrelay fee of %s to prevent stuck transactions)</translation>
    </message>
    <message>
        <source>Maximum size of data in data carrier transactions we relay and mine (default: %u)</source>
        <translation>Maximum size of data in data carrier transactions we relay and mine (default: %u)</translation>
    </message>
    <message>
        <source>Randomize credentials for every proxy connection. This enables Tor stream isolation (default: %u)</source>
        <translation>Randomise credentials for every proxy connection. This enables Tor stream isolation (default: %u)</translation>
    </message>
    <message>
        <source>The transaction amount is too small to send after the fee has been deducted</source>
        <translation>The transaction amount is too small to send after the fee has been deducted</translation>
    </message>
    <message>
        <source>Whitelisted peers cannot be DoS banned and their transactions are always relayed, even if they are already in the mempool, useful e.g. for a gateway</source>
        <translation>Whitelisted peers cannot be DoS banned and their transactions are always relayed, even if they are already in the mempool, useful e.g. for a gateway</translation>
    </message>
    <message>
        <source>You need to rebuild the database using -reindex to go back to unpruned mode.  This will redownload the entire blockchain</source>
        <translation>You need to rebuild the database using -reindex to go back to unpruned mode.  This will redownload the entire blockchain</translation>
    </message>
    <message>
        <source>(default: %u)</source>
        <translation>(default: %u)</translation>
    </message>
    <message>
        <source>Accept public REST requests (default: %u)</source>
        <translation>Accept public REST requests (default: %u)</translation>
    </message>
    <message>
        <source>Automatically create Tor hidden service (default: %d)</source>
        <translation>Automatically create Tor hidden service (default: %d)</translation>
    </message>
    <message>
        <source>Connect through SOCKS5 proxy</source>
        <translation>Connect through SOCKS5 proxy</translation>
    </message>
    <message>
        <source>Error loading %s: You can't disable HD on an already existing HD wallet</source>
        <translation>Error loading %s: you can't disable HD on an already existing HD wallet.</translation>
    </message>
    <message>
        <source>Error reading from database, shutting down.</source>
        <translation>Error reading from database, shutting down.</translation>
    </message>
    <message>
        <source>Error upgrading chainstate database</source>
        <translation>Error upgrading chainstate database.</translation>
    </message>
    <message>
        <source>Imports blocks from external blk000??.dat file on startup</source>
        <translation>Imports blocks from external blk000??.dat file on startup</translation>
    </message>
    <message>
        <source>Information</source>
        <translation>Information</translation>
    </message>
    <message>
        <source>Invalid -onion address or hostname: '%s'</source>
        <translation>Invalid -onion address or hostname: '%s'</translation>
    </message>
    <message>
        <source>Invalid -proxy address or hostname: '%s'</source>
        <translation>Invalid -proxy address or hostname: '%s'</translation>
    </message>
    <message>
        <source>Invalid amount for -paytxfee=&lt;amount&gt;: '%s' (must be at least %s)</source>
        <translation>Invalid amount for -paytxfee=&lt;amount&gt;: '%s' (must be at least %s)</translation>
    </message>
    <message>
        <source>Invalid netmask specified in -whitelist: '%s'</source>
        <translation>Invalid netmask specified in -whitelist: '%s'</translation>
    </message>
    <message>
        <source>Keep at most &lt;n&gt; unconnectable transactions in memory (default: %u)</source>
        <translation>Keep at most &lt;n&gt; unconnectable transactions in memory (default: %u)</translation>
    </message>
    <message>
        <source>Need to specify a port with -whitebind: '%s'</source>
        <translation>Need to specify a port with -whitebind: '%s'</translation>
    </message>
    <message>
        <source>Node relay options:</source>
        <translation>Node relay options:</translation>
    </message>
    <message>
        <source>RPC server options:</source>
        <translation>RPC server options:</translation>
    </message>
    <message>
        <source>Reducing -maxconnections from %d to %d, because of system limitations.</source>
        <translation>Reducing -maxconnections from %d to %d, because of system limitations.</translation>
    </message>
    <message>
        <source>Rescan the block chain for missing wallet transactions on startup</source>
        <translation>Rescan the block chain for missing wallet transactions on startup</translation>
    </message>
    <message>
        <source>Send trace/debug info to console instead of debug.log file</source>
        <translation>Send trace/debug info to console instead of debug.log file</translation>
    </message>
    <message>
        <source>Show all debugging options (usage: --help -help-debug)</source>
        <translation>Show all debugging options (usage: --help -help-debug)</translation>
    </message>
    <message>
        <source>Shrink debug.log file on client startup (default: 1 when no -debug)</source>
        <translation>Shrink debug.log file on client startup (default: 1 when no -debug)</translation>
    </message>
    <message>
        <source>Signing transaction failed</source>
        <translation>Signing transaction failed</translation>
    </message>
    <message>
        <source>Specified -walletdir "%s" does not exist</source>
        <translation>Specified -walletdir "%s" does not exist.</translation>
    </message>
    <message>
        <source>Specified -walletdir "%s" is a relative path</source>
        <translation>Specified -walletdir "%s" is a relative path.</translation>
    </message>
    <message>
        <source>Specified -walletdir "%s" is not a directory</source>
        <translation>Specified -walletdir "%s" is not a directory.</translation>
    </message>
    <message>
        <source>The transaction amount is too small to pay the fee</source>
        <translation>The transaction amount is too small to pay the fee</translation>
    </message>
    <message>
        <source>This is experimental software.</source>
        <translation>This is experimental software.</translation>
    </message>
    <message>
        <source>Tor control port password (default: empty)</source>
        <translation>Tor control port password (default: empty)</translation>
    </message>
    <message>
        <source>Tor control port to use if onion listening enabled (default: %s)</source>
        <translation>Tor control port to use if onion listening enabled (default: %s)</translation>
    </message>
    <message>
        <source>Transaction amount too small</source>
        <translation>Transaction amount too small</translation>
    </message>
    <message>
        <source>Transaction too large for fee policy</source>
        <translation>Transaction too large for fee policy</translation>
    </message>
    <message>
        <source>Transaction too large</source>
        <translation>Transaction too large</translation>
    </message>
    <message>
        <source>Unable to bind to %s on this computer (bind returned error %s)</source>
        <translation>Unable to bind to %s on this computer (bind returned error %s)</translation>
    </message>
    <message>
        <source>Unable to generate initial keys</source>
        <translation>Unable to generate initial keys.</translation>
    </message>
    <message>
        <source>Upgrade wallet to latest format on startup</source>
        <translation>Upgrade wallet to latest format on startup</translation>
    </message>
    <message>
        <source>Username for JSON-RPC connections</source>
        <translation>Username for JSON-RPC connections</translation>
    </message>
    <message>
        <source>Verifying wallet(s)...</source>
        <translation>Verifying wallet(s)...</translation>
    </message>
    <message>
        <source>Wallet %s resides outside wallet directory %s</source>
        <translation>Wallet %s resides outside wallet directory %s</translation>
    </message>
    <message>
        <source>Warning</source>
        <translation>Warning</translation>
    </message>
    <message>
        <source>Warning: unknown new rules activated (versionbit %i)</source>
        <translation>Warning: unknown new rules activated (versionbit %i)</translation>
    </message>
    <message>
        <source>Whether to operate in a blocks only mode (default: %u)</source>
        <translation>Whether to operate in a blocks only mode (default: %u)</translation>
    </message>
    <message>
        <source>You need to rebuild the database using -reindex to change -txindex</source>
        <translation>You need to rebuild the database using -reindex to change -txindex</translation>
    </message>
    <message>
        <source>Zapping all transactions from wallet...</source>
        <translation>Zapping all transactions from wallet...</translation>
    </message>
    <message>
        <source>ZeroMQ notification options:</source>
        <translation>ZeroMQ notification options:</translation>
    </message>
    <message>
        <source>Password for JSON-RPC connections</source>
        <translation>Password for JSON-RPC connections</translation>
    </message>
    <message>
        <source>Execute command when the best block changes (%s in cmd is replaced by block hash)</source>
        <translation>Execute command when the best block changes (%s in cmd is replaced by block hash)</translation>
    </message>
    <message>
        <source>Allow DNS lookups for -addnode, -seednode and -connect</source>
        <translation>Allow DNS lookups for -addnode, -seednode and -connect</translation>
    </message>
    <message>
        <source>(1 = keep tx meta data e.g. account owner and payment request information, 2 = drop tx meta data)</source>
        <translation>(1 = keep tx meta data e.g. account owner and payment request information, 2 = drop tx meta data)</translation>
    </message>
    <message>
        <source>-maxtxfee is set very high! Fees this large could be paid on a single transaction.</source>
        <translation>-maxtxfee is set very high! Fees this large could be paid on a single transaction.</translation>
    </message>
    <message>
        <source>Bind to given address to listen for JSON-RPC connections. This option is ignored unless -rpcallowip is also passed. Port is optional and overrides -rpcport. Use [host]:port notation for IPv6. This option can be specified multiple times (default: 127.0.0.1 and ::1 i.e., localhost, or if -rpcallowip has been specified, 0.0.0.0 and :: i.e., all addresses)</source>
        <translation>Bind to given address to listen for JSON-RPC connections. This option is ignored unless -rpcallowip is also passed. Port is optional and overrides -rpcport. Use [host]:port notation for IPv6. This option can be specified multiple times (default: 127.0.0.1 and ::1 i.e., localhost, or if -rpcallowip has been specified, 0.0.0.0 and :: i.e., all addresses).</translation>
    </message>
    <message>
        <source>Do not keep transactions in the mempool longer than &lt;n&gt; hours (default: %u)</source>
        <translation>Do not keep transactions in the mempool longer than &lt;n&gt; hours (default: %u)</translation>
    </message>
    <message>
        <source>Equivalent bytes per sigop in transactions for relay and mining (default: %u)</source>
        <translation>Equivalent bytes per sigop in transactions for relay and mining (default: %u)</translation>
    </message>
    <message>
        <source>Error loading %s: You can't enable HD on an already existing non-HD wallet</source>
        <translation>Error loading %s: you can't enable HD on an already existing non-HD wallet.</translation>
    </message>
    <message>
        <source>Error loading wallet %s. -wallet parameter must only specify a filename (not a path).</source>
        <translation>Error loading wallet %s. The -wallet parameter must only specify a filename (not a path).</translation>
    </message>
    <message>
        <source>Fees (in %s/kB) smaller than this are considered zero fee for transaction creation (default: %s)</source>
        <translation>Fees (in %s/kB) smaller than this are considered zero fee for transaction creation (default: %s)</translation>
    </message>
    <message>
        <source>Force relay of transactions from whitelisted peers even if they violate local relay policy (default: %d)</source>
        <translation>Force relay of transactions from whitelisted peers, even if they violate local relay policy (default: %d).</translation>
    </message>
    <message>
        <source>How thorough the block verification of -checkblocks is (0-4, default: %u)</source>
        <translation>How thorough the block verification of -checkblocks is (0-4, default: %u)</translation>
    </message>
    <message>
        <source>Maintain a full transaction index, used by the getrawtransaction rpc call (default: %u)</source>
        <translation>Maintain a full transaction index, used by the getrawtransaction rpc call (default: %u)</translation>
    </message>
    <message>
        <source>Number of seconds to keep misbehaving peers from reconnecting (default: %u)</source>
        <translation>Number of seconds to keep misbehaving peers from reconnecting (default: %u)</translation>
    </message>
    <message>
        <source>Output debugging information (default: %u, supplying &lt;category&gt; is optional)</source>
        <translation>Output debugging information (default: %u, supplying &lt;category&gt; is optional)</translation>
    </message>
    <message>
        <source>Sets the serialization of raw transaction or block hex returned in non-verbose mode, non-segwit(0) or segwit(1) (default: %d)</source>
        <translation>Sets the serialisation of raw transaction or block hex returned in non-verbose mode, non-segwit(0) or segwit(1) (default: %d).</translation>
    </message>
    <message>
        <source>Specify directory to hold wallets (default: &lt;datadir&gt;/wallets if it exists, otherwise &lt;datadir&gt;)</source>
        <translation>Specify directory to hold wallets (default: &lt;datadir&gt;/wallets if it exists, otherwise &lt;datadir&gt;).</translation>
    </message>
    <message>
        <source>Specify location of debug log file: this can be an absolute path or a path relative to the data directory (default: %s)</source>
        <translation>Specify location of debug log file: this can be an absolute path or a path relative to the data directory (default: %s).</translation>
    </message>
    <message>
        <source>Support filtering of blocks and transaction with bloom filters (default: %u)</source>
        <translation>Support filtering of blocks and transaction with bloom filters (default: %u)</translation>
    </message>
    <message>
        <source>The fee rate (in %s/kB) that indicates your tolerance for discarding change by adding it to the fee (default: %s). Note: An output is discarded if it is dust at this rate, but we will always discard up to the dust relay fee and a discard fee above that is limited by the fee estimate for the longest target</source>
        <translation>The fee rate (in %s/kB) that indicates your tolerance for discarding change by adding it to the fee (default: %s). Note: An output is discarded if it is dust at this rate, but we will always discard up to the dust relay fee and a discard fee above that is limited by the fee estimate for the longest target.</translation>
    </message>
    <message>
        <source>This is the transaction fee you may pay when fee estimates are not available.</source>
        <translation>This is the transaction fee you may pay when fee estimates are not available.</translation>
    </message>
    <message>
        <source>This product includes software developed by the OpenSSL Project for use in the OpenSSL Toolkit %s and cryptographic software written by Eric Young and UPnP software written by Thomas Bernard.</source>
        <translation>This product includes software developed by the OpenSSL Project for use in the OpenSSL Toolkit %s and cryptographic software written by Eric Young and UPnP software written by Thomas Bernard.</translation>
    </message>
    <message>
        <source>Total length of network version string (%i) exceeds maximum length (%i). Reduce the number or size of uacomments.</source>
        <translation>Total length of network version string (%i) exceeds maximum length (%i). Reduce the number or size of uacomments.</translation>
    </message>
    <message>
        <source>Tries to keep outbound traffic under the given target (in MiB per 24h), 0 = no limit (default: %d)</source>
        <translation>Tries to keep outbound traffic under the given target (in MiB per 24h), 0 = no limit (default: %d)</translation>
    </message>
    <message>
        <source>Unsupported argument -socks found. Setting SOCKS version isn't possible anymore, only SOCKS5 proxies are supported.</source>
        <translation>Unsupported argument -socks found. Setting SOCKS version isn't possible anymore, only SOCKS5 proxies are supported.</translation>
    </message>
    <message>
        <source>Unsupported argument -whitelistalwaysrelay ignored, use -whitelistrelay and/or -whitelistforcerelay.</source>
        <translation>Unsupported argument -whitelistalwaysrelay ignored, use -whitelistrelay and/or -whitelistforcerelay.</translation>
    </message>
    <message>
        <source>Use separate SOCKS5 proxy to reach peers via Tor hidden services (default: %s)</source>
        <translation>Use separate SOCKS5 proxy to reach peers via Tor hidden services (default: %s)</translation>
    </message>
    <message>
        <source>Warning: Unknown block versions being mined! It's possible unknown rules are in effect</source>
        <translation>Warning: Unknown block versions being mined! It's possible unknown rules are in effect</translation>
    </message>
    <message>
        <source>Warning: Wallet file corrupt, data salvaged! Original %s saved as %s in %s; if your balance or transactions are incorrect you should restore from a backup.</source>
        <translation>Warning: Wallet file corrupt, data salvaged! Original %s saved as %s in %s; if your balance or transactions are incorrect you should restore from a backup.</translation>
    </message>
    <message>
        <source>Whitelist peers connecting from the given IP address (e.g. 1.2.3.4) or CIDR notated network (e.g. 1.2.3.0/24). Can be specified multiple times.</source>
        <translation>Whitelist peers connecting from the given IP address (e.g. 1.2.3.4) or CIDR notated network (e.g. 1.2.3.0/24). Can be specified multiple times.</translation>
    </message>
    <message>
        <source>%s is set very high!</source>
        <translation>%s is set very high!</translation>
    </message>
    <message>
        <source>(default: %s)</source>
        <translation>(default: %s)</translation>
    </message>
    <message>
        <source>Always query for peer addresses via DNS lookup (default: %u)</source>
        <translation>Always query for peer addresses via DNS lookup (default: %u)</translation>
    </message>
    <message>
        <source>Error loading wallet %s. -wallet filename must be a regular file.</source>
        <translation>Error loading wallet %s. The -wallet filename must be a regular file.</translation>
    </message>
    <message>
        <source>Error loading wallet %s. Duplicate -wallet filename specified.</source>
        <translation>Error loading wallet %s. Duplicate -wallet filename specified.</translation>
    </message>
    <message>
        <source>Error loading wallet %s. Invalid characters in -wallet filename.</source>
        <translation>Error loading wallet %s. Invalid characters in -wallet filename.</translation>
    </message>
    <message>
        <source>How many blocks to check at startup (default: %u, 0 = all)</source>
        <translation>How many blocks to check at startup (default: %u, 0 = all)</translation>
    </message>
    <message>
        <source>Include IP addresses in debug output (default: %u)</source>
        <translation>Include IP addresses in debug output (default: %u)</translation>
    </message>
    <message>
        <source>Keypool ran out, please call keypoolrefill first</source>
        <translation>Keypool ran out, please call keypoolrefill first.</translation>
    </message>
    <message>
        <source>Listen for JSON-RPC connections on &lt;port&gt; (default: %u or testnet: %u)</source>
        <translation>Listen for JSON-RPC connections on &lt;port&gt; (default: %u or testnet: %u)</translation>
    </message>
    <message>
        <source>Listen for connections on &lt;port&gt; (default: %u or testnet: %u)</source>
        <translation>Listen for connections on &lt;port&gt; (default: %u or testnet: %u)</translation>
    </message>
    <message>
        <source>Maintain at most &lt;n&gt; connections to peers (default: %u)</source>
        <translation>Maintain at most &lt;n&gt; connections to peers (default: %u)</translation>
    </message>
    <message>
        <source>Make the wallet broadcast transactions</source>
        <translation>Make the wallet broadcast transactions</translation>
    </message>
    <message>
        <source>Maximum per-connection receive buffer, &lt;n&gt;*1000 bytes (default: %u)</source>
        <translation>Maximum per-connection receive buffer, &lt;n&gt;*1000 bytes (default: %u)</translation>
    </message>
    <message>
        <source>Maximum per-connection send buffer, &lt;n&gt;*1000 bytes (default: %u)</source>
        <translation>Maximum per-connection send buffer, &lt;n&gt;*1000 bytes (default: %u)</translation>
    </message>
    <message>
        <source>Prepend debug output with timestamp (default: %u)</source>
        <translation>Prepend debug output with timestamp (default: %u)</translation>
    </message>
    <message>
        <source>Relay and mine data carrier transactions (default: %u)</source>
        <translation>Relay and mine data carrier transactions (default: %u)</translation>
    </message>
    <message>
        <source>Relay non-P2SH multisig (default: %u)</source>
        <translation>Relay non-P2SH multisig (default: %u)</translation>
    </message>
    <message>
        <source>Set key pool size to &lt;n&gt; (default: %u)</source>
        <translation>Set key pool size to &lt;n&gt; (default: %u)</translation>
    </message>
    <message>
        <source>Set maximum BIP141 block weight (default: %d)</source>
        <translation>Set maximum BIP141 block weight (default: %d)</translation>
    </message>
    <message>
        <source>Set the number of threads to service RPC calls (default: %d)</source>
        <translation>Set the number of threads to service RPC calls (default: %d)</translation>
    </message>
    <message>
        <source>Specify configuration file (default: %s)</source>
        <translation>Specify configuration file (default: %s)</translation>
    </message>
    <message>
        <source>Specify connection timeout in milliseconds (minimum: 1, default: %d)</source>
        <translation>Specify connection timeout in milliseconds (minimum: 1, default: %d)</translation>
    </message>
    <message>
        <source>Specify pid file (default: %s)</source>
        <translation>Specify pid file (default: %s)</translation>
    </message>
    <message>
        <source>Spend unconfirmed change when sending transactions (default: %u)</source>
        <translation>Spend unconfirmed change when sending transactions (default: %u)</translation>
    </message>
    <message>
        <source>Starting network threads...</source>
        <translation>Starting network threads...</translation>
    </message>
    <message>
        <source>The wallet will avoid paying less than the minimum relay fee.</source>
        <translation>The wallet will avoid paying less than the minimum relay fee.</translation>
    </message>
    <message>
        <source>This is the minimum transaction fee you pay on every transaction.</source>
        <translation>This is the minimum transaction fee you pay on every transaction.</translation>
    </message>
    <message>
        <source>This is the transaction fee you will pay if you send a transaction.</source>
        <translation>This is the transaction fee you will pay if you send a transaction.</translation>
    </message>
    <message>
        <source>Threshold for disconnecting misbehaving peers (default: %u)</source>
        <translation>Threshold for disconnecting misbehaving peers (default: %u)</translation>
    </message>
    <message>
        <source>Transaction amounts must not be negative</source>
        <translation>Transaction amounts must not be negative.</translation>
    </message>
    <message>
        <source>Transaction has too long of a mempool chain</source>
        <translation>Transaction has too long of a mempool chain.</translation>
    </message>
    <message>
        <source>Transaction must have at least one recipient</source>
        <translation>Transaction must have at least one recipient.</translation>
    </message>
    <message>
        <source>Unknown network specified in -onlynet: '%s'</source>
        <translation>Unknown network specified in -onlynet: '%s'</translation>
    </message>
    <message>
        <source>Insufficient funds</source>
        <translation>Insufficient funds</translation>
    </message>
    <message>
        <source>Loading block index...</source>
        <translation>Loading block index...</translation>
    </message>
    <message>
        <source>Loading wallet...</source>
        <translation>Loading wallet...</translation>
    </message>
    <message>
        <source>Cannot downgrade wallet</source>
        <translation>Cannot downgrade wallet</translation>
    </message>
    <message>
        <source>Rescanning...</source>
        <translation>Rescanning...</translation>
    </message>
    <message>
        <source>Done loading</source>
        <translation>Done loading</translation>
    </message>
    <message>
        <source>Error</source>
        <translation>Error</translation>
    </message>
</context>
</TS><|MERGE_RESOLUTION|>--- conflicted
+++ resolved
@@ -62,12 +62,12 @@
         <translation>Receiving addresses</translation>
     </message>
     <message>
-        <source>These are your Litecoin addresses for sending payments. Always check the amount and the receiving address before sending coins.</source>
-        <translation>These are your Litecoin addresses for sending payments. Always check the amount and the receiving address before sending coins.</translation>
-    </message>
-    <message>
-        <source>These are your Litecoin addresses for receiving payments. It is recommended to use a new receiving address for each transaction.</source>
-        <translation>These are your Litecoin addresses for receiving payments. It is recommended to use a new receiving address for each transaction.</translation>
+        <source>These are your Lynx addresses for sending payments. Always check the amount and the receiving address before sending coins.</source>
+        <translation>These are your Lynx addresses for sending payments. Always check the amount and the receiving address before sending coins.</translation>
+    </message>
+    <message>
+        <source>These are your Lynx addresses for receiving payments. It is recommended to use a new receiving address for each transaction.</source>
+        <translation>These are your Lynx addresses for receiving payments. It is recommended to use a new receiving address for each transaction.</translation>
     </message>
     <message>
         <source>&amp;Copy Address</source>
@@ -184,8 +184,8 @@
         <translation>Wallet encrypted</translation>
     </message>
     <message>
-        <source>%1 will close now to finish the encryption process. Remember that encrypting your wallet cannot fully protect your litecoins from being stolen by malware infecting your computer.</source>
-        <translation>%1 will close now to finish the encryption process. Remember that encrypting your wallet cannot fully protect your litecoins from being stolen by malware infecting your computer.</translation>
+        <source>%1 will close now to finish the encryption process. Remember that encrypting your wallet cannot fully protect your lynxes from being stolen by malware infecting your computer.</source>
+        <translation>%1 will close now to finish the encryption process. Remember that encrypting your wallet cannot fully protect your lynxes from being stolen by malware infecting your computer.</translation>
     </message>
     <message>
         <source>IMPORTANT: Any previous backups you have made of your wallet file should be replaced with the newly generated, encrypted wallet file. For security reasons, previous backups of the unencrypted wallet file will become useless as soon as you start using the new, encrypted wallet.</source>
@@ -342,13 +342,8 @@
         <translation>Reindexing blocks on disk...</translation>
     </message>
     <message>
-<<<<<<< HEAD
         <source>Send coins to a Lynx address</source>
         <translation>Send coins to a Lynx address</translation>
-=======
-        <source>Send coins to a Litecoin address</source>
-        <translation>Send coins to a Litecoin address</translation>
->>>>>>> 69fce744
     </message>
     <message>
         <source>Backup wallet to another location</source>
@@ -371,13 +366,8 @@
         <translation>&amp;Verify message...</translation>
     </message>
     <message>
-<<<<<<< HEAD
         <source>Lynx</source>
         <translation>Lynx</translation>
-=======
-        <source>Litecoin</source>
-        <translation>Litecoin</translation>
->>>>>>> 69fce744
     </message>
     <message>
         <source>Wallet</source>
@@ -404,21 +394,12 @@
         <translation>Encrypt the private keys that belong to your wallet</translation>
     </message>
     <message>
-<<<<<<< HEAD
         <source>Sign messages with your Lynx addresses to prove you own them</source>
         <translation>Sign messages with your Lynx addresses to prove you own them</translation>
     </message>
     <message>
         <source>Verify messages to ensure they were signed with specified Lynx addresses</source>
         <translation>Verify messages to ensure they were signed with specified Lynx addresses</translation>
-=======
-        <source>Sign messages with your Litecoin addresses to prove you own them</source>
-        <translation>Sign messages with your Litecoin addresses to prove you own them</translation>
-    </message>
-    <message>
-        <source>Verify messages to ensure they were signed with specified Litecoin addresses</source>
-        <translation>Verify messages to ensure they were signed with specified Litecoin addresses</translation>
->>>>>>> 69fce744
     </message>
     <message>
         <source>&amp;File</source>
@@ -437,13 +418,8 @@
         <translation>Tabs toolbar</translation>
     </message>
     <message>
-<<<<<<< HEAD
         <source>Request payments (generates QR codes and lynx: URIs)</source>
         <translation>Request payments (generates QR codes and lynx: URIs)</translation>
-=======
-        <source>Request payments (generates QR codes and litecoin: URIs)</source>
-        <translation>Request payments (generates QR codes and litecoin: URIs)</translation>
->>>>>>> 69fce744
     </message>
     <message>
         <source>Show the list of used sending addresses and labels</source>
@@ -454,26 +430,16 @@
         <translation>Show the list of used receiving addresses and labels</translation>
     </message>
     <message>
-<<<<<<< HEAD
         <source>Open a lynx: URI or payment request</source>
         <translation>Open a lynx: URI or payment request</translation>
-=======
-        <source>Open a litecoin: URI or payment request</source>
-        <translation>Open a litecoin: URI or payment request</translation>
->>>>>>> 69fce744
     </message>
     <message>
         <source>&amp;Command-line options</source>
         <translation>&amp;Command-line options</translation>
     </message>
     <message numerus="yes">
-<<<<<<< HEAD
         <source>%n active connection(s) to Lynx network</source>
         <translation><numerusform>%n active connection to Lynx network</numerusform><numerusform>%n active connections to Lynx network</numerusform></translation>
-=======
-        <source>%n active connection(s) to Litecoin network</source>
-        <translation><numerusform>%n active connection to Litecoin network</numerusform><numerusform>%n active connections to Litecoin network</numerusform></translation>
->>>>>>> 69fce744
     </message>
     <message>
         <source>Indexing blocks on disk...</source>
@@ -516,13 +482,8 @@
         <translation>Up to date</translation>
     </message>
     <message>
-<<<<<<< HEAD
         <source>Show the %1 help message to get a list with possible Lynx command-line options</source>
         <translation>Show the %1 help message to get a list with possible Lynx command-line options</translation>
-=======
-        <source>Show the %1 help message to get a list with possible Litecoin command-line options</source>
-        <translation>Show the %1 help message to get a list with possible Litecoin command-line options</translation>
->>>>>>> 69fce744
     </message>
     <message>
         <source>%1 client</source>
@@ -591,8 +552,8 @@
         <translation>Wallet is &lt;b&gt;encrypted&lt;/b&gt; and currently &lt;b&gt;locked&lt;/b&gt;</translation>
     </message>
     <message>
-        <source>A fatal error occurred. Litecoin can no longer continue safely and will quit.</source>
-        <translation>A fatal error occurred. Litecoin can no longer continue safely and will quit.</translation>
+        <source>A fatal error occurred. Lynx can no longer continue safely and will quit.</source>
+        <translation>A fatal error occurred. Lynx can no longer continue safely and will quit.</translation>
     </message>
 </context>
 <context>
@@ -785,8 +746,8 @@
         <translation>Edit sending address</translation>
     </message>
     <message>
-        <source>The entered address "%1" is not a valid Litecoin address.</source>
-        <translation>The entered address "%1" is not a valid Litecoin address.</translation>
+        <source>The entered address "%1" is not a valid Lynx address.</source>
+        <translation>The entered address "%1" is not a valid Lynx address.</translation>
     </message>
     <message>
         <source>The entered address "%1" is already in the address book.</source>
@@ -894,12 +855,8 @@
         <translation>As this is the first time the program is launched, you can choose where %1 will store its data.</translation>
     </message>
     <message>
-<<<<<<< HEAD
         <source>%1 will download and store a copy of the Lynx block chain. At least %2GB of data will be stored in this directory, and it will grow over time. The wallet will also be stored in this directory.</source>
         <translation>%1 will download and store a copy of the Lynx block chain. At least %2GB of data will be stored in this directory, and it will grow over time. The wallet will also be stored in this directory.</translation>
-=======
-        <source>When you click OK, %1 will begin to download and process the full %4 block chain (%2GB) starting with the earliest transactions in %3 when %4 initially launched.</source>
-        <translation>When you click OK, %1 will begin to download and process the full %4 block chain (%2GB) starting with the earliest transactions in %3 when %4 initially launched.</translation>
     </message>
     <message>
         <source>This initial synchronisation is very demanding, and may expose hardware problems with your computer that had previously gone unnoticed. Each time you run %1, it will continue downloading where it left off.</source>
@@ -908,7 +865,6 @@
     <message>
         <source>If you have chosen to limit block chain storage (pruning), the historical data must still be downloaded and processed, but will be deleted afterward to keep your disk usage low.</source>
         <translation>If you have chosen to limit block chain storage (pruning), the historical data must still be downloaded and processed, but will be deleted afterward to keep your disk usage low.</translation>
->>>>>>> 69fce744
     </message>
     <message>
         <source>Use the default data directory</source>
@@ -919,8 +875,8 @@
         <translation>Use a custom data directory:</translation>
     </message>
     <message>
-        <source>Litecoin</source>
-        <translation>Litecoin</translation>
+        <source>Lynx</source>
+        <translation>Lynx</translation>
     </message>
     <message>
         <source>At least %1 GB of data will be stored in this directory, and it will grow over time.</source>
@@ -931,8 +887,8 @@
         <translation>Approximately %1 GB of data will be stored in this directory.</translation>
     </message>
     <message>
-        <source>%1 will download and store a copy of the Litecoin block chain.</source>
-        <translation>%1 will download and store a copy of the Litecoin block chain.</translation>
+        <source>%1 will download and store a copy of the Lynx block chain.</source>
+        <translation>%1 will download and store a copy of the Lynx block chain.</translation>
     </message>
     <message>
         <source>The wallet will also be stored in this directory.</source>
@@ -962,12 +918,12 @@
         <translation>Form</translation>
     </message>
     <message>
-        <source>Recent transactions may not yet be visible, and therefore your wallet's balance might be incorrect. This information will be correct once your wallet has finished synchronizing with the litecoin network, as detailed below.</source>
-        <translation>Recent transactions may not yet be visible, and therefore your wallet's balance might be incorrect. This information will be correct once your wallet has finished synchronising with the Litecoin network, as detailed below.</translation>
-    </message>
-    <message>
-        <source>Attempting to spend litecoins that are affected by not-yet-displayed transactions will not be accepted by the network.</source>
-        <translation>Attempting to spend Litecoins that are affected by not-yet-displayed transactions will not be accepted by the network.</translation>
+        <source>Recent transactions may not yet be visible, and therefore your wallet's balance might be incorrect. This information will be correct once your wallet has finished synchronizing with the Lynx network, as detailed below.</source>
+        <translation>Recent transactions may not yet be visible, and therefore your wallet's balance might be incorrect. This information will be correct once your wallet has finished synchronising with the Lynx network, as detailed below.</translation>
+    </message>
+    <message>
+        <source>Attempting to spend lynxes that are affected by not-yet-displayed transactions will not be accepted by the network.</source>
+        <translation>Attempting to spend lynxes that are affected by not-yet-displayed transactions will not be accepted by the network.</translation>
     </message>
     <message>
         <source>Number of blocks left</source>
@@ -1136,34 +1092,24 @@
         <translation>&amp;Spend unconfirmed change</translation>
     </message>
     <message>
-<<<<<<< HEAD
         <source>Automatically open the Lynx client port on the router. This only works when your router supports UPnP and it is enabled.</source>
         <translation>Automatically open the Lynx client port on the router. This only works when your router supports UPnP and it is enabled.</translation>
-=======
-        <source>Automatically open the Litecoin client port on the router. This only works when your router supports UPnP and it is enabled.</source>
-        <translation>Automatically open the Litecoin client port on the router. This only works when your router supports UPnP and it is enabled.</translation>
->>>>>>> 69fce744
     </message>
     <message>
         <source>Map port using &amp;UPnP</source>
         <translation>Map port using &amp;UPnP</translation>
     </message>
     <message>
-<<<<<<< HEAD
         <source>Connect to the Lynx network through a SOCKS5 proxy.</source>
         <translation>Connect to the Lynx network through a SOCKS5 proxy.</translation>
-=======
-        <source>Accept connections from outside.</source>
-        <translation>Accept connections from outside.</translation>
     </message>
     <message>
         <source>Allow incomin&amp;g connections</source>
         <translation>Allow incomin&amp;g connections</translation>
     </message>
     <message>
-        <source>Connect to the Litecoin network through a SOCKS5 proxy.</source>
-        <translation>Connect to the Litecoin network through a SOCKS5 proxy.</translation>
->>>>>>> 69fce744
+        <source>Connect to the Lynx network through a SOCKS5 proxy.</source>
+        <translation>Connect to the Lynx network through a SOCKS5 proxy.</translation>
     </message>
     <message>
         <source>&amp;Connect through SOCKS5 proxy (default proxy):</source>
@@ -1198,17 +1144,8 @@
         <translation>Tor</translation>
     </message>
     <message>
-<<<<<<< HEAD
         <source>Connect to the Lynx network through a separate SOCKS5 proxy for Tor hidden services.</source>
         <translation>Connect to the Lynx network through a separate SOCKS5 proxy for Tor hidden services.</translation>
-    </message>
-    <message>
-        <source>Use separate SOCKS5 proxy to reach peers via Tor hidden services:</source>
-        <translation>Use separate SOCKS5 proxy to reach peers via Tor hidden services:</translation>
-=======
-        <source>Connect to the Litecoin network through a separate SOCKS5 proxy for Tor hidden services.</source>
-        <translation>Connect to the Litecoin network through a separate SOCKS5 proxy for Tor hidden services.</translation>
->>>>>>> 69fce744
     </message>
     <message>
         <source>&amp;Window</source>
@@ -1314,13 +1251,8 @@
         <translation>Form</translation>
     </message>
     <message>
-<<<<<<< HEAD
         <source>The displayed information may be out of date. Your wallet automatically synchronizes with the Lynx network after a connection is established, but this process has not completed yet.</source>
         <translation>The displayed information may be out of date. Your Wallet automatically synchronises with the Lynx Network after a connection is established, but this process has not been completed yet.</translation>
-=======
-        <source>The displayed information may be out of date. Your wallet automatically synchronizes with the Litecoin network after a connection is established, but this process has not completed yet.</source>
-        <translation>The displayed information may be out of date. Your Wallet automatically synchronises with the Litecoin Network after a connection is established, but this process has not been completed yet.</translation>
->>>>>>> 69fce744
     </message>
     <message>
         <source>Watch-only:</source>
@@ -1394,29 +1326,24 @@
         <translation>Payment request error</translation>
     </message>
     <message>
-        <source>Cannot start litecoin: click-to-pay handler</source>
-        <translation>Cannot start Litecoin: click-to-pay handler</translation>
+        <source>Cannot start Lynx: click-to-pay handler</source>
+        <translation>Cannot start Lynx: click-to-pay handler</translation>
     </message>
     <message>
         <source>URI handling</source>
         <translation>URI handling</translation>
     </message>
     <message>
-<<<<<<< HEAD
-        <source>Enter a Lynx address (e.g. %1)</source>
-        <translation>Enter a Lynx address (e.g. %1)</translation>
-=======
         <source>Payment request fetch URL is invalid: %1</source>
         <translation>Payment request fetch URL is invalid: %1</translation>
->>>>>>> 69fce744
     </message>
     <message>
         <source>Invalid payment address %1</source>
         <translation>Invalid payment address %1</translation>
     </message>
     <message>
-        <source>URI cannot be parsed! This can be caused by an invalid Litecoin address or malformed URI parameters.</source>
-        <translation>URI cannot be parsed! This can be caused by an invalid Litecoin address or malformed URI parameters.</translation>
+        <source>URI cannot be parsed! This can be caused by an invalid Lynx address or malformed URI parameters.</source>
+        <translation>URI cannot be parsed! This can be caused by an invalid Lynx address or malformed URI parameters.</translation>
     </message>
     <message>
         <source>Payment request file handling</source>
@@ -1517,8 +1444,8 @@
         <translation>Amount</translation>
     </message>
     <message>
-        <source>Enter a Litecoin address (e.g. %1)</source>
-        <translation>Enter a Litecoin address (e.g. %1)</translation>
+        <source>Enter a Lynx address (e.g. %1)</source>
+        <translation>Enter a Lynx address (e.g. %1)</translation>
     </message>
     <message>
         <source>%1 d</source>
@@ -1941,9 +1868,8 @@
         <translation>&amp;Message:</translation>
     </message>
     <message>
-<<<<<<< HEAD
-        <source>Reuse one of the previously used receiving addresses. Reusing addresses has security and privacy issues. Do not use this unless re-generating a payment request made before.</source>
-        <translation>Reuse one of the previously used receiving addresses. Reusing addresses has security and privacy issues. Do not use this unless re-generating a payment request made before.</translation>
+        <source>An optional message to attach to the payment request, which will be displayed when the request is opened. Note: The message will not be sent with the payment over the Lynx network.</source>
+        <translation>An optional message to attach to the payment request, which will be displayed when the request is opened. Note: The message will not be sent with the payment over the Lynx network.</translation>
     </message>
     <message>
         <source>R&amp;euse an existing receiving address (not recommended)</source>
@@ -1952,10 +1878,6 @@
     <message>
         <source>An optional message to attach to the payment request, which will be displayed when the request is opened. Note: The message will not be sent with the payment over the Lynx network.</source>
         <translation>An optional message to attach to the payment request, which will be displayed when the request is opened. Note: The message will not be sent with the payment over the Lynx network.</translation>
-=======
-        <source>An optional message to attach to the payment request, which will be displayed when the request is opened. Note: The message will not be sent with the payment over the Litecoin network.</source>
-        <translation>An optional message to attach to the payment request, which will be displayed when the request is opened. Note: The message will not be sent with the payment over the Litecoin network.</translation>
->>>>>>> 69fce744
     </message>
     <message>
         <source>An optional label to associate with the new receiving address.</source>
@@ -2191,17 +2113,8 @@
         <translation>Hide</translation>
     </message>
     <message>
-<<<<<<< HEAD
-        <source>total at least</source>
-        <translation>total at least</translation>
-    </message>
-    <message>
         <source>Paying only the minimum fee is just fine as long as there is less transaction volume than space in the blocks. But be aware that this can end up in a never confirming transaction once there is more demand for lynx transactions than the network can process.</source>
         <translation>Paying only the minimum fee is just fine as long as there is less transaction volume than space in the blocks. But be aware that this can end up in a never confirming transaction once there is more demand for lynx transactions than the network can process.</translation>
-=======
-        <source>Paying only the minimum fee is just fine as long as there is less transaction volume than space in the blocks. But be aware that this can end up in a never confirming transaction once there is more demand for litecoin transactions than the network can process.</source>
-        <translation>Paying only the minimum fee is just fine as long as there is less transaction volume than space in the blocks. But be aware that this can end up in a never confirming transaction once there is more demand for litecoin transactions than the network can process.</translation>
->>>>>>> 69fce744
     </message>
     <message>
         <source>(read the tooltip)</source>
@@ -2288,10 +2201,6 @@
         <translation>Copy dust</translation>
     </message>
     <message>
-<<<<<<< HEAD
-        <source>The Lynx address to send the payment to</source>
-        <translation>The Lynx address to send the payment to</translation>
-=======
         <source>Copy change</source>
         <translation>Copy change</translation>
     </message>
@@ -2376,8 +2285,8 @@
         <translation><numerusform>Estimated to begin confirmation within %n block.</numerusform><numerusform>Estimated to begin confirmation within %n blocks.</numerusform></translation>
     </message>
     <message>
-        <source>Warning: Invalid Litecoin address</source>
-        <translation>Warning: Invalid Litecoin address</translation>
+        <source>Warning: Invalid Lynx address</source>
+        <translation>Warning: Invalid Lynx address</translation>
     </message>
     <message>
         <source>Warning: Unknown change address</source>
@@ -2419,9 +2328,8 @@
         <translation>This is a normal payment.</translation>
     </message>
     <message>
-        <source>The Litecoin address to send the payment to</source>
-        <translation>The Litecoin address to send the payment to</translation>
->>>>>>> 69fce744
+        <source>The Lynx address to send the payment to</source>
+        <translation>The Lynx address to send the payment to</translation>
     </message>
     <message>
         <source>Alt+A</source>
@@ -2440,13 +2348,8 @@
         <translation>Remove this entry</translation>
     </message>
     <message>
-<<<<<<< HEAD
         <source>The fee will be deducted from the amount being sent. The recipient will receive less lynxes than you enter in the amount field. If multiple recipients are selected, the fee is split equally.</source>
         <translation>The fee will be deducted from the amount being sent. The recipient will receive less lynxes than you enter in the amount field. If multiple recipients are selected, the fee is split equally.</translation>
-=======
-        <source>The fee will be deducted from the amount being sent. The recipient will receive less litecoins than you enter in the amount field. If multiple recipients are selected, the fee is split equally.</source>
-        <translation>The fee will be deducted from the amount being sent. The recipient will receive less litecoins than you enter in the amount field. If multiple recipients are selected, the fee is split equally.</translation>
->>>>>>> 69fce744
     </message>
     <message>
         <source>S&amp;ubtract fee from amount</source>
@@ -2473,13 +2376,8 @@
         <translation>Enter a label for this address to add it to the list of used addresses</translation>
     </message>
     <message>
-<<<<<<< HEAD
         <source>A message that was attached to the lynx: URI which will be stored with the transaction for your reference. Note: This message will not be sent over the Lynx network.</source>
         <translation>A message that was attached to the lynx: URI which will be stored with the transaction for your reference. Note: This message will not be sent over the Lynx network.</translation>
-=======
-        <source>A message that was attached to the litecoin: URI which will be stored with the transaction for your reference. Note: This message will not be sent over the Litecoin network.</source>
-        <translation>A message that was attached to the litecoin: URI which will be stored with the transaction for your reference. Note: This message will not be sent over the Litecoin network.</translation>
->>>>>>> 69fce744
     </message>
     <message>
         <source>Pay To:</source>
@@ -2523,12 +2421,12 @@
         <translation>&amp;Sign Message</translation>
     </message>
     <message>
-        <source>You can sign messages/agreements with your addresses to prove you can receive litecoins sent to them. Be careful not to sign anything vague or random, as phishing attacks may try to trick you into signing your identity over to them. Only sign fully-detailed statements you agree to.</source>
-        <translation>You can sign messages/agreements with your addresses to prove you can receive litecoins sent to them. Be careful not to sign anything vague or random, as phishing attacks may try to trick you into signing your identity over to them. Only sign fully-detailed statements you agree to.</translation>
-    </message>
-    <message>
-        <source>The Litecoin address to sign the message with</source>
-        <translation>The Litecoin address to sign the message with</translation>
+        <source>You can sign messages/agreements with your addresses to prove you can receive lynxes sent to them. Be careful not to sign anything vague or random, as phishing attacks may try to trick you into signing your identity over to them. Only sign fully-detailed statements you agree to.</source>
+        <translation>You can sign messages/agreements with your addresses to prove you can receive lynxes sent to them. Be careful not to sign anything vague or random, as phishing attacks may try to trick you into signing your identity over to them. Only sign fully-detailed statements you agree to.</translation>
+    </message>
+    <message>
+        <source>The Lynx address to sign the message with</source>
+        <translation>The Lynx address to sign the message with</translation>
     </message>
     <message>
         <source>Choose previously used address</source>
@@ -2559,8 +2457,8 @@
         <translation>Copy the current signature to the system clipboard</translation>
     </message>
     <message>
-        <source>Sign the message to prove you own this Litecoin address</source>
-        <translation>Sign the message to prove you own this Litecoin address</translation>
+        <source>Sign the message to prove you own this Lynx address</source>
+        <translation>Sign the message to prove you own this Lynx address</translation>
     </message>
     <message>
         <source>Sign &amp;Message</source>
@@ -2583,12 +2481,12 @@
         <translation>Enter the receiver's address, message (ensure you copy line breaks, spaces, tabs, etc. exactly) and signature below to verify the message. Be careful not to read more into the signature than what is in the signed message itself, to avoid being tricked by a man-in-the-middle attack. Note that this only proves the signing party receives with the address, it cannot prove sendership of any transaction!</translation>
     </message>
     <message>
-        <source>The Litecoin address the message was signed with</source>
-        <translation>The Litecoin address the message was signed with</translation>
-    </message>
-    <message>
-        <source>Verify the message to ensure it was signed with the specified Litecoin address</source>
-        <translation>Verify the message to ensure it was signed with the specified Litecoin address</translation>
+        <source>The Lynx address the message was signed with</source>
+        <translation>The Lynx address the message was signed with</translation>
+    </message>
+    <message>
+        <source>Verify the message to ensure it was signed with the specified Lynx address</source>
+        <translation>Verify the message to ensure it was signed with the specified Lynx address</translation>
     </message>
     <message>
         <source>Verify &amp;Message</source>
@@ -3089,21 +2987,12 @@
         <translation>Type</translation>
     </message>
     <message>
-<<<<<<< HEAD
-        <source>You can sign messages/agreements with your addresses to prove you can receive lynxes sent to them. Be careful not to sign anything vague or random, as phishing attacks may try to trick you into signing your identity over to them. Only sign fully-detailed statements you agree to.</source>
-        <translation>You can sign messages/agreements with your addresses to prove you can receive lynxes sent to them. Be careful not to sign anything vague or random, as phishing attacks may try to trick you into signing your identity over to them. Only sign fully-detailed statements you agree to.</translation>
-    </message>
-    <message>
-        <source>The Lynx address to sign the message with</source>
-        <translation>The Lynx address to sign the message with</translation>
-=======
         <source>Label</source>
         <translation>Label</translation>
     </message>
     <message>
         <source>Address</source>
         <translation>Address</translation>
->>>>>>> 69fce744
     </message>
     <message>
         <source>ID</source>
@@ -3137,13 +3026,8 @@
 <context>
     <name>UnitDisplayStatusBarControl</name>
     <message>
-<<<<<<< HEAD
-        <source>Sign the message to prove you own this Lynx address</source>
-        <translation>Sign the message to prove you own this Lynx address</translation>
-=======
         <source>Unit to show amounts in. Click to select another unit.</source>
         <translation>Unit to show amounts in. Click to select another unit.</translation>
->>>>>>> 69fce744
     </message>
 </context>
 <context>
@@ -3172,21 +3056,12 @@
         <translation>Do you want to increase the fee?</translation>
     </message>
     <message>
-<<<<<<< HEAD
-        <source>The Lynx address the message was signed with</source>
-        <translation>The Lynx address the message was signed with</translation>
-    </message>
-    <message>
-        <source>Verify the message to ensure it was signed with the specified Lynx address</source>
-        <translation>Verify the message to ensure it was signed with the specified Lynx address</translation>
-=======
         <source>Current fee:</source>
         <translation>Current fee:</translation>
     </message>
     <message>
         <source>Increase:</source>
         <translation>Increase:</translation>
->>>>>>> 69fce744
     </message>
     <message>
         <source>New fee:</source>
@@ -3303,13 +3178,8 @@
         <translation>Unable to start HTTP server. See debug log for details.</translation>
     </message>
     <message>
-<<<<<<< HEAD
         <source>Lynx Core</source>
         <translation>Lynx Core</translation>
-=======
-        <source>Litecoin Core</source>
-        <translation>Litecoin Core</translation>
->>>>>>> 69fce744
     </message>
     <message>
         <source>The %s developers</source>
