--- conflicted
+++ resolved
@@ -62,12 +62,12 @@
         <translation>Direcciones de recibo</translation>
     </message>
     <message>
-        <source>These are your Litecoin addresses for sending payments. Always check the amount and the receiving address before sending coins.</source>
-        <translation>Estas son tus direcciones de Litecoin para enviar pagos. Siempre revisa el monto y la dirección de envío antes de enviar monedas.</translation>
-    </message>
-    <message>
-        <source>These are your Litecoin addresses for receiving payments. It is recommended to use a new receiving address for each transaction.</source>
-        <translation>Estas son sus direcciones de Litecoin para recibir pagos. Se recomienda utilizar una nueva dirección de recepción para cada transacción.</translation>
+        <source>These are your Lynx addresses for sending payments. Always check the amount and the receiving address before sending coins.</source>
+        <translation>Estas son tus direcciones de Lynx para enviar pagos. Siempre revisa el monto y la dirección de envío antes de enviar monedas.</translation>
+    </message>
+    <message>
+        <source>These are your Lynx addresses for receiving payments. It is recommended to use a new receiving address for each transaction.</source>
+        <translation>Estas son sus direcciones de Lynx para recibir pagos. Se recomienda utilizar una nueva dirección de recepción para cada transacción.</translation>
     </message>
     <message>
         <source>&amp;Copy Address</source>
@@ -194,13 +194,8 @@
         <translation>Reindexando bloques en el disco...</translation>
     </message>
     <message>
-<<<<<<< HEAD
         <source>Send coins to a Lynx address</source>
         <translation>Enviar monedas a una dirección Lynx</translation>
-=======
-        <source>Send coins to a Litecoin address</source>
-        <translation>Enviar monedas a una dirección Litecoin</translation>
->>>>>>> 69fce744
     </message>
     <message>
         <source>Backup wallet to another location</source>
@@ -223,13 +218,8 @@
         <translation>&amp;Verificar mensaje...</translation>
     </message>
     <message>
-<<<<<<< HEAD
         <source>Lynx</source>
         <translation>Lynx</translation>
-=======
-        <source>Litecoin</source>
-        <translation>Litecoin</translation>
->>>>>>> 69fce744
     </message>
     <message>
         <source>Wallet</source>
@@ -391,8 +381,8 @@
 <context>
     <name>Intro</name>
     <message>
-        <source>Litecoin</source>
-        <translation>Litecoin</translation>
+        <source>Lynx</source>
+        <translation>Lynx</translation>
     </message>
     <message>
         <source>Error</source>
@@ -484,13 +474,8 @@
         <translation>Mensaje:</translation>
     </message>
     <message>
-<<<<<<< HEAD
         <source>An optional message to attach to the payment request, which will be displayed when the request is opened. Note: The message will not be sent with the payment over the Lynx network.</source>
         <translation>Mensaje opcional para agregar a la solicitud de pago, el cual será mostrado cuando la solicitud este abierta. Nota: El mensaje no se manda con el pago a travéz de la red de Lynx.</translation>
-=======
-        <source>An optional message to attach to the payment request, which will be displayed when the request is opened. Note: The message will not be sent with the payment over the Litecoin network.</source>
-        <translation>Mensaje opcional para agregar a la solicitud de pago, el cual será mostrado cuando la solicitud este abierta. Nota: El mensaje no se manda con el pago a travéz de la red de Litecoin.</translation>
->>>>>>> 69fce744
     </message>
     <message>
         <source>Use this form to request payments. All fields are &lt;b&gt;optional&lt;/b&gt;.</source>
@@ -675,13 +660,8 @@
         <translation>Opciones:</translation>
     </message>
     <message>
-<<<<<<< HEAD
         <source>Lynx Core</source>
         <translation>nucleo Lynx</translation>
-=======
-        <source>Litecoin Core</source>
-        <translation>nucleo Litecoin</translation>
->>>>>>> 69fce744
     </message>
     <message>
         <source>&lt;category&gt; can be:</source>
