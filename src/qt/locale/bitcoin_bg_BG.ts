--- conflicted
+++ resolved
@@ -62,21 +62,12 @@
         <translation>Адрес за получаване</translation>
     </message>
     <message>
-<<<<<<< HEAD
         <source>These are your Lynx addresses for sending payments. Always check the amount and the receiving address before sending coins.</source>
         <translation>Тези са вашите Lynx адреси за изпращане на монети. Винаги проверявайте количеството и получаващия адрес преди изпращане. </translation>
     </message>
     <message>
         <source>These are your Lynx addresses for receiving payments. It is recommended to use a new receiving address for each transaction.</source>
         <translation>Това са вашите Lynx адреси за получаване на монети. Препоръчително е да ползвате нов адрес на всяка транзакция.</translation>
-=======
-        <source>These are your Litecoin addresses for sending payments. Always check the amount and the receiving address before sending coins.</source>
-        <translation>Тези са вашите Litecoin адреси за изпращане на монети. Винаги проверявайте количеството и получаващия адрес преди изпращане. </translation>
-    </message>
-    <message>
-        <source>These are your Litecoin addresses for receiving payments. It is recommended to use a new receiving address for each transaction.</source>
-        <translation>Това са вашите Litecoin адреси за получаване на монети. Препоръчително е да ползвате нов адрес на всяка транзакция.</translation>
->>>>>>> 69fce744
     </message>
     <message>
         <source>&amp;Copy Address</source>
@@ -903,13 +894,8 @@
 <context>
     <name>bitcoin-core</name>
     <message>
-<<<<<<< HEAD
         <source>Lynx Core</source>
         <translation>Lynx ядро</translation>
-=======
-        <source>Litecoin Core</source>
-        <translation>Litecoin ядро</translation>
->>>>>>> 69fce744
     </message>
     <message>
         <source>Information</source>
