--- conflicted
+++ resolved
@@ -62,19 +62,11 @@
         <translation>받은 주소들</translation>
     </message>
     <message>
-<<<<<<< HEAD
         <source>These are your Lynx addresses for sending payments. Always check the amount and the receiving address before sending coins.</source>
         <translation>라이트코인을을 보내는 계좌 주소입니다. 코인을 보내기 전에 잔고와 받는 주소를 항상 확인하세요.</translation>
     </message>
     <message>
         <source>These are your Lynx addresses for receiving payments. It is recommended to use a new receiving address for each transaction.</source>
-=======
-        <source>These are your Litecoin addresses for sending payments. Always check the amount and the receiving address before sending coins.</source>
-        <translation>라이트코인을을 보내는 계좌 주소입니다. 코인을 보내기 전에 잔고와 받는 주소를 항상 확인하세요.</translation>
-    </message>
-    <message>
-        <source>These are your Litecoin addresses for receiving payments. It is recommended to use a new receiving address for each transaction.</source>
->>>>>>> 69fce744
         <translation>라이트코인을을 받을 수 있는 계좌 주소입니다. 매 거래마다 새로운 주소 사용을 권장합니다. </translation>
     </message>
     <message>
@@ -180,11 +172,7 @@
         <translation>지갑 암호화 승인</translation>
     </message>
     <message>
-<<<<<<< HEAD
         <source>Warning: If you encrypt your wallet and lose your passphrase, you will &lt;b&gt;LOSE ALL OF YOUR LYNXES&lt;/b&gt;!</source>
-=======
-        <source>Warning: If you encrypt your wallet and lose your passphrase, you will &lt;b&gt;LOSE ALL OF YOUR LITECOINS&lt;/b&gt;!</source>
->>>>>>> 69fce744
         <translation>경고: 만약 암호화 된 지갑의 비밀번호를 잃어버릴 경우, &lt;b&gt;모든 라이트코인을들을 잃어버릴 수 있습니다&lt;/b&gt;!</translation>
     </message>
     <message>
@@ -196,11 +184,7 @@
         <translation>지갑 암호화 완료</translation>
     </message>
     <message>
-<<<<<<< HEAD
         <source>%1 will close now to finish the encryption process. Remember that encrypting your wallet cannot fully protect your lynxes from being stolen by malware infecting your computer.</source>
-=======
-        <source>%1 will close now to finish the encryption process. Remember that encrypting your wallet cannot fully protect your litecoins from being stolen by malware infecting your computer.</source>
->>>>>>> 69fce744
         <translation>암호화 처리 과정을 끝내기 위해 %1을 종료합니다. 지갑 암호화는 컴퓨터로의 멀웨어 감염으로 인한 라이트코인을 도난을 완전히 방지할 수 없음을 기억하세요.</translation>
     </message>
     <message>
@@ -358,11 +342,7 @@
         <translation>디스크에서 블록 다시 색인중...</translation>
     </message>
     <message>
-<<<<<<< HEAD
         <source>Send coins to a Lynx address</source>
-=======
-        <source>Send coins to a Litecoin address</source>
->>>>>>> 69fce744
         <translation>라이트코인을 주소로 코인 전송</translation>
     </message>
     <message>
@@ -386,11 +366,7 @@
         <translation>메시지 확인(&amp;V)...</translation>
     </message>
     <message>
-<<<<<<< HEAD
         <source>Lynx</source>
-=======
-        <source>Litecoin</source>
->>>>>>> 69fce744
         <translation>라이트코인을</translation>
     </message>
     <message>
@@ -418,19 +394,11 @@
         <translation>지갑에 포함된 개인키 암호화하기</translation>
     </message>
     <message>
-<<<<<<< HEAD
         <source>Sign messages with your Lynx addresses to prove you own them</source>
         <translation>지갑 주소가 본인 소유인지 증명하기 위해 라이트코인을 주소에 서명할 수 있습니다.</translation>
     </message>
     <message>
         <source>Verify messages to ensure they were signed with specified Lynx addresses</source>
-=======
-        <source>Sign messages with your Litecoin addresses to prove you own them</source>
-        <translation>지갑 주소가 본인 소유인지 증명하기 위해 라이트코인을 주소에 서명할 수 있습니다.</translation>
-    </message>
-    <message>
-        <source>Verify messages to ensure they were signed with specified Litecoin addresses</source>
->>>>>>> 69fce744
         <translation>라이트코인을 주소의 전자 서명 확인을 위해 첨부된 메시지가 있을 경우 이를 검증할 수 있습니다.</translation>
     </message>
     <message>
@@ -450,11 +418,7 @@
         <translation>툴바 색인표</translation>
     </message>
     <message>
-<<<<<<< HEAD
         <source>Request payments (generates QR codes and lynx: URIs)</source>
-=======
-        <source>Request payments (generates QR codes and litecoin: URIs)</source>
->>>>>>> 69fce744
         <translation>지불 요청하기 (QR코드와 라이트코인을이 생성됩니다: URIs)</translation>
     </message>
     <message>
@@ -466,24 +430,15 @@
         <translation>한번 이상 사용된 받는 주소와 주소 제목의 목록을 보여줍니다.</translation>
     </message>
     <message>
-<<<<<<< HEAD
         <source>Open a lynx: URI or payment request</source>
         <translation>lynx: URI 또는 지불요청 열기</translation>
-=======
-        <source>Open a litecoin: URI or payment request</source>
-        <translation>litecoin: URI 또는 지불요청 열기</translation>
->>>>>>> 69fce744
     </message>
     <message>
         <source>&amp;Command-line options</source>
         <translation>명령줄 옵션(&amp;C)</translation>
     </message>
     <message numerus="yes">
-<<<<<<< HEAD
         <source>%n active connection(s) to Lynx network</source>
-=======
-        <source>%n active connection(s) to Litecoin network</source>
->>>>>>> 69fce744
         <translation><numerusform>라이트코인을 네트워크에 %n개의 연결이 활성화되어 있습니다.</numerusform></translation>
     </message>
     <message>
@@ -527,11 +482,7 @@
         <translation>현재까지</translation>
     </message>
     <message>
-<<<<<<< HEAD
         <source>Show the %1 help message to get a list with possible Lynx command-line options</source>
-=======
-        <source>Show the %1 help message to get a list with possible Litecoin command-line options</source>
->>>>>>> 69fce744
         <translation>사용할 수 있는 라이트코인을 명령줄 옵션 목록을 가져오기 위해 %1 도움말 메시지를 표시합니다.</translation>
     </message>
     <message>
@@ -601,11 +552,7 @@
         <translation>지갑이 &lt;b&gt;암호화&lt;/b&gt; 되었고 현재 &lt;b&gt;잠겨져&lt;/b&gt; 있습니다</translation>
     </message>
     <message>
-<<<<<<< HEAD
         <source>A fatal error occurred. Lynx can no longer continue safely and will quit.</source>
-=======
-        <source>A fatal error occurred. Litecoin can no longer continue safely and will quit.</source>
->>>>>>> 69fce744
         <translation>치명적인 오류가 발생했습니다. 라이트코인을을 더이상 안전하게 진행할 수 없어 곧 종료합니다.</translation>
     </message>
 </context>
@@ -799,11 +746,7 @@
         <translation>보내는 주소 편집</translation>
     </message>
     <message>
-<<<<<<< HEAD
         <source>The entered address "%1" is not a valid Lynx address.</source>
-=======
-        <source>The entered address "%1" is not a valid Litecoin address.</source>
->>>>>>> 69fce744
         <translation>입력한 "%1" 주소는 올바른 라이트코인을 주소가 아닙니다.</translation>
     </message>
     <message>
@@ -912,12 +855,8 @@
         <translation>프로그램이 처음으로 실행되고 있습니다. %1가 어디에 데이터를 저장할지 선택할 수 있습니다. </translation>
     </message>
     <message>
-<<<<<<< HEAD
         <source>%1 will download and store a copy of the Lynx block chain. At least %2GB of data will be stored in this directory, and it will grow over time. The wallet will also be stored in this directory.</source>
         <translation>%1가 블록체인의 복사본을 다운로드 저장합니다. 적어도 %2GB의 데이터가 이 폴더에 저장되며 시간이 경과할수록 점차 증가합니다. 그리고 지갑 또한 이 폴더에 저장됩니다. </translation>
-=======
-        <source>When you click OK, %1 will begin to download and process the full %4 block chain (%2GB) starting with the earliest transactions in %3 when %4 initially launched.</source>
-        <translation>확인을 클릭하면 %1은 모든 %4블록 체인 (%2GB) 장부를 %3 안에 다운로드하고 처리하기 시작합니다.  이는 %4가 시작될 때 생성된 가장 오래된 트랜잭션부터 시작합니다.</translation>
     </message>
     <message>
         <source>This initial synchronisation is very demanding, and may expose hardware problems with your computer that had previously gone unnoticed. Each time you run %1, it will continue downloading where it left off.</source>
@@ -926,7 +865,6 @@
     <message>
         <source>If you have chosen to limit block chain storage (pruning), the historical data must still be downloaded and processed, but will be deleted afterward to keep your disk usage low.</source>
         <translation>블록 체인 저장 영역 (블록축소)을 제한하도록 선택한 경우, 이력 데이터는 계속해서 다운로드 및 처리 되어야 하지만 차후 디스크 용량을 줄이기 위해 삭제됩니다.</translation>
->>>>>>> 69fce744
     </message>
     <message>
         <source>Use the default data directory</source>
@@ -937,7 +875,7 @@
         <translation>커스텀 데이터 폴더 사용:</translation>
     </message>
     <message>
-        <source>Litecoin</source>
+        <source>Lynx</source>
         <translation>라이트코인을</translation>
     </message>
     <message>
@@ -949,8 +887,8 @@
         <translation>약 %1GB의 데이터가 이 디렉토리에 저장됩니다.</translation>
     </message>
     <message>
-        <source>%1 will download and store a copy of the Litecoin block chain.</source>
-        <translation>%1은 Litecoin 블록 체인의 사본을 다운로드하여 저장합니다.</translation>
+        <source>%1 will download and store a copy of the Lynx block chain.</source>
+        <translation>%1은 Lynx 블록 체인의 사본을 다운로드하여 저장합니다.</translation>
     </message>
     <message>
         <source>The wallet will also be stored in this directory.</source>
@@ -980,19 +918,11 @@
         <translation>유형</translation>
     </message>
     <message>
-<<<<<<< HEAD
         <source>Recent transactions may not yet be visible, and therefore your wallet's balance might be incorrect. This information will be correct once your wallet has finished synchronizing with the lynx network, as detailed below.</source>
         <translation>최근 거래는 아직 보이지 않을 것입니다, 그러므로 당신의 지갑의 잔액이 틀릴 수도 있습니다. 이 정보는 라이트코인을 네트워크와 완전한 동기화가 완료되면 아래의 설명과 같이 정확해집니다.</translation>
     </message>
     <message>
         <source>Attempting to spend lynxes that are affected by not-yet-displayed transactions will not be accepted by the network.</source>
-=======
-        <source>Recent transactions may not yet be visible, and therefore your wallet's balance might be incorrect. This information will be correct once your wallet has finished synchronizing with the litecoin network, as detailed below.</source>
-        <translation>최근 거래는 아직 보이지 않을 것입니다, 그러므로 당신의 지갑의 잔액이 틀릴 수도 있습니다. 이 정보는 라이트코인을 네트워크와 완전한 동기화가 완료되면 아래의 설명과 같이 정확해집니다.</translation>
-    </message>
-    <message>
-        <source>Attempting to spend litecoins that are affected by not-yet-displayed transactions will not be accepted by the network.</source>
->>>>>>> 69fce744
         <translation>아직 표시되지 않은 거래의 영향을 받는 라이트코인을을 사용하려고 하는 것은 네트워크에서 허가되지 않습니다.</translation>
     </message>
     <message>
@@ -1162,32 +1092,23 @@
         <translation>검증되지 않은 잔돈 쓰기 (&amp;S)</translation>
     </message>
     <message>
-<<<<<<< HEAD
         <source>Automatically open the Lynx client port on the router. This only works when your router supports UPnP and it is enabled.</source>
         <translation>라우터에서 Lynx 클라이언트 포트를 자동적으로 엽니다. 라우터에서 UPnP를 지원하고 활성화 했을 경우에만 동작합니다.</translation>
-=======
-        <source>Automatically open the Litecoin client port on the router. This only works when your router supports UPnP and it is enabled.</source>
-        <translation>라우터에서 Litecoin 클라이언트 포트를 자동적으로 엽니다. 라우터에서 UPnP를 지원하고 활성화 했을 경우에만 동작합니다.</translation>
->>>>>>> 69fce744
     </message>
     <message>
         <source>Map port using &amp;UPnP</source>
         <translation>사용중인 &amp;UPnP 포트 매핑</translation>
     </message>
     <message>
-<<<<<<< HEAD
         <source>Connect to the Lynx network through a SOCKS5 proxy.</source>
-=======
-        <source>Accept connections from outside.</source>
-        <translation>외부로부터의 연결을 승인합니다.</translation>
+        <translation>SOCKS5 프록시를 통해 라이트코인을 네트워크 연결</translation>
     </message>
     <message>
         <source>Allow incomin&amp;g connections</source>
         <translation>연결 요청을 허용합니다.</translation>
     </message>
     <message>
-        <source>Connect to the Litecoin network through a SOCKS5 proxy.</source>
->>>>>>> 69fce744
+        <source>Connect to the Lynx network through a SOCKS5 proxy.</source>
         <translation>SOCKS5 프록시를 통해 라이트코인을 네트워크 연결</translation>
     </message>
     <message>
@@ -1223,17 +1144,8 @@
         <translation>Tor</translation>
     </message>
     <message>
-<<<<<<< HEAD
         <source>Connect to the Lynx network through a separate SOCKS5 proxy for Tor hidden services.</source>
         <translation>Tor 서비스를 경유하여 라이트코인을 네트워크에 연결하기 위해 분리된 SOCKS5 프록시를 사용.</translation>
-    </message>
-    <message>
-        <source>Use separate SOCKS5 proxy to reach peers via Tor hidden services:</source>
-        <translation>Tor 서비스를 이용하여 피어에게 연결하기 위해 분리된 SOCKS5 프록시 사용</translation>
-=======
-        <source>Connect to the Litecoin network through a separate SOCKS5 proxy for Tor hidden services.</source>
-        <translation>Tor 서비스를 경유하여 라이트코인을 네트워크에 연결하기 위해 분리된 SOCKS5 프록시를 사용.</translation>
->>>>>>> 69fce744
     </message>
     <message>
         <source>&amp;Window</source>
@@ -1339,11 +1251,7 @@
         <translation>유형</translation>
     </message>
     <message>
-<<<<<<< HEAD
         <source>The displayed information may be out of date. Your wallet automatically synchronizes with the Lynx network after a connection is established, but this process has not completed yet.</source>
-=======
-        <source>The displayed information may be out of date. Your wallet automatically synchronizes with the Litecoin network after a connection is established, but this process has not completed yet.</source>
->>>>>>> 69fce744
         <translation>표시된 정보가 오래된 것 같습니다. 라이트코인을 네트워크에 연결하고 난 다음에 지갑을 자동으로 동기화 하지만, 아직 과정이 끝나지는 않았습니다.</translation>
     </message>
     <message>
@@ -1418,11 +1326,7 @@
         <translation>지불 요청 오류</translation>
     </message>
     <message>
-<<<<<<< HEAD
         <source>Cannot start lynx: click-to-pay handler</source>
-=======
-        <source>Cannot start litecoin: click-to-pay handler</source>
->>>>>>> 69fce744
         <translation>라이트코인을을 시작할 수 없습니다: 지급제어기를 클릭하세요</translation>
     </message>
     <message>
@@ -1438,11 +1342,7 @@
         <translation>잘못된 지불 주소입니다 %1</translation>
     </message>
     <message>
-<<<<<<< HEAD
         <source>URI cannot be parsed! This can be caused by an invalid Lynx address or malformed URI parameters.</source>
-=======
-        <source>URI cannot be parsed! This can be caused by an invalid Litecoin address or malformed URI parameters.</source>
->>>>>>> 69fce744
         <translation>URI의 파싱에 문제가 발생했습니다. 잘못된 라이트코인을 주소나 URI 파라미터 구성에 오류가 존재할 수 있습니다.</translation>
     </message>
     <message>
@@ -1544,11 +1444,7 @@
         <translation>거래액</translation>
     </message>
     <message>
-<<<<<<< HEAD
         <source>Enter a Lynx address (e.g. %1)</source>
-=======
-        <source>Enter a Litecoin address (e.g. %1)</source>
->>>>>>> 69fce744
         <translation>라이트코인을 주소를 입력하기 (예. %1)</translation>
     </message>
     <message>
@@ -1972,19 +1868,11 @@
         <translation>메시지(&amp;M):</translation>
     </message>
     <message>
-<<<<<<< HEAD
-        <source>Reuse one of the previously used receiving addresses. Reusing addresses has security and privacy issues. Do not use this unless re-generating a payment request made before.</source>
-        <translation>이전에 사용된 수취용 주소를 사용할려고 합니다. 주소의 재사용은 보안과 개인정보 보호 측면에서 문제를 초래할 수 있습니다. 이전 지불 요청을 재생성하는 경우가 아니라면 주소 재사용을 권하지 않습니다.  </translation>
-    </message>
-    <message>
         <source>R&amp;euse an existing receiving address (not recommended)</source>
         <translation>현재의 수취용 주소를 재사용하기(&amp;E) (권장하지 않습니다)</translation>
     </message>
     <message>
         <source>An optional message to attach to the payment request, which will be displayed when the request is opened. Note: The message will not be sent with the payment over the Lynx network.</source>
-=======
-        <source>An optional message to attach to the payment request, which will be displayed when the request is opened. Note: The message will not be sent with the payment over the Litecoin network.</source>
->>>>>>> 69fce744
         <translation>지불 요청에 첨부되는 선택가능한 메시지 입니다. 이 메세지는 요청이 열릴 때 표시될 것 입니다. 메모: 이 메시지는 라이트코인을 네트워크로 전송되지 않습니다.</translation>
     </message>
     <message>
@@ -2229,15 +2117,7 @@
         <translation>숨기기</translation>
     </message>
     <message>
-<<<<<<< HEAD
-        <source>total at least</source>
-        <translation>최소 수수료</translation>
-    </message>
-    <message>
         <source>Paying only the minimum fee is just fine as long as there is less transaction volume than space in the blocks. But be aware that this can end up in a never confirming transaction once there is more demand for lynx transactions than the network can process.</source>
-=======
-        <source>Paying only the minimum fee is just fine as long as there is less transaction volume than space in the blocks. But be aware that this can end up in a never confirming transaction once there is more demand for litecoin transactions than the network can process.</source>
->>>>>>> 69fce744
         <translation>블록의 용량보다 거래의 용량이 작은 경우에는 최소한의 수수료만으로도 충분합니다. 그러나 라이트코인을 네트워크의 처리량보다 더 많은 거래 요구는 영원히 검증이 안 될 수도 있습니다.</translation>
     </message>
     <message>
@@ -2410,11 +2290,7 @@
         <translation><numerusform>%n 블록 안에 승인이 시작될 것으로 추정됩니다.</numerusform></translation>
     </message>
     <message>
-<<<<<<< HEAD
         <source>Warning: Invalid Lynx address</source>
-=======
-        <source>Warning: Invalid Litecoin address</source>
->>>>>>> 69fce744
         <translation>경고: 잘못된 라이트코인을주소입니다</translation>
     </message>
     <message>
@@ -2457,11 +2333,7 @@
         <translation>이것은 정상적인 지불입니다.</translation>
     </message>
     <message>
-<<<<<<< HEAD
         <source>The Lynx address to send the payment to</source>
-=======
-        <source>The Litecoin address to send the payment to</source>
->>>>>>> 69fce744
         <translation>이 라이트코인을 주소로 송금됩니다</translation>
     </message>
     <message>
@@ -2481,11 +2353,7 @@
         <translation>항목을 지웁니다</translation>
     </message>
     <message>
-<<<<<<< HEAD
         <source>The fee will be deducted from the amount being sent. The recipient will receive less lynxes than you enter in the amount field. If multiple recipients are selected, the fee is split equally.</source>
-=======
-        <source>The fee will be deducted from the amount being sent. The recipient will receive less litecoins than you enter in the amount field. If multiple recipients are selected, the fee is split equally.</source>
->>>>>>> 69fce744
         <translation>수수료가 송금되는 금액에서 공제됩니다. 수령자는 금액 필드에서 입력한 금액보다 적은 금액을 전송받게 됩니다. 받는 사람이 여러 명인 경우 수수료는 균등하게 나누어집니다.</translation>
     </message>
     <message>
@@ -2513,11 +2381,7 @@
         <translation>사용된 주소 목록에 새 주소를 추가하기 위해 라벨 이름을 입력해 주세요. </translation>
     </message>
     <message>
-<<<<<<< HEAD
         <source>A message that was attached to the lynx: URI which will be stored with the transaction for your reference. Note: This message will not be sent over the Lynx network.</source>
-=======
-        <source>A message that was attached to the litecoin: URI which will be stored with the transaction for your reference. Note: This message will not be sent over the Litecoin network.</source>
->>>>>>> 69fce744
         <translation>라이트코인을에 첨부된 메시지: 참고용으로 거래와 함께 저장될 URI. 메모: 이 메시지는 라이트코인을 네트워크로 전송되지 않습니다.</translation>
     </message>
     <message>
@@ -2562,19 +2426,11 @@
         <translation>메시지 서명(&amp;S)</translation>
     </message>
     <message>
-<<<<<<< HEAD
         <source>You can sign messages/agreements with your addresses to prove you can receive lynxes sent to them. Be careful not to sign anything vague or random, as phishing attacks may try to trick you into signing your identity over to them. Only sign fully-detailed statements you agree to.</source>
         <translation>여러분 자신을 증명하기 위해 주소를 첨가하고 서명할 수 있습니다. 피싱 공격으로 말미암아 여러분의 서명을 통해 속아 넘어가게 할 수 있으므로, 서명하지 않은 모든 모호한 요소를 주의하십시오. 조항들이 완전 무결한지 확인 후 동의하는 경우에만 서명하십시오.</translation>
     </message>
     <message>
         <source>The Lynx address to sign the message with</source>
-=======
-        <source>You can sign messages/agreements with your addresses to prove you can receive litecoins sent to them. Be careful not to sign anything vague or random, as phishing attacks may try to trick you into signing your identity over to them. Only sign fully-detailed statements you agree to.</source>
-        <translation>여러분 자신을 증명하기 위해 주소를 첨가하고 서명할 수 있습니다. 피싱 공격으로 말미암아 여러분의 서명을 통해 속아 넘어가게 할 수 있으므로, 서명하지 않은 모든 모호한 요소를 주의하십시오. 조항들이 완전 무결한지 확인 후 동의하는 경우에만 서명하십시오.</translation>
-    </message>
-    <message>
-        <source>The Litecoin address to sign the message with</source>
->>>>>>> 69fce744
         <translation>메세지를 서명한 라이트코인을 주소</translation>
     </message>
     <message>
@@ -2606,11 +2462,7 @@
         <translation>현재 서명을 시스템 클립보드에 복사</translation>
     </message>
     <message>
-<<<<<<< HEAD
         <source>Sign the message to prove you own this Lynx address</source>
-=======
-        <source>Sign the message to prove you own this Litecoin address</source>
->>>>>>> 69fce744
         <translation>여러분의 라이트코인을 주소를 증명하려면 메시지 서명하십시오</translation>
     </message>
     <message>
@@ -2634,19 +2486,11 @@
         <translation>메시지를 검증하기 위해 아래 칸에 각각 지갑 주소와 메시지, 전자서명을 입력하세요. (메시지 원본의 띄어쓰기, 들여쓰기, 행 나눔 등이 정확하게 입력되어야 하므로 원본을 복사해서 입력하세요) 이 기능은 메시지 검증이 주 목적이며, 네트워크 침입자에 의해 변조되지 않도록 전자서명 해독에 불필요한 시간을 소모하지 마세요. </translation>
     </message>
     <message>
-<<<<<<< HEAD
         <source>The Lynx address the message was signed with</source>
         <translation>메세지의 서명에 사용된 라이트코인을 주소</translation>
     </message>
     <message>
         <source>Verify the message to ensure it was signed with the specified Lynx address</source>
-=======
-        <source>The Litecoin address the message was signed with</source>
-        <translation>메세지의 서명에 사용된 라이트코인을 주소</translation>
-    </message>
-    <message>
-        <source>Verify the message to ensure it was signed with the specified Litecoin address</source>
->>>>>>> 69fce744
         <translation>정확한 라이트코인을주소가 입력됬는지 메시지를 확인하시오</translation>
     </message>
     <message>
@@ -3339,11 +3183,7 @@
         <translation>HTTP 서버를 시작할 수 없습니다. 자세한 사항은 디버그 로그를 확인 하세요.</translation>
     </message>
     <message>
-<<<<<<< HEAD
         <source>Lynx Core</source>
-=======
-        <source>Litecoin Core</source>
->>>>>>> 69fce744
         <translation>라이트코인을 코어</translation>
     </message>
     <message>
@@ -3465,13 +3305,10 @@
     <message>
         <source>Warning: We do not appear to fully agree with our peers! You may need to upgrade, or other nodes may need to upgrade.</source>
         <translation>경고: 현재 라이트코인을 버전이 다른 네트워크 참여자들과 동일하지 않은 것 같습니다. 당신 또는 다른 참여자들이 동일한 라이트코인을 버전으로 업그레이드 할 필요가 있습니다.</translation>
-<<<<<<< HEAD
-=======
     </message>
     <message>
         <source>Whether to save the mempool on shutdown and load on restart (default: %u)</source>
         <translation>종료시 mempool 저장과 재시작시 로드 여부 (기본 : %u)</translation>
->>>>>>> 69fce744
     </message>
     <message>
         <source>%d of last 100 blocks have unexpected version</source>
