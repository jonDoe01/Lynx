--- conflicted
+++ resolved
@@ -42,14 +42,6 @@
         <translation>&amp;Şterge</translation>
     </message>
     <message>
-<<<<<<< HEAD
-        <source>C&amp;hoose</source>
-        <translation>&amp;Alegeţi</translation>
-    </message>
-    <message>
-        <source>Sending addresses</source>
-        <translation>Adresa destinatarului</translation>
-=======
         <source>Choose the address to send coins to</source>
         <translation>Alege $adresa unde să trimiteţi monede</translation>
     </message>
@@ -64,27 +56,22 @@
     <message>
         <source>Sending addresses</source>
         <translation>Adresa de trimitere</translation>
->>>>>>> 69fce744
     </message>
     <message>
         <source>Receiving addresses</source>
         <translation>Adresa de primire</translation>
     </message>
     <message>
-        <source>These are your Litecoin addresses for sending payments. Always check the amount and the receiving address before sending coins.</source>
-        <translation>Acestea sunt adresele tale Litecoin pentru efectuarea platilor. Intotdeauna verifica atent suma de plata si adresa beneficiarului inainte de a trimite monede.</translation>
-    </message>
-    <message>
-        <source>These are your Litecoin addresses for receiving payments. It is recommended to use a new receiving address for each transaction.</source>
-        <translation>Acestea sunt adresele tale Litecoin pentru receptionarea platilor. Este recomandat sa folosesti mereu o adresa noua pentru primirea platilor.</translation>
+        <source>These are your Lynx addresses for sending payments. Always check the amount and the receiving address before sending coins.</source>
+        <translation>Acestea sunt adresele tale Lynx pentru efectuarea platilor. Intotdeauna verifica atent suma de plata si adresa beneficiarului inainte de a trimite monede.</translation>
+    </message>
+    <message>
+        <source>These are your Lynx addresses for receiving payments. It is recommended to use a new receiving address for each transaction.</source>
+        <translation>Acestea sunt adresele tale Lynx pentru receptionarea platilor. Este recomandat sa folosesti mereu o adresa noua pentru primirea platilor.</translation>
     </message>
     <message>
         <source>&amp;Copy Address</source>
-<<<<<<< HEAD
-        <translation>&amp;Copiază adresa</translation>
-=======
         <translation>&amp;Copiază Adresa</translation>
->>>>>>> 69fce744
     </message>
     <message>
         <source>Copy &amp;Label</source>
@@ -100,15 +87,6 @@
     </message>
     <message>
         <source>Comma separated file (*.csv)</source>
-<<<<<<< HEAD
-        <translation>Fisier .csv cu separator - virgula</translation>
-    </message>
-    <message>
-        <source>Exporting Failed</source>
-        <translation>Exportarea a eșuat</translation>
-    </message>
-    </context>
-=======
         <translation>Fisier cu separator virgulă (*.csv)</translation>
     </message>
     <message>
@@ -120,7 +98,6 @@
         <translation>A apărut o eroare la salvarea listei de adrese la %1. Vă rugăm să încercaţi din nou.</translation>
     </message>
 </context>
->>>>>>> 69fce744
 <context>
     <name>AddressTableModel</name>
     <message>
@@ -131,15 +108,11 @@
         <source>Address</source>
         <translation>Adresă</translation>
     </message>
-<<<<<<< HEAD
-    </context>
-=======
     <message>
         <source>(no label)</source>
         <translation>(fără etichetă)</translation>
     </message>
 </context>
->>>>>>> 69fce744
 <context>
     <name>AskPassphraseDialog</name>
     <message>
@@ -159,8 +132,6 @@
         <translation>Repetaţi noua frază de acces</translation>
     </message>
     <message>
-<<<<<<< HEAD
-=======
         <source>Show password</source>
         <translation>Arata parola</translation>
     </message>
@@ -169,29 +140,22 @@
         <translation>Introduceţi noua parolă a portofelului electronic.&lt;br/&gt;Vă rugăm să folosiţi o parolă de&lt;b&gt;minimum 10 caractere aleatoare&lt;/b&gt;, sau &lt;b&gt;minimum 8 cuvinte&lt;/b&gt;.</translation>
     </message>
     <message>
->>>>>>> 69fce744
         <source>Encrypt wallet</source>
         <translation>Criptare portofel</translation>
     </message>
     <message>
-<<<<<<< HEAD
-=======
         <source>This operation needs your wallet passphrase to unlock the wallet.</source>
         <translation>Această acţiune necesită introducerea parolei de acces pentru deblocarea portofelului.</translation>
     </message>
     <message>
->>>>>>> 69fce744
         <source>Unlock wallet</source>
         <translation>Deblocare portofel</translation>
     </message>
     <message>
-<<<<<<< HEAD
-=======
         <source>This operation needs your wallet passphrase to decrypt the wallet.</source>
         <translation>Această acţiune necesită introducerea parolei de acces pentru decriptarea portofelului.</translation>
     </message>
     <message>
->>>>>>> 69fce744
         <source>Decrypt wallet</source>
         <translation>Decriptare portofel</translation>
     </message>
@@ -200,36 +164,27 @@
         <translation>Schimbă parola</translation>
     </message>
     <message>
-<<<<<<< HEAD
-=======
         <source>Enter the old passphrase and new passphrase to the wallet.</source>
         <translation>Introduceţi vechea şi noua parolă pentru portofel.</translation>
     </message>
     <message>
->>>>>>> 69fce744
         <source>Confirm wallet encryption</source>
         <translation>Confirmaţi criptarea portofelului</translation>
     </message>
     <message>
-<<<<<<< HEAD
+        <source>Warning: If you encrypt your wallet and lose your passphrase, you will &lt;b&gt;LOSE ALL OF YOUR LITECOINS&lt;/b&gt;!</source>
+        <translation>Atenţie: Dacă va criptati portofelul si ulterior pierdeti parola, &lt;b&gt;VEŢI PIERDE TOTI LITECOINII&lt;/b&gt;!</translation>
+    </message>
+    <message>
+        <source>Are you sure you wish to encrypt your wallet?</source>
+        <translation>Sigur doriţi să criptaţi portofelul dvs.?</translation>
+    </message>
+    <message>
         <source>Wallet encrypted</source>
         <translation>Portofel criptat</translation>
     </message>
-    </context>
-=======
-        <source>Warning: If you encrypt your wallet and lose your passphrase, you will &lt;b&gt;LOSE ALL OF YOUR LITECOINS&lt;/b&gt;!</source>
-        <translation>Atenţie: Dacă va criptati portofelul si ulterior pierdeti parola, &lt;b&gt;VEŢI PIERDE TOTI LITECOINII&lt;/b&gt;!</translation>
-    </message>
-    <message>
-        <source>Are you sure you wish to encrypt your wallet?</source>
-        <translation>Sigur doriţi să criptaţi portofelul dvs.?</translation>
-    </message>
-    <message>
-        <source>Wallet encrypted</source>
-        <translation>Portofel criptat</translation>
-    </message>
-    <message>
-        <source>%1 will close now to finish the encryption process. Remember that encrypting your wallet cannot fully protect your litecoins from being stolen by malware infecting your computer.</source>
+    <message>
+        <source>%1 will close now to finish the encryption process. Remember that encrypting your wallet cannot fully protect your lynxes from being stolen by malware infecting your computer.</source>
         <translation>%1 se va închide acum pentru a termina procesul de criptare. Ţineţi minte că criptarea portofelului nu vă poate proteja în totalitate de furtul monedelor de către programe malware care vă infectează calculatorul.</translation>
     </message>
     <message>
@@ -269,7 +224,6 @@
         <translation>Atenţie! Caps Lock este pornit!</translation>
     </message>
 </context>
->>>>>>> 69fce744
 <context>
     <name>BanTableModel</name>
     <message>
@@ -388,13 +342,8 @@
         <translation>Se reindexează blocurile pe disc...</translation>
     </message>
     <message>
-<<<<<<< HEAD
         <source>Send coins to a Lynx address</source>
         <translation>Trimite monede către o adresă Lynx</translation>
-=======
-        <source>Send coins to a Litecoin address</source>
-        <translation>Trimite monede către o adresă Litecoin</translation>
->>>>>>> 69fce744
     </message>
     <message>
         <source>Backup wallet to another location</source>
@@ -417,13 +366,8 @@
         <translation>&amp;Verifică mesaj...</translation>
     </message>
     <message>
-<<<<<<< HEAD
         <source>Lynx</source>
         <translation>Lynx</translation>
-=======
-        <source>Litecoin</source>
-        <translation>Litecoin</translation>
->>>>>>> 69fce744
     </message>
     <message>
         <source>Wallet</source>
@@ -450,21 +394,12 @@
         <translation>Criptează cheile private ale portofelului dvs.</translation>
     </message>
     <message>
-<<<<<<< HEAD
         <source>Sign messages with your Lynx addresses to prove you own them</source>
         <translation>Semnaţi mesaje cu adresa dvs. Lynx pentru a dovedi că vă aparţin</translation>
     </message>
     <message>
         <source>Verify messages to ensure they were signed with specified Lynx addresses</source>
         <translation>Verificaţi mesaje pentru a vă asigura că au fost semnate cu adresa Lynx specificată</translation>
-=======
-        <source>Sign messages with your Litecoin addresses to prove you own them</source>
-        <translation>Semnaţi mesaje cu adresa dvs. Litecoin pentru a dovedi că vă aparţin</translation>
-    </message>
-    <message>
-        <source>Verify messages to ensure they were signed with specified Litecoin addresses</source>
-        <translation>Verificaţi mesaje pentru a vă asigura că au fost semnate cu adresa Litecoin specificată</translation>
->>>>>>> 69fce744
     </message>
     <message>
         <source>&amp;File</source>
@@ -483,13 +418,8 @@
         <translation>Bara de unelte</translation>
     </message>
     <message>
-<<<<<<< HEAD
         <source>Request payments (generates QR codes and lynx: URIs)</source>
         <translation>Cereţi plăţi (generează coduri QR şi lynx-uri: URls)</translation>
-=======
-        <source>Request payments (generates QR codes and litecoin: URIs)</source>
-        <translation>Cereţi plăţi (generează coduri QR şi litecoin-uri: URls)</translation>
->>>>>>> 69fce744
     </message>
     <message>
         <source>Show the list of used sending addresses and labels</source>
@@ -500,25 +430,16 @@
         <translation>Arată lista de adrese pentru primire şi etichetele</translation>
     </message>
     <message>
-<<<<<<< HEAD
         <source>Open a lynx: URI or payment request</source>
         <translation>Deschidere lynx: o adresa URI sau o cerere de plată</translation>
-=======
-        <source>Open a litecoin: URI or payment request</source>
-        <translation>Deschidere litecoin: o adresa URI sau o cerere de plată</translation>
->>>>>>> 69fce744
     </message>
     <message>
         <source>&amp;Command-line options</source>
         <translation>Opţiuni linie de &amp;comandă</translation>
     </message>
     <message numerus="yes">
-<<<<<<< HEAD
         <source>%n active connection(s) to Lynx network</source>
         <translation><numerusform>%n conexiune activă către reţeaua Lynx</numerusform><numerusform>%n conexiuni active către reţeaua Lynx</numerusform><numerusform>%n de conexiuni active către reţeaua Lynx</numerusform></translation>
-=======
-        <source>%n active connection(s) to Litecoin network</source>
-        <translation><numerusform>%n conexiune activă către reţeaua Litecoin</numerusform><numerusform>%n conexiuni active către reţeaua Litecoin</numerusform><numerusform>%n de conexiuni active către reţeaua Litecoin</numerusform></translation>
     </message>
     <message>
         <source>Indexing blocks on disk...</source>
@@ -527,7 +448,6 @@
     <message>
         <source>Processing blocks on disk...</source>
         <translation>Se proceseaza blocurile pe disc...</translation>
->>>>>>> 69fce744
     </message>
     <message numerus="yes">
         <source>Processed %n block(s) of transaction history.</source>
@@ -562,8 +482,8 @@
         <translation>Actualizat</translation>
     </message>
     <message>
-        <source>Show the %1 help message to get a list with possible Litecoin command-line options</source>
-        <translation>Arată mesajul de ajutor %1 pentru a obţine o listă cu opţiunile posibile de linii de comandă Litecoin</translation>
+        <source>Show the %1 help message to get a list with possible Lynx command-line options</source>
+        <translation>Arată mesajul de ajutor %1 pentru a obţine o listă cu opţiunile posibile de linii de comandă Lynx</translation>
     </message>
     <message>
         <source>%1 client</source>
@@ -632,8 +552,8 @@
         <translation>Portofelul este &lt;b&gt;criptat&lt;/b&gt; iar în momentul de faţă este &lt;b&gt;blocat&lt;/b&gt;</translation>
     </message>
     <message>
-        <source>A fatal error occurred. Litecoin can no longer continue safely and will quit.</source>
-        <translation>A survenit o eroare fatală. Litecoin nu mai poate continua în siguranţă şi se va opri.</translation>
+        <source>A fatal error occurred. Lynx can no longer continue safely and will quit.</source>
+        <translation>A survenit o eroare fatală. Lynx nu mai poate continua în siguranţă şi se va opri.</translation>
     </message>
 </context>
 <context>
@@ -822,8 +742,8 @@
         <translation>Editează adresa de trimitere</translation>
     </message>
     <message>
-        <source>The entered address "%1" is not a valid Litecoin address.</source>
-        <translation>Adresa introdusă "%1" nu este o adresă Litecoin validă.</translation>
+        <source>The entered address "%1" is not a valid Lynx address.</source>
+        <translation>Adresa introdusă "%1" nu este o adresă Lynx validă.</translation>
     </message>
     <message>
         <source>The entered address "%1" is already in the address book.</source>
@@ -951,8 +871,8 @@
         <translation>Foloseşte un dosar de date personalizat:</translation>
     </message>
     <message>
-        <source>Litecoin</source>
-        <translation>Litecoin</translation>
+        <source>Lynx</source>
+        <translation>Lynx</translation>
     </message>
     <message>
         <source>At least %1 GB of data will be stored in this directory, and it will grow over time.</source>
@@ -963,8 +883,8 @@
         <translation>Aproximativ %1 GB de date vor fi stocate in acest director.</translation>
     </message>
     <message>
-        <source>%1 will download and store a copy of the Litecoin block chain.</source>
-        <translation>%1 va descarca si stoca o copie a blockchainului Litecoin</translation>
+        <source>%1 will download and store a copy of the Lynx block chain.</source>
+        <translation>%1 va descarca si stoca o copie a blockchainului Lynx</translation>
     </message>
     <message>
         <source>The wallet will also be stored in this directory.</source>
@@ -994,12 +914,12 @@
         <translation>Form</translation>
     </message>
     <message>
-        <source>Recent transactions may not yet be visible, and therefore your wallet's balance might be incorrect. This information will be correct once your wallet has finished synchronizing with the litecoin network, as detailed below.</source>
-        <translation>Tranzactiile recente pot sa nu fie inca vizibile, de aceea balanta portofelului poate fi incorecta. Aceasta informatie va fi corecta de indata ce portofelul va fi complet sincronizat cu reteaua Litecoin, asa cum este detaliat mai jos.</translation>
-    </message>
-    <message>
-        <source>Attempting to spend litecoins that are affected by not-yet-displayed transactions will not be accepted by the network.</source>
-        <translation>Incercarea de a cheltui litecoini care sunt afectati de tranzactii ce inca nu sunt afisate nu va fi acceptata de retea.</translation>
+        <source>Recent transactions may not yet be visible, and therefore your wallet's balance might be incorrect. This information will be correct once your wallet has finished synchronizing with the lynx network, as detailed below.</source>
+        <translation>Tranzactiile recente pot sa nu fie inca vizibile, de aceea balanta portofelului poate fi incorecta. Aceasta informatie va fi corecta de indata ce portofelul va fi complet sincronizat cu reteaua Lynx, asa cum este detaliat mai jos.</translation>
+    </message>
+    <message>
+        <source>Attempting to spend lynxes that are affected by not-yet-displayed transactions will not be accepted by the network.</source>
+        <translation>Incercarea de a cheltui lynxi care sunt afectati de tranzactii ce inca nu sunt afisate nu va fi acceptata de retea.</translation>
     </message>
     <message>
         <source>Number of blocks left</source>
@@ -1168,34 +1088,24 @@
         <translation>Cheltuire rest neconfirmat</translation>
     </message>
     <message>
-<<<<<<< HEAD
         <source>Automatically open the Lynx client port on the router. This only works when your router supports UPnP and it is enabled.</source>
         <translation>Deschide automat în router portul aferent clientului Lynx. Funcţionează doar dacă routerul duportă UPnP şi e activat.</translation>
-=======
-        <source>Automatically open the Litecoin client port on the router. This only works when your router supports UPnP and it is enabled.</source>
-        <translation>Deschide automat în router portul aferent clientului Litecoin. Funcţionează doar dacă routerul duportă UPnP şi e activat.</translation>
->>>>>>> 69fce744
     </message>
     <message>
         <source>Map port using &amp;UPnP</source>
         <translation>Mapare port folosind &amp;UPnP</translation>
     </message>
     <message>
-<<<<<<< HEAD
         <source>Connect to the Lynx network through a SOCKS5 proxy.</source>
         <translation>Conectare la reţeaua Lynx printr-un proxy SOCKS.</translation>
-=======
-        <source>Accept connections from outside.</source>
-        <translation>Acceptă conexiuni din exterior</translation>
     </message>
     <message>
         <source>Allow incomin&amp;g connections</source>
         <translation>Permite conexiuni de intrar&amp;e</translation>
     </message>
     <message>
-        <source>Connect to the Litecoin network through a SOCKS5 proxy.</source>
-        <translation>Conectare la reţeaua Litecoin printr-un proxy SOCKS.</translation>
->>>>>>> 69fce744
+        <source>Connect to the Lynx network through a SOCKS5 proxy.</source>
+        <translation>Conectare la reţeaua Lynx printr-un proxy SOCKS.</translation>
     </message>
     <message>
         <source>&amp;Connect through SOCKS5 proxy (default proxy):</source>
@@ -1230,8 +1140,8 @@
         <translation>Tor</translation>
     </message>
     <message>
-        <source>Connect to the Litecoin network through a separate SOCKS5 proxy for Tor hidden services.</source>
-        <translation>Conectare la reteaua Litecoin printr-un proxy SOCKS5 separat pentru serviciile TOR ascunse.</translation>
+        <source>Connect to the Lynx network through a separate SOCKS5 proxy for Tor hidden services.</source>
+        <translation>Conectare la reteaua Lynx printr-un proxy SOCKS5 separat pentru serviciile TOR ascunse.</translation>
     </message>
     <message>
         <source>&amp;Window</source>
@@ -1267,11 +1177,7 @@
     </message>
     <message>
         <source>Choose the default subdivision unit to show in the interface and when sending coins.</source>
-<<<<<<< HEAD
         <translation>Alegeţi subdiviziunea folosită la afişarea interfeţei şi la trimiterea de lynx.</translation>
-=======
-        <translation>Alegeţi subdiviziunea folosită la afişarea interfeţei şi la trimiterea de litecoin.</translation>
->>>>>>> 69fce744
     </message>
     <message>
         <source>Whether to show coin control features or not.</source>
@@ -1314,29 +1220,24 @@
         <translation>Optiuni de configurare</translation>
     </message>
     <message>
-<<<<<<< HEAD
+        <source>The configuration file is used to specify advanced user options which override GUI settings. Additionally, any command-line options will override this configuration file.</source>
+        <translation>Fisierul de configurare e folosit pentru a specifica optiuni utilizator avansate care modifica setarile din GUI. In plus orice optiune din linia de comanda va modifica acest fisier de configurare. </translation>
+    </message>
+    <message>
+        <source>Error</source>
+        <translation>Eroare</translation>
+    </message>
+    <message>
+        <source>The configuration file could not be opened.</source>
+        <translation>Fisierul de configurare nu a putut fi deschis.</translation>
+    </message>
+    <message>
+        <source>This change would require a client restart.</source>
+        <translation>Această schimbare necesită o repornire a clientului.</translation>
+    </message>
+    <message>
         <source>The supplied proxy address is invalid.</source>
         <translation>Adresa lynx pe care aţi specificat-o nu este validă.</translation>
-=======
-        <source>The configuration file is used to specify advanced user options which override GUI settings. Additionally, any command-line options will override this configuration file.</source>
-        <translation>Fisierul de configurare e folosit pentru a specifica optiuni utilizator avansate care modifica setarile din GUI. In plus orice optiune din linia de comanda va modifica acest fisier de configurare. </translation>
->>>>>>> 69fce744
-    </message>
-    <message>
-        <source>Error</source>
-        <translation>Eroare</translation>
-    </message>
-    <message>
-        <source>The configuration file could not be opened.</source>
-        <translation>Fisierul de configurare nu a putut fi deschis.</translation>
-    </message>
-    <message>
-        <source>This change would require a client restart.</source>
-        <translation>Această schimbare necesită o repornire a clientului.</translation>
-    </message>
-    <message>
-        <source>The supplied proxy address is invalid.</source>
-        <translation>Adresa litecoin pe care aţi specificat-o nu este validă.</translation>
     </message>
 </context>
 <context>
@@ -1346,13 +1247,8 @@
         <translation>Form</translation>
     </message>
     <message>
-<<<<<<< HEAD
         <source>The displayed information may be out of date. Your wallet automatically synchronizes with the Lynx network after a connection is established, but this process has not completed yet.</source>
         <translation>Informaţiile afişate pot fi neactualizate. Portofelul dvs. se sincronizează automat cu reţeaua Lynx după ce o conexiune este stabilită, dar acest proces nu a fost finalizat încă.</translation>
-=======
-        <source>The displayed information may be out of date. Your wallet automatically synchronizes with the Litecoin network after a connection is established, but this process has not completed yet.</source>
-        <translation>Informaţiile afişate pot fi neactualizate. Portofelul dvs. se sincronizează automat cu reţeaua Litecoin după ce o conexiune este stabilită, dar acest proces nu a fost finalizat încă.</translation>
->>>>>>> 69fce744
     </message>
     <message>
         <source>Watch-only:</source>
@@ -1426,8 +1322,8 @@
         <translation>Eroare la cererea de plată</translation>
     </message>
     <message>
-        <source>Cannot start litecoin: click-to-pay handler</source>
-        <translation>Litecoin nu poate porni: click-to-pay handler</translation>
+        <source>Cannot start lynx: click-to-pay handler</source>
+        <translation>Lynx nu poate porni: click-to-pay handler</translation>
     </message>
     <message>
         <source>URI handling</source>
@@ -1442,8 +1338,8 @@
         <translation>Adresă pentru plată invalidă %1</translation>
     </message>
     <message>
-        <source>URI cannot be parsed! This can be caused by an invalid Litecoin address or malformed URI parameters.</source>
-        <translation>URI nu poate fi analizat! Acest lucru poate fi cauzat de o adresă Litecoin invalidă sau parametri URI deformaţi.</translation>
+        <source>URI cannot be parsed! This can be caused by an invalid Lynx address or malformed URI parameters.</source>
+        <translation>URI nu poate fi analizat! Acest lucru poate fi cauzat de o adresă Lynx invalidă sau parametri URI deformaţi.</translation>
     </message>
     <message>
         <source>Payment request file handling</source>
@@ -1544,13 +1440,8 @@
         <translation>Cantitate</translation>
     </message>
     <message>
-<<<<<<< HEAD
         <source>Enter a Lynx address (e.g. %1)</source>
         <translation>Introduceţi o adresă Lynx (de exemplu %1)</translation>
-=======
-        <source>Enter a Litecoin address (e.g. %1)</source>
-        <translation>Introduceţi o adresă Litecoin (de exemplu %1)</translation>
->>>>>>> 69fce744
     </message>
     <message>
         <source>%1 d</source>
@@ -1973,21 +1864,12 @@
         <translation>&amp;Mesaj:</translation>
     </message>
     <message>
-<<<<<<< HEAD
-        <source>Reuse one of the previously used receiving addresses. Reusing addresses has security and privacy issues. Do not use this unless re-generating a payment request made before.</source>
-        <translation>Refoloseşte una din adresele de primire folosite anterior. Refolosirea adreselor poate crea probleme de securitate şi confidenţialitate. Nu folosiţi această opţiune decît dacă o cerere de regenerare a plăţii a fost făcută anterior.</translation>
-    </message>
-    <message>
         <source>R&amp;euse an existing receiving address (not recommended)</source>
         <translation>R&amp;efoloseşte o adresă de primire (nu este recomandat)</translation>
     </message>
     <message>
         <source>An optional message to attach to the payment request, which will be displayed when the request is opened. Note: The message will not be sent with the payment over the Lynx network.</source>
         <translation>Un mesaj opţional de ataşat la cererea de plată, care va fi afişat cînd cererea este deschisă. Notă: Acest mesaj nu va fi trimis cu plata către reţeaua Lynx.</translation>
-=======
-        <source>An optional message to attach to the payment request, which will be displayed when the request is opened. Note: The message will not be sent with the payment over the Litecoin network.</source>
-        <translation>Un mesaj opţional de ataşat la cererea de plată, care va fi afişat cînd cererea este deschisă. Notă: Acest mesaj nu va fi trimis cu plata către reţeaua Litecoin.</translation>
->>>>>>> 69fce744
     </message>
     <message>
         <source>An optional label to associate with the new receiving address.</source>
@@ -2069,8 +1951,6 @@
         <translation>&amp;Salvează imaginea...</translation>
     </message>
     <message>
-<<<<<<< HEAD
-=======
         <source>Request payment to %1</source>
         <translation>Cere plata pentru %1</translation>
     </message>
@@ -2083,7 +1963,6 @@
         <translation>URI</translation>
     </message>
     <message>
->>>>>>> 69fce744
         <source>Address</source>
         <translation>Adresă</translation>
     </message>
@@ -2095,16 +1974,6 @@
         <source>Label</source>
         <translation>Etichetă</translation>
     </message>
-<<<<<<< HEAD
-    </context>
-<context>
-    <name>RecentRequestsTableModel</name>
-    <message>
-        <source>Label</source>
-        <translation>Etichetă</translation>
-    </message>
-    </context>
-=======
     <message>
         <source>Message</source>
         <translation>Mesaj</translation>
@@ -2149,7 +2018,6 @@
         <translation>Ceruta</translation>
     </message>
 </context>
->>>>>>> 69fce744
 <context>
     <name>SendCoinsDialog</name>
     <message>
@@ -2237,7 +2105,7 @@
         <translation>Ascunde</translation>
     </message>
     <message>
-        <source>Paying only the minimum fee is just fine as long as there is less transaction volume than space in the blocks. But be aware that this can end up in a never confirming transaction once there is more demand for litecoin transactions than the network can process.</source>
+        <source>Paying only the minimum fee is just fine as long as there is less transaction volume than space in the blocks. But be aware that this can end up in a never confirming transaction once there is more demand for lynx transactions than the network can process.</source>
         <translation>Plata unei taxe minime de tranzactie este in regula atata timp cat exista mai mult spatiu in blocuri dacat sunt tranzactii. Insa trebuie sa fiti constienti ca acest lucru poate conduce la tranzactii care nu vor fi niciodata confirmate in cazul in care exista cerere de tranzactii mai mare decat poate procesa reteaua.</translation>
     </message>
     <message>
@@ -2321,13 +2189,8 @@
         <translation>Copiază octeţi</translation>
     </message>
     <message>
-<<<<<<< HEAD
-        <source>The Lynx address to send the payment to</source>
-        <translation>Adresa lynx către care se face plata</translation>
-=======
         <source>Copy dust</source>
         <translation>Copiază praf</translation>
->>>>>>> 69fce744
     </message>
     <message>
         <source>Copy change</source>
@@ -2354,10 +2217,6 @@
         <translation>Suma totală %1</translation>
     </message>
     <message>
-<<<<<<< HEAD
-        <source>A message that was attached to the lynx: URI which will be stored with the transaction for your reference. Note: This message will not be sent over the Lynx network.</source>
-        <translation>un mesaj a fost ataşat la lynx: URI care va fi stocat cu tranzacţia pentru referinţa dvs. Notă: Acest mesaj nu va fi trimis către reţeaua lynx.</translation>
-=======
         <source>or</source>
         <translation>sau</translation>
     </message>
@@ -2418,8 +2277,8 @@
         <translation><numerusform>Se estimeaza inceperea confirmarii in %n bloc.</numerusform><numerusform>Se estimeaza inceperea confirmarii in %n blocuri.</numerusform><numerusform>Se estimeaza inceperea confirmarii in %n blocuri.</numerusform></translation>
     </message>
     <message>
-        <source>Warning: Invalid Litecoin address</source>
-        <translation>Atenţie: Adresa litecoin nevalidă!</translation>
+        <source>Warning: Invalid Lynx address</source>
+        <translation>Atenţie: Adresa lynx nevalidă!</translation>
     </message>
     <message>
         <source>Warning: Unknown change address</source>
@@ -2461,8 +2320,8 @@
         <translation>Aceasta este o tranzacţie normală.</translation>
     </message>
     <message>
-        <source>The Litecoin address to send the payment to</source>
-        <translation>Adresa litecoin către care se face plata</translation>
+        <source>The Lynx address to send the payment to</source>
+        <translation>Adresa lynx către care se face plata</translation>
     </message>
     <message>
         <source>Alt+A</source>
@@ -2481,8 +2340,8 @@
         <translation>Înlătură această intrare</translation>
     </message>
     <message>
-        <source>The fee will be deducted from the amount being sent. The recipient will receive less litecoins than you enter in the amount field. If multiple recipients are selected, the fee is split equally.</source>
-        <translation>Taxa va fi scazuta in suma trimisa. Destinatarul va primi mai putini litecoin decat ati specificat in campul sumei trimise. Daca au fost selectati mai multi destinatari, taxa se va imparti in mod egal.</translation>
+        <source>The fee will be deducted from the amount being sent. The recipient will receive less lynxes than you enter in the amount field. If multiple recipients are selected, the fee is split equally.</source>
+        <translation>Taxa va fi scazuta in suma trimisa. Destinatarul va primi mai putini lynx decat ati specificat in campul sumei trimise. Daca au fost selectati mai multi destinatari, taxa se va imparti in mod egal.</translation>
     </message>
     <message>
         <source>S&amp;ubtract fee from amount</source>
@@ -2509,9 +2368,8 @@
         <translation>Introduceţi eticheta pentru ca această adresa să fie introdusă în lista de adrese folosite</translation>
     </message>
     <message>
-        <source>A message that was attached to the litecoin: URI which will be stored with the transaction for your reference. Note: This message will not be sent over the Litecoin network.</source>
-        <translation>un mesaj a fost ataşat la litecoin: URI care va fi stocat cu tranzacţia pentru referinţa dvs. Notă: Acest mesaj nu va fi trimis către reţeaua litecoin.</translation>
->>>>>>> 69fce744
+        <source>A message that was attached to the lynx: URI which will be stored with the transaction for your reference. Note: This message will not be sent over the Lynx network.</source>
+        <translation>un mesaj a fost ataşat la lynx: URI care va fi stocat cu tranzacţia pentru referinţa dvs. Notă: Acest mesaj nu va fi trimis către reţeaua lynx.</translation>
     </message>
     <message>
         <source>Pay To:</source>
@@ -2555,15 +2413,11 @@
         <translation>&amp;Semnează mesaj</translation>
     </message>
     <message>
-<<<<<<< HEAD
+        <source>You can sign messages/agreements with your addresses to prove you can receive lynxes sent to them. Be careful not to sign anything vague or random, as phishing attacks may try to trick you into signing your identity over to them. Only sign fully-detailed statements you agree to.</source>
+        <translation>Puteţi semna mesaje/contracte cu adresele dvs. pentru a demostra ca puteti primi lynxi trimisi la ele. Aveţi grijă să nu semnaţi nimic vag sau aleator, deoarece atacurile de tip phishing vă pot păcăli să le transferaţi identitatea. Semnaţi numai declaraţiile detaliate cu care sînteti de acord.</translation>
+    </message>
+    <message>
         <source>The Lynx address to sign the message with</source>
-=======
-        <source>You can sign messages/agreements with your addresses to prove you can receive litecoins sent to them. Be careful not to sign anything vague or random, as phishing attacks may try to trick you into signing your identity over to them. Only sign fully-detailed statements you agree to.</source>
-        <translation>Puteţi semna mesaje/contracte cu adresele dvs. pentru a demostra ca puteti primi litecoini trimisi la ele. Aveţi grijă să nu semnaţi nimic vag sau aleator, deoarece atacurile de tip phishing vă pot păcăli să le transferaţi identitatea. Semnaţi numai declaraţiile detaliate cu care sînteti de acord.</translation>
-    </message>
-    <message>
-        <source>The Litecoin address to sign the message with</source>
->>>>>>> 69fce744
         <translation>Adresa cu care semnaţi mesajul</translation>
     </message>
     <message>
@@ -2595,13 +2449,8 @@
         <translation>Copiază semnatura curentă în clipboard-ul sistemului</translation>
     </message>
     <message>
-<<<<<<< HEAD
         <source>Sign the message to prove you own this Lynx address</source>
         <translation>Semnează mesajul pentru a dovedi ca deţineţi acestă adresă Lynx</translation>
-=======
-        <source>Sign the message to prove you own this Litecoin address</source>
-        <translation>Semnează mesajul pentru a dovedi ca deţineţi acestă adresă Litecoin</translation>
->>>>>>> 69fce744
     </message>
     <message>
         <source>Sign &amp;Message</source>
@@ -2619,27 +2468,19 @@
         <source>&amp;Verify Message</source>
         <translation>&amp;Verifică mesaj</translation>
     </message>
-    <message>
-<<<<<<< HEAD
+        <message>
+        <source>Enter the receiver's address, message (ensure you copy line breaks, spaces, tabs, etc. exactly) and signature below to verify the message. Be careful not to read more into the signature than what is in the signed message itself, to avoid being tricked by a man-in-the-middle attack. Note that this only proves the signing party receives with the address, it cannot prove sendership of any transaction!</source>
+        <translation>Introduceţi adresa de semnatură, mesajul (asiguraţi-vă că aţi copiat spaţiile, taburile etc. exact) şi semnatura dedesubt pentru a verifica mesajul. Aveţi grijă să nu citiţi mai mult în semnatură decît mesajul în sine, pentru a evita să fiţi păcăliţi de un atac de tip man-in-the-middle. De notat ca aceasta dovedeste doar ca semnatarul primeste odata cu adresa, nu dovedesta insa trimiterea vreunei tranzactii.</translation>
+    </message>
+    <message>
         <source>The Lynx address the message was signed with</source>
         <translation>Introduceţi o adresă Lynx</translation>
     </message>
     <message>
         <source>Verify the message to ensure it was signed with the specified Lynx address</source>
         <translation>Verificaţi mesajul pentru a vă asigura că a fost semnat cu adresa Lynx specificată</translation>
-=======
-        <source>Enter the receiver's address, message (ensure you copy line breaks, spaces, tabs, etc. exactly) and signature below to verify the message. Be careful not to read more into the signature than what is in the signed message itself, to avoid being tricked by a man-in-the-middle attack. Note that this only proves the signing party receives with the address, it cannot prove sendership of any transaction!</source>
-        <translation>Introduceţi adresa de semnatură, mesajul (asiguraţi-vă că aţi copiat spaţiile, taburile etc. exact) şi semnatura dedesubt pentru a verifica mesajul. Aveţi grijă să nu citiţi mai mult în semnatură decît mesajul în sine, pentru a evita să fiţi păcăliţi de un atac de tip man-in-the-middle. De notat ca aceasta dovedeste doar ca semnatarul primeste odata cu adresa, nu dovedesta insa trimiterea vreunei tranzactii.</translation>
-    </message>
-    <message>
-        <source>The Litecoin address the message was signed with</source>
-        <translation>Introduceţi o adresă Litecoin</translation>
-    </message>
-    <message>
-        <source>Verify the message to ensure it was signed with the specified Litecoin address</source>
-        <translation>Verificaţi mesajul pentru a vă asigura că a fost semnat cu adresa Litecoin specificată</translation>
->>>>>>> 69fce744
-    </message>
+    </message>
+
     <message>
         <source>Verify &amp;Message</source>
         <translation>Verifică &amp;mesaj</translation>
@@ -2729,38 +2570,6 @@
         <source>conflicted with a transaction with %1 confirmations</source>
         <translation>in conflict cu o tranzactie cu %1 confirmari</translation>
     </message>
-<<<<<<< HEAD
-    </context>
-<context>
-    <name>TransactionTableModel</name>
-    <message>
-        <source>Label</source>
-        <translation>Etichetă</translation>
-    </message>
-    </context>
-<context>
-    <name>TransactionView</name>
-    <message>
-        <source>Comma separated file (*.csv)</source>
-        <translation>Fisier .csv cu separator - virgula</translation>
-    </message>
-    <message>
-        <source>Label</source>
-        <translation>Etichetă</translation>
-    </message>
-    <message>
-        <source>Address</source>
-        <translation>Adresă</translation>
-    </message>
-    <message>
-        <source>Exporting Failed</source>
-        <translation>Exportarea a eșuat</translation>
-    </message>
-    </context>
-<context>
-    <name>UnitDisplayStatusBarControl</name>
-=======
->>>>>>> 69fce744
     <message>
         <source>%1/offline</source>
         <translation>%1/offline</translation>
@@ -2790,13 +2599,8 @@
         <translation>%1 confirmări</translation>
     </message>
     <message>
-<<<<<<< HEAD
-        <source>Lynx Core</source>
-        <translation>Nucleul Lynx</translation>
-=======
         <source>Status</source>
         <translation>Stare</translation>
->>>>>>> 69fce744
     </message>
     <message>
         <source>, has not been successfully broadcast yet</source>
@@ -3363,8 +3167,8 @@
         <translation>Imposibil de pornit serverul HTTP. Pentru detalii vezi logul de depanare.</translation>
     </message>
     <message>
-        <source>Litecoin Core</source>
-        <translation>Nucleul Litecoin</translation>
+        <source>Lynx Core</source>
+        <translation>Nucleul Lynx</translation>
     </message>
     <message>
         <source>The %s developers</source>
