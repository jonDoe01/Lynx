<TS language="ru" version="2.1">
<context>
    <name>AddressBookPage</name>
    <message>
        <source>Right-click to edit address or label</source>
        <translation>Кликните правой кнопкой для редактирования адреса или метки</translation>
    </message>
    <message>
        <source>Create a new address</source>
        <translation>Создать новый адрес</translation>
    </message>
    <message>
        <source>&amp;New</source>
        <translation>&amp;Новый</translation>
    </message>
    <message>
        <source>Copy the currently selected address to the system clipboard</source>
        <translation>Копировать текущий выделенный адрес в буфер обмена</translation>
    </message>
    <message>
        <source>&amp;Copy</source>
        <translation>&amp;Копировать</translation>
    </message>
    <message>
        <source>C&amp;lose</source>
        <translation>&amp;Закрыть</translation>
    </message>
    <message>
        <source>Delete the currently selected address from the list</source>
        <translation>Удалить текущий выбранный адрес из списка</translation>
    </message>
    <message>
        <source>Export the data in the current tab to a file</source>
        <translation>Экспортировать данные текущей вкладки в файл</translation>
    </message>
    <message>
        <source>&amp;Export</source>
        <translation>&amp;Экспорт</translation>
    </message>
    <message>
        <source>&amp;Delete</source>
        <translation>&amp;Удалить</translation>
    </message>
    <message>
        <source>Choose the address to send coins to</source>
        <translation>Выберите адрес для отправки перевода</translation>
    </message>
    <message>
        <source>Choose the address to receive coins with</source>
        <translation>Выберите адрес для получения перевода</translation>
    </message>
    <message>
        <source>C&amp;hoose</source>
        <translation>&amp;Выбрать</translation>
    </message>
    <message>
        <source>Sending addresses</source>
        <translation>Адреса отправки</translation>
    </message>
    <message>
        <source>Receiving addresses</source>
        <translation>Адреса получения</translation>
    </message>
    <message>
<<<<<<< HEAD
        <source>These are your Lynx addresses for sending payments. Always check the amount and the receiving address before sending coins.</source>
        <translation>Это ваши адреса Lynx для отправки платежей. Всегда проверяйте сумму и адрес получателя перед отправкой перевода.</translation>
    </message>
    <message>
        <source>These are your Lynx addresses for receiving payments. It is recommended to use a new receiving address for each transaction.</source>
        <translation>Это ваши адреса Lynx для приёма платежей. Рекомендуется использовать новый адрес получения для каждой транзакции.</translation>
=======
        <source>These are your Litecoin addresses for sending payments. Always check the amount and the receiving address before sending coins.</source>
        <translation>Это ваши адреса Litecoin для отправки платежей. Всегда проверяйте количество и адрес получателя перед отправкой перевода.</translation>
    </message>
    <message>
        <source>These are your Litecoin addresses for receiving payments. It is recommended to use a new receiving address for each transaction.</source>
        <translation>Это ваши адреса Litecoin для приёма платежей. Рекомендуется использовать новый адрес получения для каждой транзакции.</translation>
>>>>>>> 69fce744
    </message>
    <message>
        <source>&amp;Copy Address</source>
        <translation>Копировать &amp;адрес</translation>
    </message>
    <message>
        <source>Copy &amp;Label</source>
        <translation>Копировать &amp;метку</translation>
    </message>
    <message>
        <source>&amp;Edit</source>
        <translation>&amp;Правка</translation>
    </message>
    <message>
        <source>Export Address List</source>
        <translation>Экспортировать список адресов</translation>
    </message>
    <message>
        <source>Comma separated file (*.csv)</source>
        <translation>Текст, разделённый запятыми (*.csv)</translation>
    </message>
    <message>
        <source>Exporting Failed</source>
        <translation>Экспорт не удался</translation>
    </message>
    <message>
        <source>There was an error trying to save the address list to %1. Please try again.</source>
        <translation>Произошла ошибка сохранения списка адресов в %1. Пожалуйста, повторите попытку.</translation>
    </message>
</context>
<context>
    <name>AddressTableModel</name>
    <message>
        <source>Label</source>
        <translation>Метка</translation>
    </message>
    <message>
        <source>Address</source>
        <translation>Адрес</translation>
    </message>
    <message>
        <source>(no label)</source>
        <translation>(нет метки)</translation>
    </message>
</context>
<context>
    <name>AskPassphraseDialog</name>
    <message>
        <source>Passphrase Dialog</source>
        <translation>Пароль</translation>
    </message>
    <message>
        <source>Enter passphrase</source>
        <translation>Введите пароль</translation>
    </message>
    <message>
        <source>New passphrase</source>
        <translation>Новый пароль</translation>
    </message>
    <message>
        <source>Repeat new passphrase</source>
        <translation>Повторите новый пароль</translation>
    </message>
    <message>
        <source>Show password</source>
        <translation>Показать пароль</translation>
    </message>
    <message>
        <source>Encrypt wallet</source>
        <translation>Зашифровать электронный кошелёк</translation>
    </message>
    <message>
        <source>This operation needs your wallet passphrase to unlock the wallet.</source>
        <translation>Для выполнения операции требуется пароль от вашего кошелька.</translation>
    </message>
    <message>
        <source>Unlock wallet</source>
        <translation>Разблокировать бумажник</translation>
    </message>
    <message>
        <source>Decrypt wallet</source>
        <translation>Расшифровать бумажник</translation>
    </message>
    <message>
        <source>Change passphrase</source>
        <translation>Изменить пароль</translation>
    </message>
    <message>
        <source>Enter the old passphrase and new passphrase to the wallet.</source>
        <translation>Введите старый и новый пароль для кошелька.</translation>
    </message>
    <message>
        <source>Confirm wallet encryption</source>
<<<<<<< HEAD
        <translation>Подтвердите шифрование бумажника</translation>
    </message>
    <message>
        <source>Warning: If you encrypt your wallet and lose your passphrase, you will &lt;b&gt;LOSE ALL OF YOUR LYNXES&lt;/b&gt;!</source>
        <translation>Предупреждение: если вы зашифруете бумажник и потеряете пароль, вы &lt;b&gt;ПОТЕРЯЕТЕ ВСЕ ВАШИ БИТКОИНЫ&lt;/b&gt;!</translation>
=======
        <translation>Подтвердить шифрование кошелька</translation>
>>>>>>> 69fce744
    </message>
    <message>
        <source>Are you sure you wish to encrypt your wallet?</source>
        <translation>Вы уверены, что хотите зашифровать ваш кошелёк?</translation>
    </message>
    <message>
        <source>Wallet encrypted</source>
<<<<<<< HEAD
        <translation>Бумажник зашифрован</translation>
    </message>
    <message>
        <source>%1 will close now to finish the encryption process. Remember that encrypting your wallet cannot fully protect your lynxes from being stolen by malware infecting your computer.</source>
        <translation>Сейчас %1 закроется для завершения процесса шифрования. Помните, что шифрование вашего бумажника не может полностью защитить ваши биткоины от кражи с помощью инфицирования вашего компьютера вредоносным ПО.</translation>
    </message>
    <message>
        <source>IMPORTANT: Any previous backups you have made of your wallet file should be replaced with the newly generated, encrypted wallet file. For security reasons, previous backups of the unencrypted wallet file will become useless as soon as you start using the new, encrypted wallet.</source>
        <translation>ВАЖНО: все предыдущие резервные копии вашего бумажника должны быть заменены новым зашифрованным файлом. В целях безопасности предыдущие резервные копии незашифрованного бумажника станут бесполезны, как только вы начнёте использовать новый зашифрованный бумажник.</translation>
    </message>
    <message>
        <source>Wallet encryption failed</source>
        <translation>Не удалось зашифровать бумажник</translation>
    </message>
    <message>
        <source>Wallet encryption failed due to an internal error. Your wallet was not encrypted.</source>
        <translation>Шифрование бумажника не удалось из-за внутренней ошибки. Ваш бумажник не был зашифрован.</translation>
    </message>
    <message>
        <source>The supplied passphrases do not match.</source>
        <translation>Введённые пароли не совпадают.</translation>
    </message>
    <message>
        <source>Wallet unlock failed</source>
        <translation>Разблокировка бумажника не удалась</translation>
    </message>
    <message>
        <source>The passphrase entered for the wallet decryption was incorrect.</source>
        <translation>Неверный пароль для расшифровки бумажника.</translation>
=======
        <translation>Кошелёк зашифрован</translation>
>>>>>>> 69fce744
    </message>
    <message>
        <source>Wallet decryption failed</source>
        <translation>Расшифровка кошелька не удалась</translation>
    </message>
    </context>
<context>
    <name>BanTableModel</name>
    <message>
        <source>IP/Netmask</source>
        <translation>IP/Маска подсети</translation>
    </message>
    <message>
        <source>Banned Until</source>
        <translation>Заблокировано до</translation>
    </message>
</context>
<context>
    <name>BitcoinGUI</name>
    <message>
        <source>Sign &amp;message...</source>
        <translation>Подписать &amp;сообщение...</translation>
    </message>
    <message>
        <source>Synchronizing with network...</source>
        <translation>Синхронизация с сетью...</translation>
    </message>
    <message>
        <source>&amp;Overview</source>
        <translation>&amp;Обзор</translation>
    </message>
    <message>
        <source>Node</source>
        <translation>Узел</translation>
    </message>
    <message>
        <source>&amp;Transactions</source>
        <translation>&amp;Транзакции</translation>
    </message>
    <message>
        <source>Browse transaction history</source>
        <translation>Просмотр истории транзакций</translation>
    </message>
    <message>
        <source>E&amp;xit</source>
        <translation>В&amp;ыход</translation>
    </message>
    <message>
        <source>Quit application</source>
        <translation>Закрыть приложение</translation>
    </message>
    <message>
        <source>&amp;About %1</source>
        <translation>&amp;Около %1</translation>
    </message>
    <message>
        <source>&amp;Options...</source>
        <translation>&amp;Параметры</translation>
    </message>
    <message>
        <source>Modify configuration options for %1</source>
        <translation>Изменить параметры конфигурации для %1</translation>
    </message>
    <message>
        <source>&amp;Encrypt Wallet...</source>
<<<<<<< HEAD
        <translation>&amp;Зашифровать бумажник...</translation>
    </message>
    <message>
        <source>&amp;Backup Wallet...</source>
        <translation>&amp;Сделать резервную копию бумажника...</translation>
    </message>
    <message>
        <source>&amp;Change Passphrase...</source>
        <translation>&amp;Изменить пароль...</translation>
    </message>
    <message>
        <source>&amp;Sending addresses...</source>
        <translation>&amp;Адреса отправки...</translation>
    </message>
    <message>
        <source>&amp;Receiving addresses...</source>
        <translation>Адреса &amp;получения...</translation>
    </message>
    <message>
        <source>Open &amp;URI...</source>
        <translation>Открыть &amp;URI...</translation>
    </message>
    <message>
        <source>Click to disable network activity.</source>
        <translation>Кликните, чтобы запретить сетевую активность.</translation>
    </message>
    <message>
        <source>Network activity disabled.</source>
        <translation>Сетевая активность запрещена.</translation>
    </message>
    <message>
        <source>Click to enable network activity again.</source>
        <translation>Кликните, чтобы снова разрешить сетевую активность.</translation>
    </message>
    <message>
        <source>Syncing Headers (%1%)...</source>
        <translation>Синхронизация заголовков (%1%)...</translation>
    </message>
    <message>
        <source>Reindexing blocks on disk...</source>
        <translation>Идёт переиндексация блоков на диске...</translation>
    </message>
    <message>
        <source>Send coins to a Lynx address</source>
        <translation>Отправить монеты на указанный адрес Lynx</translation>
    </message>
    <message>
        <source>Backup wallet to another location</source>
        <translation>Сделать резервную копию бумажника в другом месте</translation>
    </message>
    <message>
        <source>Change the passphrase used for wallet encryption</source>
        <translation>Изменить пароль шифрования бумажника</translation>
    </message>
    <message>
        <source>&amp;Debug window</source>
        <translation>&amp;Окно отладки</translation>
    </message>
    <message>
        <source>Open debugging and diagnostic console</source>
        <translation>Открыть консоль отладки и диагностики</translation>
    </message>
    <message>
        <source>&amp;Verify message...</source>
        <translation>&amp;Проверить сообщение...</translation>
    </message>
    <message>
        <source>Lynx</source>
        <translation>Lynx</translation>
    </message>
    <message>
        <source>Wallet</source>
        <translation>Бумажник</translation>
    </message>
    <message>
        <source>&amp;Send</source>
        <translation>&amp;Отправить</translation>
    </message>
    <message>
        <source>&amp;Receive</source>
        <translation>&amp;Получить</translation>
    </message>
    <message>
        <source>&amp;Show / Hide</source>
        <translation>&amp;Показать / Скрыть</translation>
    </message>
    <message>
        <source>Show or hide the main Window</source>
        <translation>Показать или скрыть главное окно</translation>
    </message>
    <message>
        <source>Encrypt the private keys that belong to your wallet</source>
        <translation>Зашифровать приватные ключи, принадлежащие вашему бумажнику</translation>
    </message>
    <message>
        <source>Sign messages with your Lynx addresses to prove you own them</source>
        <translation>Подписать сообщения вашим адресом Lynx, чтобы доказать, что вы им владеете</translation>
    </message>
    <message>
        <source>Verify messages to ensure they were signed with specified Lynx addresses</source>
        <translation>Проверить сообщения, чтобы удостовериться, что они были подписаны определённым адресом Lynx</translation>
    </message>
    <message>
        <source>&amp;File</source>
        <translation>&amp;Файл</translation>
    </message>
    <message>
        <source>&amp;Settings</source>
        <translation>&amp;Настройки</translation>
    </message>
    <message>
        <source>&amp;Help</source>
        <translation>&amp;Помощь</translation>
    </message>
    <message>
        <source>Tabs toolbar</source>
        <translation>Панель вкладок</translation>
    </message>
    <message>
        <source>Request payments (generates QR codes and lynx: URIs)</source>
        <translation>Запросить платежи (создаёт QR-коды и lynx: ссылки)</translation>
    </message>
    <message>
        <source>Show the list of used sending addresses and labels</source>
        <translation>Показать список использованных адресов и меток отправки</translation>
    </message>
    <message>
        <source>Show the list of used receiving addresses and labels</source>
        <translation>Показать список использованных адресов и меток получения</translation>
    </message>
    <message>
        <source>Open a lynx: URI or payment request</source>
        <translation>Открыть lynx: URI или запрос платежа</translation>
    </message>
    <message>
        <source>&amp;Command-line options</source>
        <translation>&amp;Параметры командной строки</translation>
    </message>
    <message numerus="yes">
        <source>%n active connection(s) to Lynx network</source>
        <translation><numerusform>%n активных соединений с сетью Lynx</numerusform><numerusform>%n активных соединений с сетью Lynx</numerusform><numerusform>%n активных соединений с сетью Lynx</numerusform><numerusform>%n активных соединений с сетью Lynx</numerusform></translation>
    </message>
    <message>
        <source>Indexing blocks on disk...</source>
        <translation>Индексация блоков на диске...</translation>
    </message>
    <message>
        <source>Processing blocks on disk...</source>
        <translation>Обработка блоков на диске...</translation>
    </message>
    <message numerus="yes">
        <source>Processed %n block(s) of transaction history.</source>
        <translation><numerusform>Обработан %n блок истории транзакций.</numerusform><numerusform>Обработано %n блока истории транзакций.</numerusform><numerusform>Обработано %n блоков истории транзакций.</numerusform><numerusform>Обработано %n блоков истории транзакций.</numerusform></translation>
    </message>
    <message>
        <source>%1 behind</source>
        <translation>%1 позади</translation>
    </message>
    <message>
        <source>Last received block was generated %1 ago.</source>
        <translation>Последний полученный блок был сгенерирован %1 назад.</translation>
    </message>
    <message>
        <source>Transactions after this will not yet be visible.</source>
        <translation>Транзакции после него пока не будут видны.</translation>
    </message>
    <message>
        <source>Error</source>
        <translation>Ошибка</translation>
    </message>
    <message>
        <source>Warning</source>
        <translation>Внимание</translation>
    </message>
    <message>
        <source>Information</source>
        <translation>Информация</translation>
    </message>
    <message>
        <source>Up to date</source>
        <translation>Синхронизировано</translation>
    </message>
    <message>
        <source>Show the %1 help message to get a list with possible Lynx command-line options</source>
        <translation>Показать помощь по %1, чтобы получить список доступных параметров командной строки</translation>
    </message>
    <message>
        <source>%1 client</source>
        <translation>%1 клиент</translation>
    </message>
    <message>
        <source>Connecting to peers...</source>
        <translation>Подключение к пирам...</translation>
    </message>
    <message>
        <source>Catching up...</source>
        <translation>Синхронизируется...</translation>
    </message>
    <message>
        <source>Date: %1
</source>
        <translation>Дата: %1
</translation>
    </message>
    <message>
        <source>Amount: %1
</source>
        <translation>Количество: %1
</translation>
    </message>
    <message>
        <source>Type: %1
</source>
        <translation>Тип: %1
</translation>
    </message>
    <message>
        <source>Label: %1
</source>
        <translation>Метка: %1
</translation>
    </message>
    <message>
        <source>Address: %1
</source>
        <translation>Адрес: %1
</translation>
    </message>
    <message>
        <source>Sent transaction</source>
        <translation>Исходящая транзакция</translation>
    </message>
    <message>
        <source>Incoming transaction</source>
        <translation>Входящая транзакция</translation>
    </message>
    <message>
        <source>HD key generation is &lt;b&gt;enabled&lt;/b&gt;</source>
        <translation>Генерация HD-ключей &lt;b&gt;разрешена&lt;/b&gt;</translation>
    </message>
    <message>
        <source>HD key generation is &lt;b&gt;disabled&lt;/b&gt;</source>
        <translation>Генерация HD-ключей &lt;b&gt;запрещена&lt;/b&gt;</translation>
    </message>
    <message>
        <source>Wallet is &lt;b&gt;encrypted&lt;/b&gt; and currently &lt;b&gt;unlocked&lt;/b&gt;</source>
        <translation>Бумажник &lt;b&gt;зашифрован&lt;/b&gt; и в настоящее время &lt;b&gt;разблокирован&lt;/b&gt;</translation>
    </message>
    <message>
        <source>Wallet is &lt;b&gt;encrypted&lt;/b&gt; and currently &lt;b&gt;locked&lt;/b&gt;</source>
        <translation>Бумажник &lt;b&gt;зашифрован&lt;/b&gt; и в настоящее время &lt;b&gt;заблокирован&lt;/b&gt;</translation>
    </message>
    <message>
        <source>A fatal error occurred. Lynx can no longer continue safely and will quit.</source>
        <translation>Произошла неисправимая ошибка. Lynx не может безопасно продолжать работу и будет закрыт.</translation>
    </message>
</context>
=======
        <translation>&amp;Зашифровать кошелёк...</translation>
    </message>
    </context>
>>>>>>> 69fce744
<context>
    <name>CoinControlDialog</name>
    <message>
        <source>(no label)</source>
        <translation>(нет метки)</translation>
    </message>
    </context>
<context>
    <name>EditAddressDialog</name>
    </context>
<context>
    <name>FreespaceChecker</name>
    </context>
<context>
    <name>HelpMessageDialog</name>
    </context>
<context>
    <name>Intro</name>
    </context>
<context>
    <name>ModalOverlay</name>
    </context>
<context>
    <name>OpenURIDialog</name>
    </context>
<context>
    <name>OptionsDialog</name>
    </context>
<context>
    <name>OverviewPage</name>
    </context>
<context>
    <name>PaymentServer</name>
    </context>
<context>
    <name>PeerTableModel</name>
    </context>
<context>
    <name>QObject</name>
    </context>
<context>
    <name>QObject::QObject</name>
    </context>
<context>
    <name>QRImageWidget</name>
    </context>
<context>
    <name>RPCConsole</name>
    </context>
<context>
    <name>ReceiveCoinsDialog</name>
    </context>
<context>
    <name>ReceiveRequestDialog</name>
    <message>
        <source>Address</source>
        <translation>Адрес</translation>
    </message>
    <message>
        <source>Label</source>
        <translation>Метка</translation>
    </message>
    </context>
<context>
    <name>RecentRequestsTableModel</name>
    <message>
        <source>Label</source>
        <translation>Метка</translation>
    </message>
    <message>
        <source>(no label)</source>
        <translation>(нет метки)</translation>
    </message>
    </context>
<context>
    <name>SendCoinsDialog</name>
    <message>
        <source>(no label)</source>
        <translation>(нет метки)</translation>
    </message>
</context>
<context>
    <name>SendCoinsEntry</name>
    </context>
<context>
    <name>SendConfirmationDialog</name>
    </context>
<context>
    <name>ShutdownWindow</name>
    </context>
<context>
    <name>SignVerifyMessageDialog</name>
    </context>
<context>
    <name>SplashScreen</name>
    </context>
<context>
    <name>TrafficGraphWidget</name>
    </context>
<context>
    <name>TransactionDesc</name>
    </context>
<context>
    <name>TransactionDescDialog</name>
    </context>
<context>
    <name>TransactionTableModel</name>
    <message>
        <source>Label</source>
        <translation>Метка</translation>
    </message>
    <message>
        <source>(no label)</source>
        <translation>(нет метки)</translation>
    </message>
    </context>
<context>
    <name>TransactionView</name>
    <message>
        <source>Comma separated file (*.csv)</source>
        <translation>Текст, разделённый запятыми (*.csv)</translation>
    </message>
    <message>
        <source>Label</source>
        <translation>Метка</translation>
    </message>
    <message>
        <source>Address</source>
        <translation>Адрес</translation>
    </message>
    <message>
        <source>Exporting Failed</source>
        <translation>Экспорт не удался</translation>
    </message>
    </context>
<context>
    <name>UnitDisplayStatusBarControl</name>
    </context>
<context>
    <name>WalletFrame</name>
    </context>
<context>
    <name>WalletModel</name>
    </context>
<context>
    <name>WalletView</name>
    <message>
        <source>&amp;Export</source>
        <translation>&amp;Экспорт</translation>
    </message>
    <message>
        <source>Export the data in the current tab to a file</source>
        <translation>Экспортировать данные текущей вкладки в файл</translation>
    </message>
    </context>
<context>
    <name>bitcoin-core</name>
    <message>
        <source>The wallet will avoid paying less than the minimum relay fee.</source>
        <translation>Кошелёк постарается не платить меньше, чем минимальная комиссия передачи.</translation>
    </message>
    <message>
        <source>Transaction amounts must not be negative</source>
        <translation>Сумма транзакции не должна быть отрицательной</translation>
    </message>
    <message>
        <source>Insufficient funds</source>
        <translation>Недостаточно средств</translation>
    </message>
    <message>
        <source>Loading wallet...</source>
        <translation>Загрузка электронного кошелька...</translation>
    </message>
    <message>
        <source>Cannot downgrade wallet</source>
        <translation>Не удаётся понизить версию электронного кошелька</translation>
    </message>
    <message>
        <source>Done loading</source>
        <translation>Загрузка завершена</translation>
    </message>
<<<<<<< HEAD
    <message>
        <source>Copy transaction ID</source>
        <translation>Копировать ID транзакции</translation>
    </message>
    <message>
        <source>Lock unspent</source>
        <translation>Заблокировать непотраченное</translation>
    </message>
    <message>
        <source>Unlock unspent</source>
        <translation>Разблокировать непотраченное</translation>
    </message>
    <message>
        <source>Copy quantity</source>
        <translation>Копировать количество</translation>
    </message>
    <message>
        <source>Copy fee</source>
        <translation>Копировать комиссию</translation>
    </message>
    <message>
        <source>Copy after fee</source>
        <translation>Копировать после комиссии</translation>
    </message>
    <message>
        <source>Copy bytes</source>
        <translation>Копировать байты</translation>
    </message>
    <message>
        <source>Copy dust</source>
        <translation>Копировать пыль</translation>
    </message>
    <message>
        <source>Copy change</source>
        <translation>Копировать сдачу</translation>
    </message>
    <message>
        <source>(%1 locked)</source>
        <translation>(%1 заблокировано)</translation>
    </message>
    <message>
        <source>yes</source>
        <translation>да</translation>
    </message>
    <message>
        <source>no</source>
        <translation>нет</translation>
    </message>
    <message>
        <source>This label turns red if any recipient receives an amount smaller than the current dust threshold.</source>
        <translation>Эта метка станет красной, если любой получатель получит сумму меньше, чем текущий порог пыли.</translation>
    </message>
    <message>
        <source>Can vary +/- %1 satoshi(s) per input.</source>
        <translation>Может отличаться на +/- %1 сатоши на вход.</translation>
    </message>
    <message>
        <source>(no label)</source>
        <translation>(нет метки)</translation>
    </message>
    <message>
        <source>change from %1 (%2)</source>
        <translation>сдача с %1 (%2)</translation>
    </message>
    <message>
        <source>(change)</source>
        <translation>(сдача)</translation>
    </message>
</context>
<context>
    <name>EditAddressDialog</name>
    <message>
        <source>Edit Address</source>
        <translation>Изменить адрес</translation>
    </message>
    <message>
        <source>&amp;Label</source>
        <translation>&amp;Метка</translation>
    </message>
    <message>
        <source>The label associated with this address list entry</source>
        <translation>Метка, связанная с этой записью списка адресов</translation>
    </message>
    <message>
        <source>The address associated with this address list entry. This can only be modified for sending addresses.</source>
        <translation>Адрес, связанный с этой записью списка адресов. Он может быть изменён только для адресов отправки.</translation>
    </message>
    <message>
        <source>&amp;Address</source>
        <translation>&amp;Адрес</translation>
    </message>
    <message>
        <source>New receiving address</source>
        <translation>Новый адрес получения</translation>
    </message>
    <message>
        <source>New sending address</source>
        <translation>Новый адрес отправки</translation>
    </message>
    <message>
        <source>Edit receiving address</source>
        <translation>Изменить адрес получения</translation>
    </message>
    <message>
        <source>Edit sending address</source>
        <translation>Изменить адрес отправки</translation>
    </message>
    <message>
        <source>The entered address "%1" is not a valid Lynx address.</source>
        <translation>Введённый адрес "%1" не является правильным Lynx-адресом.</translation>
    </message>
    <message>
        <source>The entered address "%1" is already in the address book.</source>
        <translation>Введённый адрес "%1" уже находится в адресной книге.</translation>
    </message>
    <message>
        <source>Could not unlock wallet.</source>
        <translation>Не удается разблокировать бумажник.</translation>
    </message>
    <message>
        <source>New key generation failed.</source>
        <translation>Генерация нового ключа не удалась.</translation>
    </message>
</context>
<context>
    <name>FreespaceChecker</name>
    <message>
        <source>A new data directory will be created.</source>
        <translation>Будет создан новый каталог данных.</translation>
    </message>
    <message>
        <source>name</source>
        <translation>имя</translation>
    </message>
    <message>
        <source>Directory already exists. Add %1 if you intend to create a new directory here.</source>
        <translation>Каталог уже существует. Добавьте %1, если вы хотите создать здесь новый каталог.</translation>
    </message>
    <message>
        <source>Path already exists, and is not a directory.</source>
        <translation>Путь уже существует и не является каталогом.</translation>
    </message>
    <message>
        <source>Cannot create data directory here.</source>
        <translation>Не удаётся создать здесь каталог данных.</translation>
    </message>
</context>
<context>
    <name>HelpMessageDialog</name>
    <message>
        <source>version</source>
        <translation>версия</translation>
    </message>
    <message>
        <source>(%1-bit)</source>
        <translation>(%1-бит)</translation>
    </message>
    <message>
        <source>About %1</source>
        <translation>О %1</translation>
    </message>
    <message>
        <source>Command-line options</source>
        <translation>Параметры командной строки</translation>
    </message>
    <message>
        <source>Usage:</source>
        <translation>Использование:</translation>
    </message>
    <message>
        <source>command-line options</source>
        <translation>параметры командной строки</translation>
    </message>
    <message>
        <source>UI Options:</source>
        <translation>Настройки интерфейса:</translation>
    </message>
    <message>
        <source>Choose data directory on startup (default: %u)</source>
        <translation>Выбрать каталог данных при запуске (по умолчанию: %u)</translation>
    </message>
    <message>
        <source>Set language, for example "de_DE" (default: system locale)</source>
        <translation>Выберите язык, например "de_DE" (по умолчанию: как в системе)</translation>
    </message>
    <message>
        <source>Start minimized</source>
        <translation>Запускать свёрнутым</translation>
    </message>
    <message>
        <source>Set SSL root certificates for payment request (default: -system-)</source>
        <translation>Указать корневые SSL-сертификаты для запроса платежа (по умолчанию: -system-)</translation>
    </message>
    <message>
        <source>Show splash screen on startup (default: %u)</source>
        <translation>Показывать экран-заставку при запуске (по умолчанию: %u)</translation>
    </message>
    <message>
        <source>Reset all settings changed in the GUI</source>
        <translation>Сбросить все настройки, измененные в графическом интерфейсе</translation>
    </message>
</context>
<context>
    <name>Intro</name>
    <message>
        <source>Welcome</source>
        <translation>Добро пожаловать</translation>
    </message>
    <message>
        <source>Welcome to %1.</source>
        <translation>Добро пожаловать в %1</translation>
    </message>
    <message>
        <source>As this is the first time the program is launched, you can choose where %1 will store its data.</source>
        <translation>При первом запуске программы вы можете выбрать где %1 будет хранить свои данные.</translation>
    </message>
    <message>
        <source>%1 will download and store a copy of the Lynx block chain. At least %2GB of data will be stored in this directory, and it will grow over time. The wallet will also be stored in this directory.</source>
        <translation>%1 скачает и сохранит копию цепи блоков. Как минимум %2GB будут записаны в этот каталог, и со временем он будет расти. Бумажник также будет сохранен в этом каталоге.</translation>
    </message>
    <message>
        <source>Use the default data directory</source>
        <translation>Использовать каталог данных по умолчанию</translation>
    </message>
    <message>
        <source>Use a custom data directory:</source>
        <translation>Использовать другой каталог данных:</translation>
    </message>
    <message>
        <source>Error: Specified data directory "%1" cannot be created.</source>
        <translation>Ошибка: не удалось создать указанный каталог данных "%1".</translation>
    </message>
    <message>
        <source>Error</source>
        <translation>Ошибка</translation>
    </message>
    <message numerus="yes">
        <source>%n GB of free space available</source>
        <translation><numerusform>%n ГБ свободного места доступно</numerusform><numerusform>%n ГБ свободного места доступно</numerusform><numerusform>%n ГБ свободного места доступно</numerusform><numerusform>%n ГБ свободного места доступно</numerusform></translation>
    </message>
    <message numerus="yes">
        <source>(of %n GB needed)</source>
        <translation><numerusform>(из необходимых %n ГБ)</numerusform><numerusform>(из необходимых %n ГБ)</numerusform><numerusform>(из необходимых %n ГБ)</numerusform><numerusform>(из необходимых %n ГБ)</numerusform></translation>
    </message>
</context>
<context>
    <name>ModalOverlay</name>
    <message>
        <source>Form</source>
        <translation>Форма</translation>
    </message>
    <message>
        <source>Recent transactions may not yet be visible, and therefore your wallet's balance might be incorrect. This information will be correct once your wallet has finished synchronizing with the lynx network, as detailed below.</source>
        <translation>Недавние транзакции могут быть пока не видны, поэтому ваш баланс может отображаться некорректно. Эта информация станет корректной, как только ваш бумажник будет синхронизирован с сетью, см. подробности ниже.</translation>
    </message>
    <message>
        <source>Attempting to spend lynxes that are affected by not-yet-displayed transactions will not be accepted by the network.</source>
        <translation>Попытка потратить биткоины из ещё не отображённых транзакций будет отвергнута сетью.</translation>
    </message>
    <message>
        <source>Number of blocks left</source>
        <translation>Число оставшихся блоков</translation>
    </message>
    <message>
        <source>Unknown...</source>
        <translation>Неизвестно...</translation>
    </message>
    <message>
        <source>Last block time</source>
        <translation>Время последнего блока</translation>
    </message>
    <message>
        <source>Progress</source>
        <translation>Прогресс</translation>
    </message>
    <message>
        <source>Progress increase per hour</source>
        <translation>Прогресс за час</translation>
    </message>
    <message>
        <source>calculating...</source>
        <translation>расчёт...</translation>
    </message>
    <message>
        <source>Estimated time left until synced</source>
        <translation>Примерное время до завершения синхронизации</translation>
    </message>
    <message>
        <source>Hide</source>
        <translation>Скрыть</translation>
    </message>
    <message>
        <source>Unknown. Syncing Headers (%1)...</source>
        <translation>Неизвестно. Синхронизация заголовков (%1)...</translation>
    </message>
</context>
<context>
    <name>OpenURIDialog</name>
    <message>
        <source>Open URI</source>
        <translation>Открыть URI</translation>
    </message>
    <message>
        <source>Open payment request from URI or file</source>
        <translation>Открыть запрос платежа из URI или файла</translation>
    </message>
    <message>
        <source>URI:</source>
        <translation>URI:</translation>
    </message>
    <message>
        <source>Select payment request file</source>
        <translation>Выбрать файл запроса платежа</translation>
    </message>
    <message>
        <source>Select payment request file to open</source>
        <translation>Выберите файл запроса платежа</translation>
    </message>
</context>
<context>
    <name>OptionsDialog</name>
    <message>
        <source>Options</source>
        <translation>Параметры</translation>
    </message>
    <message>
        <source>&amp;Main</source>
        <translation>&amp;Главная</translation>
    </message>
    <message>
        <source>Automatically start %1 after logging in to the system.</source>
        <translation>Автоматически запускать %1 после входа в систему.</translation>
    </message>
    <message>
        <source>&amp;Start %1 on system login</source>
        <translation>&amp;Запускать %1 при входе в систему</translation>
    </message>
    <message>
        <source>Size of &amp;database cache</source>
        <translation>Размер кэша &amp;БД</translation>
    </message>
    <message>
        <source>MB</source>
        <translation>МБ</translation>
    </message>
    <message>
        <source>Number of script &amp;verification threads</source>
        <translation>Число потоков проверки &amp;сценария</translation>
    </message>
    <message>
        <source>Accept connections from outside</source>
        <translation>Принимать входящие соединения</translation>
    </message>
    <message>
        <source>Allow incoming connections</source>
        <translation>Разрешить входящие подключения</translation>
    </message>
    <message>
        <source>IP address of the proxy (e.g. IPv4: 127.0.0.1 / IPv6: ::1)</source>
        <translation>IP-адрес прокси (например IPv4: 127.0.0.1 / IPv6: ::1)</translation>
    </message>
    <message>
        <source>Minimize instead of exit the application when the window is closed. When this option is enabled, the application will be closed only after selecting Exit in the menu.</source>
        <translation>Сворачивать вместо закрытия. Если данная опция будет выбрана — приложение закроется только после выбора соответствующего пункта в меню.</translation>
    </message>
    <message>
        <source>Third party URLs (e.g. a block explorer) that appear in the transactions tab as context menu items. %s in the URL is replaced by transaction hash. Multiple URLs are separated by vertical bar |.</source>
        <translation>Сторонние URL (например, block explorer), которые отображаются на вкладке транзакций как пункты контекстного меню. %s в URL заменяется хэшем транзакции. URL отделяются друг от друга вертикальной чертой |.</translation>
    </message>
    <message>
        <source>Third party transaction URLs</source>
        <translation>Сторонние URL транзакций.</translation>
    </message>
    <message>
        <source>Active command-line options that override above options:</source>
        <translation>Активные опции командной строки, которые перекрывают вышеуказанные опции:</translation>
    </message>
    <message>
        <source>Reset all client options to default.</source>
        <translation>Сбросить все настройки клиента на значения по умолчанию.</translation>
    </message>
    <message>
        <source>&amp;Reset Options</source>
        <translation>&amp;Сбросить параметры</translation>
    </message>
    <message>
        <source>&amp;Network</source>
        <translation>&amp;Сеть</translation>
    </message>
    <message>
        <source>(0 = auto, &lt;0 = leave that many cores free)</source>
        <translation>(0 = автоматически, &lt;0 = оставить столько незагруженных ядер)</translation>
    </message>
    <message>
        <source>W&amp;allet</source>
        <translation>Б&amp;умажник</translation>
    </message>
    <message>
        <source>Expert</source>
        <translation>Эксперт</translation>
    </message>
    <message>
        <source>Enable coin &amp;control features</source>
        <translation>Включить управление входами</translation>
    </message>
    <message>
        <source>If you disable the spending of unconfirmed change, the change from a transaction cannot be used until that transaction has at least one confirmation. This also affects how your balance is computed.</source>
        <translation>При отключении траты неподтверждённой сдачи, сдача от транзакции не может быть использована до тех пор пока у этой транзакции не будет хотя бы одно подтверждение. Это также влияет как ваш баланс рассчитывается.</translation>
    </message>
    <message>
        <source>&amp;Spend unconfirmed change</source>
        <translation>&amp;Тратить неподтверждённую сдачу</translation>
    </message>
    <message>
        <source>Automatically open the Lynx client port on the router. This only works when your router supports UPnP and it is enabled.</source>
        <translation>Автоматически открыть порт для Lynx-клиента на роутере. Работает только если Ваш роутер поддерживает UPnP, и данная функция включена.</translation>
    </message>
    <message>
        <source>Map port using &amp;UPnP</source>
        <translation>Пробросить порт через &amp;UPnP</translation>
    </message>
    <message>
        <source>Connect to the Lynx network through a SOCKS5 proxy.</source>
        <translation>Подключаться к сети Lynx через прокси SOCKS5</translation>
    </message>
    <message>
        <source>&amp;Connect through SOCKS5 proxy (default proxy):</source>
        <translation>&amp;Подключаться к сети Lynx через прокси SOCKS5 (прокси по умолчанию):</translation>
    </message>
    <message>
        <source>Proxy &amp;IP:</source>
        <translation>&amp;IP Прокси: </translation>
    </message>
    <message>
        <source>&amp;Port:</source>
        <translation>По&amp;рт: </translation>
    </message>
    <message>
        <source>Port of the proxy (e.g. 9050)</source>
        <translation>Порт прокси-сервера (например, 9050)</translation>
    </message>
    <message>
        <source>Used for reaching peers via:</source>
        <translation>Используется для достижения участников через:</translation>
    </message>
    <message>
        <source>Shows, if the supplied default SOCKS5 proxy is used to reach peers via this network type.</source>
        <translation>Показывается, если включено прокси SOCKS5 по умолчанию, используемое для соединения с участниками по этому типу сети.</translation>
    </message>
    <message>
        <source>IPv4</source>
        <translation>IPv4</translation>
    </message>
    <message>
        <source>IPv6</source>
        <translation>IPv6</translation>
    </message>
    <message>
        <source>Tor</source>
        <translation>Tor</translation>
    </message>
    <message>
        <source>Connect to the Lynx network through a separate SOCKS5 proxy for Tor hidden services.</source>
        <translation>Подключаться к сети Lynx через прокси SOCKS5 для скрытых сервисов Tor.</translation>
    </message>
    <message>
        <source>Use separate SOCKS5 proxy to reach peers via Tor hidden services:</source>
        <translation>Использовать отдельный прокси SOCKS5 для соединения с участниками через скрытые сервисы Tor:</translation>
    </message>
    <message>
        <source>&amp;Window</source>
        <translation>&amp;Окно</translation>
    </message>
    <message>
        <source>&amp;Hide the icon from the system tray.</source>
        <translation>&amp;Скрыть иконку из системного трея.</translation>
    </message>
    <message>
        <source>Hide tray icon</source>
        <translation>Скрыть иконку в трее</translation>
    </message>
    <message>
        <source>Show only a tray icon after minimizing the window.</source>
        <translation>Показывать только иконку в системном лотке после сворачивания окна.</translation>
    </message>
    <message>
        <source>&amp;Minimize to the tray instead of the taskbar</source>
        <translation>&amp;Cворачивать в системный лоток вместо панели задач</translation>
    </message>
    <message>
        <source>M&amp;inimize on close</source>
        <translation>С&amp;ворачивать при закрытии</translation>
    </message>
    <message>
        <source>&amp;Display</source>
        <translation>О&amp;тображение</translation>
    </message>
    <message>
        <source>User Interface &amp;language:</source>
        <translation>&amp;Язык интерфейса:</translation>
    </message>
    <message>
        <source>The user interface language can be set here. This setting will take effect after restarting %1.</source>
        <translation>Здесь можно установить язык пользовательского интерфейса. Настройки вступят в силу после перезагрузки %1</translation>
    </message>
    <message>
        <source>&amp;Unit to show amounts in:</source>
        <translation>&amp;Отображать суммы в единицах: </translation>
    </message>
    <message>
        <source>Choose the default subdivision unit to show in the interface and when sending coins.</source>
        <translation>Выберите единицу измерения монет при отображении и отправке.</translation>
    </message>
    <message>
        <source>Whether to show coin control features or not.</source>
        <translation>Показывать ли функции контроля монет или нет.</translation>
    </message>
    <message>
        <source>&amp;OK</source>
        <translation>&amp;OK</translation>
    </message>
    <message>
        <source>&amp;Cancel</source>
        <translation>&amp;Отмена</translation>
    </message>
    <message>
        <source>default</source>
        <translation>по умолчанию</translation>
    </message>
    <message>
        <source>none</source>
        <translation>ничего</translation>
    </message>
    <message>
        <source>Confirm options reset</source>
        <translation>Подтвердите сброс параметров</translation>
    </message>
    <message>
        <source>Client restart required to activate changes.</source>
        <translation>Для применения изменений требуется перезапуск клиента.</translation>
    </message>
    <message>
        <source>Client will be shut down. Do you want to proceed?</source>
        <translation>Клиент будет выключен. Желаете продолжить?</translation>
    </message>
    <message>
        <source>This change would require a client restart.</source>
        <translation>Это изменение потребует перезапуска клиента.</translation>
    </message>
    <message>
        <source>The supplied proxy address is invalid.</source>
        <translation>Адрес прокси неверен.</translation>
    </message>
</context>
<context>
    <name>OverviewPage</name>
    <message>
        <source>Form</source>
        <translation>Форма</translation>
    </message>
    <message>
        <source>The displayed information may be out of date. Your wallet automatically synchronizes with the Lynx network after a connection is established, but this process has not completed yet.</source>
        <translation>Отображаемая информация может быть устаревшей. Ваш бумажник автоматически синхронизируется с сетью Lynx после подключения, но этот процесс пока не завершён.</translation>
    </message>
    <message>
        <source>Watch-only:</source>
        <translation>Только наблюдение:</translation>
    </message>
    <message>
        <source>Available:</source>
        <translation>Доступно:</translation>
    </message>
    <message>
        <source>Your current spendable balance</source>
        <translation>Ваш текущий расходный баланс</translation>
    </message>
    <message>
        <source>Pending:</source>
        <translation>В ожидании:</translation>
    </message>
    <message>
        <source>Total of transactions that have yet to be confirmed, and do not yet count toward the spendable balance</source>
        <translation>Общая сумма всех транзакций, которые до сих пор не подтверждены, и до сих пор не учитываются в расходном балансе</translation>
    </message>
    <message>
        <source>Immature:</source>
        <translation>Незрелые:</translation>
    </message>
    <message>
        <source>Mined balance that has not yet matured</source>
        <translation>Баланс добытых монет, который ещё не созрел</translation>
    </message>
    <message>
        <source>Balances</source>
        <translation>Балансы</translation>
    </message>
    <message>
        <source>Total:</source>
        <translation>Итого:</translation>
    </message>
    <message>
        <source>Your current total balance</source>
        <translation>Ваш текущий общий баланс</translation>
    </message>
    <message>
        <source>Your current balance in watch-only addresses</source>
        <translation>Ваш текущий баланс в адресах наблюдения</translation>
    </message>
    <message>
        <source>Spendable:</source>
        <translation>Доступно:</translation>
    </message>
    <message>
        <source>Recent transactions</source>
        <translation>Последние транзакции</translation>
    </message>
    <message>
        <source>Unconfirmed transactions to watch-only addresses</source>
        <translation>Неподтверждённые транзакции на адреса наблюдения</translation>
    </message>
    <message>
        <source>Mined balance in watch-only addresses that has not yet matured</source>
        <translation>Баланс добытых монет на адресах наблюдения, который ещё не созрел</translation>
    </message>
    <message>
        <source>Current total balance in watch-only addresses</source>
        <translation>Текущий общий баланс на адресах наблюдения</translation>
    </message>
</context>
<context>
    <name>PaymentServer</name>
    <message>
        <source>Payment request error</source>
        <translation>Ошибка запроса платежа</translation>
    </message>
    <message>
        <source>Cannot start lynx: click-to-pay handler</source>
        <translation>Не удаётся запустить lynx: обработчик click-to-pay</translation>
    </message>
    <message>
        <source>URI handling</source>
        <translation>Обработка URI</translation>
    </message>
    <message>
        <source>Payment request fetch URL is invalid: %1</source>
        <translation>Неверный URL запроса платежа: %1</translation>
    </message>
    <message>
        <source>Invalid payment address %1</source>
        <translation>Неверный адрес платежа %1</translation>
    </message>
    <message>
        <source>URI cannot be parsed! This can be caused by an invalid Lynx address or malformed URI parameters.</source>
        <translation>Не удалось обработать URI! Это может быть связано с неверным адресом Lynx или неправильными параметрами URI.</translation>
    </message>
    <message>
        <source>Payment request file handling</source>
        <translation>Обработка файла запроса платежа</translation>
    </message>
    <message>
        <source>Payment request file cannot be read! This can be caused by an invalid payment request file.</source>
        <translation>Файл запроса платежа не может быть прочитан! Обычно это происходит из-за неверного файла запроса платежа.</translation>
    </message>
    <message>
        <source>Payment request rejected</source>
        <translation>Запрос платежа отклонён</translation>
    </message>
    <message>
        <source>Payment request network doesn't match client network.</source>
        <translation>Сеть запроса платежа не совпадает с сетью клиента.</translation>
    </message>
    <message>
        <source>Payment request expired.</source>
        <translation>Запрос платежа просрочен.</translation>
    </message>
    <message>
        <source>Payment request is not initialized.</source>
        <translation>Запрос платежа не инициализирован.</translation>
    </message>
    <message>
        <source>Unverified payment requests to custom payment scripts are unsupported.</source>
        <translation>Непроверенные запросы платежей с нестандартными платёжными сценариями не поддерживаются.</translation>
    </message>
    <message>
        <source>Invalid payment request.</source>
        <translation>Неверный запрос платежа.</translation>
    </message>
    <message>
        <source>Requested payment amount of %1 is too small (considered dust).</source>
        <translation>Запрошенная сумма платежа %1 слишком мала (считается пылью).</translation>
    </message>
    <message>
        <source>Refund from %1</source>
        <translation>Возврат от %1</translation>
    </message>
    <message>
        <source>Payment request %1 is too large (%2 bytes, allowed %3 bytes).</source>
        <translation>Запрос платежа %1 слишком большой (%2 байтов, разрешено %3 байтов).</translation>
    </message>
    <message>
        <source>Error communicating with %1: %2</source>
        <translation>Ошибка связи с %1: %2</translation>
    </message>
    <message>
        <source>Payment request cannot be parsed!</source>
        <translation>Запрос платежа не может быть разобран!</translation>
    </message>
    <message>
        <source>Bad response from server %1</source>
        <translation>Плохой ответ сервера %1</translation>
    </message>
    <message>
        <source>Network request error</source>
        <translation>Ошибка сетевого запроса</translation>
    </message>
    <message>
        <source>Payment acknowledged</source>
        <translation>Платёж принят</translation>
    </message>
</context>
<context>
    <name>PeerTableModel</name>
    <message>
        <source>User Agent</source>
        <translation>Юзер-агент</translation>
    </message>
    <message>
        <source>Node/Service</source>
        <translation>Узел/сервис</translation>
    </message>
    <message>
        <source>NodeId</source>
        <translation>Id узла</translation>
    </message>
    <message>
        <source>Ping</source>
        <translation>Пинг</translation>
    </message>
</context>
<context>
    <name>QObject</name>
    <message>
        <source>Amount</source>
        <translation>Сумма</translation>
    </message>
    <message>
        <source>Enter a Lynx address (e.g. %1)</source>
        <translation>Введите адрес Lynx (например, %1)</translation>
    </message>
    <message>
        <source>%1 d</source>
        <translation>%1 д</translation>
    </message>
    <message>
        <source>%1 h</source>
        <translation>%1 ч</translation>
    </message>
    <message>
        <source>%1 m</source>
        <translation>%1 мин</translation>
    </message>
    <message>
        <source>%1 s</source>
        <translation>%1 с</translation>
    </message>
    <message>
        <source>None</source>
        <translation>Ничего</translation>
    </message>
    <message>
        <source>N/A</source>
        <translation>Н/Д</translation>
    </message>
    <message>
        <source>%1 ms</source>
        <translation>%1 мс</translation>
    </message>
    <message numerus="yes">
        <source>%n second(s)</source>
        <translation><numerusform>%n секунда</numerusform><numerusform>%n секунды</numerusform><numerusform>%n секунд</numerusform><numerusform>%n секунд</numerusform></translation>
    </message>
    <message numerus="yes">
        <source>%n minute(s)</source>
        <translation><numerusform>%n минута</numerusform><numerusform>%n минут</numerusform><numerusform>%n минут</numerusform><numerusform>%n минут</numerusform></translation>
    </message>
    <message numerus="yes">
        <source>%n hour(s)</source>
        <translation><numerusform>%n час</numerusform><numerusform>%n часа</numerusform><numerusform>%n часов</numerusform><numerusform>%n часов</numerusform></translation>
    </message>
    <message numerus="yes">
        <source>%n day(s)</source>
        <translation><numerusform>%n день</numerusform><numerusform>%n дня</numerusform><numerusform>%n дней</numerusform><numerusform>%n дней</numerusform></translation>
    </message>
    <message numerus="yes">
        <source>%n week(s)</source>
        <translation><numerusform>%n неделя</numerusform><numerusform>%n недели</numerusform><numerusform>%n недель</numerusform><numerusform>%n недель</numerusform></translation>
    </message>
    <message>
        <source>%1 and %2</source>
        <translation>%1 и %2</translation>
    </message>
    <message numerus="yes">
        <source>%n year(s)</source>
        <translation><numerusform>%n год</numerusform><numerusform>%n года</numerusform><numerusform>%n лет</numerusform><numerusform>%n лет</numerusform></translation>
    </message>
    <message>
        <source>%1 didn't yet exit safely...</source>
        <translation>%1 ещё не завершился безопасно...</translation>
    </message>
</context>
<context>
    <name>QObject::QObject</name>
    <message>
        <source>Error: Specified data directory "%1" does not exist.</source>
        <translation>Ошибка: указанный каталог "%1" не существует.</translation>
    </message>
    <message>
        <source>Error: Cannot parse configuration file: %1. Only use key=value syntax.</source>
        <translation>Ошибка: не удалось разобрать конфигурационный файл: %1. Используйте синтаксис вида ключ=значение.</translation>
    </message>
    <message>
        <source>Error: %1</source>
        <translation>Ошибка: %1</translation>
    </message>
</context>
<context>
    <name>QRImageWidget</name>
    <message>
        <source>&amp;Save Image...</source>
        <translation>&amp;Сохранить изображение...</translation>
    </message>
    <message>
        <source>&amp;Copy Image</source>
        <translation>Копировать &amp;изображение</translation>
    </message>
    <message>
        <source>Save QR Code</source>
        <translation>Сохранить QR-код</translation>
    </message>
    <message>
        <source>PNG Image (*.png)</source>
        <translation>Изображение PNG (*.png)</translation>
    </message>
</context>
<context>
    <name>RPCConsole</name>
    <message>
        <source>N/A</source>
        <translation>Н/Д</translation>
    </message>
    <message>
        <source>Client version</source>
        <translation>Версия клиента</translation>
    </message>
    <message>
        <source>&amp;Information</source>
        <translation>&amp;Информация</translation>
    </message>
    <message>
        <source>Debug window</source>
        <translation>Окно отладки</translation>
    </message>
    <message>
        <source>General</source>
        <translation>Общие</translation>
    </message>
    <message>
        <source>Using BerkeleyDB version</source>
        <translation>Используется версия BerkeleyDB</translation>
    </message>
    <message>
        <source>Datadir</source>
        <translation>Каталог для данных</translation>
    </message>
    <message>
        <source>Startup time</source>
        <translation>Время запуска</translation>
    </message>
    <message>
        <source>Network</source>
        <translation>Сеть</translation>
    </message>
    <message>
        <source>Name</source>
        <translation>Имя</translation>
    </message>
    <message>
        <source>Number of connections</source>
        <translation>Число подключений</translation>
    </message>
    <message>
        <source>Block chain</source>
        <translation>Цепь блоков</translation>
    </message>
    <message>
        <source>Current number of blocks</source>
        <translation>Текущее число блоков</translation>
    </message>
    <message>
        <source>Memory Pool</source>
        <translation>Пул памяти</translation>
    </message>
    <message>
        <source>Current number of transactions</source>
        <translation>Текущее число транзакций</translation>
    </message>
    <message>
        <source>Memory usage</source>
        <translation>Использование памяти</translation>
    </message>
    <message>
        <source>Received</source>
        <translation>Получено</translation>
    </message>
    <message>
        <source>Sent</source>
        <translation>Отправлено</translation>
    </message>
    <message>
        <source>&amp;Peers</source>
        <translation>&amp;Участники</translation>
    </message>
    <message>
        <source>Banned peers</source>
        <translation>Заблокированные участники</translation>
    </message>
    <message>
        <source>Select a peer to view detailed information.</source>
        <translation>Выберите участника для просмотра подробностей.</translation>
    </message>
    <message>
        <source>Whitelisted</source>
        <translation>Доверенный</translation>
    </message>
    <message>
        <source>Direction</source>
        <translation>Направление</translation>
    </message>
    <message>
        <source>Version</source>
        <translation>Версия</translation>
    </message>
    <message>
        <source>Starting Block</source>
        <translation>Начальный блок</translation>
    </message>
    <message>
        <source>Synced Headers</source>
        <translation>Синхронизировано заголовков</translation>
    </message>
    <message>
        <source>Synced Blocks</source>
        <translation>Синхронизировано блоков</translation>
    </message>
    <message>
        <source>User Agent</source>
        <translation>Юзер-агент</translation>
    </message>
    <message>
        <source>Open the %1 debug log file from the current data directory. This can take a few seconds for large log files.</source>
        <translation>Открыть отладочный лог-файл %1 из текущего каталога данных. Это может занять несколько секунд для больших лог-файлов.</translation>
    </message>
    <message>
        <source>Decrease font size</source>
        <translation>Уменьшить размер текста</translation>
    </message>
    <message>
        <source>Increase font size</source>
        <translation>Увеличить размер текста</translation>
    </message>
    <message>
        <source>Services</source>
        <translation>Сервисы</translation>
    </message>
    <message>
        <source>Ban Score</source>
        <translation>Очков бана</translation>
    </message>
    <message>
        <source>Connection Time</source>
        <translation>Время соединения</translation>
    </message>
    <message>
        <source>Last Send</source>
        <translation>Последняя отправка</translation>
    </message>
    <message>
        <source>Last Receive</source>
        <translation>Последний раз получено</translation>
    </message>
    <message>
        <source>Ping Time</source>
        <translation>Время задержки</translation>
    </message>
    <message>
        <source>The duration of a currently outstanding ping.</source>
        <translation>Длительность текущего пинга.</translation>
    </message>
    <message>
        <source>Ping Wait</source>
        <translation>Время задержки</translation>
    </message>
    <message>
        <source>Min Ping</source>
        <translation>Мин. пинг</translation>
    </message>
    <message>
        <source>Time Offset</source>
        <translation>Смещение времени</translation>
    </message>
    <message>
        <source>Last block time</source>
        <translation>Время последнего блока</translation>
    </message>
    <message>
        <source>&amp;Open</source>
        <translation>&amp;Открыть</translation>
    </message>
    <message>
        <source>&amp;Console</source>
        <translation>Консоль</translation>
    </message>
    <message>
        <source>&amp;Network Traffic</source>
        <translation>Сетевой &amp;трафик</translation>
    </message>
    <message>
        <source>&amp;Clear</source>
        <translation>&amp;Очистить</translation>
    </message>
    <message>
        <source>Totals</source>
        <translation>Всего</translation>
    </message>
    <message>
        <source>In:</source>
        <translation>Вход:</translation>
    </message>
    <message>
        <source>Out:</source>
        <translation>Выход:</translation>
    </message>
    <message>
        <source>Debug log file</source>
        <translation>Отладочный лог-файл</translation>
    </message>
    <message>
        <source>Clear console</source>
        <translation>Очистить консоль</translation>
    </message>
    <message>
        <source>1 &amp;hour</source>
        <translation>1 &amp;час</translation>
    </message>
    <message>
        <source>1 &amp;day</source>
        <translation>1 &amp;день</translation>
    </message>
    <message>
        <source>1 &amp;week</source>
        <translation>1 &amp;неделю</translation>
    </message>
    <message>
        <source>1 &amp;year</source>
        <translation>1 &amp;год</translation>
    </message>
    <message>
        <source>&amp;Disconnect</source>
        <translation>&amp;Отключиться</translation>
    </message>
    <message>
        <source>Ban for</source>
        <translation>Бан на</translation>
    </message>
    <message>
        <source>&amp;Unban</source>
        <translation>&amp;Разбанить</translation>
    </message>
    <message>
        <source>Welcome to the %1 RPC console.</source>
        <translation>Добро пожаловать в консоль RPC %1.</translation>
    </message>
    <message>
        <source>Use up and down arrows to navigate history, and &lt;b&gt;Ctrl-L&lt;/b&gt; to clear screen.</source>
        <translation>Используйте стрелки вверх и вниз для просмотра истории и &lt;b&gt;Ctrl-L&lt;/b&gt; для очистки экрана.</translation>
    </message>
    <message>
        <source>Type &lt;b&gt;help&lt;/b&gt; for an overview of available commands.</source>
        <translation>Напишите &lt;b&gt;help&lt;/b&gt; для просмотра доступных команд.</translation>
    </message>
    <message>
        <source>WARNING: Scammers have been active, telling users to type commands here, stealing their wallet contents. Do not use this console without fully understanding the ramification of a command.</source>
        <translation>ВНИМАНИЕ: мошенники предлагали пользователям вводить сюда команды, похищая таким образом содержимое их бумажников. Не используйте эту консоль без полного понимания смысла команд.</translation>
    </message>
    <message>
        <source>Network activity disabled</source>
        <translation>Сетевая активность запрещена</translation>
    </message>
    <message>
        <source>%1 B</source>
        <translation>%1 Б</translation>
    </message>
    <message>
        <source>%1 KB</source>
        <translation>%1 КБ</translation>
    </message>
    <message>
        <source>%1 MB</source>
        <translation>%1 МБ</translation>
    </message>
    <message>
        <source>%1 GB</source>
        <translation>%1 ГБ</translation>
    </message>
    <message>
        <source>(node id: %1)</source>
        <translation>(номер узла: %1)</translation>
    </message>
    <message>
        <source>via %1</source>
        <translation>через %1</translation>
    </message>
    <message>
        <source>never</source>
        <translation>никогда</translation>
    </message>
    <message>
        <source>Inbound</source>
        <translation>Входящие</translation>
    </message>
    <message>
        <source>Outbound</source>
        <translation>Исходящие</translation>
    </message>
    <message>
        <source>Yes</source>
        <translation>Да</translation>
    </message>
    <message>
        <source>No</source>
        <translation>Нет</translation>
    </message>
    <message>
        <source>Unknown</source>
        <translation>Неизвестно</translation>
    </message>
</context>
<context>
    <name>ReceiveCoinsDialog</name>
    <message>
        <source>&amp;Amount:</source>
        <translation>&amp;Сумма:</translation>
    </message>
    <message>
        <source>&amp;Label:</source>
        <translation>&amp;Метка:</translation>
    </message>
    <message>
        <source>&amp;Message:</source>
        <translation>&amp;Сообщение</translation>
    </message>
    <message>
        <source>Reuse one of the previously used receiving addresses. Reusing addresses has security and privacy issues. Do not use this unless re-generating a payment request made before.</source>
        <translation>Повторно использовать один из ранее использованных адресов. Повторное использование адресов несёт риски безопасности и приватности. Не используйте эту опцию, если вы не создаёте повторно ранее сделанный запрос платежа.</translation>
    </message>
    <message>
        <source>R&amp;euse an existing receiving address (not recommended)</source>
        <translation>&amp;Повторно использовать существующий адрес получения (не рекомендуется)</translation>
    </message>
    <message>
        <source>An optional message to attach to the payment request, which will be displayed when the request is opened. Note: The message will not be sent with the payment over the Lynx network.</source>
        <translation>Необязательное сообщение для запроса платежа, которое будет показано при открытии запроса. Заметьте: сообщение не будет отправлено вместе с платежом через сеть Lynx.</translation>
    </message>
    <message>
        <source>An optional label to associate with the new receiving address.</source>
        <translation>Необязательная метка для нового адреса получения.</translation>
    </message>
    <message>
        <source>Use this form to request payments. All fields are &lt;b&gt;optional&lt;/b&gt;.</source>
        <translation>Заполните форму для запроса платежей. Все поля &lt;b&gt;необязательны&lt;/b&gt;.</translation>
    </message>
    <message>
        <source>An optional amount to request. Leave this empty or zero to not request a specific amount.</source>
        <translation>Необязательная сумма для запроса. Оставьте пустым или укажите ноль, чтобы запросить неопределённую сумму.</translation>
    </message>
    <message>
        <source>Clear all fields of the form.</source>
        <translation>Очистить все поля формы.</translation>
    </message>
    <message>
        <source>Clear</source>
        <translation>Очистить</translation>
    </message>
    <message>
        <source>Requested payments history</source>
        <translation>История запрошенных платежей</translation>
    </message>
    <message>
        <source>&amp;Request payment</source>
        <translation>&amp;Запросить платёж</translation>
    </message>
    <message>
        <source>Show the selected request (does the same as double clicking an entry)</source>
        <translation>Показать выбранный запрос (то же самое, что и двойной клик по записи)</translation>
    </message>
    <message>
        <source>Show</source>
        <translation>Показать</translation>
    </message>
    <message>
        <source>Remove the selected entries from the list</source>
        <translation>Удалить выбранные записи из списка</translation>
    </message>
    <message>
        <source>Remove</source>
        <translation>Удалить</translation>
    </message>
    <message>
        <source>Copy URI</source>
        <translation>Копировать URI</translation>
    </message>
    <message>
        <source>Copy label</source>
        <translation>Копировать метку</translation>
    </message>
    <message>
        <source>Copy message</source>
        <translation>Копировать сообщение</translation>
    </message>
    <message>
        <source>Copy amount</source>
        <translation>Копировать сумму</translation>
    </message>
</context>
<context>
    <name>ReceiveRequestDialog</name>
    <message>
        <source>QR Code</source>
        <translation>QR код</translation>
    </message>
    <message>
        <source>Copy &amp;URI</source>
        <translation>Копировать &amp;URI</translation>
    </message>
    <message>
        <source>Copy &amp;Address</source>
        <translation>Копировать &amp;адрес</translation>
    </message>
    <message>
        <source>&amp;Save Image...</source>
        <translation>&amp;Сохранить изображение...</translation>
    </message>
    <message>
        <source>Request payment to %1</source>
        <translation>Запросить платёж на %1</translation>
    </message>
    <message>
        <source>Payment information</source>
        <translation>Информация платежа</translation>
    </message>
    <message>
        <source>URI</source>
        <translation>URI</translation>
    </message>
    <message>
        <source>Address</source>
        <translation>Адрес</translation>
    </message>
    <message>
        <source>Amount</source>
        <translation>Сумма</translation>
    </message>
    <message>
        <source>Label</source>
        <translation>Метка</translation>
    </message>
    <message>
        <source>Message</source>
        <translation>Сообщение</translation>
    </message>
    <message>
        <source>Resulting URI too long, try to reduce the text for label / message.</source>
        <translation>Получившийся URI слишком длинный, попробуйте сократить текст метки / сообщения.</translation>
    </message>
    <message>
        <source>Error encoding URI into QR Code.</source>
        <translation>Ошибка кодирования URI в QR-код</translation>
    </message>
</context>
<context>
    <name>RecentRequestsTableModel</name>
    <message>
        <source>Date</source>
        <translation>Дата</translation>
    </message>
    <message>
        <source>Label</source>
        <translation>Метка</translation>
    </message>
    <message>
        <source>Message</source>
        <translation>Сообщение</translation>
    </message>
    <message>
        <source>(no label)</source>
        <translation>(нет метки)</translation>
    </message>
    <message>
        <source>(no message)</source>
        <translation>(нет сообщения)</translation>
    </message>
    <message>
        <source>(no amount requested)</source>
        <translation>(нет запрошенной суммы)</translation>
    </message>
    <message>
        <source>Requested</source>
        <translation>Запрошено</translation>
    </message>
</context>
<context>
    <name>SendCoinsDialog</name>
    <message>
        <source>Send Coins</source>
        <translation>Отправка</translation>
    </message>
    <message>
        <source>Coin Control Features</source>
        <translation>Функции Контроля Монет</translation>
    </message>
    <message>
        <source>Inputs...</source>
        <translation>Входы...</translation>
    </message>
    <message>
        <source>automatically selected</source>
        <translation>автоматически выбрано</translation>
    </message>
    <message>
        <source>Insufficient funds!</source>
        <translation>Недостаточно средств!</translation>
    </message>
    <message>
        <source>Quantity:</source>
        <translation>Количество:</translation>
    </message>
    <message>
        <source>Bytes:</source>
        <translation>Байт:</translation>
    </message>
    <message>
        <source>Amount:</source>
        <translation>Сумма:</translation>
    </message>
    <message>
        <source>Fee:</source>
        <translation>Комиссия:</translation>
    </message>
    <message>
        <source>After Fee:</source>
        <translation>После комиссии:</translation>
    </message>
    <message>
        <source>Change:</source>
        <translation>Размен:</translation>
    </message>
    <message>
        <source>If this is activated, but the change address is empty or invalid, change will be sent to a newly generated address.</source>
        <translation>Если это выбрано, но адрес сдачи пустой или неверный, сдача будет отправлена на новый сгенерированный адрес.</translation>
    </message>
    <message>
        <source>Custom change address</source>
        <translation>Свой адрес для сдачи</translation>
    </message>
    <message>
        <source>Transaction Fee:</source>
        <translation>Комиссия</translation>
    </message>
    <message>
        <source>Choose...</source>
        <translation>Выберите...</translation>
    </message>
    <message>
        <source>collapse fee-settings</source>
        <translation>Свернуть настройки комиссии</translation>
    </message>
    <message>
        <source>per kilobyte</source>
        <translation>за килобайт</translation>
    </message>
    <message>
        <source>If the custom fee is set to 1000 satoshis and the transaction is only 250 bytes, then "per kilobyte" only pays 250 satoshis in fee, while "total at least" pays 1000 satoshis. For transactions bigger than a kilobyte both pay by kilobyte.</source>
        <translation>Если комиссия установлена в 1000 сатоши, а транзакция составляет лишь 250 байт, тогда комиссия "на килобайт" составит 250 сатоши, а "всего как минимум" — 1000 сатоши. Для транзакций крупнее килобайта в обоих случаях будет использоваться платёж "на килобайт".</translation>
    </message>
    <message>
        <source>Hide</source>
        <translation>Скрыть</translation>
    </message>
    <message>
        <source>total at least</source>
        <translation>Итого как минимум</translation>
    </message>
    <message>
        <source>Paying only the minimum fee is just fine as long as there is less transaction volume than space in the blocks. But be aware that this can end up in a never confirming transaction once there is more demand for lynx transactions than the network can process.</source>
        <translation>Уплата минимальной комиссии — не проблема, пока объём транзакций меньше, чем свободное место в блоках. Учтите, однако, что такая транзакция может никогда не подтвердиться, если спрос на транзакции превышает возможности сети по их обработке.</translation>
    </message>
    <message>
        <source>(read the tooltip)</source>
        <translation>(прочтите подсказку)</translation>
    </message>
    <message>
        <source>Recommended:</source>
        <translation>Рекомендовано:</translation>
    </message>
    <message>
        <source>Custom:</source>
        <translation>Выборочно:</translation>
    </message>
    <message>
        <source>(Smart fee not initialized yet. This usually takes a few blocks...)</source>
        <translation>(Умная комиссия пока не инициализирована. Обычно для этого требуется несколько блоков...)</translation>
    </message>
    <message>
        <source>normal</source>
        <translation>обычный</translation>
    </message>
    <message>
        <source>fast</source>
        <translation>ускоренный</translation>
    </message>
    <message>
        <source>Send to multiple recipients at once</source>
        <translation>Отправить нескольким получателям одновременно</translation>
    </message>
    <message>
        <source>Add &amp;Recipient</source>
        <translation>&amp;Добавить получателя</translation>
    </message>
    <message>
        <source>Clear all fields of the form.</source>
        <translation>Очистить все поля формы</translation>
    </message>
    <message>
        <source>Dust:</source>
        <translation>Пыль:</translation>
    </message>
    <message>
        <source>Confirmation time target:</source>
        <translation>Время подтверждения:</translation>
    </message>
    <message>
        <source>Clear &amp;All</source>
        <translation>Очистить &amp;всё</translation>
    </message>
    <message>
        <source>Balance:</source>
        <translation>Баланс:</translation>
    </message>
    <message>
        <source>Confirm the send action</source>
        <translation>Подтвердить отправку</translation>
    </message>
    <message>
        <source>S&amp;end</source>
        <translation>&amp;Отправить</translation>
    </message>
    <message>
        <source>Copy quantity</source>
        <translation>Копировать количество</translation>
    </message>
    <message>
        <source>Copy amount</source>
        <translation>Копировать сумму</translation>
    </message>
    <message>
        <source>Copy fee</source>
        <translation>Копировать комиссию</translation>
    </message>
    <message>
        <source>Copy after fee</source>
        <translation>Копировать после комиссии</translation>
    </message>
    <message>
        <source>Copy bytes</source>
        <translation>Копировать байты</translation>
    </message>
    <message>
        <source>Copy dust</source>
        <translation>Копировать пыль</translation>
    </message>
    <message>
        <source>Copy change</source>
        <translation>Копировать сдачу</translation>
    </message>
    <message>
        <source>%1 to %2</source>
        <translation>С %1 на %2</translation>
    </message>
    <message>
        <source>Are you sure you want to send?</source>
        <translation>Вы уверены, что хотите отправить?</translation>
    </message>
    <message>
        <source>added as transaction fee</source>
        <translation>добавлено как комиссия</translation>
    </message>
    <message>
        <source>Total Amount %1</source>
        <translation>Общая сумма %1</translation>
    </message>
    <message>
        <source>or</source>
        <translation>или</translation>
    </message>
    <message>
        <source>Confirm send coins</source>
        <translation>Подтвердите отправку монет</translation>
    </message>
    <message>
        <source>The recipient address is not valid. Please recheck.</source>
        <translation>Адрес получателя неверный. Пожалуйста, перепроверьте.</translation>
    </message>
    <message>
        <source>The amount to pay must be larger than 0.</source>
        <translation>Сумма для отправки должна быть больше 0.</translation>
    </message>
    <message>
        <source>The amount exceeds your balance.</source>
        <translation>Сумма превышает ваш баланс.</translation>
    </message>
    <message>
        <source>The total exceeds your balance when the %1 transaction fee is included.</source>
        <translation>Сумма с учётом комиссии %1 превысит ваш баланс.</translation>
    </message>
    <message>
        <source>Duplicate address found: addresses should only be used once each.</source>
        <translation>Обнаружен дублирующийся адрес: используйте каждый адрес только один раз.</translation>
    </message>
    <message>
        <source>Transaction creation failed!</source>
        <translation>Не удалось создать транзакцию!</translation>
    </message>
    <message>
        <source>The transaction was rejected with the following reason: %1</source>
        <translation>Транзакция была отвергнута по следующей причине: %1</translation>
    </message>
    <message>
        <source>A fee higher than %1 is considered an absurdly high fee.</source>
        <translation>Комиссия больше чем %1 считается невероятно большой.</translation>
    </message>
    <message>
        <source>Payment request expired.</source>
        <translation>Запрос платежа просрочен.</translation>
    </message>
    <message numerus="yes">
        <source>%n block(s)</source>
        <translation><numerusform>%n блок</numerusform><numerusform>%n блока</numerusform><numerusform>%n блоков</numerusform><numerusform>%n блоков</numerusform></translation>
    </message>
    <message>
        <source>Pay only the required fee of %1</source>
        <translation>Заплатить только обязательную комиссию %1</translation>
    </message>
    <message numerus="yes">
        <source>Estimated to begin confirmation within %n block(s).</source>
        <translation><numerusform>Начало подтверждения ожидается через %n блок.</numerusform><numerusform>Начало подтверждения ожидается через %n блока.</numerusform><numerusform>Начало подтверждения ожидается через %n блоков.</numerusform><numerusform>Начало подтверждения ожидается через %n блоков.</numerusform></translation>
    </message>
    <message>
        <source>Warning: Invalid Lynx address</source>
        <translation>Внимание: неверный адрес Lynx</translation>
    </message>
    <message>
        <source>Warning: Unknown change address</source>
        <translation>Внимание: неизвестный адрес для сдачи</translation>
    </message>
    <message>
        <source>Confirm custom change address</source>
        <translation>Подтвердите свой адрес для сдачи</translation>
    </message>
    <message>
        <source>The address you selected for change is not part of this wallet. Any or all funds in your wallet may be sent to this address. Are you sure?</source>
        <translation>Выбранный вами адрес для сдачи не принадлежит этому кошельку. Часть или все средства могут быть отправлены на этот адрес. Вы уверены?</translation>
    </message>
    <message>
        <source>(no label)</source>
        <translation>(нет метки)</translation>
    </message>
</context>
<context>
    <name>SendCoinsEntry</name>
    <message>
        <source>A&amp;mount:</source>
        <translation>Ко&amp;личество:</translation>
    </message>
    <message>
        <source>Pay &amp;To:</source>
        <translation>Полу&amp;чатель:</translation>
    </message>
    <message>
        <source>&amp;Label:</source>
        <translation>&amp;Метка:</translation>
    </message>
    <message>
        <source>Choose previously used address</source>
        <translation>Выберите ранее использованный адрес</translation>
    </message>
    <message>
        <source>This is a normal payment.</source>
        <translation>Это нормальный платёж.</translation>
    </message>
    <message>
        <source>The Lynx address to send the payment to</source>
        <translation>Адрес Lynx, на который отправить платёж</translation>
    </message>
    <message>
        <source>Alt+A</source>
        <translation>Alt+A</translation>
    </message>
    <message>
        <source>Paste address from clipboard</source>
        <translation>Вставить адрес из буфера обмена</translation>
    </message>
    <message>
        <source>Alt+P</source>
        <translation>Alt+P</translation>
    </message>
    <message>
        <source>Remove this entry</source>
        <translation>Удалить эту запись</translation>
    </message>
    <message>
        <source>The fee will be deducted from the amount being sent. The recipient will receive less lynxes than you enter in the amount field. If multiple recipients are selected, the fee is split equally.</source>
        <translation>С отправляемой суммы будет удержана комиссия. Получателю придёт меньше биткоинов, чем вы вводите в поле количества. Если выбрано несколько получателей, комиссия распределяется поровну.</translation>
    </message>
    <message>
        <source>S&amp;ubtract fee from amount</source>
        <translation>Вычесть комиссию из суммы</translation>
    </message>
    <message>
        <source>Message:</source>
        <translation>Сообщение:</translation>
    </message>
    <message>
        <source>This is an unauthenticated payment request.</source>
        <translation>Это неавторизованный запрос платежа.</translation>
    </message>
    <message>
        <source>This is an authenticated payment request.</source>
        <translation>Это авторизованный запрос платежа.</translation>
    </message>
    <message>
        <source>Enter a label for this address to add it to the list of used addresses</source>
        <translation>Введите метку для этого адреса, чтобы добавить его в список использованных</translation>
    </message>
    <message>
        <source>A message that was attached to the lynx: URI which will be stored with the transaction for your reference. Note: This message will not be sent over the Lynx network.</source>
        <translation>К lynx: URI было прикреплено сообщение, которое будет сохранено вместе с транзакцией для вашего сведения. Заметьте: сообщение не будет отправлено через сеть Lynx.</translation>
    </message>
    <message>
        <source>Pay To:</source>
        <translation>Получатель:</translation>
    </message>
    <message>
        <source>Memo:</source>
        <translation>Примечание:</translation>
    </message>
    <message>
        <source>Enter a label for this address to add it to your address book</source>
        <translation>Введите метку для данного адреса, чтобы добавить его в адресную книгу</translation>
    </message>
</context>
<context>
    <name>SendConfirmationDialog</name>
    <message>
        <source>Yes</source>
        <translation>Да</translation>
    </message>
</context>
<context>
    <name>ShutdownWindow</name>
    <message>
        <source>%1 is shutting down...</source>
        <translation>%1 выключается...</translation>
    </message>
    <message>
        <source>Do not shut down the computer until this window disappears.</source>
        <translation>Не выключайте компьютер, пока это окно не исчезнет.</translation>
    </message>
</context>
<context>
    <name>SignVerifyMessageDialog</name>
    <message>
        <source>Signatures - Sign / Verify a Message</source>
        <translation>Подписи - подписать/проверить сообщение</translation>
    </message>
    <message>
        <source>&amp;Sign Message</source>
        <translation>&amp;Подписать сообщение</translation>
    </message>
    <message>
        <source>You can sign messages/agreements with your addresses to prove you can receive lynxes sent to them. Be careful not to sign anything vague or random, as phishing attacks may try to trick you into signing your identity over to them. Only sign fully-detailed statements you agree to.</source>
        <translation>Вы можете подписывать сообщения/соглашения своими адресами, чтобы доказать свою возможность получать биткоины на них. Будьте осторожны, не подписывайте что-то неопределённое или случайное, так как фишинговые атаки могут обманным путём заставить вас подписать нежелательные сообщения. Подписывайте только те сообщения, с которыми вы согласны вплоть до мелочей.</translation>
    </message>
    <message>
        <source>The Lynx address to sign the message with</source>
        <translation>Адрес Lynx, которым подписать сообщение</translation>
    </message>
    <message>
        <source>Choose previously used address</source>
        <translation>Выберите ранее использованный адрес</translation>
    </message>
    <message>
        <source>Alt+A</source>
        <translation>Alt+A</translation>
    </message>
    <message>
        <source>Paste address from clipboard</source>
        <translation>Вставить адрес из буфера обмена</translation>
    </message>
    <message>
        <source>Alt+P</source>
        <translation>Alt+P</translation>
    </message>
    <message>
        <source>Enter the message you want to sign here</source>
        <translation>Введите сообщение для подписи</translation>
    </message>
    <message>
        <source>Signature</source>
        <translation>Подпись</translation>
    </message>
    <message>
        <source>Copy the current signature to the system clipboard</source>
        <translation>Скопировать текущую подпись в системный буфер обмена</translation>
    </message>
    <message>
        <source>Sign the message to prove you own this Lynx address</source>
        <translation>Подписать сообщение, чтобы доказать владение адресом Lynx</translation>
    </message>
    <message>
        <source>Sign &amp;Message</source>
        <translation>Подписать &amp;Сообщение</translation>
    </message>
    <message>
        <source>Reset all sign message fields</source>
        <translation>Сбросить значения всех полей подписывания сообщений</translation>
    </message>
    <message>
        <source>Clear &amp;All</source>
        <translation>Очистить &amp;всё</translation>
    </message>
    <message>
        <source>&amp;Verify Message</source>
        <translation>&amp;Проверить сообщение</translation>
    </message>
    <message>
        <source>Enter the receiver's address, message (ensure you copy line breaks, spaces, tabs, etc. exactly) and signature below to verify the message. Be careful not to read more into the signature than what is in the signed message itself, to avoid being tricked by a man-in-the-middle attack. Note that this only proves the signing party receives with the address, it cannot prove sendership of any transaction!</source>
        <translation>Введите ниже адрес получателя, сообщение (убедитесь, что переводы строк, пробелы, табы и т.п. в точности скопированы) и подпись, чтобы проверить сообщение. Убедитесь, что не скопировали лишнего в подпись, по сравнению с самим подписываемым сообщением, чтобы не стать жертвой атаки "man-in-the-middle". Заметьте, что эта операция удостоверяет лишь авторство подписавшего, но не может удостоверить отправителя транзакции.</translation>
    </message>
    <message>
        <source>The Lynx address the message was signed with</source>
        <translation>Адрес Lynx, которым было подписано сообщение</translation>
    </message>
    <message>
        <source>Verify the message to ensure it was signed with the specified Lynx address</source>
        <translation>Проверить сообщение, чтобы убедиться, что оно было подписано указанным адресом Lynx</translation>
    </message>
    <message>
        <source>Verify &amp;Message</source>
        <translation>Проверить &amp;Сообщение</translation>
    </message>
    <message>
        <source>Reset all verify message fields</source>
        <translation>Сбросить все поля проверки сообщения</translation>
    </message>
    <message>
        <source>Click "Sign Message" to generate signature</source>
        <translation>Нажмите "Подписать сообщение" для создания подписи</translation>
    </message>
    <message>
        <source>The entered address is invalid.</source>
        <translation>Введённый адрес неверен.</translation>
    </message>
    <message>
        <source>Please check the address and try again.</source>
        <translation>Пожалуйста, проверьте адрес и попробуйте ещё раз.</translation>
    </message>
    <message>
        <source>The entered address does not refer to a key.</source>
        <translation>Введённый адрес не связан с ключом.</translation>
    </message>
    <message>
        <source>Wallet unlock was cancelled.</source>
        <translation>Разблокировка бумажника была отменена.</translation>
    </message>
    <message>
        <source>Private key for the entered address is not available.</source>
        <translation>Недоступен секретный ключ для введённого адреса.</translation>
    </message>
    <message>
        <source>Message signing failed.</source>
        <translation>Не удалось подписать сообщение.</translation>
    </message>
    <message>
        <source>Message signed.</source>
        <translation>Сообщение подписано.</translation>
    </message>
    <message>
        <source>The signature could not be decoded.</source>
        <translation>Подпись не может быть раскодирована.</translation>
    </message>
    <message>
        <source>Please check the signature and try again.</source>
        <translation>Пожалуйста, проверьте подпись и попробуйте ещё раз.</translation>
    </message>
    <message>
        <source>The signature did not match the message digest.</source>
        <translation>Подпись не соответствует отпечатку сообщения.</translation>
    </message>
    <message>
        <source>Message verification failed.</source>
        <translation>Сообщение не прошло проверку.</translation>
    </message>
    <message>
        <source>Message verified.</source>
        <translation>Сообщение проверено.</translation>
    </message>
</context>
<context>
    <name>SplashScreen</name>
    <message>
        <source>[testnet]</source>
        <translation>[тестовая сеть]</translation>
    </message>
</context>
<context>
    <name>TrafficGraphWidget</name>
    <message>
        <source>KB/s</source>
        <translation>КБ/сек</translation>
    </message>
</context>
<context>
    <name>TransactionDesc</name>
    <message numerus="yes">
        <source>Open for %n more block(s)</source>
        <translation><numerusform>Открыто для ещё %n блока</numerusform><numerusform>Открыто для ещё %n блоков</numerusform><numerusform>Открыто для ещё %n блоков</numerusform><numerusform>Открыто для ещё %n блоков</numerusform></translation>
    </message>
    <message>
        <source>Open until %1</source>
        <translation>Открыто до %1</translation>
    </message>
    <message>
        <source>conflicted with a transaction with %1 confirmations</source>
        <translation>конфликт с транзакцией с %1 подтверждений</translation>
    </message>
    <message>
        <source>%1/offline</source>
        <translation>%1/отключен</translation>
    </message>
    <message>
        <source>0/unconfirmed, %1</source>
        <translation>0/не подтверждено, %1</translation>
    </message>
    <message>
        <source>in memory pool</source>
        <translation>В памяти</translation>
    </message>
    <message>
        <source>not in memory pool</source>
        <translation>Не в памяти</translation>
    </message>
    <message>
        <source>abandoned</source>
        <translation>заброшено</translation>
    </message>
    <message>
        <source>%1/unconfirmed</source>
        <translation>%1/не подтверждено</translation>
    </message>
    <message>
        <source>%1 confirmations</source>
        <translation>%1 подтверждений</translation>
    </message>
    <message>
        <source>Status</source>
        <translation>Статус</translation>
    </message>
    <message>
        <source>, has not been successfully broadcast yet</source>
        <translation>, ещё не было успешно разослано</translation>
    </message>
    <message numerus="yes">
        <source>, broadcast through %n node(s)</source>
        <translation><numerusform>, разослано через %n узел</numerusform><numerusform>, разослано через %n узла</numerusform><numerusform>, разослано через %n узлов</numerusform><numerusform>, разослано через %n узлов</numerusform></translation>
    </message>
    <message>
        <source>Date</source>
        <translation>Дата</translation>
    </message>
    <message>
        <source>Source</source>
        <translation>Источник</translation>
    </message>
    <message>
        <source>Generated</source>
        <translation>Сгенерированно</translation>
    </message>
    <message>
        <source>From</source>
        <translation>От</translation>
    </message>
    <message>
        <source>unknown</source>
        <translation>неизвестно</translation>
    </message>
    <message>
        <source>To</source>
        <translation>Для</translation>
    </message>
    <message>
        <source>own address</source>
        <translation>свой адрес</translation>
    </message>
    <message>
        <source>watch-only</source>
        <translation>только наблюдение</translation>
    </message>
    <message>
        <source>label</source>
        <translation>метка</translation>
    </message>
    <message>
        <source>Credit</source>
        <translation>Кредит</translation>
    </message>
    <message numerus="yes">
        <source>matures in %n more block(s)</source>
        <translation><numerusform>будет доступно через %n блок</numerusform><numerusform>будет доступно через %n блока</numerusform><numerusform>будет доступно через %n блоков</numerusform><numerusform>будет доступно через %n блоков</numerusform></translation>
    </message>
    <message>
        <source>not accepted</source>
        <translation>не принято</translation>
    </message>
    <message>
        <source>Debit</source>
        <translation>Дебет</translation>
    </message>
    <message>
        <source>Total debit</source>
        <translation>Всего дебет</translation>
    </message>
    <message>
        <source>Total credit</source>
        <translation>Всего кредит</translation>
    </message>
    <message>
        <source>Transaction fee</source>
        <translation>Комиссия</translation>
    </message>
    <message>
        <source>Net amount</source>
        <translation>Чистая сумма</translation>
    </message>
    <message>
        <source>Message</source>
        <translation>Сообщение</translation>
    </message>
    <message>
        <source>Comment</source>
        <translation>Комментарий</translation>
    </message>
    <message>
        <source>Transaction ID</source>
        <translation>ID транзакции</translation>
    </message>
    <message>
        <source>Transaction total size</source>
        <translation>Общий размер транзакции</translation>
    </message>
    <message>
        <source>Output index</source>
        <translation>Номер выхода</translation>
    </message>
    <message>
        <source>Merchant</source>
        <translation>Продавец</translation>
    </message>
    <message>
        <source>Generated coins must mature %1 blocks before they can be spent. When you generated this block, it was broadcast to the network to be added to the block chain. If it fails to get into the chain, its state will change to "not accepted" and it won't be spendable. This may occasionally happen if another node generates a block within a few seconds of yours.</source>
        <translation>Сгенерированные монеты должны подождать %1 блоков, прежде чем они могут быть потрачены. Когда вы сгенерировали этот блок, он был отправлен в сеть для добавления в цепочку блоков. Если он не попадёт в цепь, его статус изменится на "не принят", и монеты будут недействительны. Это иногда происходит в случае, если другой узел сгенерирует блок на несколько секунд раньше вас.</translation>
    </message>
    <message>
        <source>Debug information</source>
        <translation>Отладочная информация</translation>
    </message>
    <message>
        <source>Transaction</source>
        <translation>Транзакция</translation>
    </message>
    <message>
        <source>Inputs</source>
        <translation>Входы</translation>
    </message>
    <message>
        <source>Amount</source>
        <translation>Сумма</translation>
    </message>
    <message>
        <source>true</source>
        <translation>истина</translation>
    </message>
    <message>
        <source>false</source>
        <translation>ложь</translation>
    </message>
</context>
<context>
    <name>TransactionDescDialog</name>
    <message>
        <source>This pane shows a detailed description of the transaction</source>
        <translation>Эта панель отображает детальное описание транзакции.</translation>
    </message>
    <message>
        <source>Details for %1</source>
        <translation>Подробности %1</translation>
    </message>
</context>
<context>
    <name>TransactionTableModel</name>
    <message>
        <source>Date</source>
        <translation>Дата</translation>
    </message>
    <message>
        <source>Type</source>
        <translation>Тип</translation>
    </message>
    <message>
        <source>Label</source>
        <translation>Метка</translation>
    </message>
    <message numerus="yes">
        <source>Open for %n more block(s)</source>
        <translation><numerusform>Открыто для ещё %n блока</numerusform><numerusform>Открыто для ещё %n блоков</numerusform><numerusform>Открыто для ещё %n блоков</numerusform><numerusform>Открыто для ещё %n блоков</numerusform></translation>
    </message>
    <message>
        <source>Open until %1</source>
        <translation>Открыто до %1</translation>
    </message>
    <message>
        <source>Offline</source>
        <translation>Отключен</translation>
    </message>
    <message>
        <source>Unconfirmed</source>
        <translation>Не подтверждено</translation>
    </message>
    <message>
        <source>Abandoned</source>
        <translation>Заброшено</translation>
    </message>
    <message>
        <source>Confirming (%1 of %2 recommended confirmations)</source>
        <translation>Подтверждается (%1 из %2 рекомендуемых подтверждений)</translation>
    </message>
    <message>
        <source>Confirmed (%1 confirmations)</source>
        <translation>Подтверждено (%1 подтверждений)</translation>
    </message>
    <message>
        <source>Conflicted</source>
        <translation>В противоречии</translation>
    </message>
    <message>
        <source>Immature (%1 confirmations, will be available after %2)</source>
        <translation>Незрелый (%1 подтверждений, будет доступно после %2)</translation>
    </message>
    <message>
        <source>This block was not received by any other nodes and will probably not be accepted!</source>
        <translation>Этот блок не был получен другими узлами и, возможно, не будет принят!</translation>
    </message>
    <message>
        <source>Generated but not accepted</source>
        <translation>Сгенерировано, но не принято</translation>
    </message>
    <message>
        <source>Received with</source>
        <translation>Получено на</translation>
    </message>
    <message>
        <source>Received from</source>
        <translation>Получено от</translation>
    </message>
    <message>
        <source>Sent to</source>
        <translation>Отправлено на</translation>
    </message>
    <message>
        <source>Payment to yourself</source>
        <translation>Отправлено себе</translation>
    </message>
    <message>
        <source>Mined</source>
        <translation>Добыто</translation>
    </message>
    <message>
        <source>watch-only</source>
        <translation>только наблюдение</translation>
    </message>
    <message>
        <source>(n/a)</source>
        <translation>(недоступно)</translation>
    </message>
    <message>
        <source>(no label)</source>
        <translation>(нет метки)</translation>
    </message>
    <message>
        <source>Transaction status. Hover over this field to show number of confirmations.</source>
        <translation>Статус транзакции. Подведите курсор к этому полю, чтобы увидеть количество подтверждений.</translation>
    </message>
    <message>
        <source>Date and time that the transaction was received.</source>
        <translation>Дата и время получения транзакции.</translation>
    </message>
    <message>
        <source>Type of transaction.</source>
        <translation>Тип транзакции.</translation>
    </message>
    <message>
        <source>Whether or not a watch-only address is involved in this transaction.</source>
        <translation>Использовался ли в транзакции адрес для наблюдения.</translation>
    </message>
    <message>
        <source>User-defined intent/purpose of the transaction.</source>
        <translation>Определяемое пользователем намерение/цель транзакции.</translation>
    </message>
    <message>
        <source>Amount removed from or added to balance.</source>
        <translation>Снятая или добавленная к балансу сумма.</translation>
    </message>
</context>
<context>
    <name>TransactionView</name>
    <message>
        <source>All</source>
        <translation>Все</translation>
    </message>
    <message>
        <source>Today</source>
        <translation>Сегодня</translation>
    </message>
    <message>
        <source>This week</source>
        <translation>На этой неделе</translation>
    </message>
    <message>
        <source>This month</source>
        <translation>В этом месяце</translation>
    </message>
    <message>
        <source>Last month</source>
        <translation>В прошлом месяце</translation>
    </message>
    <message>
        <source>This year</source>
        <translation>В этом году</translation>
    </message>
    <message>
        <source>Range...</source>
        <translation>Диапазон...</translation>
    </message>
    <message>
        <source>Received with</source>
        <translation>Получено на</translation>
    </message>
    <message>
        <source>Sent to</source>
        <translation>Отправлено на</translation>
    </message>
    <message>
        <source>To yourself</source>
        <translation>Себе</translation>
    </message>
    <message>
        <source>Mined</source>
        <translation>Добыто</translation>
    </message>
    <message>
        <source>Other</source>
        <translation>Другое</translation>
    </message>
    <message>
        <source>Enter address or label to search</source>
        <translation>Введите адрес или метку для поиска</translation>
    </message>
    <message>
        <source>Min amount</source>
        <translation>Мин. сумма</translation>
    </message>
    <message>
        <source>Abandon transaction</source>
        <translation>Отказаться от транзакции</translation>
    </message>
    <message>
        <source>Copy address</source>
        <translation>Копировать адрес</translation>
    </message>
    <message>
        <source>Copy label</source>
        <translation>Копировать метку</translation>
    </message>
    <message>
        <source>Copy amount</source>
        <translation>Копировать сумму</translation>
    </message>
    <message>
        <source>Copy transaction ID</source>
        <translation>Копировать ID транзакции</translation>
    </message>
    <message>
        <source>Copy raw transaction</source>
        <translation>Копировать исходный код транзакции</translation>
    </message>
    <message>
        <source>Copy full transaction details</source>
        <translation>Копировать все подробности транзакции</translation>
    </message>
    <message>
        <source>Edit label</source>
        <translation>Изменить метку</translation>
    </message>
    <message>
        <source>Show transaction details</source>
        <translation>Показать подробности транзакции</translation>
    </message>
    <message>
        <source>Export Transaction History</source>
        <translation>Экспортировать историю транзакций</translation>
    </message>
    <message>
        <source>Comma separated file (*.csv)</source>
        <translation>Текст, разделённый запятыми (*.csv)</translation>
    </message>
    <message>
        <source>Confirmed</source>
        <translation>Подтверждено</translation>
    </message>
    <message>
        <source>Watch-only</source>
        <translation>Для наблюдения</translation>
    </message>
    <message>
        <source>Date</source>
        <translation>Дата</translation>
    </message>
    <message>
        <source>Type</source>
        <translation>Тип</translation>
    </message>
    <message>
        <source>Label</source>
        <translation>Метка</translation>
    </message>
    <message>
        <source>Address</source>
        <translation>Адрес</translation>
    </message>
    <message>
        <source>ID</source>
        <translation>ID</translation>
    </message>
    <message>
        <source>Exporting Failed</source>
        <translation>Экспорт не удался</translation>
    </message>
    <message>
        <source>There was an error trying to save the transaction history to %1.</source>
        <translation>Произошла ошибка при сохранении истории транзакций в %1.</translation>
    </message>
    <message>
        <source>Exporting Successful</source>
        <translation>Экспорт успешно завершён</translation>
    </message>
    <message>
        <source>The transaction history was successfully saved to %1.</source>
        <translation>История транзакций была успешно сохранена в %1.</translation>
    </message>
    <message>
        <source>Range:</source>
        <translation>Диапазон:</translation>
    </message>
    <message>
        <source>to</source>
        <translation>до</translation>
    </message>
</context>
<context>
    <name>UnitDisplayStatusBarControl</name>
    <message>
        <source>Unit to show amounts in. Click to select another unit.</source>
        <translation>Единица измерения количества монет. Щёлкните для выбора другой единицы.</translation>
    </message>
</context>
<context>
    <name>WalletFrame</name>
    <message>
        <source>No wallet has been loaded.</source>
        <translation>Не был загружен ни один бумажник.</translation>
    </message>
</context>
<context>
    <name>WalletModel</name>
    <message>
        <source>Send Coins</source>
        <translation>Отправка</translation>
    </message>
</context>
<context>
    <name>WalletView</name>
    <message>
        <source>&amp;Export</source>
        <translation>&amp;Экспорт</translation>
    </message>
    <message>
        <source>Export the data in the current tab to a file</source>
        <translation>Экспортировать данные текущей вкладки в файл</translation>
    </message>
    <message>
        <source>Backup Wallet</source>
        <translation>Резервная копия бумажника</translation>
    </message>
    <message>
        <source>Wallet Data (*.dat)</source>
        <translation>Данные бумажника (*.dat)</translation>
    </message>
    <message>
        <source>Backup Failed</source>
        <translation>Резервное копирование не удалось</translation>
    </message>
    <message>
        <source>There was an error trying to save the wallet data to %1.</source>
        <translation>Произошла ошибка при сохранении данных бумажника в %1.</translation>
    </message>
    <message>
        <source>Backup Successful</source>
        <translation>Резервное копирование успешно завершено</translation>
    </message>
    <message>
        <source>The wallet data was successfully saved to %1.</source>
        <translation>Данные бумажника были успешно сохранены в %1.</translation>
    </message>
</context>
<context>
    <name>bitcoin-core</name>
    <message>
        <source>Options:</source>
        <translation>Параметры:</translation>
    </message>
    <message>
        <source>Specify data directory</source>
        <translation>Задать каталог данных</translation>
    </message>
    <message>
        <source>Connect to a node to retrieve peer addresses, and disconnect</source>
        <translation>Подключиться к участнику, чтобы получить список адресов других участников и отключиться</translation>
    </message>
    <message>
        <source>Specify your own public address</source>
        <translation>Укажите ваш собственный публичный адрес</translation>
    </message>
    <message>
        <source>Accept command line and JSON-RPC commands</source>
        <translation>Принимать командную строку и команды JSON-RPC</translation>
    </message>
    <message>
        <source>Accept connections from outside (default: 1 if no -proxy or -connect/-noconnect)</source>
        <translation>Принимать подключения снаружи (по умолчанию: 1, если не -proxy или -connect/-disconnect)</translation>
    </message>
    <message>
        <source>Connect only to the specified node(s); -noconnect or -connect=0 alone to disable automatic connections</source>
        <translation>Подключаться только к указанному узлу(ам); -noconnect или -connect=0 для запрета автоматических подключений</translation>
    </message>
    <message>
        <source>Distributed under the MIT software license, see the accompanying file %s or %s</source>
        <translation>Распространяется под лицензией MIT, см. приложенный файл %s или %s</translation>
    </message>
    <message>
        <source>If &lt;category&gt; is not supplied or if &lt;category&gt; = 1, output all debugging information.</source>
        <translation>Если &lt;category&gt; не предоставлена или равна 1, выводить всю отладочную информацию.</translation>
    </message>
    <message>
        <source>Prune configured below the minimum of %d MiB.  Please use a higher number.</source>
        <translation>Удаление блоков выставлено ниже, чем минимум в %d Мб. Пожалуйста, используйте большее значение.</translation>
    </message>
    <message>
        <source>Prune: last wallet synchronisation goes beyond pruned data. You need to -reindex (download the whole blockchain again in case of pruned node)</source>
        <translation>Удаление: последняя синхронизация кошелька вышла за рамки удаленных данных. Вам нужен -reindex (скачать всю  цепь блоков в случае удаленного узла)</translation>
    </message>
    <message>
        <source>Rescans are not possible in pruned mode. You will need to use -reindex which will download the whole blockchain again.</source>
        <translation>Повторное сканирование не возможно в режиме удаления. Вам надо будет использовать -reindex, который загрузит заново всю цепь блоков.</translation>
    </message>
    <message>
        <source>Error: A fatal internal error occurred, see debug.log for details</source>
        <translation>Ошибка: произошла неустранимая ошибка, подробности в debug.log</translation>
    </message>
    <message>
        <source>Fee (in %s/kB) to add to transactions you send (default: %s)</source>
        <translation>Комиссия (в %s/Кб) для добавления к вашим транзакциям (по умолчанию: %s)</translation>
    </message>
    <message>
        <source>Pruning blockstore...</source>
        <translation>Очистка хранилища блоков...</translation>
    </message>
    <message>
        <source>Run in the background as a daemon and accept commands</source>
        <translation>Запускаться в фоне как демон и принимать команды</translation>
    </message>
    <message>
        <source>Unable to start HTTP server. See debug log for details.</source>
        <translation>Невозможно запустить HTTP сервер. Смотри debug лог для подробностей.</translation>
    </message>
    <message>
        <source>Lynx Core</source>
        <translation>Lynx Core</translation>
    </message>
    <message>
        <source>The %s developers</source>
        <translation>Разработчики %s</translation>
    </message>
    <message>
        <source>Accept relayed transactions received from whitelisted peers even when not relaying transactions (default: %d)</source>
        <translation>Принимать транзакции пересылаемые от узлов из белого списка даже если они не удовлетворяют требованиям ретрансляции (по умолчанию: %d)</translation>
    </message>
    <message>
        <source>Bind to given address and always listen on it. Use [host]:port notation for IPv6</source>
        <translation>Привязаться к указанному адресу и всегда прослушивать только его. Используйте [хост]:порт для IPv6</translation>
    </message>
    <message>
        <source>Cannot obtain a lock on data directory %s. %s is probably already running.</source>
        <translation>Невозможно заблокировать каталог данных %s. %s возможно уже работает.</translation>
    </message>
    <message>
        <source>Delete all wallet transactions and only recover those parts of the blockchain through -rescan on startup</source>
        <translation>Удалить все транзакции бумажника с возможностью восстановить эти части цепи блоков с помощью -rescan при запуске</translation>
    </message>
    <message>
        <source>Error loading %s: You can't enable HD on a already existing non-HD wallet</source>
        <translation>Ошибка загрузки %s: Вы не можете включить HD в уже существующем не-HD кошельке</translation>
    </message>
    <message>
        <source>Error reading %s! All keys read correctly, but transaction data or address book entries might be missing or incorrect.</source>
        <translation>Ошибка чтения %s! Все ключи прочитаны верно, но данные транзакций или записи адресной книги могут отсутствовать или быть неправильными.</translation>
    </message>
    <message>
        <source>Execute command when a wallet transaction changes (%s in cmd is replaced by TxID)</source>
        <translation>Выполнить команду, когда меняется транзакция в бумажнике (%s в команде заменяется на TxID)</translation>
    </message>
    <message>
        <source>Extra transactions to keep in memory for compact block reconstructions (default: %u)</source>
        <translation>Хранить в памяти дополнительные транзакции для реконструкции компактных блоков (по умолчанию: %u)</translation>
    </message>
    <message>
        <source>If this block is in the chain assume that it and its ancestors are valid and potentially skip their script verification (0 to verify all, default: %s, testnet: %s)</source>
        <translation>Если этот блок в цепи, считать его и последующие блоки верными и потенциально пропускать проверку их скриптов (0 для проверки всех, по умолчанию: %s, тестовая сеть: %s)</translation>
    </message>
    <message>
        <source>Maximum allowed median peer time offset adjustment. Local perspective of time may be influenced by peers forward or backward by this amount. (default: %u seconds)</source>
        <translation>Максимально допустимое среднее отклонение времени участников. Локальное представление времени может меняться вперед или назад на это количество. (по умолчанию: %u секунд)</translation>
    </message>
    <message>
        <source>Maximum total fees (in %s) to use in a single wallet transaction or raw transaction; setting this too low may abort large transactions (default: %s)</source>
        <translation>Максимальная сумма комиссий (%s) для одной транзакции в бумажнике или сырой транзакции; слишком низкое значение может вызвать прерывание больших транзакций (по умолчанию: %s)</translation>
    </message>
    <message>
        <source>Please check that your computer's date and time are correct! If your clock is wrong, %s will not work properly.</source>
        <translation>Пожалуйста убедитесь в корректности установки времени и даты на вашем компьютере! Если время установлено неверно, %s не будет работать правильно.</translation>
    </message>
    <message>
        <source>Please contribute if you find %s useful. Visit %s for further information about the software.</source>
        <translation>Пожалуйста, внести свой вклад, если вы найдете %s полезными. Посетите  %s для получения дополнительной информации о программном обеспечении.</translation>
    </message>
    <message>
        <source>Reduce storage requirements by enabling pruning (deleting) of old blocks. This allows the pruneblockchain RPC to be called to delete specific blocks, and enables automatic pruning of old blocks if a target size in MiB is provided. This mode is incompatible with -txindex and -rescan. Warning: Reverting this setting requires re-downloading the entire blockchain. (default: 0 = disable pruning blocks, 1 = allow manual pruning via RPC, &gt;%u = automatically prune block files to stay under the specified target size in MiB)</source>
        <translation>Уменьшить размер хранилища за счёт обрезания (удаления) старых блоков. Будет разрешён вызов RPC метода pruneblockchain для удаления определённых блоков и разрешено автоматическое обрезание старых блоков, если указан целевой размер в Мб. Этот режим несовместим с -txindex и -rescan. Внимание: переключение этой опции обратно потребует полной загрузки цепи блоков. (по умолчанию: 0 = отключить обрезание блоков, 1 = разрешить ручное обрезание через RPC, &gt;%u = автоматически обрезать файлы блоков, чтобы они были меньше указанного размера в Мб)</translation>
    </message>
    <message>
        <source>Set lowest fee rate (in %s/kB) for transactions to be included in block creation. (default: %s)</source>
        <translation>Задать минимальный курс комиссии (в %s/Кб) для  транзакцийб включаемых в создаваемый блок. (по умолчанию: %s)</translation>
    </message>
    <message>
        <source>Set the number of script verification threads (%u to %d, 0 = auto, &lt;0 = leave that many cores free, default: %d)</source>
        <translation>Задать число потоков проверки скрипта (от %u до %d, 0=авто, &lt;0 = оставить столько ядер свободными, по умолчанию: %d)</translation>
    </message>
    <message>
        <source>The block database contains a block which appears to be from the future. This may be due to your computer's date and time being set incorrectly. Only rebuild the block database if you are sure that your computer's date and time are correct</source>
        <translation>База данных блоков содержит блок, который появляется из будущего. Это может из-за некорректно установленных даты и времени на вашем компьютере. Остается только перестроивать базу блоков, если вы уверены, что дата и время корректны.</translation>
    </message>
    <message>
        <source>This is a pre-release test build - use at your own risk - do not use for mining or merchant applications</source>
        <translation>Это пре-релизная тестовая сборка - используйте на свой страх и риск - не используйте для добычи или торговых приложений</translation>
    </message>
    <message>
        <source>Unable to rewind the database to a pre-fork state. You will need to redownload the blockchain</source>
        <translation>Невозможно отмотать базу данных до пред-форкового состояния. Вам будет необходимо перекачать цепочку блоков.</translation>
    </message>
    <message>
        <source>Use UPnP to map the listening port (default: 1 when listening and no -proxy)</source>
        <translation>Использовать UPnP для проброса порта (по умолчанию: 1, если используется прослушивание и нет -proxy)</translation>
    </message>
    <message>
        <source>Username and hashed password for JSON-RPC connections. The field &lt;userpw&gt; comes in the format: &lt;USERNAME&gt;:&lt;SALT&gt;$&lt;HASH&gt;. A canonical python script is included in share/rpcuser. The client then connects normally using the rpcuser=&lt;USERNAME&gt;/rpcpassword=&lt;PASSWORD&gt; pair of arguments. This option can be specified multiple times</source>
        <translation>Имя пользователя и хэш пароля для JSON-RPC соединений. Поле &lt;userpw&gt; использует формат: &lt;USERNAME&gt;:&lt;SALT&gt;$&lt;HASH&gt;. Каноничный пример скрипта на питоне находится в share/rpcuser. Эта опция может быть указана несколько раз</translation>
    </message>
    <message>
        <source>Wallet will not create transactions that violate mempool chain limits (default: %u)</source>
        <translation>Бумажник не будет создавать транзакции, которые нарушают лимиты цепочки пула в памяти (по умолчанию: %u)</translation>
    </message>
    <message>
        <source>Warning: The network does not appear to fully agree! Some miners appear to be experiencing issues.</source>
        <translation>Внимание: похоже, в сети нет полного согласия! Некоторые майнеры, возможно, испытывают проблемы.</translation>
    </message>
    <message>
        <source>Warning: We do not appear to fully agree with our peers! You may need to upgrade, or other nodes may need to upgrade.</source>
        <translation>Внимание: мы не полностью согласны с подключенными участниками! Вам или другим участникам, возможно, следует обновиться.</translation>
    </message>
    <message>
        <source>You need to rebuild the database using -reindex-chainstate to change -txindex</source>
        <translation>Вам необходимо пересобрать базы данных с помощью -reindex-chainstate, чтобы изменить -txindex</translation>
    </message>
    <message>
        <source>%s corrupt, salvage failed</source>
        <translation>%s поврежден, восстановить не удалось</translation>
    </message>
    <message>
        <source>-maxmempool must be at least %d MB</source>
        <translation>-maxmempool должен быть как минимум %d MB</translation>
    </message>
    <message>
        <source>&lt;category&gt; can be:</source>
        <translation>&lt;category&gt; может быть:</translation>
    </message>
    <message>
        <source>Append comment to the user agent string</source>
        <translation>Добавить комментарий к строке пользовательского агента</translation>
    </message>
    <message>
        <source>Attempt to recover private keys from a corrupt wallet on startup</source>
        <translation>Попытаться восстановить приватные ключи из повреждённого бумажника при запуске</translation>
    </message>
    <message>
        <source>Block creation options:</source>
        <translation>Параметры создания блоков:</translation>
    </message>
    <message>
        <source>Cannot resolve -%s address: '%s'</source>
        <translation>Не удаётся разрешить адрес в параметре -%s: '%s'</translation>
    </message>
    <message>
        <source>Chain selection options:</source>
        <translation>Параметры выбора цепочки:</translation>
    </message>
    <message>
        <source>Change index out of range</source>
        <translation>Изменение индекса вне диапазона</translation>
    </message>
    <message>
        <source>Connection options:</source>
        <translation>Параметры подключения:</translation>
    </message>
    <message>
        <source>Copyright (C) %i-%i</source>
        <translation>Copyright (C) %i-%i</translation>
    </message>
    <message>
        <source>Corrupted block database detected</source>
        <translation>БД блоков повреждена</translation>
    </message>
    <message>
        <source>Debugging/Testing options:</source>
        <translation>Параметры отладки/тестирования:</translation>
    </message>
    <message>
        <source>Do not load the wallet and disable wallet RPC calls</source>
        <translation>Не загружать бумажник и запретить обращения к нему через RPC</translation>
    </message>
    <message>
        <source>Do you want to rebuild the block database now?</source>
        <translation>Пересобрать БД блоков прямо сейчас?</translation>
    </message>
    <message>
        <source>Enable publish hash block in &lt;address&gt;</source>
        <translation>Включить публичный хеш блока в &lt;address&gt;</translation>
    </message>
    <message>
        <source>Enable publish hash transaction in &lt;address&gt;</source>
        <translation>Включить публичный хеш транзакции в &lt;address&gt;</translation>
    </message>
    <message>
        <source>Enable publish raw block in &lt;address&gt;</source>
        <translation>Включить публичный сырой блок в &lt;address&gt;</translation>
    </message>
    <message>
        <source>Enable publish raw transaction in &lt;address&gt;</source>
        <translation>Включить публичную сырую транзакцию в &lt;address&gt;</translation>
    </message>
    <message>
        <source>Enable transaction replacement in the memory pool (default: %u)</source>
        <translation>Включить замену транзакций в пуле памяти (по умолчанию:%u)</translation>
    </message>
    <message>
        <source>Error initializing block database</source>
        <translation>Ошибка инициализации БД блоков</translation>
    </message>
    <message>
        <source>Error initializing wallet database environment %s!</source>
        <translation>Ошибка инициализации окружения БД бумажника %s!</translation>
    </message>
    <message>
        <source>Error loading %s</source>
        <translation>Ошибка загрузки %s</translation>
    </message>
    <message>
        <source>Error loading %s: Wallet corrupted</source>
        <translation>Ошибка загрузки %s: Бумажник поврежден</translation>
    </message>
    <message>
        <source>Error loading %s: Wallet requires newer version of %s</source>
        <translation>Ошибка загрузки %s: Для бумажника требуется более новая версия %s</translation>
    </message>
    <message>
        <source>Error loading %s: You can't disable HD on a already existing HD wallet</source>
        <translation>Ошибка загрузки %s: Вы не можете включить HD в уже существующем не-HD кошельке</translation>
    </message>
    <message>
        <source>Error loading block database</source>
        <translation>Ошибка чтения базы данных блоков</translation>
    </message>
    <message>
        <source>Error opening block database</source>
        <translation>Не удалось открыть БД блоков</translation>
    </message>
    <message>
        <source>Error: Disk space is low!</source>
        <translation>Ошибка: мало места на диске!</translation>
    </message>
    <message>
        <source>Failed to listen on any port. Use -listen=0 if you want this.</source>
        <translation>Не удалось начать прослушивание на порту. Используйте -listen=0 если вас это устраивает.</translation>
    </message>
    <message>
        <source>Importing...</source>
        <translation>Импорт ...</translation>
    </message>
    <message>
        <source>Incorrect or no genesis block found. Wrong datadir for network?</source>
        <translation>Неверный или отсутствующий начальный блок. Неправильный каталог данных для сети?</translation>
    </message>
    <message>
        <source>Initialization sanity check failed. %s is shutting down.</source>
        <translation>Начальная проверка исправности не удалась. %s завершает работу.</translation>
    </message>
    <message>
        <source>Invalid -onion address: '%s'</source>
        <translation>Неверный -onion адрес: '%s'</translation>
    </message>
    <message>
        <source>Invalid amount for -%s=&lt;amount&gt;: '%s'</source>
        <translation>Неверная сумма для -%s=&lt;amount&gt;: '%s'</translation>
    </message>
    <message>
        <source>Invalid amount for -fallbackfee=&lt;amount&gt;: '%s'</source>
        <translation>Недопустимая сумма для -fallbackfee=&lt;amount&gt;: '%s'</translation>
    </message>
    <message>
        <source>Keep the transaction memory pool below &lt;n&gt; megabytes (default: %u)</source>
        <translation>Сбрасывать транзакции из памяти на диск каждые &lt;n&gt; мегабайт (по умолчанию: %u)</translation>
    </message>
    <message>
        <source>Loading banlist...</source>
        <translation>Загрузка банлиста...</translation>
    </message>
    <message>
        <source>Location of the auth cookie (default: data dir)</source>
        <translation>Расположение куки входы(по умолчанию: data dir)</translation>
    </message>
    <message>
        <source>Not enough file descriptors available.</source>
        <translation>Недостаточно файловых дескрипторов.</translation>
    </message>
    <message>
        <source>Only connect to nodes in network &lt;net&gt; (ipv4, ipv6 or onion)</source>
        <translation>Соединяться только по сети &lt;net&gt; (ipv4, ipv6 или onion)</translation>
    </message>
    <message>
        <source>Print this help message and exit</source>
        <translation>Вывести эту справку и выйти</translation>
    </message>
    <message>
        <source>Print version and exit</source>
        <translation>Написать версию и выйти</translation>
    </message>
    <message>
        <source>Prune cannot be configured with a negative value.</source>
        <translation>Удаление блоков не может использовать отрицательное значение.</translation>
    </message>
    <message>
        <source>Prune mode is incompatible with -txindex.</source>
        <translation>Режим удаления блоков несовместим с -txindex.</translation>
    </message>
    <message>
        <source>Rebuild chain state and block index from the blk*.dat files on disk</source>
        <translation>Перестроить состояние цепи блоков и индекс блоков из blk*.dat файлов с диска</translation>
    </message>
    <message>
        <source>Rebuild chain state from the currently indexed blocks</source>
        <translation>Перестроить индекс цепи из текущих индексированных блоков</translation>
    </message>
    <message>
        <source>Rewinding blocks...</source>
        <translation>Перемотка блоков...</translation>
    </message>
    <message>
        <source>Set database cache size in megabytes (%d to %d, default: %d)</source>
        <translation>Установить размер кэша БД в мегабайтах(от %d до %d, по умолчанию: %d)</translation>
    </message>
    <message>
        <source>Set maximum block size in bytes (default: %d)</source>
        <translation>Задать максимальный размер блока в байтах (по умолчанию: %d)</translation>
    </message>
    <message>
        <source>Specify wallet file (within data directory)</source>
        <translation>Укажите файл бумажника (внутри каталога данных)</translation>
    </message>
    <message>
        <source>The source code is available from %s.</source>
        <translation>Исходный код доступен в %s.</translation>
    </message>
    <message>
        <source>Unable to bind to %s on this computer. %s is probably already running.</source>
        <translation>Невозможно привязаться к %s на этом компьютере. Возможно, %s уже работает.</translation>
    </message>
    <message>
        <source>Unsupported argument -benchmark ignored, use -debug=bench.</source>
        <translation>Неподдерживаемый аргумент -benchmark проигнорирован, используйте -debug=bench.</translation>
    </message>
    <message>
        <source>Unsupported argument -debugnet ignored, use -debug=net.</source>
        <translation>Неподдерживаемый аргумент -debugnet проигнорирован, используйте -debug=net.</translation>
    </message>
    <message>
        <source>Unsupported argument -tor found, use -onion.</source>
        <translation>Обнаружен не поддерживаемый параметр -tor, используйте -onion.</translation>
    </message>
    <message>
        <source>Use UPnP to map the listening port (default: %u)</source>
        <translation>Использовать UPnP для проброса порта (по умолчанию: %u)</translation>
    </message>
    <message>
        <source>Use the test chain</source>
        <translation>Использовать тестовую цепочку</translation>
    </message>
    <message>
        <source>User Agent comment (%s) contains unsafe characters.</source>
        <translation>Комментарий пользователя (%s) содержит небезопасные символы.</translation>
    </message>
    <message>
        <source>Verifying blocks...</source>
        <translation>Проверка блоков...</translation>
    </message>
    <message>
        <source>Verifying wallet...</source>
        <translation>Проверка бумажника...</translation>
    </message>
    <message>
        <source>Wallet %s resides outside data directory %s</source>
        <translation>Бумажник %s располагается вне каталога данных %s</translation>
    </message>
    <message>
        <source>Wallet debugging/testing options:</source>
        <translation>Параметры отладки/тестирования бумажника:</translation>
    </message>
    <message>
        <source>Wallet needed to be rewritten: restart %s to complete</source>
        <translation>Необходимо перезаписать бумажник, перезапустите %s для завершения операции.</translation>
    </message>
    <message>
        <source>Wallet options:</source>
        <translation>Настройки бумажника:</translation>
    </message>
    <message>
        <source>Allow JSON-RPC connections from specified source. Valid for &lt;ip&gt; are a single IP (e.g. 1.2.3.4), a network/netmask (e.g. 1.2.3.4/255.255.255.0) or a network/CIDR (e.g. 1.2.3.4/24). This option can be specified multiple times</source>
        <translation>Разрешить подключения JSON-RPC с указанного источника. Разрешённые значения для &lt;ip&gt; — отдельный IP (например, 1.2.3.4), сеть/маска сети (например, 1.2.3.4/255.255.255.0) или сеть/CIDR (например, 1.2.3.4/24). Эту опцию можно использовать многократно</translation>
    </message>
    <message>
        <source>Bind to given address and whitelist peers connecting to it. Use [host]:port notation for IPv6</source>
        <translation>Привязаться к указанному адресу и внести в белый список подключающихся к нему участников. Используйте [хост]:порт для IPv6</translation>
    </message>
    <message>
        <source>Bind to given address to listen for JSON-RPC connections. Use [host]:port notation for IPv6. This option can be specified multiple times (default: bind to all interfaces)</source>
        <translation>Привязаться к указанному адресу для прослушивания JSON-RPC подключений. Используйте запись [хост]:порт для IPv6. Эту опцию можно использовать многократно (по умолчанию: привязываться ко всем интерфейсам)</translation>
    </message>
    <message>
        <source>Create new files with system default permissions, instead of umask 077 (only effective with disabled wallet functionality)</source>
        <translation>Создавать новые файлы с системными правами по умолчанию вместо umask 077 (эффективно только при отключенном бумажнике)</translation>
    </message>
    <message>
        <source>Discover own IP addresses (default: 1 when listening and no -externalip or -proxy)</source>
        <translation>Обнаруживать собственный IP адрес (по умолчанию: 1 при прослушивании и без -externalip или -proxy)</translation>
    </message>
    <message>
        <source>Error: Listening for incoming connections failed (listen returned error %s)</source>
        <translation>Ошибка: не удалось начать прослушивание входящих подключений (прослушивание вернуло ошибку %s)</translation>
    </message>
    <message>
        <source>Execute command when a relevant alert is received or we see a really long fork (%s in cmd is replaced by message)</source>
        <translation>Выполнить команду, когда приходит соответствующее сообщение о тревоге или наблюдается очень длинное расщепление цепи (%s в команде заменяется на сообщение)</translation>
    </message>
    <message>
        <source>Fees (in %s/kB) smaller than this are considered zero fee for relaying, mining and transaction creation (default: %s)</source>
        <translation>Комиссии (в %s/Кб) меньшие этого значения считаются нулевыми для создания, ретрансляции, получения транзакции (по умолчанию: %s)</translation>
    </message>
    <message>
        <source>If paytxfee is not set, include enough fee so transactions begin confirmation on average within n blocks (default: %u)</source>
        <translation>Если paytxfee не задан, включить достаточную комиссию для подтверждения транзакции в среднем за n блоков (по умолчанию: %u)</translation>
    </message>
    <message>
        <source>Invalid amount for -maxtxfee=&lt;amount&gt;: '%s' (must be at least the minrelay fee of %s to prevent stuck transactions)</source>
        <translation>Неверное значение для -maxtxfee=&lt;amount&gt;: '%s' (минимальная комиссия трансляции %s для предотвращения зависания транзакций)</translation>
    </message>
    <message>
        <source>Maximum size of data in data carrier transactions we relay and mine (default: %u)</source>
        <translation>Наибольший размер данных в носителе данных транзакций, которые мы передаем и генерируем (по умолчанию: %u)</translation>
    </message>
    <message>
        <source>Randomize credentials for every proxy connection. This enables Tor stream isolation (default: %u)</source>
        <translation>Использовать случайные учётные данные для каждого прокси-подключения. Эта функция позволяет изолировать потоки Tor (по умолчанию: %u)</translation>
    </message>
    <message>
        <source>Set maximum size of high-priority/low-fee transactions in bytes (default: %d)</source>
        <translation>Задать максимальный размер высокоприоритетных/низкокомиссионных транзакций в байтах (по умолчанию: %d)</translation>
    </message>
    <message>
        <source>The transaction amount is too small to send after the fee has been deducted</source>
        <translation>Сумма транзакции за вычетом комиссии слишком мала</translation>
    </message>
    <message>
        <source>Use hierarchical deterministic key generation (HD) after BIP32. Only has effect during wallet creation/first start</source>
        <translation>Использовать иерархическую детерминированную генерацию ключей (HD) после BIP32. Применяется в процессе создания бумажника / первого запуска</translation>
    </message>
    <message>
        <source>Whitelisted peers cannot be DoS banned and their transactions are always relayed, even if they are already in the mempool, useful e.g. for a gateway</source>
        <translation>Участники из белого списка не могуть быть забанены за DoS, и их транзакции всегда транслируются, даже если они уже содержатся в памяти. Полезно, например, для шлюза.</translation>
    </message>
    <message>
        <source>You need to rebuild the database using -reindex to go back to unpruned mode.  This will redownload the entire blockchain</source>
        <translation>Вам необходимо пересобрать базу данных с помощью -reindex, чтобы вернуться к полному режиму. Это приведёт к перезагрузке всей цепи блоков</translation>
    </message>
    <message>
        <source>(default: %u)</source>
        <translation>(по умолчанию: %u)</translation>
    </message>
    <message>
        <source>Accept public REST requests (default: %u)</source>
        <translation>Принимать публичные REST-запросы (по умолчанию: %u)</translation>
    </message>
    <message>
        <source>Automatically create Tor hidden service (default: %d)</source>
        <translation>Автоматически создавать скрытый Tor сервис (по умолчанию: %d)</translation>
    </message>
    <message>
        <source>Connect through SOCKS5 proxy</source>
        <translation>Подключаться через SOCKS5 прокси</translation>
    </message>
    <message>
        <source>Error reading from database, shutting down.</source>
        <translation>Ошибка чтения базы данных, работа завершается.</translation>
    </message>
    <message>
        <source>Imports blocks from external blk000??.dat file on startup</source>
        <translation>Импортировать блоки из внешнего файла blk000?.dat при запуске</translation>
    </message>
    <message>
        <source>Information</source>
        <translation>Информация</translation>
    </message>
    <message>
        <source>Invalid amount for -paytxfee=&lt;amount&gt;: '%s' (must be at least %s)</source>
        <translation>Неверное количество в параметре -paytxfee=&lt;кол-во&gt;: '%s' (должно быть как минимум %s)</translation>
    </message>
    <message>
        <source>Invalid netmask specified in -whitelist: '%s'</source>
        <translation>Указана неверная сетевая маска в -whitelist: '%s'</translation>
    </message>
    <message>
        <source>Keep at most &lt;n&gt; unconnectable transactions in memory (default: %u)</source>
        <translation>Держать в памяти до &lt;n&gt; несвязных транзакций (по умолчанию: %u)</translation>
    </message>
    <message>
        <source>Need to specify a port with -whitebind: '%s'</source>
        <translation>Необходимо указать порт с помощью -whitebind: '%s'</translation>
    </message>
    <message>
        <source>Node relay options:</source>
        <translation>Параметры трансляции узла:</translation>
    </message>
    <message>
        <source>RPC server options:</source>
        <translation>Параметры сервера RPC:</translation>
    </message>
    <message>
        <source>Reducing -maxconnections from %d to %d, because of system limitations.</source>
        <translation>Уменьшите -maxconnections с %d до %d, из-за ограничений системы.</translation>
    </message>
    <message>
        <source>Rescan the block chain for missing wallet transactions on startup</source>
        <translation>Перепроверить цепь блоков на предмет отсутствующих в бумажнике транзакций при запуске</translation>
    </message>
    <message>
        <source>Send trace/debug info to console instead of debug.log file</source>
        <translation>Выводить информацию трассировки/отладки на консоль вместо файла debug.log</translation>
    </message>
    <message>
        <source>Send transactions as zero-fee transactions if possible (default: %u)</source>
        <translation>Осуществить транзакцию бесплатно, если возможно (по умолчанию: %u)</translation>
    </message>
    <message>
        <source>Show all debugging options (usage: --help -help-debug)</source>
        <translation>Показать все отладочные параметры (использование: --help -help-debug)</translation>
    </message>
    <message>
        <source>Shrink debug.log file on client startup (default: 1 when no -debug)</source>
        <translation>Сжимать файл debug.log при запуске клиента (по умолчанию: 1, если нет -debug)</translation>
    </message>
    <message>
        <source>Signing transaction failed</source>
        <translation>Не удалось подписать транзакцию</translation>
    </message>
    <message>
        <source>The transaction amount is too small to pay the fee</source>
        <translation>Сумма транзакции слишком мала для уплаты комиссии</translation>
    </message>
    <message>
        <source>This is experimental software.</source>
        <translation>Это экспериментальное ПО.</translation>
    </message>
    <message>
        <source>Tor control port password (default: empty)</source>
        <translation>Пароль контроля порта Tor (по умолчанию: пустой)</translation>
    </message>
    <message>
        <source>Tor control port to use if onion listening enabled (default: %s)</source>
        <translation>Порт контроля Tor используется, если включено прослушивание onion (по умолчанию: %s)</translation>
    </message>
    <message>
        <source>Transaction amount too small</source>
        <translation>Сумма транзакции слишком мала</translation>
    </message>
    <message>
        <source>Transaction too large for fee policy</source>
        <translation>Транзакция слишком большая для правил комиссии.</translation>
    </message>
    <message>
        <source>Transaction too large</source>
        <translation>Транзакция слишком большая</translation>
    </message>
    <message>
        <source>Unable to bind to %s on this computer (bind returned error %s)</source>
        <translation>Невозможно привязаться к %s на этом компьютере (bind вернул ошибку %s)</translation>
    </message>
    <message>
        <source>Upgrade wallet to latest format on startup</source>
        <translation>Обновить бумажник до последнего формата при запуске</translation>
    </message>
    <message>
        <source>Username for JSON-RPC connections</source>
        <translation>Имя для подключений JSON-RPC</translation>
    </message>
    <message>
        <source>Warning</source>
        <translation>Внимание</translation>
    </message>
    <message>
        <source>Warning: unknown new rules activated (versionbit %i)</source>
        <translation>Внимание: неизвестные правила вступили в силу(versionbit %i)</translation>
    </message>
    <message>
        <source>Whether to operate in a blocks only mode (default: %u)</source>
        <translation>Будет работать в режиме только блоков (по умолчанию: %u)</translation>
    </message>
    <message>
        <source>Zapping all transactions from wallet...</source>
        <translation>Стираем все транзакции из кошелька...</translation>
    </message>
    <message>
        <source>ZeroMQ notification options:</source>
        <translation>ZeroMQ параметры оповещения:</translation>
    </message>
    <message>
        <source>Password for JSON-RPC connections</source>
        <translation>Пароль для подключений JSON-RPC</translation>
    </message>
    <message>
        <source>Execute command when the best block changes (%s in cmd is replaced by block hash)</source>
        <translation>Выполнить команду, когда появляется новый блок (%s в команде заменяется на хэш блока)</translation>
    </message>
    <message>
        <source>Allow DNS lookups for -addnode, -seednode and -connect</source>
        <translation>Разрешить поиск в DNS для -addnode, -seednode и -connect</translation>
    </message>
    <message>
        <source>Loading addresses...</source>
        <translation>Загрузка адресов...</translation>
    </message>
    <message>
        <source>(1 = keep tx meta data e.g. account owner and payment request information, 2 = drop tx meta data)</source>
        <translation>(1 = сохранять метаданные транзакции: например, владельца аккаунта и информацию запроса платежа; 2 = отбросить метаданные)</translation>
    </message>
    <message>
        <source>-maxtxfee is set very high! Fees this large could be paid on a single transaction.</source>
        <translation>Установлено очень большое значение -maxtxfee. Такие большие комиссии могут быть уплачены в отдельной транзакции.</translation>
    </message>
    <message>
        <source>Do not keep transactions in the mempool longer than &lt;n&gt; hours (default: %u)</source>
        <translation>Не хранить транзакции в памяти дольше, чем &lt;n&gt; часов (по умолчанию %u)</translation>
    </message>
    <message>
        <source>Equivalent bytes per sigop in transactions for relay and mining (default: %u)</source>
        <translation>Эквивалентных байт на sigop в транзакциях для ретрансляции или добычи (по умолчанию: %u)</translation>
    </message>
    <message>
        <source>Fees (in %s/kB) smaller than this are considered zero fee for transaction creation (default: %s)</source>
        <translation>Комиссии (в %s/Кб) меньшие этого значения считаются нулевыми при создании транзакций (по умолчанию: %s)</translation>
    </message>
    <message>
        <source>Force relay of transactions from whitelisted peers even if they violate local relay policy (default: %d)</source>
        <translation>Всегда ретранслировать транзакции, полученные из белого списка участников, даже если они нарушают локальную политику ретрансляции (по умолчанию: %d)</translation>
    </message>
    <message>
        <source>How thorough the block verification of -checkblocks is (0-4, default: %u)</source>
        <translation>Насколько тщательна проверка контрольных блоков -checkblocks (0-4, по умолчанию: %u)</translation>
    </message>
    <message>
        <source>Maintain a full transaction index, used by the getrawtransaction rpc call (default: %u)</source>
        <translation>Держать полный индекс транзакций, используемый RPC-запросом getrawtransaction (по умолчанию: %u)</translation>
    </message>
    <message>
        <source>Number of seconds to keep misbehaving peers from reconnecting (default: %u)</source>
        <translation>Число секунд блокирования неправильно ведущих себя узлов (по умолчанию: %u)</translation>
    </message>
    <message>
        <source>Output debugging information (default: %u, supplying &lt;category&gt; is optional)</source>
        <translation>Выводить отладочную информацию (по умолчанию: %u, указание &lt;category&gt; необязательно)</translation>
    </message>
    <message>
        <source>Query for peer addresses via DNS lookup, if low on addresses (default: 1 unless -connect/-noconnect)</source>
        <translation>Запрашивать адреса участников с помощью DNS, если адресов мало (по умолчанию: 1, если не указан -connect/-noconnect)</translation>
    </message>
    <message>
        <source>Sets the serialization of raw transaction or block hex returned in non-verbose mode, non-segwit(0) or segwit(1) (default: %d)</source>
        <translation>Задаёт сериализацию сырой транзакции или хекса блока, возвращённого в не подробном режиме, non-segwit(0) или segwit(1) (по умолчанию: %d)</translation>
    </message>
    <message>
        <source>Support filtering of blocks and transaction with bloom filters (default: %u)</source>
        <translation>Поддерживать фильтрацию блоков и транзакций с помощью фильтра Блума (по умолчанию: %u)</translation>
    </message>
    <message>
        <source>This is the transaction fee you may pay when fee estimates are not available.</source>
        <translation>Это комиссия за транзакцию, которую вы можете заплатить, когда расчёт комиссии недоступен.</translation>
    </message>
    <message>
        <source>This product includes software developed by the OpenSSL Project for use in the OpenSSL Toolkit %s and cryptographic software written by Eric Young and UPnP software written by Thomas Bernard.</source>
        <translation>Этот продукт включает ПО, разработанное OpenSSL Project для использования в OpenSSL Toolkit %s и криптографическое ПО, написанное Eric Young и ПО для работы с UPnP, написанное Thomas Bernard.</translation>
    </message>
    <message>
        <source>Total length of network version string (%i) exceeds maximum length (%i). Reduce the number or size of uacomments.</source>
        <translation>Текущая длина строки версии сети (%i) превышает максимальную длину (%i). Увеливается количество или размер uacomments.</translation>
    </message>
    <message>
        <source>Tries to keep outbound traffic under the given target (in MiB per 24h), 0 = no limit (default: %d)</source>
        <translation>Пытается ограничить исходящий трафик до (в МБ за 24ч), 0 = не ограничивать (по умолчанию: %d)</translation>
    </message>
    <message>
        <source>Unsupported argument -socks found. Setting SOCKS version isn't possible anymore, only SOCKS5 proxies are supported.</source>
        <translation>Обнаружен не поддерживаемый аргумент -socks. Выбор версии SOCKS более невозможен, поддерживаются только прокси SOCKS5.</translation>
    </message>
    <message>
        <source>Unsupported argument -whitelistalwaysrelay ignored, use -whitelistrelay and/or -whitelistforcerelay.</source>
        <translation>Не поддерживаемый аргумент -whitelistalwaysrelay игнорируется, используйте -whitelistrelay и/или -whitelistforcerelay.</translation>
    </message>
    <message>
        <source>Use separate SOCKS5 proxy to reach peers via Tor hidden services (default: %s)</source>
        <translation>Использовать отдельный прокси SOCKS5 для соединения с участниками через скрытые сервисы Tor (по умолчанию: %s)</translation>
    </message>
    <message>
        <source>Warning: Unknown block versions being mined! It's possible unknown rules are in effect</source>
        <translation>Внимание: Получена неизвестная версия блока! Возможно неизвестные правила вступили в силу.</translation>
    </message>
    <message>
        <source>Warning: Wallet file corrupt, data salvaged! Original %s saved as %s in %s; if your balance or transactions are incorrect you should restore from a backup.</source>
        <translation>Внимание: Файл бумажника поврежден, данные восстановлены! Оригинальный %s сохранен как %s в %s; Если баланс или транзакции некорректны, вы должны восстановить файл из резервной копии.</translation>
    </message>
    <message>
        <source>Whitelist peers connecting from the given IP address (e.g. 1.2.3.4) or CIDR notated network (e.g. 1.2.3.0/24). Can be specified multiple times.</source>
        <translation>Вносить в белый список участников, подключающихся с указанного IP (напр. 1.2.3.4) или CIDR-адреса сети (напр. 1.2.3.0/24). Можно использовать многократно.</translation>
    </message>
    <message>
        <source>%s is set very high!</source>
        <translation>%s задан слишком высоким!</translation>
    </message>
    <message>
        <source>(default: %s)</source>
        <translation>(по умолчанию: %s)</translation>
    </message>
    <message>
        <source>Always query for peer addresses via DNS lookup (default: %u)</source>
        <translation>Всегда запрашивать адреса участников с помощью DNS (по умолчанию: %u)</translation>
    </message>
    <message>
        <source>How many blocks to check at startup (default: %u, 0 = all)</source>
        <translation>Сколько блоков проверять при запуске (по умолчанию: %u, 0 = все)</translation>
    </message>
    <message>
        <source>Include IP addresses in debug output (default: %u)</source>
        <translation>Включить IP-адреса в отладочный вывод (по умолчанию: %u)</translation>
    </message>
    <message>
        <source>Invalid -proxy address: '%s'</source>
        <translation>Неверный адрес -proxy: '%s'</translation>
    </message>
    <message>
        <source>Keypool ran out, please call keypoolrefill first</source>
        <translation>Пул ключей опустел, пожалуйста, выполните keypoolrefill</translation>
    </message>
    <message>
        <source>Listen for JSON-RPC connections on &lt;port&gt; (default: %u or testnet: %u)</source>
        <translation>Прослушивать подключения JSON-RPC на &lt;порту&gt; (по умолчанию: %u или %u в тестовой сети)</translation>
    </message>
    <message>
        <source>Listen for connections on &lt;port&gt; (default: %u or testnet: %u)</source>
        <translation>Принимать входящие подключения на &lt;port&gt; (по умолчанию: %u или %u в тестовой сети)</translation>
    </message>
    <message>
        <source>Maintain at most &lt;n&gt; connections to peers (default: %u)</source>
        <translation>Поддерживать не более &lt;n&gt; подключений к узлам (по умолчанию: %u)</translation>
    </message>
    <message>
        <source>Make the wallet broadcast transactions</source>
        <translation>Рассылать транзакции из бумажника</translation>
    </message>
    <message>
        <source>Maximum per-connection receive buffer, &lt;n&gt;*1000 bytes (default: %u)</source>
        <translation>Максимальный размер буфера приёма на соединение, &lt;n&gt;*1000 байт (по умолчанию: %u)</translation>
    </message>
    <message>
        <source>Maximum per-connection send buffer, &lt;n&gt;*1000 bytes (default: %u)</source>
        <translation>Максимальный размер буфера отправки на соединение, &lt;n&gt;*1000 байт (по умолчанию: %u)</translation>
    </message>
    <message>
        <source>Prepend debug output with timestamp (default: %u)</source>
        <translation>Дописывать отметки времени к отладочному выводу (по умолчанию: %u)</translation>
    </message>
    <message>
        <source>Relay and mine data carrier transactions (default: %u)</source>
        <translation>Транслировать и генерировать транзакции носителей данных (по умолчанию: %u)</translation>
    </message>
    <message>
        <source>Relay non-P2SH multisig (default: %u)</source>
        <translation>Транслировать не-P2SH мультиподпись (по умолчанию: %u)</translation>
    </message>
    <message>
        <source>Send transactions with full-RBF opt-in enabled (default: %u)</source>
        <translation>Отправлять транзакции с включенным full-RBF (по умолчанию: %u)</translation>
    </message>
    <message>
        <source>Set key pool size to &lt;n&gt; (default: %u)</source>
        <translation>Установить размер пула ключей в &lt;n&gt; (по умолчанию: %u)</translation>
    </message>
    <message>
        <source>Set maximum BIP141 block weight (default: %d)</source>
        <translation>Задать максимальное BIP141 значение блока (по умолчанию: %d)</translation>
    </message>
    <message>
        <source>Set the number of threads to service RPC calls (default: %d)</source>
        <translation>Задать число потоков выполнения запросов RPC (по умолчанию: %d)</translation>
    </message>
    <message>
        <source>Specify configuration file (default: %s)</source>
        <translation>Указать конфигурационный файл (по умолчанию: %s)</translation>
    </message>
    <message>
        <source>Specify connection timeout in milliseconds (minimum: 1, default: %d)</source>
        <translation>Указать тайм-аут соединения в миллисекундах (минимум: 1, по умолчанию: %d)</translation>
    </message>
    <message>
        <source>Specify pid file (default: %s)</source>
        <translation>Указать pid-файл (по умолчанию: %s)</translation>
    </message>
    <message>
        <source>Spend unconfirmed change when sending transactions (default: %u)</source>
        <translation>Тратить неподтвержденную сдачу при отправке транзакций (по умолчанию: %u)</translation>
    </message>
    <message>
        <source>Starting network threads...</source>
        <translation>Запускаем сетевые потоки...</translation>
    </message>
    <message>
        <source>The wallet will avoid paying less than the minimum relay fee.</source>
        <translation>Бумажник постарается не платить меньше, чем минимальная комиссия передачи.</translation>
    </message>
    <message>
        <source>This is the minimum transaction fee you pay on every transaction.</source>
        <translation>Это минимальная комиссия, которую вы платите с каждой транзакцией.</translation>
    </message>
    <message>
        <source>This is the transaction fee you will pay if you send a transaction.</source>
        <translation>Это комиссия, которую вы заплатите за эту транзакцию.</translation>
    </message>
    <message>
        <source>Threshold for disconnecting misbehaving peers (default: %u)</source>
        <translation>Порог для отключения неправильно ведущих себя узлов (по умолчанию: %u)</translation>
    </message>
    <message>
        <source>Transaction amounts must not be negative</source>
        <translation>Сумма транзакции не должна быть негативной</translation>
    </message>
    <message>
        <source>Transaction has too long of a mempool chain</source>
        <translation>У транзакции слишком длинная цепочка в пуле в памяти.</translation>
    </message>
    <message>
        <source>Transaction must have at least one recipient</source>
        <translation>У транзакции должен быть как минимум один получатель</translation>
    </message>
    <message>
        <source>Unknown network specified in -onlynet: '%s'</source>
        <translation>В параметре -onlynet указана неизвестная сеть: '%s'</translation>
    </message>
    <message>
        <source>Insufficient funds</source>
        <translation>Недостаточно монет</translation>
    </message>
    <message>
        <source>Loading block index...</source>
        <translation>Загрузка индекса блоков...</translation>
    </message>
    <message>
        <source>Add a node to connect to and attempt to keep the connection open</source>
        <translation>Добавить узел для подключения и пытаться поддерживать соединение открытым</translation>
    </message>
    <message>
        <source>Loading wallet...</source>
        <translation>Загрузка бумажника...</translation>
    </message>
    <message>
        <source>Cannot downgrade wallet</source>
        <translation>Не удаётся понизить версию бумажника</translation>
    </message>
    <message>
        <source>Cannot write default address</source>
        <translation>Не удаётся записать адрес по умолчанию</translation>
    </message>
    <message>
        <source>Rescanning...</source>
        <translation>Сканирование...</translation>
    </message>
    <message>
        <source>Done loading</source>
        <translation>Загрузка завершена</translation>
    </message>
    <message>
        <source>Error</source>
        <translation>Ошибка</translation>
    </message>
</context>
=======
    </context>
>>>>>>> 69fce744
</TS><|MERGE_RESOLUTION|>--- conflicted
+++ resolved
@@ -62,21 +62,12 @@
         <translation>Адреса получения</translation>
     </message>
     <message>
-<<<<<<< HEAD
         <source>These are your Lynx addresses for sending payments. Always check the amount and the receiving address before sending coins.</source>
         <translation>Это ваши адреса Lynx для отправки платежей. Всегда проверяйте сумму и адрес получателя перед отправкой перевода.</translation>
     </message>
     <message>
         <source>These are your Lynx addresses for receiving payments. It is recommended to use a new receiving address for each transaction.</source>
         <translation>Это ваши адреса Lynx для приёма платежей. Рекомендуется использовать новый адрес получения для каждой транзакции.</translation>
-=======
-        <source>These are your Litecoin addresses for sending payments. Always check the amount and the receiving address before sending coins.</source>
-        <translation>Это ваши адреса Litecoin для отправки платежей. Всегда проверяйте количество и адрес получателя перед отправкой перевода.</translation>
-    </message>
-    <message>
-        <source>These are your Litecoin addresses for receiving payments. It is recommended to use a new receiving address for each transaction.</source>
-        <translation>Это ваши адреса Litecoin для приёма платежей. Рекомендуется использовать новый адрес получения для каждой транзакции.</translation>
->>>>>>> 69fce744
     </message>
     <message>
         <source>&amp;Copy Address</source>
@@ -170,15 +161,11 @@
     </message>
     <message>
         <source>Confirm wallet encryption</source>
-<<<<<<< HEAD
-        <translation>Подтвердите шифрование бумажника</translation>
+        <translation>Подтвердить шифрование кошелька</translation>
     </message>
     <message>
         <source>Warning: If you encrypt your wallet and lose your passphrase, you will &lt;b&gt;LOSE ALL OF YOUR LYNXES&lt;/b&gt;!</source>
-        <translation>Предупреждение: если вы зашифруете бумажник и потеряете пароль, вы &lt;b&gt;ПОТЕРЯЕТЕ ВСЕ ВАШИ БИТКОИНЫ&lt;/b&gt;!</translation>
-=======
-        <translation>Подтвердить шифрование кошелька</translation>
->>>>>>> 69fce744
+        <translation>Предупреждение: если вы зашифруете кошелёк и потеряете пароль, вы &lt;b&gt;ПОТЕРЯЕТЕ ВСЕ ВАШИ БИТКОИНЫ&lt;/b&gt;!</translation>
     </message>
     <message>
         <source>Are you sure you wish to encrypt your wallet?</source>
@@ -186,24 +173,23 @@
     </message>
     <message>
         <source>Wallet encrypted</source>
-<<<<<<< HEAD
-        <translation>Бумажник зашифрован</translation>
+        <translation>Кошелёк зашифрован</translation>
     </message>
     <message>
         <source>%1 will close now to finish the encryption process. Remember that encrypting your wallet cannot fully protect your lynxes from being stolen by malware infecting your computer.</source>
-        <translation>Сейчас %1 закроется для завершения процесса шифрования. Помните, что шифрование вашего бумажника не может полностью защитить ваши биткоины от кражи с помощью инфицирования вашего компьютера вредоносным ПО.</translation>
+        <translation>Сейчас %1 закроется для завершения процесса шифрования. Помните, что шифрование вашего кошелька не может полностью защитить ваши биткоины от кражи с помощью инфицирования вашего компьютера вредоносным ПО.</translation>
     </message>
     <message>
         <source>IMPORTANT: Any previous backups you have made of your wallet file should be replaced with the newly generated, encrypted wallet file. For security reasons, previous backups of the unencrypted wallet file will become useless as soon as you start using the new, encrypted wallet.</source>
-        <translation>ВАЖНО: все предыдущие резервные копии вашего бумажника должны быть заменены новым зашифрованным файлом. В целях безопасности предыдущие резервные копии незашифрованного бумажника станут бесполезны, как только вы начнёте использовать новый зашифрованный бумажник.</translation>
+        <translation>ВАЖНО: все предыдущие резервные копии вашего кошелька должны быть заменены новым зашифрованным файлом. В целях безопасности предыдущие резервные копии незашифрованного кошелька станут бесполезны, как только вы начнёте использовать новый зашифрованный кошелёк.</translation>
     </message>
     <message>
         <source>Wallet encryption failed</source>
-        <translation>Не удалось зашифровать бумажник</translation>
+        <translation>Не удалось зашифровать кошелёк</translation>
     </message>
     <message>
         <source>Wallet encryption failed due to an internal error. Your wallet was not encrypted.</source>
-        <translation>Шифрование бумажника не удалось из-за внутренней ошибки. Ваш бумажник не был зашифрован.</translation>
+        <translation>Шифрование кошелька не удалось из-за внутренней ошибки. Ваш кошелёк не был зашифрован.</translation>
     </message>
     <message>
         <source>The supplied passphrases do not match.</source>
@@ -211,14 +197,11 @@
     </message>
     <message>
         <source>Wallet unlock failed</source>
-        <translation>Разблокировка бумажника не удалась</translation>
+        <translation>Разблокировка кошелька не удалась</translation>
     </message>
     <message>
         <source>The passphrase entered for the wallet decryption was incorrect.</source>
-        <translation>Неверный пароль для расшифровки бумажника.</translation>
-=======
-        <translation>Кошелёк зашифрован</translation>
->>>>>>> 69fce744
+        <translation>Неверный пароль для расшифровки кошелька.</translation>
     </message>
     <message>
         <source>Wallet decryption failed</source>
@@ -284,8 +267,7 @@
     </message>
     <message>
         <source>&amp;Encrypt Wallet...</source>
-<<<<<<< HEAD
-        <translation>&amp;Зашифровать бумажник...</translation>
+        <translation>&amp;Зашифровать кошелёк...</translation>
     </message>
     <message>
         <source>&amp;Backup Wallet...</source>
@@ -542,11 +524,6 @@
         <translation>Произошла неисправимая ошибка. Lynx не может безопасно продолжать работу и будет закрыт.</translation>
     </message>
 </context>
-=======
-        <translation>&amp;Зашифровать кошелёк...</translation>
-    </message>
-    </context>
->>>>>>> 69fce744
 <context>
     <name>CoinControlDialog</name>
     <message>
@@ -556,381 +533,65 @@
     </context>
 <context>
     <name>EditAddressDialog</name>
-    </context>
+    <message>
+        <source>Edit Address</source>
+        <translation>Изменить адрес</translation>
+    </message>
+    <message>
+        <source>&amp;Label</source>
+        <translation>&amp;Метка</translation>
+    </message>
+    <message>
+        <source>The label associated with this address list entry</source>
+        <translation>Метка, связанная с этой записью списка адресов</translation>
+    </message>
+    <message>
+        <source>The address associated with this address list entry. This can only be modified for sending addresses.</source>
+        <translation>Адрес, связанный с этой записью списка адресов. Он может быть изменён только для адресов отправки.</translation>
+    </message>
+    <message>
+        <source>&amp;Address</source>
+        <translation>&amp;Адрес</translation>
+    </message>
+    <message>
+        <source>New receiving address</source>
+        <translation>Новый адрес получения</translation>
+    </message>
+    <message>
+        <source>New sending address</source>
+        <translation>Новый адрес отправки</translation>
+    </message>
+    <message>
+        <source>Edit receiving address</source>
+        <translation>Изменить адрес получения</translation>
+    </message>
+    <message>
+        <source>Edit sending address</source>
+        <translation>Изменить адрес отправки</translation>
+    </message>
+    <message>
+        <source>The entered address "%1" is not a valid Lynx address.</source>
+        <translation>Введённый адрес "%1" не является правильным Lynx-адресом.</translation>
+    </message>
+    <message>
+        <source>The entered address "%1" is already in the address book.</source>
+        <translation>Введённый адрес "%1" уже находится в адресной книге.</translation>
+    </message>
+    <message>
+        <source>Could not unlock wallet.</source>
+        <translation>Не удается разблокировать бумажник.</translation>
+    </message>
+    <message>
+        <source>New key generation failed.</source>
+        <translation>Генерация нового ключа не удалась.</translation>
+    </message>
+</context>
 <context>
     <name>FreespaceChecker</name>
     </context>
 <context>
     <name>HelpMessageDialog</name>
     </context>
-<context>
-    <name>Intro</name>
-    </context>
-<context>
-    <name>ModalOverlay</name>
-    </context>
-<context>
-    <name>OpenURIDialog</name>
-    </context>
-<context>
-    <name>OptionsDialog</name>
-    </context>
-<context>
-    <name>OverviewPage</name>
-    </context>
-<context>
-    <name>PaymentServer</name>
-    </context>
-<context>
-    <name>PeerTableModel</name>
-    </context>
-<context>
-    <name>QObject</name>
-    </context>
-<context>
-    <name>QObject::QObject</name>
-    </context>
-<context>
-    <name>QRImageWidget</name>
-    </context>
-<context>
-    <name>RPCConsole</name>
-    </context>
-<context>
-    <name>ReceiveCoinsDialog</name>
-    </context>
-<context>
-    <name>ReceiveRequestDialog</name>
-    <message>
-        <source>Address</source>
-        <translation>Адрес</translation>
-    </message>
-    <message>
-        <source>Label</source>
-        <translation>Метка</translation>
-    </message>
-    </context>
-<context>
-    <name>RecentRequestsTableModel</name>
-    <message>
-        <source>Label</source>
-        <translation>Метка</translation>
-    </message>
-    <message>
-        <source>(no label)</source>
-        <translation>(нет метки)</translation>
-    </message>
-    </context>
-<context>
-    <name>SendCoinsDialog</name>
-    <message>
-        <source>(no label)</source>
-        <translation>(нет метки)</translation>
-    </message>
-</context>
-<context>
-    <name>SendCoinsEntry</name>
-    </context>
-<context>
-    <name>SendConfirmationDialog</name>
-    </context>
-<context>
-    <name>ShutdownWindow</name>
-    </context>
-<context>
-    <name>SignVerifyMessageDialog</name>
-    </context>
-<context>
-    <name>SplashScreen</name>
-    </context>
-<context>
-    <name>TrafficGraphWidget</name>
-    </context>
-<context>
-    <name>TransactionDesc</name>
-    </context>
-<context>
-    <name>TransactionDescDialog</name>
-    </context>
-<context>
-    <name>TransactionTableModel</name>
-    <message>
-        <source>Label</source>
-        <translation>Метка</translation>
-    </message>
-    <message>
-        <source>(no label)</source>
-        <translation>(нет метки)</translation>
-    </message>
-    </context>
-<context>
-    <name>TransactionView</name>
-    <message>
-        <source>Comma separated file (*.csv)</source>
-        <translation>Текст, разделённый запятыми (*.csv)</translation>
-    </message>
-    <message>
-        <source>Label</source>
-        <translation>Метка</translation>
-    </message>
-    <message>
-        <source>Address</source>
-        <translation>Адрес</translation>
-    </message>
-    <message>
-        <source>Exporting Failed</source>
-        <translation>Экспорт не удался</translation>
-    </message>
-    </context>
-<context>
-    <name>UnitDisplayStatusBarControl</name>
-    </context>
-<context>
-    <name>WalletFrame</name>
-    </context>
-<context>
-    <name>WalletModel</name>
-    </context>
-<context>
-    <name>WalletView</name>
-    <message>
-        <source>&amp;Export</source>
-        <translation>&amp;Экспорт</translation>
-    </message>
-    <message>
-        <source>Export the data in the current tab to a file</source>
-        <translation>Экспортировать данные текущей вкладки в файл</translation>
-    </message>
-    </context>
-<context>
-    <name>bitcoin-core</name>
-    <message>
-        <source>The wallet will avoid paying less than the minimum relay fee.</source>
-        <translation>Кошелёк постарается не платить меньше, чем минимальная комиссия передачи.</translation>
-    </message>
-    <message>
-        <source>Transaction amounts must not be negative</source>
-        <translation>Сумма транзакции не должна быть отрицательной</translation>
-    </message>
-    <message>
-        <source>Insufficient funds</source>
-        <translation>Недостаточно средств</translation>
-    </message>
-    <message>
-        <source>Loading wallet...</source>
-        <translation>Загрузка электронного кошелька...</translation>
-    </message>
-    <message>
-        <source>Cannot downgrade wallet</source>
-        <translation>Не удаётся понизить версию электронного кошелька</translation>
-    </message>
-    <message>
-        <source>Done loading</source>
-        <translation>Загрузка завершена</translation>
-    </message>
-<<<<<<< HEAD
-    <message>
-        <source>Copy transaction ID</source>
-        <translation>Копировать ID транзакции</translation>
-    </message>
-    <message>
-        <source>Lock unspent</source>
-        <translation>Заблокировать непотраченное</translation>
-    </message>
-    <message>
-        <source>Unlock unspent</source>
-        <translation>Разблокировать непотраченное</translation>
-    </message>
-    <message>
-        <source>Copy quantity</source>
-        <translation>Копировать количество</translation>
-    </message>
-    <message>
-        <source>Copy fee</source>
-        <translation>Копировать комиссию</translation>
-    </message>
-    <message>
-        <source>Copy after fee</source>
-        <translation>Копировать после комиссии</translation>
-    </message>
-    <message>
-        <source>Copy bytes</source>
-        <translation>Копировать байты</translation>
-    </message>
-    <message>
-        <source>Copy dust</source>
-        <translation>Копировать пыль</translation>
-    </message>
-    <message>
-        <source>Copy change</source>
-        <translation>Копировать сдачу</translation>
-    </message>
-    <message>
-        <source>(%1 locked)</source>
-        <translation>(%1 заблокировано)</translation>
-    </message>
-    <message>
-        <source>yes</source>
-        <translation>да</translation>
-    </message>
-    <message>
-        <source>no</source>
-        <translation>нет</translation>
-    </message>
-    <message>
-        <source>This label turns red if any recipient receives an amount smaller than the current dust threshold.</source>
-        <translation>Эта метка станет красной, если любой получатель получит сумму меньше, чем текущий порог пыли.</translation>
-    </message>
-    <message>
-        <source>Can vary +/- %1 satoshi(s) per input.</source>
-        <translation>Может отличаться на +/- %1 сатоши на вход.</translation>
-    </message>
-    <message>
-        <source>(no label)</source>
-        <translation>(нет метки)</translation>
-    </message>
-    <message>
-        <source>change from %1 (%2)</source>
-        <translation>сдача с %1 (%2)</translation>
-    </message>
-    <message>
-        <source>(change)</source>
-        <translation>(сдача)</translation>
-    </message>
-</context>
-<context>
-    <name>EditAddressDialog</name>
-    <message>
-        <source>Edit Address</source>
-        <translation>Изменить адрес</translation>
-    </message>
-    <message>
-        <source>&amp;Label</source>
-        <translation>&amp;Метка</translation>
-    </message>
-    <message>
-        <source>The label associated with this address list entry</source>
-        <translation>Метка, связанная с этой записью списка адресов</translation>
-    </message>
-    <message>
-        <source>The address associated with this address list entry. This can only be modified for sending addresses.</source>
-        <translation>Адрес, связанный с этой записью списка адресов. Он может быть изменён только для адресов отправки.</translation>
-    </message>
-    <message>
-        <source>&amp;Address</source>
-        <translation>&amp;Адрес</translation>
-    </message>
-    <message>
-        <source>New receiving address</source>
-        <translation>Новый адрес получения</translation>
-    </message>
-    <message>
-        <source>New sending address</source>
-        <translation>Новый адрес отправки</translation>
-    </message>
-    <message>
-        <source>Edit receiving address</source>
-        <translation>Изменить адрес получения</translation>
-    </message>
-    <message>
-        <source>Edit sending address</source>
-        <translation>Изменить адрес отправки</translation>
-    </message>
-    <message>
-        <source>The entered address "%1" is not a valid Lynx address.</source>
-        <translation>Введённый адрес "%1" не является правильным Lynx-адресом.</translation>
-    </message>
-    <message>
-        <source>The entered address "%1" is already in the address book.</source>
-        <translation>Введённый адрес "%1" уже находится в адресной книге.</translation>
-    </message>
-    <message>
-        <source>Could not unlock wallet.</source>
-        <translation>Не удается разблокировать бумажник.</translation>
-    </message>
-    <message>
-        <source>New key generation failed.</source>
-        <translation>Генерация нового ключа не удалась.</translation>
-    </message>
-</context>
-<context>
-    <name>FreespaceChecker</name>
-    <message>
-        <source>A new data directory will be created.</source>
-        <translation>Будет создан новый каталог данных.</translation>
-    </message>
-    <message>
-        <source>name</source>
-        <translation>имя</translation>
-    </message>
-    <message>
-        <source>Directory already exists. Add %1 if you intend to create a new directory here.</source>
-        <translation>Каталог уже существует. Добавьте %1, если вы хотите создать здесь новый каталог.</translation>
-    </message>
-    <message>
-        <source>Path already exists, and is not a directory.</source>
-        <translation>Путь уже существует и не является каталогом.</translation>
-    </message>
-    <message>
-        <source>Cannot create data directory here.</source>
-        <translation>Не удаётся создать здесь каталог данных.</translation>
-    </message>
-</context>
-<context>
-    <name>HelpMessageDialog</name>
-    <message>
-        <source>version</source>
-        <translation>версия</translation>
-    </message>
-    <message>
-        <source>(%1-bit)</source>
-        <translation>(%1-бит)</translation>
-    </message>
-    <message>
-        <source>About %1</source>
-        <translation>О %1</translation>
-    </message>
-    <message>
-        <source>Command-line options</source>
-        <translation>Параметры командной строки</translation>
-    </message>
-    <message>
-        <source>Usage:</source>
-        <translation>Использование:</translation>
-    </message>
-    <message>
-        <source>command-line options</source>
-        <translation>параметры командной строки</translation>
-    </message>
-    <message>
-        <source>UI Options:</source>
-        <translation>Настройки интерфейса:</translation>
-    </message>
-    <message>
-        <source>Choose data directory on startup (default: %u)</source>
-        <translation>Выбрать каталог данных при запуске (по умолчанию: %u)</translation>
-    </message>
-    <message>
-        <source>Set language, for example "de_DE" (default: system locale)</source>
-        <translation>Выберите язык, например "de_DE" (по умолчанию: как в системе)</translation>
-    </message>
-    <message>
-        <source>Start minimized</source>
-        <translation>Запускать свёрнутым</translation>
-    </message>
-    <message>
-        <source>Set SSL root certificates for payment request (default: -system-)</source>
-        <translation>Указать корневые SSL-сертификаты для запроса платежа (по умолчанию: -system-)</translation>
-    </message>
-    <message>
-        <source>Show splash screen on startup (default: %u)</source>
-        <translation>Показывать экран-заставку при запуске (по умолчанию: %u)</translation>
-    </message>
-    <message>
-        <source>Reset all settings changed in the GUI</source>
-        <translation>Сбросить все настройки, измененные в графическом интерфейсе</translation>
-    </message>
-</context>
 <context>
     <name>Intro</name>
     <message>
@@ -1027,27 +688,7 @@
 </context>
 <context>
     <name>OpenURIDialog</name>
-    <message>
-        <source>Open URI</source>
-        <translation>Открыть URI</translation>
-    </message>
-    <message>
-        <source>Open payment request from URI or file</source>
-        <translation>Открыть запрос платежа из URI или файла</translation>
-    </message>
-    <message>
-        <source>URI:</source>
-        <translation>URI:</translation>
-    </message>
-    <message>
-        <source>Select payment request file</source>
-        <translation>Выбрать файл запроса платежа</translation>
-    </message>
-    <message>
-        <source>Select payment request file to open</source>
-        <translation>Выберите файл запроса платежа</translation>
-    </message>
-</context>
+    </context>
 <context>
     <name>OptionsDialog</name>
     <message>
@@ -1451,23 +1092,7 @@
 </context>
 <context>
     <name>PeerTableModel</name>
-    <message>
-        <source>User Agent</source>
-        <translation>Юзер-агент</translation>
-    </message>
-    <message>
-        <source>Node/Service</source>
-        <translation>Узел/сервис</translation>
-    </message>
-    <message>
-        <source>NodeId</source>
-        <translation>Id узла</translation>
-    </message>
-    <message>
-        <source>Ping</source>
-        <translation>Пинг</translation>
-    </message>
-</context>
+    </context>
 <context>
     <name>QObject</name>
     <message>
@@ -1541,341 +1166,13 @@
 </context>
 <context>
     <name>QObject::QObject</name>
-    <message>
-        <source>Error: Specified data directory "%1" does not exist.</source>
-        <translation>Ошибка: указанный каталог "%1" не существует.</translation>
-    </message>
-    <message>
-        <source>Error: Cannot parse configuration file: %1. Only use key=value syntax.</source>
-        <translation>Ошибка: не удалось разобрать конфигурационный файл: %1. Используйте синтаксис вида ключ=значение.</translation>
-    </message>
-    <message>
-        <source>Error: %1</source>
-        <translation>Ошибка: %1</translation>
-    </message>
-</context>
+    </context>
 <context>
     <name>QRImageWidget</name>
-    <message>
-        <source>&amp;Save Image...</source>
-        <translation>&amp;Сохранить изображение...</translation>
-    </message>
-    <message>
-        <source>&amp;Copy Image</source>
-        <translation>Копировать &amp;изображение</translation>
-    </message>
-    <message>
-        <source>Save QR Code</source>
-        <translation>Сохранить QR-код</translation>
-    </message>
-    <message>
-        <source>PNG Image (*.png)</source>
-        <translation>Изображение PNG (*.png)</translation>
-    </message>
-</context>
+    </context>
 <context>
     <name>RPCConsole</name>
-    <message>
-        <source>N/A</source>
-        <translation>Н/Д</translation>
-    </message>
-    <message>
-        <source>Client version</source>
-        <translation>Версия клиента</translation>
-    </message>
-    <message>
-        <source>&amp;Information</source>
-        <translation>&amp;Информация</translation>
-    </message>
-    <message>
-        <source>Debug window</source>
-        <translation>Окно отладки</translation>
-    </message>
-    <message>
-        <source>General</source>
-        <translation>Общие</translation>
-    </message>
-    <message>
-        <source>Using BerkeleyDB version</source>
-        <translation>Используется версия BerkeleyDB</translation>
-    </message>
-    <message>
-        <source>Datadir</source>
-        <translation>Каталог для данных</translation>
-    </message>
-    <message>
-        <source>Startup time</source>
-        <translation>Время запуска</translation>
-    </message>
-    <message>
-        <source>Network</source>
-        <translation>Сеть</translation>
-    </message>
-    <message>
-        <source>Name</source>
-        <translation>Имя</translation>
-    </message>
-    <message>
-        <source>Number of connections</source>
-        <translation>Число подключений</translation>
-    </message>
-    <message>
-        <source>Block chain</source>
-        <translation>Цепь блоков</translation>
-    </message>
-    <message>
-        <source>Current number of blocks</source>
-        <translation>Текущее число блоков</translation>
-    </message>
-    <message>
-        <source>Memory Pool</source>
-        <translation>Пул памяти</translation>
-    </message>
-    <message>
-        <source>Current number of transactions</source>
-        <translation>Текущее число транзакций</translation>
-    </message>
-    <message>
-        <source>Memory usage</source>
-        <translation>Использование памяти</translation>
-    </message>
-    <message>
-        <source>Received</source>
-        <translation>Получено</translation>
-    </message>
-    <message>
-        <source>Sent</source>
-        <translation>Отправлено</translation>
-    </message>
-    <message>
-        <source>&amp;Peers</source>
-        <translation>&amp;Участники</translation>
-    </message>
-    <message>
-        <source>Banned peers</source>
-        <translation>Заблокированные участники</translation>
-    </message>
-    <message>
-        <source>Select a peer to view detailed information.</source>
-        <translation>Выберите участника для просмотра подробностей.</translation>
-    </message>
-    <message>
-        <source>Whitelisted</source>
-        <translation>Доверенный</translation>
-    </message>
-    <message>
-        <source>Direction</source>
-        <translation>Направление</translation>
-    </message>
-    <message>
-        <source>Version</source>
-        <translation>Версия</translation>
-    </message>
-    <message>
-        <source>Starting Block</source>
-        <translation>Начальный блок</translation>
-    </message>
-    <message>
-        <source>Synced Headers</source>
-        <translation>Синхронизировано заголовков</translation>
-    </message>
-    <message>
-        <source>Synced Blocks</source>
-        <translation>Синхронизировано блоков</translation>
-    </message>
-    <message>
-        <source>User Agent</source>
-        <translation>Юзер-агент</translation>
-    </message>
-    <message>
-        <source>Open the %1 debug log file from the current data directory. This can take a few seconds for large log files.</source>
-        <translation>Открыть отладочный лог-файл %1 из текущего каталога данных. Это может занять несколько секунд для больших лог-файлов.</translation>
-    </message>
-    <message>
-        <source>Decrease font size</source>
-        <translation>Уменьшить размер текста</translation>
-    </message>
-    <message>
-        <source>Increase font size</source>
-        <translation>Увеличить размер текста</translation>
-    </message>
-    <message>
-        <source>Services</source>
-        <translation>Сервисы</translation>
-    </message>
-    <message>
-        <source>Ban Score</source>
-        <translation>Очков бана</translation>
-    </message>
-    <message>
-        <source>Connection Time</source>
-        <translation>Время соединения</translation>
-    </message>
-    <message>
-        <source>Last Send</source>
-        <translation>Последняя отправка</translation>
-    </message>
-    <message>
-        <source>Last Receive</source>
-        <translation>Последний раз получено</translation>
-    </message>
-    <message>
-        <source>Ping Time</source>
-        <translation>Время задержки</translation>
-    </message>
-    <message>
-        <source>The duration of a currently outstanding ping.</source>
-        <translation>Длительность текущего пинга.</translation>
-    </message>
-    <message>
-        <source>Ping Wait</source>
-        <translation>Время задержки</translation>
-    </message>
-    <message>
-        <source>Min Ping</source>
-        <translation>Мин. пинг</translation>
-    </message>
-    <message>
-        <source>Time Offset</source>
-        <translation>Смещение времени</translation>
-    </message>
-    <message>
-        <source>Last block time</source>
-        <translation>Время последнего блока</translation>
-    </message>
-    <message>
-        <source>&amp;Open</source>
-        <translation>&amp;Открыть</translation>
-    </message>
-    <message>
-        <source>&amp;Console</source>
-        <translation>Консоль</translation>
-    </message>
-    <message>
-        <source>&amp;Network Traffic</source>
-        <translation>Сетевой &amp;трафик</translation>
-    </message>
-    <message>
-        <source>&amp;Clear</source>
-        <translation>&amp;Очистить</translation>
-    </message>
-    <message>
-        <source>Totals</source>
-        <translation>Всего</translation>
-    </message>
-    <message>
-        <source>In:</source>
-        <translation>Вход:</translation>
-    </message>
-    <message>
-        <source>Out:</source>
-        <translation>Выход:</translation>
-    </message>
-    <message>
-        <source>Debug log file</source>
-        <translation>Отладочный лог-файл</translation>
-    </message>
-    <message>
-        <source>Clear console</source>
-        <translation>Очистить консоль</translation>
-    </message>
-    <message>
-        <source>1 &amp;hour</source>
-        <translation>1 &amp;час</translation>
-    </message>
-    <message>
-        <source>1 &amp;day</source>
-        <translation>1 &amp;день</translation>
-    </message>
-    <message>
-        <source>1 &amp;week</source>
-        <translation>1 &amp;неделю</translation>
-    </message>
-    <message>
-        <source>1 &amp;year</source>
-        <translation>1 &amp;год</translation>
-    </message>
-    <message>
-        <source>&amp;Disconnect</source>
-        <translation>&amp;Отключиться</translation>
-    </message>
-    <message>
-        <source>Ban for</source>
-        <translation>Бан на</translation>
-    </message>
-    <message>
-        <source>&amp;Unban</source>
-        <translation>&amp;Разбанить</translation>
-    </message>
-    <message>
-        <source>Welcome to the %1 RPC console.</source>
-        <translation>Добро пожаловать в консоль RPC %1.</translation>
-    </message>
-    <message>
-        <source>Use up and down arrows to navigate history, and &lt;b&gt;Ctrl-L&lt;/b&gt; to clear screen.</source>
-        <translation>Используйте стрелки вверх и вниз для просмотра истории и &lt;b&gt;Ctrl-L&lt;/b&gt; для очистки экрана.</translation>
-    </message>
-    <message>
-        <source>Type &lt;b&gt;help&lt;/b&gt; for an overview of available commands.</source>
-        <translation>Напишите &lt;b&gt;help&lt;/b&gt; для просмотра доступных команд.</translation>
-    </message>
-    <message>
-        <source>WARNING: Scammers have been active, telling users to type commands here, stealing their wallet contents. Do not use this console without fully understanding the ramification of a command.</source>
-        <translation>ВНИМАНИЕ: мошенники предлагали пользователям вводить сюда команды, похищая таким образом содержимое их бумажников. Не используйте эту консоль без полного понимания смысла команд.</translation>
-    </message>
-    <message>
-        <source>Network activity disabled</source>
-        <translation>Сетевая активность запрещена</translation>
-    </message>
-    <message>
-        <source>%1 B</source>
-        <translation>%1 Б</translation>
-    </message>
-    <message>
-        <source>%1 KB</source>
-        <translation>%1 КБ</translation>
-    </message>
-    <message>
-        <source>%1 MB</source>
-        <translation>%1 МБ</translation>
-    </message>
-    <message>
-        <source>%1 GB</source>
-        <translation>%1 ГБ</translation>
-    </message>
-    <message>
-        <source>(node id: %1)</source>
-        <translation>(номер узла: %1)</translation>
-    </message>
-    <message>
-        <source>via %1</source>
-        <translation>через %1</translation>
-    </message>
-    <message>
-        <source>never</source>
-        <translation>никогда</translation>
-    </message>
-    <message>
-        <source>Inbound</source>
-        <translation>Входящие</translation>
-    </message>
-    <message>
-        <source>Outbound</source>
-        <translation>Исходящие</translation>
-    </message>
-    <message>
-        <source>Yes</source>
-        <translation>Да</translation>
-    </message>
-    <message>
-        <source>No</source>
-        <translation>Нет</translation>
-    </message>
-    <message>
-        <source>Unknown</source>
-        <translation>Неизвестно</translation>
-    </message>
-</context>
+    </context>
 <context>
     <name>ReceiveCoinsDialog</name>
     <message>
@@ -1966,89 +1263,25 @@
 <context>
     <name>ReceiveRequestDialog</name>
     <message>
-        <source>QR Code</source>
-        <translation>QR код</translation>
-    </message>
-    <message>
-        <source>Copy &amp;URI</source>
-        <translation>Копировать &amp;URI</translation>
-    </message>
-    <message>
-        <source>Copy &amp;Address</source>
-        <translation>Копировать &amp;адрес</translation>
-    </message>
-    <message>
-        <source>&amp;Save Image...</source>
-        <translation>&amp;Сохранить изображение...</translation>
-    </message>
-    <message>
-        <source>Request payment to %1</source>
-        <translation>Запросить платёж на %1</translation>
-    </message>
-    <message>
-        <source>Payment information</source>
-        <translation>Информация платежа</translation>
-    </message>
-    <message>
-        <source>URI</source>
-        <translation>URI</translation>
-    </message>
-    <message>
         <source>Address</source>
         <translation>Адрес</translation>
     </message>
     <message>
-        <source>Amount</source>
-        <translation>Сумма</translation>
-    </message>
-    <message>
         <source>Label</source>
         <translation>Метка</translation>
     </message>
-    <message>
-        <source>Message</source>
-        <translation>Сообщение</translation>
-    </message>
-    <message>
-        <source>Resulting URI too long, try to reduce the text for label / message.</source>
-        <translation>Получившийся URI слишком длинный, попробуйте сократить текст метки / сообщения.</translation>
-    </message>
-    <message>
-        <source>Error encoding URI into QR Code.</source>
-        <translation>Ошибка кодирования URI в QR-код</translation>
-    </message>
-</context>
+    </context>
 <context>
     <name>RecentRequestsTableModel</name>
-    <message>
-        <source>Date</source>
-        <translation>Дата</translation>
-    </message>
     <message>
         <source>Label</source>
         <translation>Метка</translation>
     </message>
     <message>
-        <source>Message</source>
-        <translation>Сообщение</translation>
-    </message>
-    <message>
         <source>(no label)</source>
         <translation>(нет метки)</translation>
     </message>
-    <message>
-        <source>(no message)</source>
-        <translation>(нет сообщения)</translation>
-    </message>
-    <message>
-        <source>(no amount requested)</source>
-        <translation>(нет запрошенной суммы)</translation>
-    </message>
-    <message>
-        <source>Requested</source>
-        <translation>Запрошено</translation>
-    </message>
-</context>
+    </context>
 <context>
     <name>SendCoinsDialog</name>
     <message>
@@ -2401,22 +1634,10 @@
 </context>
 <context>
     <name>SendConfirmationDialog</name>
-    <message>
-        <source>Yes</source>
-        <translation>Да</translation>
-    </message>
-</context>
+    </context>
 <context>
     <name>ShutdownWindow</name>
-    <message>
-        <source>%1 is shutting down...</source>
-        <translation>%1 выключается...</translation>
-    </message>
-    <message>
-        <source>Do not shut down the computer until this window disappears.</source>
-        <translation>Не выключайте компьютер, пока это окно не исчезнет.</translation>
-    </message>
-</context>
+    </context>
 <context>
     <name>SignVerifyMessageDialog</name>
     <message>
@@ -2558,438 +1779,34 @@
 </context>
 <context>
     <name>SplashScreen</name>
-    <message>
-        <source>[testnet]</source>
-        <translation>[тестовая сеть]</translation>
-    </message>
-</context>
+    </context>
 <context>
     <name>TrafficGraphWidget</name>
-    <message>
-        <source>KB/s</source>
-        <translation>КБ/сек</translation>
-    </message>
-</context>
+    </context>
 <context>
     <name>TransactionDesc</name>
-    <message numerus="yes">
-        <source>Open for %n more block(s)</source>
-        <translation><numerusform>Открыто для ещё %n блока</numerusform><numerusform>Открыто для ещё %n блоков</numerusform><numerusform>Открыто для ещё %n блоков</numerusform><numerusform>Открыто для ещё %n блоков</numerusform></translation>
-    </message>
-    <message>
-        <source>Open until %1</source>
-        <translation>Открыто до %1</translation>
-    </message>
-    <message>
-        <source>conflicted with a transaction with %1 confirmations</source>
-        <translation>конфликт с транзакцией с %1 подтверждений</translation>
-    </message>
-    <message>
-        <source>%1/offline</source>
-        <translation>%1/отключен</translation>
-    </message>
-    <message>
-        <source>0/unconfirmed, %1</source>
-        <translation>0/не подтверждено, %1</translation>
-    </message>
-    <message>
-        <source>in memory pool</source>
-        <translation>В памяти</translation>
-    </message>
-    <message>
-        <source>not in memory pool</source>
-        <translation>Не в памяти</translation>
-    </message>
-    <message>
-        <source>abandoned</source>
-        <translation>заброшено</translation>
-    </message>
-    <message>
-        <source>%1/unconfirmed</source>
-        <translation>%1/не подтверждено</translation>
-    </message>
-    <message>
-        <source>%1 confirmations</source>
-        <translation>%1 подтверждений</translation>
-    </message>
-    <message>
-        <source>Status</source>
-        <translation>Статус</translation>
-    </message>
-    <message>
-        <source>, has not been successfully broadcast yet</source>
-        <translation>, ещё не было успешно разослано</translation>
-    </message>
-    <message numerus="yes">
-        <source>, broadcast through %n node(s)</source>
-        <translation><numerusform>, разослано через %n узел</numerusform><numerusform>, разослано через %n узла</numerusform><numerusform>, разослано через %n узлов</numerusform><numerusform>, разослано через %n узлов</numerusform></translation>
-    </message>
-    <message>
-        <source>Date</source>
-        <translation>Дата</translation>
-    </message>
-    <message>
-        <source>Source</source>
-        <translation>Источник</translation>
-    </message>
-    <message>
-        <source>Generated</source>
-        <translation>Сгенерированно</translation>
-    </message>
-    <message>
-        <source>From</source>
-        <translation>От</translation>
-    </message>
-    <message>
-        <source>unknown</source>
-        <translation>неизвестно</translation>
-    </message>
-    <message>
-        <source>To</source>
-        <translation>Для</translation>
-    </message>
-    <message>
-        <source>own address</source>
-        <translation>свой адрес</translation>
-    </message>
-    <message>
-        <source>watch-only</source>
-        <translation>только наблюдение</translation>
-    </message>
-    <message>
-        <source>label</source>
-        <translation>метка</translation>
-    </message>
-    <message>
-        <source>Credit</source>
-        <translation>Кредит</translation>
-    </message>
-    <message numerus="yes">
-        <source>matures in %n more block(s)</source>
-        <translation><numerusform>будет доступно через %n блок</numerusform><numerusform>будет доступно через %n блока</numerusform><numerusform>будет доступно через %n блоков</numerusform><numerusform>будет доступно через %n блоков</numerusform></translation>
-    </message>
-    <message>
-        <source>not accepted</source>
-        <translation>не принято</translation>
-    </message>
-    <message>
-        <source>Debit</source>
-        <translation>Дебет</translation>
-    </message>
-    <message>
-        <source>Total debit</source>
-        <translation>Всего дебет</translation>
-    </message>
-    <message>
-        <source>Total credit</source>
-        <translation>Всего кредит</translation>
-    </message>
-    <message>
-        <source>Transaction fee</source>
-        <translation>Комиссия</translation>
-    </message>
-    <message>
-        <source>Net amount</source>
-        <translation>Чистая сумма</translation>
-    </message>
-    <message>
-        <source>Message</source>
-        <translation>Сообщение</translation>
-    </message>
-    <message>
-        <source>Comment</source>
-        <translation>Комментарий</translation>
-    </message>
-    <message>
-        <source>Transaction ID</source>
-        <translation>ID транзакции</translation>
-    </message>
-    <message>
-        <source>Transaction total size</source>
-        <translation>Общий размер транзакции</translation>
-    </message>
-    <message>
-        <source>Output index</source>
-        <translation>Номер выхода</translation>
-    </message>
-    <message>
-        <source>Merchant</source>
-        <translation>Продавец</translation>
-    </message>
-    <message>
-        <source>Generated coins must mature %1 blocks before they can be spent. When you generated this block, it was broadcast to the network to be added to the block chain. If it fails to get into the chain, its state will change to "not accepted" and it won't be spendable. This may occasionally happen if another node generates a block within a few seconds of yours.</source>
-        <translation>Сгенерированные монеты должны подождать %1 блоков, прежде чем они могут быть потрачены. Когда вы сгенерировали этот блок, он был отправлен в сеть для добавления в цепочку блоков. Если он не попадёт в цепь, его статус изменится на "не принят", и монеты будут недействительны. Это иногда происходит в случае, если другой узел сгенерирует блок на несколько секунд раньше вас.</translation>
-    </message>
-    <message>
-        <source>Debug information</source>
-        <translation>Отладочная информация</translation>
-    </message>
-    <message>
-        <source>Transaction</source>
-        <translation>Транзакция</translation>
-    </message>
-    <message>
-        <source>Inputs</source>
-        <translation>Входы</translation>
-    </message>
-    <message>
-        <source>Amount</source>
-        <translation>Сумма</translation>
-    </message>
-    <message>
-        <source>true</source>
-        <translation>истина</translation>
-    </message>
-    <message>
-        <source>false</source>
-        <translation>ложь</translation>
-    </message>
-</context>
+    </context>
 <context>
     <name>TransactionDescDialog</name>
-    <message>
-        <source>This pane shows a detailed description of the transaction</source>
-        <translation>Эта панель отображает детальное описание транзакции.</translation>
-    </message>
-    <message>
-        <source>Details for %1</source>
-        <translation>Подробности %1</translation>
-    </message>
-</context>
+    </context>
 <context>
     <name>TransactionTableModel</name>
-    <message>
-        <source>Date</source>
-        <translation>Дата</translation>
-    </message>
-    <message>
-        <source>Type</source>
-        <translation>Тип</translation>
-    </message>
     <message>
         <source>Label</source>
         <translation>Метка</translation>
     </message>
-    <message numerus="yes">
-        <source>Open for %n more block(s)</source>
-        <translation><numerusform>Открыто для ещё %n блока</numerusform><numerusform>Открыто для ещё %n блоков</numerusform><numerusform>Открыто для ещё %n блоков</numerusform><numerusform>Открыто для ещё %n блоков</numerusform></translation>
-    </message>
-    <message>
-        <source>Open until %1</source>
-        <translation>Открыто до %1</translation>
-    </message>
-    <message>
-        <source>Offline</source>
-        <translation>Отключен</translation>
-    </message>
-    <message>
-        <source>Unconfirmed</source>
-        <translation>Не подтверждено</translation>
-    </message>
-    <message>
-        <source>Abandoned</source>
-        <translation>Заброшено</translation>
-    </message>
-    <message>
-        <source>Confirming (%1 of %2 recommended confirmations)</source>
-        <translation>Подтверждается (%1 из %2 рекомендуемых подтверждений)</translation>
-    </message>
-    <message>
-        <source>Confirmed (%1 confirmations)</source>
-        <translation>Подтверждено (%1 подтверждений)</translation>
-    </message>
-    <message>
-        <source>Conflicted</source>
-        <translation>В противоречии</translation>
-    </message>
-    <message>
-        <source>Immature (%1 confirmations, will be available after %2)</source>
-        <translation>Незрелый (%1 подтверждений, будет доступно после %2)</translation>
-    </message>
-    <message>
-        <source>This block was not received by any other nodes and will probably not be accepted!</source>
-        <translation>Этот блок не был получен другими узлами и, возможно, не будет принят!</translation>
-    </message>
-    <message>
-        <source>Generated but not accepted</source>
-        <translation>Сгенерировано, но не принято</translation>
-    </message>
-    <message>
-        <source>Received with</source>
-        <translation>Получено на</translation>
-    </message>
-    <message>
-        <source>Received from</source>
-        <translation>Получено от</translation>
-    </message>
-    <message>
-        <source>Sent to</source>
-        <translation>Отправлено на</translation>
-    </message>
-    <message>
-        <source>Payment to yourself</source>
-        <translation>Отправлено себе</translation>
-    </message>
-    <message>
-        <source>Mined</source>
-        <translation>Добыто</translation>
-    </message>
-    <message>
-        <source>watch-only</source>
-        <translation>только наблюдение</translation>
-    </message>
-    <message>
-        <source>(n/a)</source>
-        <translation>(недоступно)</translation>
-    </message>
     <message>
         <source>(no label)</source>
         <translation>(нет метки)</translation>
     </message>
-    <message>
-        <source>Transaction status. Hover over this field to show number of confirmations.</source>
-        <translation>Статус транзакции. Подведите курсор к этому полю, чтобы увидеть количество подтверждений.</translation>
-    </message>
-    <message>
-        <source>Date and time that the transaction was received.</source>
-        <translation>Дата и время получения транзакции.</translation>
-    </message>
-    <message>
-        <source>Type of transaction.</source>
-        <translation>Тип транзакции.</translation>
-    </message>
-    <message>
-        <source>Whether or not a watch-only address is involved in this transaction.</source>
-        <translation>Использовался ли в транзакции адрес для наблюдения.</translation>
-    </message>
-    <message>
-        <source>User-defined intent/purpose of the transaction.</source>
-        <translation>Определяемое пользователем намерение/цель транзакции.</translation>
-    </message>
-    <message>
-        <source>Amount removed from or added to balance.</source>
-        <translation>Снятая или добавленная к балансу сумма.</translation>
-    </message>
-</context>
+    </context>
 <context>
     <name>TransactionView</name>
-    <message>
-        <source>All</source>
-        <translation>Все</translation>
-    </message>
-    <message>
-        <source>Today</source>
-        <translation>Сегодня</translation>
-    </message>
-    <message>
-        <source>This week</source>
-        <translation>На этой неделе</translation>
-    </message>
-    <message>
-        <source>This month</source>
-        <translation>В этом месяце</translation>
-    </message>
-    <message>
-        <source>Last month</source>
-        <translation>В прошлом месяце</translation>
-    </message>
-    <message>
-        <source>This year</source>
-        <translation>В этом году</translation>
-    </message>
-    <message>
-        <source>Range...</source>
-        <translation>Диапазон...</translation>
-    </message>
-    <message>
-        <source>Received with</source>
-        <translation>Получено на</translation>
-    </message>
-    <message>
-        <source>Sent to</source>
-        <translation>Отправлено на</translation>
-    </message>
-    <message>
-        <source>To yourself</source>
-        <translation>Себе</translation>
-    </message>
-    <message>
-        <source>Mined</source>
-        <translation>Добыто</translation>
-    </message>
-    <message>
-        <source>Other</source>
-        <translation>Другое</translation>
-    </message>
-    <message>
-        <source>Enter address or label to search</source>
-        <translation>Введите адрес или метку для поиска</translation>
-    </message>
-    <message>
-        <source>Min amount</source>
-        <translation>Мин. сумма</translation>
-    </message>
-    <message>
-        <source>Abandon transaction</source>
-        <translation>Отказаться от транзакции</translation>
-    </message>
-    <message>
-        <source>Copy address</source>
-        <translation>Копировать адрес</translation>
-    </message>
-    <message>
-        <source>Copy label</source>
-        <translation>Копировать метку</translation>
-    </message>
-    <message>
-        <source>Copy amount</source>
-        <translation>Копировать сумму</translation>
-    </message>
-    <message>
-        <source>Copy transaction ID</source>
-        <translation>Копировать ID транзакции</translation>
-    </message>
-    <message>
-        <source>Copy raw transaction</source>
-        <translation>Копировать исходный код транзакции</translation>
-    </message>
-    <message>
-        <source>Copy full transaction details</source>
-        <translation>Копировать все подробности транзакции</translation>
-    </message>
-    <message>
-        <source>Edit label</source>
-        <translation>Изменить метку</translation>
-    </message>
-    <message>
-        <source>Show transaction details</source>
-        <translation>Показать подробности транзакции</translation>
-    </message>
-    <message>
-        <source>Export Transaction History</source>
-        <translation>Экспортировать историю транзакций</translation>
-    </message>
     <message>
         <source>Comma separated file (*.csv)</source>
         <translation>Текст, разделённый запятыми (*.csv)</translation>
     </message>
     <message>
-        <source>Confirmed</source>
-        <translation>Подтверждено</translation>
-    </message>
-    <message>
-        <source>Watch-only</source>
-        <translation>Для наблюдения</translation>
-    </message>
-    <message>
-        <source>Date</source>
-        <translation>Дата</translation>
-    </message>
-    <message>
-        <source>Type</source>
-        <translation>Тип</translation>
-    </message>
-    <message>
         <source>Label</source>
         <translation>Метка</translation>
     </message>
@@ -2998,55 +1815,19 @@
         <translation>Адрес</translation>
     </message>
     <message>
-        <source>ID</source>
-        <translation>ID</translation>
-    </message>
-    <message>
         <source>Exporting Failed</source>
         <translation>Экспорт не удался</translation>
     </message>
-    <message>
-        <source>There was an error trying to save the transaction history to %1.</source>
-        <translation>Произошла ошибка при сохранении истории транзакций в %1.</translation>
-    </message>
-    <message>
-        <source>Exporting Successful</source>
-        <translation>Экспорт успешно завершён</translation>
-    </message>
-    <message>
-        <source>The transaction history was successfully saved to %1.</source>
-        <translation>История транзакций была успешно сохранена в %1.</translation>
-    </message>
-    <message>
-        <source>Range:</source>
-        <translation>Диапазон:</translation>
-    </message>
-    <message>
-        <source>to</source>
-        <translation>до</translation>
-    </message>
-</context>
+    </context>
 <context>
     <name>UnitDisplayStatusBarControl</name>
-    <message>
-        <source>Unit to show amounts in. Click to select another unit.</source>
-        <translation>Единица измерения количества монет. Щёлкните для выбора другой единицы.</translation>
-    </message>
-</context>
+    </context>
 <context>
     <name>WalletFrame</name>
-    <message>
-        <source>No wallet has been loaded.</source>
-        <translation>Не был загружен ни один бумажник.</translation>
-    </message>
-</context>
+    </context>
 <context>
     <name>WalletModel</name>
-    <message>
-        <source>Send Coins</source>
-        <translation>Отправка</translation>
-    </message>
-</context>
+    </context>
 <context>
     <name>WalletView</name>
     <message>
@@ -3057,31 +1838,7 @@
         <source>Export the data in the current tab to a file</source>
         <translation>Экспортировать данные текущей вкладки в файл</translation>
     </message>
-    <message>
-        <source>Backup Wallet</source>
-        <translation>Резервная копия бумажника</translation>
-    </message>
-    <message>
-        <source>Wallet Data (*.dat)</source>
-        <translation>Данные бумажника (*.dat)</translation>
-    </message>
-    <message>
-        <source>Backup Failed</source>
-        <translation>Резервное копирование не удалось</translation>
-    </message>
-    <message>
-        <source>There was an error trying to save the wallet data to %1.</source>
-        <translation>Произошла ошибка при сохранении данных бумажника в %1.</translation>
-    </message>
-    <message>
-        <source>Backup Successful</source>
-        <translation>Резервное копирование успешно завершено</translation>
-    </message>
-    <message>
-        <source>The wallet data was successfully saved to %1.</source>
-        <translation>Данные бумажника были успешно сохранены в %1.</translation>
-    </message>
-</context>
+    </context>
 <context>
     <name>bitcoin-core</name>
     <message>
@@ -3938,74 +2695,27 @@
     </message>
     <message>
         <source>The wallet will avoid paying less than the minimum relay fee.</source>
-        <translation>Бумажник постарается не платить меньше, чем минимальная комиссия передачи.</translation>
-    </message>
-    <message>
-        <source>This is the minimum transaction fee you pay on every transaction.</source>
-        <translation>Это минимальная комиссия, которую вы платите с каждой транзакцией.</translation>
-    </message>
-    <message>
-        <source>This is the transaction fee you will pay if you send a transaction.</source>
-        <translation>Это комиссия, которую вы заплатите за эту транзакцию.</translation>
-    </message>
-    <message>
-        <source>Threshold for disconnecting misbehaving peers (default: %u)</source>
-        <translation>Порог для отключения неправильно ведущих себя узлов (по умолчанию: %u)</translation>
+        <translation>Кошелёк постарается не платить меньше, чем минимальная комиссия передачи.</translation>
     </message>
     <message>
         <source>Transaction amounts must not be negative</source>
-        <translation>Сумма транзакции не должна быть негативной</translation>
-    </message>
-    <message>
-        <source>Transaction has too long of a mempool chain</source>
-        <translation>У транзакции слишком длинная цепочка в пуле в памяти.</translation>
-    </message>
-    <message>
-        <source>Transaction must have at least one recipient</source>
-        <translation>У транзакции должен быть как минимум один получатель</translation>
-    </message>
-    <message>
-        <source>Unknown network specified in -onlynet: '%s'</source>
-        <translation>В параметре -onlynet указана неизвестная сеть: '%s'</translation>
+        <translation>Сумма транзакции не должна быть отрицательной</translation>
     </message>
     <message>
         <source>Insufficient funds</source>
-        <translation>Недостаточно монет</translation>
-    </message>
-    <message>
-        <source>Loading block index...</source>
-        <translation>Загрузка индекса блоков...</translation>
-    </message>
-    <message>
-        <source>Add a node to connect to and attempt to keep the connection open</source>
-        <translation>Добавить узел для подключения и пытаться поддерживать соединение открытым</translation>
+        <translation>Недостаточно средств</translation>
     </message>
     <message>
         <source>Loading wallet...</source>
-        <translation>Загрузка бумажника...</translation>
+        <translation>Загрузка электронного кошелька...</translation>
     </message>
     <message>
         <source>Cannot downgrade wallet</source>
-        <translation>Не удаётся понизить версию бумажника</translation>
-    </message>
-    <message>
-        <source>Cannot write default address</source>
-        <translation>Не удаётся записать адрес по умолчанию</translation>
-    </message>
-    <message>
-        <source>Rescanning...</source>
-        <translation>Сканирование...</translation>
+        <translation>Не удаётся понизить версию электронного кошелька</translation>
     </message>
     <message>
         <source>Done loading</source>
         <translation>Загрузка завершена</translation>
     </message>
-    <message>
-        <source>Error</source>
-        <translation>Ошибка</translation>
-    </message>
-</context>
-=======
     </context>
->>>>>>> 69fce744
 </TS>