--- conflicted
+++ resolved
@@ -62,21 +62,12 @@
         <translation>Direcciones para recibir pagos</translation>
     </message>
     <message>
-<<<<<<< HEAD
-        <source>These are your Litecoin addresses for sending payments. Always check the amount and the receiving address before sending coins.</source>
-        <translation>Estas son sus direcciones Litecoin para enviar pagos. Verifique siempre la cantidad y la dirección de destino antes de enviar monedas.</translation>
-    </message>
-    <message>
-        <source>These are your Litecoin addresses for receiving payments. It is recommended to use a new receiving address for each transaction.</source>
-        <translation>Estas son sus direcciones Litecoin para recibir pagos. Se recomienda utilizar una nueva dirección de recepción para cada transacción</translation>
-=======
         <source>These are your Lynx addresses for sending payments. Always check the amount and the receiving address before sending coins.</source>
         <translation>Estas son sus direcciones Lynx para enviar pagos. Verifique siempre la cantidad y la dirección de recibimiento antes de enviar monedas.</translation>
     </message>
     <message>
         <source>These are your Lynx addresses for receiving payments. It is recommended to use a new receiving address for each transaction.</source>
         <translation>Estas son sus direcciones Lynx para recibir pagos. Se recomienda utilizar una nueva dirección de recibimiento para cada transacción</translation>
->>>>>>> 53f3fead
     </message>
     <message>
         <source>&amp;Copy Address</source>
