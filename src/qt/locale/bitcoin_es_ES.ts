<TS language="es_ES" version="2.1">
<context>
    <name>AddressBookPage</name>
    <message>
        <source>Right-click to edit address or label</source>
        <translation>Haga clic en el botón derecho para editar la dirección o etiqueta</translation>
    </message>
    <message>
        <source>Create a new address</source>
        <translation>Cree una nueva dirección</translation>
    </message>
    <message>
        <source>&amp;New</source>
        <translation> Y Nuevo</translation>
    </message>
    <message>
        <source>Copy the currently selected address to the system clipboard</source>
        <translation>Copie la dirección seleccionada al portapapeles del sistema</translation>
    </message>
    <message>
        <source>&amp;Copy</source>
        <translation>Y Copiar</translation>
    </message>
    <message>
        <source>C&amp;lose</source>
        <translation>C&amp;errar</translation>
    </message>
    <message>
        <source>Delete the currently selected address from the list</source>
        <translation>Elimine la dirección seleccionada de la lista</translation>
    </message>
    <message>
        <source>Export the data in the current tab to a file</source>
        <translation>Exporte los datos en la ficha actual a un archivo</translation>
    </message>
    <message>
        <source>&amp;Export</source>
        <translation>Y Exportar</translation>
    </message>
    <message>
        <source>&amp;Delete</source>
        <translation>Y Eliminar</translation>
    </message>
    <message>
        <source>Choose the address to send coins to</source>
        <translation>Seleccione la dirección a la que enviar monedas</translation>
    </message>
    <message>
        <source>Choose the address to receive coins with</source>
        <translation>Seleccione la dirección de la que recibir monedas</translation>
    </message>
    <message>
        <source>C&amp;hoose</source>
        <translation>E&amp;scoger</translation>
    </message>
    <message>
        <source>Sending addresses</source>
        <translation>Direcciones para hacer pagos</translation>
    </message>
    <message>
        <source>Receiving addresses</source>
        <translation>Direcciones para recibir pagos</translation>
    </message>
    <message>
        <source>These are your Litecoin addresses for sending payments. Always check the amount and the receiving address before sending coins.</source>
<<<<<<< HEAD
        <translation>Estas son sus direcciones Litecoin para enviar pagos. Verifique siempre la cantidad y la dirección de recibimiento antes de enviar monedas.</translation>
    </message>
    <message>
        <source>These are your Litecoin addresses for receiving payments. It is recommended to use a new receiving address for each transaction.</source>
        <translation>Estas son sus direcciones Litecoin para recibir pagos. Se recomienda utilizar una nueva dirección de recibimiento para cada transacción</translation>
=======
        <translation>Estas son sus direcciones Litecoin para enviar pagos. Verifique siempre la cantidad y la dirección de destino antes de enviar monedas.</translation>
    </message>
    <message>
        <source>These are your Litecoin addresses for receiving payments. It is recommended to use a new receiving address for each transaction.</source>
        <translation>Estas son sus direcciones Litecoin para recibir pagos. Se recomienda utilizar una nueva dirección de recepción para cada transacción</translation>
>>>>>>> 94adaf84
    </message>
    <message>
        <source>&amp;Copy Address</source>
        <translation>&amp;Copiar Dirección</translation>
    </message>
    <message>
        <source>Copy &amp;Label</source>
        <translation>Copiar &amp;Etiqueta</translation>
    </message>
    <message>
        <source>&amp;Edit</source>
        <translation>&amp;Editar</translation>
    </message>
    <message>
        <source>Export Address List</source>
        <translation>Exportar lista de direcciones</translation>
    </message>
    <message>
        <source>Comma separated file (*.csv)</source>
        <translation>Archivo separado mediante coma (*.csv)</translation>
    </message>
    <message>
        <source>Exporting Failed</source>
        <translation>No se ha podido completar la exportación</translation>
    </message>
    <message>
        <source>There was an error trying to save the address list to %1. Please try again.</source>
        <translation>Se ha producido un error intentando guardar la lista de direcciones en %1. Por favor inténtelo de nuevo.</translation>
    </message>
</context>
<context>
    <name>AddressTableModel</name>
    <message>
        <source>Label</source>
        <translation>Etiqueta</translation>
    </message>
    <message>
        <source>Address</source>
        <translation>Dirección</translation>
    </message>
    <message>
        <source>(no label)</source>
        <translation>(sin etiqueta)</translation>
    </message>
</context>
<context>
    <name>AskPassphraseDialog</name>
    <message>
        <source>Passphrase Dialog</source>
        <translation>Cuadro de diálogo de la frase de contraseña</translation>
    </message>
    <message>
        <source>Enter passphrase</source>
        <translation>Introduzca frase de contraseña</translation>
    </message>
    <message>
        <source>New passphrase</source>
        <translation>Repita la nueva frase de contraseña</translation>
    </message>
    <message>
        <source>Repeat new passphrase</source>
        <translation>Repita la nueva contraseña</translation>
    </message>
    <message>
        <source>Enter the new passphrase to the wallet.&lt;br/&gt;Please use a passphrase of &lt;b&gt;ten or more random characters&lt;/b&gt;, or &lt;b&gt;eight or more words&lt;/b&gt;.</source>
        <translation>Introduzca la nueva frase clave del monedero. &lt;br/&gt;Por favor utilice una frase clave de &lt;b&gt;diez o más carácteres aleatorios&lt;/b&gt;, o &lt;b&gt;ocho o más palabras&lt;/b&gt;.</translation>
    </message>
    <message>
        <source>Encrypt wallet</source>
        <translation>Encripte el Monedero</translation>
    </message>
    <message>
        <source>This operation needs your wallet passphrase to unlock the wallet.</source>
        <translation>Esta operación necesita su frase clave de monedero para desbloquear el monedero.</translation>
    </message>
    <message>
        <source>Unlock wallet</source>
        <translation>Desbloquear monedero</translation>
    </message>
    <message>
        <source>This operation needs your wallet passphrase to decrypt the wallet.</source>
        <translation>Esta operación necesita su frase clave de cartera para desencriptar el monedero.</translation>
    </message>
    <message>
        <source>Decrypt wallet</source>
        <translation>Desencriptar monedero</translation>
    </message>
    <message>
        <source>Change passphrase</source>
        <translation>Cambiar frase clave</translation>
    </message>
    <message>
        <source>Enter the old passphrase and new passphrase to the wallet.</source>
        <translation>Introduzca la vieja frase clave y la nueva flase clave para el monedero.</translation>
    </message>
    <message>
        <source>Confirm wallet encryption</source>
        <translation>Confirmar encriptación del monedero</translation>
    </message>
    <message>
        <source>Warning: If you encrypt your wallet and lose your passphrase, you will &lt;b&gt;LOSE ALL OF YOUR LITECOINS&lt;/b&gt;!</source>
        <translation>Advertencia: Si encripta su monedero y pierde su frase clave &lt;b&gt;PERDERÁ TODOS SUS LITECOINS&lt;/b&gt;!</translation>
    </message>
    <message>
        <source>Are you sure you wish to encrypt your wallet?</source>
        <translation>¿Seguro que desea encriptar su monedero?</translation>
    </message>
    <message>
        <source>Wallet encrypted</source>
        <translation>Monedero encriptado</translation>
    </message>
    <message>
        <source>%1 will close now to finish the encryption process. Remember that encrypting your wallet cannot fully protect your litecoins from being stolen by malware infecting your computer.</source>
        <translation>%1 se cerrará ahora para terminar el proceso de encriptación. Recuerde que encriptar su monedero no puede proteger completamente su monedero de ser robado por malware que infecte su ordenador.</translation>
    </message>
    <message>
        <source>IMPORTANT: Any previous backups you have made of your wallet file should be replaced with the newly generated, encrypted wallet file. For security reasons, previous backups of the unencrypted wallet file will become useless as soon as you start using the new, encrypted wallet.</source>
        <translation>IMPORTANTE: Cualquier copia de seguridad anterior que haya hecho en su archivo de monedero debería ser reemplazada con el archivo de monedero encriptado generado recientemente. Por razones de seguridad, las copias de seguridad anteriores del archivo de monedero desencriptado serán inútiles en cuanto empiece a utilizar el nuevo monedero encriptado.</translation>
    </message>
    <message>
        <source>Wallet encryption failed</source>
        <translation>Fracasó la encriptación de monedero</translation>
    </message>
    <message>
        <source>Wallet encryption failed due to an internal error. Your wallet was not encrypted.</source>
        <translation>Falló la encriptación del monedero debido a un error interno. Su monedero no fue encriptado.</translation>
    </message>
    <message>
        <source>The supplied passphrases do not match.</source>
        <translation>La frase clave introducida no coincide.</translation>
    </message>
    <message>
        <source>Wallet unlock failed</source>
        <translation>Fracasó el desbloqueo del monedero</translation>
    </message>
    <message>
        <source>The passphrase entered for the wallet decryption was incorrect.</source>
        <translation>La frase clave introducida para la encriptación del monedero es incorrecta.</translation>
    </message>
    <message>
        <source>Wallet decryption failed</source>
        <translation>Fracasó la encriptación del monedero</translation>
    </message>
    <message>
        <source>Wallet passphrase was successfully changed.</source>
        <translation>La frase clave del monedero se ha cambiado con éxito.</translation>
    </message>
    <message>
        <source>Warning: The Caps Lock key is on!</source>
        <translation>Alerta: ¡La clave de bloqueo Caps está activa!</translation>
    </message>
</context>
<context>
    <name>BanTableModel</name>
    <message>
        <source>IP/Netmask</source>
        <translation>IP/Máscara</translation>
    </message>
    <message>
        <source>Banned Until</source>
        <translation>Bloqueado Hasta</translation>
    </message>
</context>
<context>
    <name>BitcoinGUI</name>
    <message>
        <source>Sign &amp;message...</source>
        <translation>Firmar &amp;mensaje...</translation>
    </message>
    <message>
        <source>Synchronizing with network...</source>
        <translation>Sincronizando con la red…</translation>
    </message>
    <message>
        <source>&amp;Overview</source>
        <translation>&amp;Vista general</translation>
    </message>
    <message>
        <source>Node</source>
        <translation>Nodo</translation>
    </message>
    <message>
        <source>Show general overview of wallet</source>
        <translation>Mostrar vista general del monedero</translation>
    </message>
    <message>
        <source>&amp;Transactions</source>
        <translation>&amp;Transacciones</translation>
    </message>
    <message>
        <source>Browse transaction history</source>
        <translation>Examinar el historial de transacciones</translation>
    </message>
    <message>
        <source>E&amp;xit</source>
        <translation>S&amp;alir</translation>
    </message>
    <message>
        <source>Quit application</source>
        <translation>Salir de la aplicación</translation>
    </message>
    <message>
        <source>&amp;About %1</source>
        <translation>&amp;Acerca de %1</translation>
    </message>
    <message>
        <source>Show information about %1</source>
        <translation>Mostrar información acerca de %1</translation>
    </message>
    <message>
        <source>About &amp;Qt</source>
        <translation>Acerca de &amp;Qt</translation>
    </message>
    <message>
        <source>Show information about Qt</source>
        <translation>Mostrar información acerca de Qt</translation>
    </message>
    <message>
        <source>&amp;Options...</source>
        <translation>&amp;Opciones...</translation>
    </message>
    <message>
        <source>Modify configuration options for %1</source>
        <translation>Modificar las opciones de configuración para %1</translation>
    </message>
    <message>
        <source>&amp;Encrypt Wallet...</source>
        <translation>&amp;Cifrar monedero…</translation>
    </message>
    <message>
        <source>&amp;Backup Wallet...</source>
        <translation>&amp;Guardar copia del monedero...</translation>
    </message>
    <message>
        <source>&amp;Change Passphrase...</source>
        <translation>&amp;Cambiar la contraseña…</translation>
    </message>
    <message>
        <source>&amp;Sending addresses...</source>
        <translation>Direcciones de &amp;envío...</translation>
    </message>
    <message>
        <source>&amp;Receiving addresses...</source>
        <translation>Direcciones de &amp;recepción...</translation>
    </message>
    <message>
        <source>Open &amp;URI...</source>
        <translation>Abrir &amp;URI...</translation>
    </message>
    <message>
        <source>Click to disable network activity.</source>
        <translation>Haz click para desactivar la actividad de red.</translation>
    </message>
    <message>
        <source>Network activity disabled.</source>
        <translation>Actividad de red desactivada.</translation>
    </message>
    <message>
        <source>Click to enable network activity again.</source>
        <translation>Haz click para reactivar la actividad de red.</translation>
    </message>
    <message>
        <source>Syncing Headers (%1%)...</source>
        <translation>Sincronizando cabeceras (%1%)...</translation>
    </message>
    <message>
        <source>Reindexing blocks on disk...</source>
        <translation>Reindexando bloques en disco...</translation>
    </message>
    <message>
        <source>Send coins to a Litecoin address</source>
        <translation>Enviar litecoins a una dirección Litecoin</translation>
    </message>
    <message>
        <source>Backup wallet to another location</source>
        <translation>Copia de seguridad del monedero en otra ubicación</translation>
    </message>
    <message>
        <source>Change the passphrase used for wallet encryption</source>
        <translation>Cambiar la contraseña utilizada para el cifrado del monedero</translation>
    </message>
    <message>
        <source>&amp;Debug window</source>
        <translation>&amp;Ventana de depuración</translation>
    </message>
    <message>
        <source>Open debugging and diagnostic console</source>
        <translation>Abrir la consola de depuración y diagnóstico</translation>
    </message>
    <message>
        <source>&amp;Verify message...</source>
        <translation>&amp;Verificar mensaje...</translation>
    </message>
    <message>
        <source>Litecoin</source>
        <translation>Litecoin</translation>
    </message>
    <message>
        <source>Wallet</source>
        <translation>Monedero</translation>
    </message>
    <message>
        <source>&amp;Send</source>
        <translation>&amp;Enviar</translation>
    </message>
    <message>
        <source>&amp;Receive</source>
        <translation>&amp;Recibir</translation>
    </message>
    <message>
        <source>&amp;Show / Hide</source>
        <translation>&amp;Mostrar / Ocultar</translation>
    </message>
    <message>
        <source>Show or hide the main Window</source>
        <translation>Mostrar u ocultar la ventana principal</translation>
    </message>
    <message>
        <source>Encrypt the private keys that belong to your wallet</source>
        <translation>Cifrar las claves privadas de su monedero</translation>
    </message>
    <message>
        <source>Sign messages with your Litecoin addresses to prove you own them</source>
        <translation>Firmar mensajes con sus direcciones Litecoin para demostrar la propiedad</translation>
    </message>
    <message>
        <source>Verify messages to ensure they were signed with specified Litecoin addresses</source>
        <translation>Verificar mensajes comprobando que están firmados con direcciones Litecoin concretas</translation>
    </message>
    <message>
        <source>&amp;File</source>
        <translation>&amp;Archivo</translation>
    </message>
    <message>
        <source>&amp;Settings</source>
        <translation>&amp;Configuración</translation>
    </message>
    <message>
        <source>&amp;Help</source>
        <translation>&amp;Ayuda</translation>
    </message>
    <message>
        <source>Tabs toolbar</source>
        <translation>Barra de pestañas</translation>
    </message>
    <message>
        <source>Request payments (generates QR codes and litecoin: URIs)</source>
        <translation>Solicitar pagos (generando códigos QR e identificadores URI "litecoin:")</translation>
    </message>
    <message>
        <source>Show the list of used sending addresses and labels</source>
        <translation>Mostrar la lista de direcciones de envío y etiquetas</translation>
    </message>
    <message>
        <source>Show the list of used receiving addresses and labels</source>
        <translation>Muestra la lista de direcciones de recepción y etiquetas</translation>
    </message>
    <message>
        <source>Open a litecoin: URI or payment request</source>
        <translation>Abrir un identificador URI "litecoin:" o una petición de pago</translation>
    </message>
    <message>
        <source>&amp;Command-line options</source>
        <translation>&amp;Opciones de consola de comandos</translation>
    </message>
    <message numerus="yes">
        <source>%n active connection(s) to Litecoin network</source>
        <translation><numerusform>%n conexión activa hacia la red Litecoin</numerusform><numerusform>%n conexiones activas hacia la red Litecoin</numerusform></translation>
    </message>
    <message>
        <source>Indexing blocks on disk...</source>
        <translation>Indexando bloques en disco...</translation>
    </message>
    <message>
        <source>Processing blocks on disk...</source>
        <translation>Procesando bloques en disco...</translation>
    </message>
    <message numerus="yes">
        <source>Processed %n block(s) of transaction history.</source>
        <translation><numerusform>%n bloque procesado del historial de transacciones.</numerusform><numerusform>%n bloques procesados del historial de transacciones.</numerusform></translation>
    </message>
    <message>
        <source>%1 behind</source>
        <translation>%1 atrás</translation>
    </message>
    <message>
        <source>Last received block was generated %1 ago.</source>
        <translation>El último bloque recibido fue generado hace %1.</translation>
    </message>
    <message>
        <source>Transactions after this will not yet be visible.</source>
        <translation>Las transacciones posteriores aún no están visibles.</translation>
    </message>
    <message>
        <source>Error</source>
        <translation>Error</translation>
    </message>
    <message>
        <source>Warning</source>
        <translation>Aviso</translation>
    </message>
    <message>
        <source>Information</source>
        <translation>Información</translation>
    </message>
    <message>
        <source>Up to date</source>
        <translation>Actualizado</translation>
    </message>
    <message>
        <source>Show the %1 help message to get a list with possible Litecoin command-line options</source>
        <translation>Mostrar el mensaje de ayuda %1 para obtener una lista de los posibles comandos de linea de comandos de Litecoin</translation>
    </message>
    <message>
        <source>%1 client</source>
        <translation>%1 cliente</translation>
    </message>
    <message>
        <source>Connecting to peers...</source>
        <translation>Conectando a pares...</translation>
    </message>
    <message>
        <source>Catching up...</source>
        <translation>Actualizando...</translation>
    </message>
    <message>
        <source>Date: %1
</source>
        <translation>Fecha: %1
</translation>
    </message>
    <message>
        <source>Amount: %1
</source>
        <translation>Amount: %1
</translation>
    </message>
    <message>
        <source>Type: %1
</source>
        <translation>Tipo: %1
</translation>
    </message>
    <message>
        <source>Label: %1
</source>
        <translation>Etiqueta: %1
</translation>
    </message>
    <message>
        <source>Address: %1
</source>
        <translation>Dirección: %1
</translation>
    </message>
    <message>
        <source>Sent transaction</source>
        <translation>Transacción enviada</translation>
    </message>
    <message>
        <source>Incoming transaction</source>
        <translation>Transacción entrante</translation>
    </message>
    <message>
        <source>HD key generation is &lt;b&gt;enabled&lt;/b&gt;</source>
        <translation>La generación de claves HD está &lt;b&gt;activada&lt;/b&gt;</translation>
    </message>
    <message>
        <source>HD key generation is &lt;b&gt;disabled&lt;/b&gt;</source>
        <translation>La generación de claves HD está &lt;b&gt;desactivada&lt;/b&gt;</translation>
    </message>
    <message>
        <source>Wallet is &lt;b&gt;encrypted&lt;/b&gt; and currently &lt;b&gt;unlocked&lt;/b&gt;</source>
        <translation>El monedero está &lt;b&gt;cifrado&lt;/b&gt; y actualmente &lt;b&gt;desbloqueado&lt;/b&gt;</translation>
    </message>
    <message>
        <source>Wallet is &lt;b&gt;encrypted&lt;/b&gt; and currently &lt;b&gt;locked&lt;/b&gt;</source>
        <translation>El monedero está &lt;b&gt;cifrado&lt;/b&gt; y actualmente &lt;b&gt;bloqueado&lt;/b&gt;</translation>
    </message>
    <message>
        <source>A fatal error occurred. Litecoin can no longer continue safely and will quit.</source>
        <translation>Ha ocurrido un error fatal. Litecoin no puede continuar de manera segura y se cerrará.</translation>
    </message>
</context>
<context>
    <name>CoinControlDialog</name>
    <message>
        <source>Coin Selection</source>
        <translation>Selección de la moneda</translation>
    </message>
    <message>
        <source>Quantity:</source>
        <translation>Cantidad:</translation>
    </message>
    <message>
        <source>Bytes:</source>
        <translation>Bytes:</translation>
    </message>
    <message>
        <source>Amount:</source>
        <translation>Cuantía:</translation>
    </message>
    <message>
        <source>Fee:</source>
        <translation>Tasa:</translation>
    </message>
    <message>
        <source>Dust:</source>
        <translation>Polvo:</translation>
    </message>
    <message>
        <source>After Fee:</source>
        <translation>Después de aplicar la comisión:</translation>
    </message>
    <message>
        <source>Change:</source>
        <translation>Cambio:</translation>
    </message>
    <message>
        <source>(un)select all</source>
        <translation>(des)marcar todos</translation>
    </message>
    <message>
        <source>Tree mode</source>
        <translation>Modo árbol</translation>
    </message>
    <message>
        <source>List mode</source>
        <translation>Modo lista</translation>
    </message>
    <message>
        <source>Amount</source>
        <translation>Cantidad</translation>
    </message>
    <message>
        <source>Received with label</source>
        <translation>Recibido con etiqueta</translation>
    </message>
    <message>
        <source>Received with address</source>
        <translation>Recibido con dirección</translation>
    </message>
    <message>
        <source>Date</source>
        <translation>Fecha</translation>
    </message>
    <message>
        <source>Confirmations</source>
        <translation>Confirmaciones</translation>
    </message>
    <message>
        <source>Confirmed</source>
        <translation>Confirmado</translation>
    </message>
    <message>
        <source>Copy address</source>
        <translation>Copiar ubicación</translation>
    </message>
    <message>
        <source>Copy label</source>
        <translation>Copiar etiqueta</translation>
    </message>
    <message>
        <source>Copy amount</source>
        <translation>Copiar cantidad</translation>
    </message>
    <message>
        <source>Copy transaction ID</source>
        <translation>Copiar ID de transacción</translation>
    </message>
    <message>
        <source>Lock unspent</source>
        <translation>Bloquear lo no gastado</translation>
    </message>
    <message>
        <source>Unlock unspent</source>
        <translation>Desbloquear lo no gastado</translation>
    </message>
    <message>
        <source>Copy quantity</source>
        <translation>Copiar cantidad</translation>
    </message>
    <message>
        <source>Copy fee</source>
        <translation>Copiar cuota</translation>
    </message>
    <message>
        <source>Copy after fee</source>
        <translation>Copiar después de couta</translation>
    </message>
    <message>
        <source>Copy bytes</source>
        <translation>Copiar bytes</translation>
    </message>
    <message>
        <source>Copy dust</source>
        <translation>Copiar polvo</translation>
    </message>
    <message>
        <source>Copy change</source>
        <translation>Copiar cambio</translation>
    </message>
    <message>
        <source>(%1 locked)</source>
        <translation>(%1 bloqueado)</translation>
    </message>
    <message>
        <source>yes</source>
        <translation>sí</translation>
    </message>
    <message>
        <source>no</source>
        <translation>no</translation>
    </message>
    <message>
        <source>This label turns red if any recipient receives an amount smaller than the current dust threshold.</source>
        <translation>Esta etiqueta se vuelve roja si algún destinatario recibe una cantidad inferior a la actual puerta polvorienta.</translation>
    </message>
    <message>
        <source>Can vary +/- %1 satoshi(s) per input.</source>
        <translation>Puede variar +/- %1 satoshi(s) por entrada.</translation>
    </message>
    <message>
        <source>(no label)</source>
        <translation>(sin etiqueta)</translation>
    </message>
    <message>
        <source>change from %1 (%2)</source>
        <translation>cambia desde %1 (%2)</translation>
    </message>
    <message>
        <source>(change)</source>
        <translation>(cambio)</translation>
    </message>
</context>
<context>
    <name>EditAddressDialog</name>
    <message>
        <source>Edit Address</source>
        <translation>Editar Dirección</translation>
    </message>
    <message>
        <source>&amp;Label</source>
        <translation>&amp;Etiqueta</translation>
    </message>
    <message>
        <source>The label associated with this address list entry</source>
        <translation>La etiqueta asociada con esta entrada de la lista de direcciones</translation>
    </message>
    <message>
        <source>The address associated with this address list entry. This can only be modified for sending addresses.</source>
        <translation>La dirección asociada con esta entrada de la lista de direcciones. Solo puede ser modificada para direcciones de envío.</translation>
    </message>
    <message>
        <source>&amp;Address</source>
        <translation>&amp;Dirección</translation>
    </message>
    <message>
        <source>New receiving address</source>
        <translation>Nueva dirección de recepción</translation>
    </message>
    <message>
        <source>New sending address</source>
        <translation>Nueva dirección de envío</translation>
    </message>
    <message>
        <source>Edit receiving address</source>
        <translation>Editar dirección de recepción</translation>
    </message>
    <message>
        <source>Edit sending address</source>
        <translation>Editar dirección de envío</translation>
    </message>
    <message>
        <source>The entered address "%1" is not a valid Litecoin address.</source>
        <translation>La dirección introducida "%1" no es una dirección Litecoin válida.</translation>
    </message>
    <message>
        <source>The entered address "%1" is already in the address book.</source>
        <translation>La dirección introducida "%1" está ya en la agenda.</translation>
    </message>
    <message>
        <source>Could not unlock wallet.</source>
        <translation>Podría no desbloquear el monedero.</translation>
    </message>
    <message>
        <source>New key generation failed.</source>
        <translation>Falló la generación de la nueva clave.</translation>
    </message>
</context>
<context>
    <name>FreespaceChecker</name>
    <message>
        <source>A new data directory will be created.</source>
        <translation>Se creará un nuevo directorio de datos.</translation>
    </message>
    <message>
        <source>name</source>
        <translation>nombre</translation>
    </message>
    <message>
        <source>Directory already exists. Add %1 if you intend to create a new directory here.</source>
        <translation>El directorio ya existe. Añada %1 si pretende crear aquí un directorio nuevo.</translation>
    </message>
    <message>
        <source>Path already exists, and is not a directory.</source>
        <translation>La ruta ya existe y no es un directorio.</translation>
    </message>
    <message>
        <source>Cannot create data directory here.</source>
        <translation>No se puede crear un directorio de datos aquí.</translation>
    </message>
</context>
<context>
    <name>HelpMessageDialog</name>
    <message>
        <source>version</source>
        <translation>versión</translation>
    </message>
    <message>
        <source>(%1-bit)</source>
        <translation>(%1-bit)</translation>
    </message>
    <message>
        <source>About %1</source>
        <translation>Acerda de %1</translation>
    </message>
    <message>
        <source>Command-line options</source>
        <translation>Opciones de la línea de órdenes</translation>
    </message>
    <message>
        <source>Usage:</source>
        <translation>Uso:</translation>
    </message>
    <message>
        <source>command-line options</source>
        <translation>opciones de la consola de comandos</translation>
    </message>
    <message>
        <source>UI Options:</source>
        <translation>Opciones de interfaz de usuario:</translation>
    </message>
    <message>
        <source>Choose data directory on startup (default: %u)</source>
        <translation>Elegir directorio de datos al iniciar (predeterminado: %u)</translation>
    </message>
    <message>
        <source>Set language, for example "de_DE" (default: system locale)</source>
        <translation>Establecer el idioma, por ejemplo, "es_ES" (predeterminado: configuración regional del sistema)</translation>
    </message>
    <message>
        <source>Start minimized</source>
        <translation>Arrancar minimizado</translation>
    </message>
    <message>
        <source>Set SSL root certificates for payment request (default: -system-)</source>
        <translation>Establecer los certificados raíz SSL para solicitudes de pago (predeterminado: -system-)</translation>
    </message>
    <message>
        <source>Show splash screen on startup (default: %u)</source>
        <translation>Mostrar pantalla de bienvenida en el inicio (predeterminado: %u)</translation>
    </message>
    <message>
        <source>Reset all settings changed in the GUI</source>
        <translation>Reiniciar todos los ajustes modificados en el GUI</translation>
    </message>
</context>
<context>
    <name>Intro</name>
    <message>
        <source>Welcome</source>
        <translation>Bienvenido</translation>
    </message>
    <message>
        <source>Welcome to %1.</source>
        <translation>Bienvenido a %1</translation>
    </message>
    <message>
        <source>As this is the first time the program is launched, you can choose where %1 will store its data.</source>
        <translation>Al ser la primera vez que se ejecuta el programa, puede elegir donde %1 almacenara sus datos</translation>
    </message>
    <message>
        <source>%1 will download and store a copy of the Litecoin block chain. At least %2GB of data will be stored in this directory, and it will grow over time. The wallet will also be stored in this directory.</source>
        <translation>%1 va a descargar y almacenar una copia de la cadena de bloques de Litecoin. Al menos %2GB de datos seran almacenados en este directorio, que ira creciendo con el tiempo. El monedero se guardara tambien en ese directorio. </translation>
    </message>
    <message>
        <source>Use the default data directory</source>
        <translation>Utilizar el directorio de datos predeterminado</translation>
    </message>
    <message>
        <source>Use a custom data directory:</source>
        <translation>Utilizar un directorio de datos personalizado:</translation>
    </message>
    <message>
        <source>Error: Specified data directory "%1" cannot be created.</source>
        <translation>Error: no ha podido crearse el directorio de datos especificado "%1".</translation>
    </message>
    <message>
        <source>Error</source>
        <translation>Error</translation>
    </message>
    <message numerus="yes">
        <source>%n GB of free space available</source>
        <translation><numerusform>%n GB de espacio libre</numerusform><numerusform>%n GB de espacio disponible</numerusform></translation>
    </message>
    <message numerus="yes">
        <source>(of %n GB needed)</source>
        <translation><numerusform>(de %n GB necesitados)</numerusform><numerusform>(de %n GB requeridos)</numerusform></translation>
    </message>
</context>
<context>
    <name>ModalOverlay</name>
    <message>
        <source>Form</source>
        <translation>Formulario</translation>
    </message>
    <message>
<<<<<<< HEAD
=======
        <source>Recent transactions may not yet be visible, and therefore your wallet's balance might be incorrect. This information will be correct once your wallet has finished synchronizing with the litecoin network, as detailed below.</source>
        <translation>Las transacciones recientes podrían no ser visibles todavía, por lo que el balance de la cartera podría ser incorrecto. Esta información será correcta una vez su cartera se haya terminado de sincronizar con la red litecoin, como se detalla más abajo.</translation>
    </message>
    <message>
>>>>>>> 94adaf84
        <source>Number of blocks left</source>
        <translation>Número de bloques restantes</translation>
    </message>
    <message>
        <source>Unknown...</source>
        <translation>Desconocido...</translation>
    </message>
    <message>
        <source>Last block time</source>
        <translation>Hora del último bloque</translation>
    </message>
    <message>
        <source>Progress</source>
        <translation>Progreso</translation>
    </message>
    <message>
        <source>Progress increase per hour</source>
        <translation>Incremento del progreso por hora</translation>
    </message>
    <message>
        <source>calculating...</source>
        <translation>calculando...</translation>
    </message>
    <message>
        <source>Estimated time left until synced</source>
        <translation>Tiempo estimado restante hasta sincronización completa</translation>
    </message>
    <message>
        <source>Hide</source>
        <translation>Ocultar</translation>
    </message>
    <message>
        <source>Unknown. Syncing Headers (%1)...</source>
        <translation>Desconocido. Sincronizando cabeceras (%1)...</translation>
    </message>
</context>
<context>
    <name>OpenURIDialog</name>
    <message>
        <source>Open URI</source>
        <translation>Abrir URI...</translation>
    </message>
    <message>
        <source>Open payment request from URI or file</source>
        <translation>Abrir solicitud de pago a partir de un identificador URI o de un archivo</translation>
    </message>
    <message>
        <source>URI:</source>
        <translation>URI:</translation>
    </message>
    <message>
        <source>Select payment request file</source>
        <translation>Seleccionar archivo de sulicitud de pago</translation>
    </message>
    <message>
        <source>Select payment request file to open</source>
        <translation>Seleccionar el archivo de solicitud de pago para abrir</translation>
    </message>
</context>
<context>
    <name>OptionsDialog</name>
    <message>
        <source>Options</source>
        <translation>Opciones</translation>
    </message>
    <message>
        <source>&amp;Main</source>
        <translation>&amp;Principal</translation>
    </message>
    <message>
        <source>Automatically start %1 after logging in to the system.</source>
        <translation>Iniciar automaticamente  %1 al encender el sistema.</translation>
    </message>
    <message>
        <source>&amp;Start %1 on system login</source>
        <translation>&amp;Iniciar %1 al iniciar el sistema</translation>
    </message>
    <message>
        <source>Size of &amp;database cache</source>
        <translation>Tamaño de cache de la &amp;base de datos</translation>
    </message>
    <message>
        <source>MB</source>
        <translation>MB</translation>
    </message>
    <message>
        <source>Number of script &amp;verification threads</source>
        <translation>Número de hilos de &amp;verificación de scripts</translation>
    </message>
    <message>
        <source>Accept connections from outside</source>
        <translation>Aceptar conexiones desde el exterior</translation>
    </message>
    <message>
        <source>Allow incoming connections</source>
        <translation>Aceptar conexiones entrantes</translation>
    </message>
    <message>
        <source>IP address of the proxy (e.g. IPv4: 127.0.0.1 / IPv6: ::1)</source>
        <translation>Dirección IP del proxy (p. ej. IPv4: 127.0.0.1 / IPv6: ::1)</translation>
    </message>
    <message>
        <source>Minimize instead of exit the application when the window is closed. When this option is enabled, the application will be closed only after selecting Exit in the menu.</source>
        <translation>Minimizar en lugar de salir de la aplicación cuando la ventana está cerrada. Cuando se activa esta opción, la aplicación sólo se cerrará después de seleccionar Salir en el menú.</translation>
    </message>
    <message>
        <source>Third party URLs (e.g. a block explorer) that appear in the transactions tab as context menu items. %s in the URL is replaced by transaction hash. Multiple URLs are separated by vertical bar |.</source>
        <translation>Identificadores URL de terceros (por ejemplo, un explorador de bloques) que aparecen en la pestaña de transacciones como elementos del menú contextual. El %s en la URL es reemplazado por el valor hash de la transacción. Se pueden separar URL múltiples por una barra vertical |.</translation>
    </message>
    <message>
        <source>Third party transaction URLs</source>
        <translation>Identificadores URL de transacciones de terceros</translation>
    </message>
    <message>
        <source>Active command-line options that override above options:</source>
        <translation>Opciones activas de consola de comandos que tienen preferencia sobre las opciones anteriores:</translation>
    </message>
    <message>
        <source>Reset all client options to default.</source>
        <translation>Restablecer todas las opciones predeterminadas del cliente.</translation>
    </message>
    <message>
        <source>&amp;Reset Options</source>
        <translation>&amp;Restablecer opciones</translation>
    </message>
    <message>
        <source>&amp;Network</source>
        <translation>&amp;Red</translation>
    </message>
    <message>
        <source>(0 = auto, &lt;0 = leave that many cores free)</source>
        <translation>(0 = automático, &lt;0 = dejar libres ese número de núcleos)</translation>
    </message>
    <message>
        <source>W&amp;allet</source>
        <translation>&amp;Monedero</translation>
    </message>
    <message>
        <source>Expert</source>
        <translation>Experto</translation>
    </message>
    <message>
        <source>Enable coin &amp;control features</source>
        <translation>Habilitar funcionalidad de &amp;coin control</translation>
    </message>
    <message>
        <source>If you disable the spending of unconfirmed change, the change from a transaction cannot be used until that transaction has at least one confirmation. This also affects how your balance is computed.</source>
        <translation>Si desactiva el gasto del cambio no confirmado, no se podrá usar el cambio de una transacción hasta que se alcance al menos una confirmación. Esto afecta también a cómo se calcula su saldo.</translation>
    </message>
    <message>
        <source>&amp;Spend unconfirmed change</source>
        <translation>&amp;Gastar cambio no confirmado</translation>
    </message>
    <message>
        <source>Automatically open the Litecoin client port on the router. This only works when your router supports UPnP and it is enabled.</source>
        <translation>Abrir automáticamente el puerto del cliente Litecoin en el router. Esta opción solo funciona si el router admite UPnP y está activado.</translation>
    </message>
    <message>
        <source>Map port using &amp;UPnP</source>
        <translation>Mapear el puerto mediante &amp;UPnP</translation>
    </message>
    <message>
        <source>Connect to the Litecoin network through a SOCKS5 proxy.</source>
        <translation>Conectarse a la red Litecoin a través de un proxy SOCKS5.</translation>
    </message>
    <message>
        <source>&amp;Connect through SOCKS5 proxy (default proxy):</source>
        <translation>&amp;Conectarse a través de proxy SOCKS5 (proxy predeterminado):</translation>
    </message>
    <message>
        <source>Proxy &amp;IP:</source>
        <translation>Dirección &amp;IP del proxy:</translation>
    </message>
    <message>
        <source>&amp;Port:</source>
        <translation>&amp;Puerto:</translation>
    </message>
    <message>
        <source>Port of the proxy (e.g. 9050)</source>
        <translation>Puerto del servidor proxy (ej. 9050)</translation>
    </message>
    <message>
        <source>Used for reaching peers via:</source>
        <translation>Usado para alcanzar compañeros via:</translation>
    </message>
    <message>
        <source>Shows, if the supplied default SOCKS5 proxy is used to reach peers via this network type.</source>
        <translation>Muestra si el proxy SOCKS5 predeterminado es utilizado para llegar a los pares a traves de este tipo de red.</translation>
    </message>
    <message>
        <source>IPv4</source>
        <translation>IPv4</translation>
    </message>
    <message>
        <source>IPv6</source>
        <translation>IPv6</translation>
    </message>
    <message>
        <source>Tor</source>
        <translation>Tor</translation>
    </message>
    <message>
        <source>Connect to the Litecoin network through a separate SOCKS5 proxy for Tor hidden services.</source>
        <translation>Conectar a la red Litecoin mediante un proxy SOCKS5 por separado para los servicios ocultos de Tor.</translation>
    </message>
    <message>
        <source>Use separate SOCKS5 proxy to reach peers via Tor hidden services:</source>
        <translation>Usar distintos proxys SOCKS5 para comunicarse vía Tor de forma anónima:</translation>
    </message>
    <message>
        <source>&amp;Window</source>
        <translation>&amp;Ventana</translation>
    </message>
    <message>
        <source>&amp;Hide the icon from the system tray.</source>
        <translation>&amp;Ocultar el icono de la barra de tareas</translation>
    </message>
    <message>
        <source>Hide tray icon</source>
        <translation>Ocultar barra de tareas</translation>
    </message>
    <message>
        <source>Show only a tray icon after minimizing the window.</source>
        <translation>Minimizar la ventana a la bandeja de iconos del sistema.</translation>
    </message>
    <message>
        <source>&amp;Minimize to the tray instead of the taskbar</source>
        <translation>&amp;Minimizar a la bandeja en vez de a la barra de tareas</translation>
    </message>
    <message>
        <source>M&amp;inimize on close</source>
        <translation>M&amp;inimizar al cerrar</translation>
    </message>
    <message>
        <source>&amp;Display</source>
        <translation>&amp;Interfaz</translation>
    </message>
    <message>
        <source>User Interface &amp;language:</source>
        <translation>I&amp;dioma de la interfaz de usuario</translation>
    </message>
    <message>
        <source>The user interface language can be set here. This setting will take effect after restarting %1.</source>
        <translation>El idioma de la interfaz de usuario puede establecerse aquí. Esta configuración tendrá efecto tras reiniciar %1.</translation>
    </message>
    <message>
        <source>&amp;Unit to show amounts in:</source>
        <translation>Mostrar las cantidades en la &amp;unidad:</translation>
    </message>
    <message>
        <source>Choose the default subdivision unit to show in the interface and when sending coins.</source>
        <translation>Elegir la subdivisión predeterminada para mostrar cantidades en la interfaz y cuando se envían litecoins.</translation>
    </message>
    <message>
        <source>Whether to show coin control features or not.</source>
        <translation>Mostrar o no funcionalidad de Coin Control</translation>
    </message>
    <message>
        <source>&amp;OK</source>
        <translation>&amp;Aceptar</translation>
    </message>
    <message>
        <source>&amp;Cancel</source>
        <translation>&amp;Cancelar</translation>
    </message>
    <message>
        <source>default</source>
        <translation>predeterminado</translation>
    </message>
    <message>
        <source>none</source>
        <translation>ninguna</translation>
    </message>
    <message>
        <source>Confirm options reset</source>
        <translation>Confirme el restablecimiento de las opciones</translation>
    </message>
    <message>
        <source>Client restart required to activate changes.</source>
        <translation>Se necesita reiniciar el cliente para activar los cambios.</translation>
    </message>
    <message>
        <source>Client will be shut down. Do you want to proceed?</source>
        <translation>El cliente se cerrará. ¿Desea continuar?</translation>
    </message>
    <message>
        <source>This change would require a client restart.</source>
        <translation>Este cambio exige el reinicio del cliente.</translation>
    </message>
    <message>
        <source>The supplied proxy address is invalid.</source>
        <translation>La dirección proxy indicada es inválida.</translation>
    </message>
</context>
<context>
    <name>OverviewPage</name>
    <message>
        <source>Form</source>
        <translation>Formulario</translation>
    </message>
    <message>
        <source>The displayed information may be out of date. Your wallet automatically synchronizes with the Litecoin network after a connection is established, but this process has not completed yet.</source>
        <translation>La información mostrada puede estar desactualizada. Su monedero se sincroniza automáticamente con la red Litecoin después de que se haya establecido una conexión, pero este proceso aún no se ha completado.</translation>
    </message>
    <message>
        <source>Watch-only:</source>
        <translation>De observación:</translation>
    </message>
    <message>
        <source>Available:</source>
        <translation>Disponible:</translation>
    </message>
    <message>
        <source>Your current spendable balance</source>
        <translation>Su saldo disponible actual</translation>
    </message>
    <message>
        <source>Pending:</source>
        <translation>Pendiente:</translation>
    </message>
    <message>
        <source>Total of transactions that have yet to be confirmed, and do not yet count toward the spendable balance</source>
        <translation>Total de transacciones pendientes de confirmar y que aún no contribuye al saldo disponible</translation>
    </message>
    <message>
        <source>Immature:</source>
        <translation>No madurado:</translation>
    </message>
    <message>
        <source>Mined balance that has not yet matured</source>
        <translation>Saldo recién minado que aún no ha madurado.</translation>
    </message>
    <message>
        <source>Balances</source>
        <translation>Saldos</translation>
    </message>
    <message>
        <source>Total:</source>
        <translation>Total:</translation>
    </message>
    <message>
        <source>Your current total balance</source>
        <translation>Su saldo actual total</translation>
    </message>
    <message>
        <source>Your current balance in watch-only addresses</source>
        <translation>Su saldo actual en direcciones watch-only</translation>
    </message>
    <message>
        <source>Spendable:</source>
        <translation>Gastable:</translation>
    </message>
    <message>
        <source>Recent transactions</source>
        <translation>Transacciones recientes</translation>
    </message>
    <message>
        <source>Unconfirmed transactions to watch-only addresses</source>
        <translation>Transacciones sin confirmar en direcciones watch-only</translation>
    </message>
    <message>
        <source>Mined balance in watch-only addresses that has not yet matured</source>
        <translation>Saldo minado en direcciones watch-only que aún no ha madurado</translation>
    </message>
    <message>
        <source>Current total balance in watch-only addresses</source>
        <translation>Saldo total en las direcciones watch-only</translation>
    </message>
</context>
<context>
    <name>PaymentServer</name>
    <message>
        <source>Payment request error</source>
        <translation>Fallo en la solicitud de pago</translation>
    </message>
    <message>
        <source>Cannot start litecoin: click-to-pay handler</source>
        <translation>No se puede iniciar litecoin: encargado click-para-pagar</translation>
    </message>
    <message>
        <source>URI handling</source>
        <translation>Manejo de URI</translation>
    </message>
    <message>
        <source>Payment request fetch URL is invalid: %1</source>
        <translation>La búsqueda de solicitud de pago URL es válida: %1</translation>
    </message>
    <message>
        <source>Invalid payment address %1</source>
        <translation>Dirección de pago inválida %1</translation>
    </message>
    <message>
        <source>URI cannot be parsed! This can be caused by an invalid Litecoin address or malformed URI parameters.</source>
        <translation>URI no puede ser analizado! Esto puede ser causado por una dirección Litecoin inválida o parametros URI mal formados.</translation>
    </message>
    <message>
        <source>Payment request file handling</source>
        <translation>Manejo del archivo de solicitud de pago</translation>
    </message>
    <message>
        <source>Payment request file cannot be read! This can be caused by an invalid payment request file.</source>
        <translation>¡El archivo de solicitud de pago no puede ser leído! Esto puede ser causado por un archivo de solicitud de pago inválido.</translation>
    </message>
    <message>
        <source>Payment request rejected</source>
        <translation>Solicitud de pago rechazada</translation>
    </message>
    <message>
        <source>Payment request network doesn't match client network.</source>
        <translation>La red de solicitud de pago no cimbina la red cliente.</translation>
    </message>
    <message>
        <source>Payment request expired.</source>
        <translation>Solicitud de pago caducada.</translation>
    </message>
    <message>
        <source>Payment request is not initialized.</source>
        <translation>La solicitud de pago no se ha iniciado.</translation>
    </message>
    <message>
        <source>Unverified payment requests to custom payment scripts are unsupported.</source>
        <translation>Solicitudes de pago sin verificar a scripts de pago habitual no se soportan.</translation>
    </message>
    <message>
        <source>Invalid payment request.</source>
        <translation>Solicitud de pago inválida.</translation>
    </message>
    <message>
        <source>Requested payment amount of %1 is too small (considered dust).</source>
        <translation>Cantidad de pago solicitada de %1 es demasiado pequeña (considerado polvo).</translation>
    </message>
    <message>
        <source>Refund from %1</source>
        <translation>Reembolsar desde %1</translation>
    </message>
    <message>
        <source>Payment request %1 is too large (%2 bytes, allowed %3 bytes).</source>
        <translation>Solicitud de pago de %1 es demasiado grande (%2 bytes, permitidos %3 bytes).</translation>
    </message>
    <message>
        <source>Error communicating with %1: %2</source>
        <translation>Fallo al comunicar con %1: %2</translation>
    </message>
    <message>
        <source>Payment request cannot be parsed!</source>
        <translation>¡La solicitud de pago no puede ser analizada!</translation>
    </message>
    <message>
        <source>Bad response from server %1</source>
        <translation>Mala respuesta desde el servidor %1</translation>
    </message>
    <message>
        <source>Network request error</source>
        <translation>Fallo de solicitud de red</translation>
    </message>
    <message>
        <source>Payment acknowledged</source>
        <translation>Pago declarado</translation>
    </message>
</context>
<context>
    <name>PeerTableModel</name>
    <message>
        <source>User Agent</source>
        <translation>User Agent</translation>
    </message>
    <message>
        <source>Node/Service</source>
        <translation>Nodo/Servicio</translation>
    </message>
    <message>
        <source>NodeId</source>
        <translation>NodeId</translation>
    </message>
<<<<<<< HEAD
    </context>
=======
    <message>
        <source>Ping</source>
        <translation>Ping</translation>
    </message>
</context>
>>>>>>> 94adaf84
<context>
    <name>QObject</name>
    <message>
        <source>Amount</source>
        <translation>Cantidad</translation>
    </message>
    <message>
        <source>Enter a Litecoin address (e.g. %1)</source>
        <translation>Introducir una dirección Litecoin (p. ej. %1)</translation>
    </message>
    <message>
        <source>%1 d</source>
        <translation>%1 d</translation>
    </message>
    <message>
        <source>%1 h</source>
        <translation>%1 h</translation>
    </message>
    <message>
        <source>%1 m</source>
        <translation>%1 m</translation>
    </message>
    <message>
        <source>%1 s</source>
        <translation>%1 s</translation>
    </message>
    <message>
        <source>None</source>
        <translation>Ninguno</translation>
    </message>
    <message>
        <source>N/A</source>
        <translation>N/D</translation>
    </message>
    <message>
        <source>%1 ms</source>
        <translation>%1 ms</translation>
    </message>
    <message numerus="yes">
        <source>%n second(s)</source>
        <translation><numerusform>%n segundo</numerusform><numerusform>%n segundos</numerusform></translation>
    </message>
    <message numerus="yes">
        <source>%n minute(s)</source>
        <translation><numerusform>%n minuto</numerusform><numerusform>%n minutos</numerusform></translation>
    </message>
    <message numerus="yes">
        <source>%n hour(s)</source>
        <translation><numerusform>%n hora</numerusform><numerusform>%n horas</numerusform></translation>
    </message>
    <message numerus="yes">
        <source>%n day(s)</source>
        <translation><numerusform>%n día</numerusform><numerusform>%n días</numerusform></translation>
    </message>
    <message numerus="yes">
        <source>%n week(s)</source>
        <translation><numerusform>%n semana</numerusform><numerusform>%n semanas</numerusform></translation>
    </message>
    <message>
        <source>%1 and %2</source>
        <translation>%1 y %2</translation>
    </message>
    <message>
        <source>%1 didn't yet exit safely...</source>
        <translation>%1 aún no ha salido de manera segura...</translation>
    </message>
</context>
<context>
    <name>QObject::QObject</name>
    <message>
        <source>Error: Specified data directory "%1" does not exist.</source>
        <translation>Error: directorio especificado "%1" no existe.</translation>
    </message>
<<<<<<< HEAD
    </context>
=======
    <message>
        <source>Error: Cannot parse configuration file: %1. Only use key=value syntax.</source>
        <translation>Error: no se puede interpretar el archivo de configuración: %1. Utilize exclusivamente sintaxis clave=valor.</translation>
    </message>
    <message>
        <source>Error: %1</source>
        <translation>Error: %1</translation>
    </message>
</context>
>>>>>>> 94adaf84
<context>
    <name>QRImageWidget</name>
    <message>
        <source>&amp;Save Image...</source>
        <translation>&amp;Guardar imagen...</translation>
    </message>
    <message>
        <source>&amp;Copy Image</source>
        <translation>&amp;Copiar imagen</translation>
    </message>
    <message>
        <source>Save QR Code</source>
        <translation>Guardar código QR</translation>
    </message>
    <message>
        <source>PNG Image (*.png)</source>
        <translation>Imagen PNG (*.png)</translation>
    </message>
</context>
<context>
    <name>RPCConsole</name>
    <message>
        <source>N/A</source>
        <translation>N/D</translation>
    </message>
    <message>
        <source>Client version</source>
        <translation>Versión del cliente</translation>
    </message>
    <message>
        <source>&amp;Information</source>
        <translation>&amp;Información</translation>
    </message>
    <message>
        <source>Debug window</source>
        <translation>Ventana de depuración</translation>
    </message>
    <message>
        <source>General</source>
        <translation>General</translation>
    </message>
    <message>
        <source>Using BerkeleyDB version</source>
        <translation>Utilizando la versión de BerkeleyDB</translation>
    </message>
    <message>
        <source>Datadir</source>
        <translation>Datadir</translation>
    </message>
    <message>
        <source>Startup time</source>
        <translation>Hora de inicio</translation>
    </message>
    <message>
        <source>Network</source>
        <translation>Red</translation>
    </message>
    <message>
        <source>Name</source>
        <translation>Nombre</translation>
    </message>
    <message>
        <source>Number of connections</source>
        <translation>Número de conexiones</translation>
    </message>
    <message>
        <source>Block chain</source>
        <translation>Cadena de bloques</translation>
    </message>
    <message>
        <source>Current number of blocks</source>
        <translation>Número actual de bloques</translation>
    </message>
    <message>
        <source>Memory Pool</source>
        <translation>Piscina de Memoria</translation>
    </message>
    <message>
        <source>Current number of transactions</source>
        <translation>Número actual de transacciones</translation>
    </message>
    <message>
        <source>Memory usage</source>
        <translation>Uso de memoria</translation>
    </message>
    <message>
        <source>Received</source>
        <translation>Recibido</translation>
    </message>
    <message>
        <source>Sent</source>
        <translation>Enviado</translation>
    </message>
    <message>
        <source>&amp;Peers</source>
        <translation>&amp;Pares</translation>
    </message>
    <message>
        <source>Banned peers</source>
        <translation>Peers Bloqueados</translation>
    </message>
    <message>
        <source>Select a peer to view detailed information.</source>
        <translation>Seleccionar un par para ver su información detallada.</translation>
    </message>
    <message>
        <source>Whitelisted</source>
        <translation>En la lista blanca</translation>
    </message>
    <message>
        <source>Direction</source>
        <translation>Dirección</translation>
    </message>
    <message>
        <source>Version</source>
        <translation>Versión</translation>
    </message>
    <message>
        <source>Starting Block</source>
        <translation>Importando bloques...</translation>
    </message>
    <message>
        <source>Synced Headers</source>
        <translation>Sincronizar Cabeceras</translation>
    </message>
    <message>
        <source>Synced Blocks</source>
        <translation>Bloques Sincronizados</translation>
    </message>
    <message>
        <source>User Agent</source>
        <translation>User Agent</translation>
    </message>
    <message>
        <source>Open the %1 debug log file from the current data directory. This can take a few seconds for large log files.</source>
        <translation>Abrir el archivo de depuración %1 desde el directorio de datos actual. Puede tardar unos segundos para ficheros de gran tamaño.</translation>
    </message>
    <message>
        <source>Decrease font size</source>
        <translation>Disminuir tamaño de letra</translation>
    </message>
    <message>
        <source>Increase font size</source>
        <translation>Aumentar tamaño de letra</translation>
    </message>
    <message>
        <source>Services</source>
        <translation>Servicios</translation>
    </message>
    <message>
        <source>Ban Score</source>
        <translation>Puntuación de bloqueo</translation>
    </message>
    <message>
        <source>Connection Time</source>
        <translation>Duración de la conexión</translation>
    </message>
    <message>
        <source>Last Send</source>
        <translation>Ultimo envío</translation>
    </message>
    <message>
        <source>Last Receive</source>
        <translation>Ultima recepción</translation>
    </message>
    <message>
        <source>Ping Time</source>
        <translation>Ping</translation>
    </message>
    <message>
        <source>The duration of a currently outstanding ping.</source>
        <translation>La duración de un ping actualmente en proceso.</translation>
    </message>
    <message>
        <source>Ping Wait</source>
        <translation>Espera de Ping</translation>
    </message>
    <message>
        <source>Min Ping</source>
        <translation>Ping mín.</translation>
    </message>
    <message>
        <source>Time Offset</source>
        <translation>Desplazamiento de tiempo</translation>
    </message>
    <message>
        <source>Last block time</source>
        <translation>Hora del último bloque</translation>
    </message>
    <message>
        <source>&amp;Open</source>
        <translation>&amp;Abrir</translation>
    </message>
    <message>
        <source>&amp;Console</source>
        <translation>&amp;Consola</translation>
    </message>
    <message>
        <source>&amp;Network Traffic</source>
        <translation>&amp;Tráfico de Red</translation>
    </message>
    <message>
        <source>&amp;Clear</source>
        <translation>&amp;Vaciar</translation>
    </message>
    <message>
        <source>Totals</source>
        <translation>Total:</translation>
    </message>
    <message>
        <source>In:</source>
        <translation>Entrante:</translation>
    </message>
    <message>
        <source>Out:</source>
        <translation>Saliente:</translation>
    </message>
    <message>
        <source>Debug log file</source>
        <translation>Archivo de registro de depuración</translation>
    </message>
    <message>
        <source>Clear console</source>
        <translation>Borrar consola</translation>
    </message>
    <message>
        <source>1 &amp;hour</source>
        <translation>1 &amp;hora</translation>
    </message>
    <message>
        <source>1 &amp;day</source>
        <translation>1 &amp;día</translation>
    </message>
    <message>
        <source>1 &amp;week</source>
        <translation>1 &amp;semana</translation>
    </message>
    <message>
        <source>1 &amp;year</source>
        <translation>1 &amp;año</translation>
    </message>
    <message>
        <source>&amp;Disconnect</source>
        <translation>&amp;Desconectar</translation>
    </message>
    <message>
        <source>&amp;Unban</source>
        <translation>&amp;Desbanear</translation>
    </message>
    <message>
        <source>Welcome to the %1 RPC console.</source>
        <translation>Bienvenido a la consola RPC %1.</translation>
    </message>
    <message>
        <source>Use up and down arrows to navigate history, and &lt;b&gt;Ctrl-L&lt;/b&gt; to clear screen.</source>
        <translation>Use las flechas arriba y abajo para navegar por el historial y &lt;b&gt;Control+L&lt;/b&gt; para vaciar la pantalla.</translation>
    </message>
    <message>
        <source>Type &lt;b&gt;help&lt;/b&gt; for an overview of available commands.</source>
        <translation>Escriba &lt;b&gt;help&lt;/b&gt; para ver un resumen de los comandos disponibles.</translation>
    </message>
    <message>
        <source>WARNING: Scammers have been active, telling users to type commands here, stealing their wallet contents. Do not use this console without fully understanding the ramification of a command.</source>
        <translation>ADVERTENCIA: algunos estafadores han estado pidiendo a los usuarios que escriban comandos aquí, robando el contenido de sus carteras. No use esta consola sin entender completamente las ramificaciones del comando.</translation>
    </message>
    <message>
        <source>Network activity disabled</source>
        <translation>Actividad de red desactivada</translation>
    </message>
    <message>
        <source>%1 B</source>
        <translation>%1 B</translation>
    </message>
    <message>
        <source>%1 KB</source>
        <translation>%1 KB</translation>
    </message>
    <message>
        <source>%1 MB</source>
        <translation>%1 MB</translation>
    </message>
    <message>
        <source>%1 GB</source>
        <translation>%1 GB</translation>
    </message>
    <message>
        <source>(node id: %1)</source>
        <translation>(nodo: %1)</translation>
    </message>
    <message>
        <source>via %1</source>
        <translation>via %1</translation>
    </message>
    <message>
        <source>never</source>
        <translation>nunca</translation>
    </message>
    <message>
        <source>Inbound</source>
        <translation>Entrante</translation>
    </message>
    <message>
        <source>Outbound</source>
        <translation>Saliente</translation>
    </message>
    <message>
        <source>Yes</source>
        <translation>Sí</translation>
    </message>
    <message>
        <source>No</source>
        <translation>No</translation>
    </message>
    <message>
        <source>Unknown</source>
        <translation>Desconocido</translation>
    </message>
</context>
<context>
    <name>ReceiveCoinsDialog</name>
    <message>
        <source>&amp;Amount:</source>
        <translation>Cantidad</translation>
    </message>
    <message>
        <source>&amp;Label:</source>
        <translation>&amp;Etiqueta:</translation>
    </message>
    <message>
        <source>&amp;Message:</source>
        <translation>Mensaje:</translation>
    </message>
    <message>
        <source>Reuse one of the previously used receiving addresses. Reusing addresses has security and privacy issues. Do not use this unless re-generating a payment request made before.</source>
        <translation>Reutilizar una de las direcciones previamente usadas para recibir. Reutilizar direcciones tiene problemas de seguridad y privacidad. No lo uses a menos que antes regeneres una solicitud de pago.</translation>
    </message>
    <message>
        <source>R&amp;euse an existing receiving address (not recommended)</source>
        <translation>R&amp;eutilizar una dirección existente para recibir (no recomendado)</translation>
    </message>
    <message>
        <source>An optional message to attach to the payment request, which will be displayed when the request is opened. Note: The message will not be sent with the payment over the Litecoin network.</source>
        <translation>Un mensaje opcional para adjuntar a la solicitud de pago, que se muestra cuando se abre la solicitud. Nota: El mensaje no se enviará con el pago por la red Litecoin.</translation>
    </message>
    <message>
        <source>An optional label to associate with the new receiving address.</source>
        <translation>Etiqueta opcional para asociar con la nueva dirección de recepción.</translation>
    </message>
    <message>
        <source>Use this form to request payments. All fields are &lt;b&gt;optional&lt;/b&gt;.</source>
        <translation>Utilice este formulario para solicitar pagos. Todos los campos son &lt;b&gt;opcionales&lt;/b&gt;.</translation>
    </message>
    <message>
        <source>An optional amount to request. Leave this empty or zero to not request a specific amount.</source>
        <translation>Para solicitar una cantidad opcional. Deje este vacío o cero para no solicitar una cantidad específica.</translation>
    </message>
    <message>
        <source>Clear all fields of the form.</source>
        <translation>Vaciar todos los campos del formulario.</translation>
    </message>
    <message>
        <source>Clear</source>
        <translation>Vaciar</translation>
    </message>
    <message>
        <source>Requested payments history</source>
        <translation>Historial de pagos solicitados</translation>
    </message>
    <message>
        <source>&amp;Request payment</source>
        <translation>&amp;Solicitar pago</translation>
    </message>
    <message>
        <source>Show the selected request (does the same as double clicking an entry)</source>
        <translation>Muestra la petición seleccionada (También doble clic)</translation>
    </message>
    <message>
        <source>Show</source>
        <translation>Mostrar</translation>
    </message>
    <message>
        <source>Remove the selected entries from the list</source>
        <translation>Borrar de la lista las direcciónes actualmente seleccionadas</translation>
    </message>
    <message>
        <source>Remove</source>
        <translation>Eliminar</translation>
    </message>
    <message>
        <source>Copy URI</source>
        <translation>Copiar URL</translation>
    </message>
    <message>
        <source>Copy label</source>
        <translation>Copiar capa</translation>
    </message>
    <message>
        <source>Copy message</source>
        <translation>Copiar imagen</translation>
    </message>
    <message>
        <source>Copy amount</source>
        <translation>Copiar cantidad</translation>
    </message>
</context>
<context>
    <name>ReceiveRequestDialog</name>
    <message>
        <source>QR Code</source>
        <translation>Código QR</translation>
    </message>
    <message>
        <source>Copy &amp;URI</source>
        <translation>Copiar &amp;URI</translation>
    </message>
    <message>
        <source>Copy &amp;Address</source>
        <translation>Copiar &amp;Dirección</translation>
    </message>
    <message>
        <source>&amp;Save Image...</source>
        <translation>Guardar Imagen...</translation>
    </message>
    <message>
        <source>Request payment to %1</source>
        <translation>Solicitar pago a %1</translation>
    </message>
    <message>
        <source>Payment information</source>
        <translation>Información de pago</translation>
    </message>
    <message>
        <source>URI</source>
        <translation>URI</translation>
    </message>
    <message>
        <source>Address</source>
        <translation>Dirección</translation>
    </message>
    <message>
        <source>Amount</source>
        <translation>Cantidad</translation>
    </message>
    <message>
        <source>Label</source>
        <translation>Etiqueta</translation>
    </message>
    <message>
        <source>Message</source>
        <translation>Mensaje</translation>
    </message>
    <message>
        <source>Resulting URI too long, try to reduce the text for label / message.</source>
        <translation>URI resultante demasiado grande, trate de reducir el texto de etiqueta / mensaje.</translation>
    </message>
    <message>
        <source>Error encoding URI into QR Code.</source>
        <translation>Fallo al codificar URI en código QR.</translation>
    </message>
</context>
<context>
    <name>RecentRequestsTableModel</name>
    <message>
        <source>Date</source>
        <translation>Fecha</translation>
    </message>
    <message>
        <source>Label</source>
        <translation>Etiqueta</translation>
    </message>
    <message>
        <source>Message</source>
        <translation>Mensaje</translation>
    </message>
    <message>
        <source>(no label)</source>
        <translation>(sin etiqueta)</translation>
    </message>
    <message>
        <source>(no message)</source>
        <translation>(no hay mensaje)</translation>
    </message>
    <message>
        <source>(no amount requested)</source>
        <translation>(no hay solicitud de cantidad)</translation>
    </message>
    <message>
        <source>Requested</source>
        <translation>Solicitado</translation>
    </message>
</context>
<context>
    <name>SendCoinsDialog</name>
    <message>
        <source>Send Coins</source>
        <translation>Enviar litecoins</translation>
    </message>
    <message>
        <source>Coin Control Features</source>
        <translation>Características de Coin Control</translation>
    </message>
    <message>
        <source>Inputs...</source>
        <translation>Entradas...</translation>
    </message>
    <message>
        <source>automatically selected</source>
        <translation>Seleccionado automáticamente</translation>
    </message>
    <message>
        <source>Insufficient funds!</source>
        <translation>Fondos insuficientes!</translation>
    </message>
    <message>
        <source>Quantity:</source>
        <translation>Cantidad:</translation>
    </message>
    <message>
        <source>Bytes:</source>
        <translation>Bytes:</translation>
    </message>
    <message>
        <source>Amount:</source>
        <translation>Cuantía:</translation>
    </message>
    <message>
        <source>Fee:</source>
        <translation>Tasa:</translation>
    </message>
    <message>
        <source>After Fee:</source>
        <translation>Después de tasas:</translation>
    </message>
    <message>
        <source>Change:</source>
        <translation>Cambio:</translation>
    </message>
    <message>
        <source>If this is activated, but the change address is empty or invalid, change will be sent to a newly generated address.</source>
        <translation>Si se marca esta opción pero la dirección de cambio está vacía o es inválida, el cambio se enviará a una nueva dirección recién generada.</translation>
    </message>
    <message>
        <source>Custom change address</source>
        <translation>Dirección propia</translation>
    </message>
    <message>
        <source>Transaction Fee:</source>
        <translation>Comisión de Transacción:</translation>
    </message>
    <message>
        <source>Choose...</source>
        <translation>Elija...</translation>
    </message>
    <message>
        <source>collapse fee-settings</source>
        <translation>Colapsar ajustes de cuota</translation>
    </message>
    <message>
        <source>per kilobyte</source>
        <translation>por kilobyte</translation>
    </message>
    <message>
        <source>If the custom fee is set to 1000 satoshis and the transaction is only 250 bytes, then "per kilobyte" only pays 250 satoshis in fee, while "total at least" pays 1000 satoshis. For transactions bigger than a kilobyte both pay by kilobyte.</source>
        <translation>Si la tarifa de aduana se establece en 1000 satoshis y la transacción está a sólo 250 bytes, entonces "por kilobyte" sólo paga 250 satoshis de cuota, mientras que "el mínimo total" pagaría 1.000 satoshis. Para las transacciones más grandes que un kilobyte ambos pagan por kilobyte</translation>
    </message>
    <message>
        <source>Hide</source>
        <translation>Ocultar</translation>
    </message>
    <message>
        <source>total at least</source>
        <translation>total por lo menos</translation>
    </message>
    <message>
        <source>Paying only the minimum fee is just fine as long as there is less transaction volume than space in the blocks. But be aware that this can end up in a never confirming transaction once there is more demand for litecoin transactions than the network can process.</source>
        <translation>Pagando solamente la cuota mínima es correcto, siempre y cuando haya menos volumen de transacciones que el espacio en los bloques. Pero tenga en cuenta que esto puede terminar en una transacción nunca confirmada, una vez que haya más demanda para transacciones Litecoin que la red pueda procesar.</translation>
    </message>
    <message>
        <source>(read the tooltip)</source>
        <translation>(leer la sugerencia)</translation>
    </message>
    <message>
        <source>Recommended:</source>
        <translation>Recomendado:</translation>
    </message>
    <message>
        <source>Custom:</source>
        <translation>Personalizado:</translation>
    </message>
    <message>
        <source>(Smart fee not initialized yet. This usually takes a few blocks...)</source>
        <translation>(Tarifa inteligente no inicializado aún. Esto generalmente lleva a pocos bloques...)</translation>
    </message>
    <message>
        <source>normal</source>
        <translation>normal</translation>
    </message>
    <message>
        <source>fast</source>
        <translation>rápido</translation>
    </message>
    <message>
        <source>Send to multiple recipients at once</source>
        <translation>Enviar a múltiples destinatarios de una vez</translation>
    </message>
    <message>
        <source>Add &amp;Recipient</source>
        <translation>Añadir &amp;destinatario</translation>
    </message>
    <message>
        <source>Clear all fields of the form.</source>
        <translation>Vaciar todos los campos del formulario</translation>
    </message>
    <message>
        <source>Dust:</source>
        <translation>Polvo:</translation>
    </message>
    <message>
        <source>Confirmation time target:</source>
        <translation>Tiempo objetivo de confirmación:</translation>
    </message>
    <message>
        <source>Clear &amp;All</source>
        <translation>Vaciar &amp;todo</translation>
    </message>
    <message>
        <source>Balance:</source>
        <translation>Saldo:</translation>
    </message>
    <message>
        <source>Confirm the send action</source>
        <translation>Confirmar el envío</translation>
    </message>
    <message>
        <source>S&amp;end</source>
        <translation>&amp;Enviar</translation>
    </message>
    <message>
        <source>Copy quantity</source>
        <translation>Copiar cantidad</translation>
    </message>
    <message>
        <source>Copy amount</source>
        <translation>Copiar cantidad</translation>
    </message>
    <message>
        <source>Copy fee</source>
        <translation>Copiar cuota</translation>
    </message>
    <message>
        <source>Copy after fee</source>
        <translation>Copiar después de couta</translation>
    </message>
    <message>
        <source>Copy bytes</source>
        <translation>Copiar bytes</translation>
    </message>
    <message>
        <source>Copy dust</source>
        <translation>Copiar polvo</translation>
    </message>
    <message>
        <source>Copy change</source>
        <translation>Copiar cambio</translation>
    </message>
    <message>
        <source>%1 to %2</source>
        <translation>%1 a %2</translation>
    </message>
    <message>
        <source>Are you sure you want to send?</source>
        <translation>¿Seguro que quiere enviar?</translation>
    </message>
    <message>
        <source>added as transaction fee</source>
        <translation>añadido como transacción de cuota</translation>
    </message>
    <message>
        <source>Total Amount %1</source>
        <translation>Cantidad total %1</translation>
    </message>
    <message>
        <source>or</source>
        <translation>o</translation>
    </message>
    <message>
        <source>Confirm send coins</source>
        <translation>Confirmar enviar monedas</translation>
    </message>
    <message>
        <source>The recipient address is not valid. Please recheck.</source>
        <translation>La dirección de destinatario no es válida. Por favor revísela.</translation>
    </message>
    <message>
        <source>The amount to pay must be larger than 0.</source>
        <translation>La cantidad a pagar debe de ser mayor que 0.</translation>
    </message>
    <message>
        <source>The amount exceeds your balance.</source>
        <translation>La cantidad excede su saldo.</translation>
    </message>
    <message>
        <source>The total exceeds your balance when the %1 transaction fee is included.</source>
        <translation>El total excede su saldo cuando la cuota de transacción de %1 es incluida.</translation>
    </message>
    <message>
        <source>Duplicate address found: addresses should only be used once each.</source>
        <translation>Dirección duplicada encontrada: la dirección sólo debería ser utilizada una vez por cada uso.</translation>
    </message>
    <message>
        <source>Transaction creation failed!</source>
        <translation>¡Falló la creación de transacción!</translation>
    </message>
    <message>
        <source>The transaction was rejected with the following reason: %1</source>
        <translation>Esta transacción fue rechazada por la siguiente razón: %1</translation>
    </message>
    <message>
        <source>A fee higher than %1 is considered an absurdly high fee.</source>
        <translation>Una couta mayor que %1 se considera una cuota irracionalmente alta.</translation>
    </message>
    <message>
        <source>Payment request expired.</source>
        <translation>Solicitud de pago caducada.</translation>
    </message>
    <message numerus="yes">
        <source>%n block(s)</source>
        <translation><numerusform>%n bloque</numerusform><numerusform>%n bloques</numerusform></translation>
    </message>
    <message>
        <source>Pay only the required fee of %1</source>
        <translation>Pagar únicamente la cuota solicitada de %1</translation>
    </message>
    <message>
        <source>Warning: Invalid Litecoin address</source>
        <translation>Alerta: dirección Litecoin inválida</translation>
    </message>
    <message>
        <source>Warning: Unknown change address</source>
        <translation>Alerta: dirección cambiada desconocida</translation>
    </message>
    <message>
        <source>Confirm custom change address</source>
        <translation>Confirmar dirección de cambio personalizada</translation>
    </message>
    <message>
        <source>The address you selected for change is not part of this wallet. Any or all funds in your wallet may be sent to this address. Are you sure?</source>
        <translation>La dirección que seleccionó para el cambio no es parte de esta cartera. Parte o la totalidad de los fondos de su cartera podrían ser enviados a esta dirección. ¿Está seguro?</translation>
    </message>
    <message>
        <source>(no label)</source>
        <translation>(sin etiqueta)</translation>
    </message>
</context>
<context>
    <name>SendCoinsEntry</name>
    <message>
        <source>A&amp;mount:</source>
        <translation>Ca&amp;ntidad:</translation>
    </message>
    <message>
        <source>Pay &amp;To:</source>
        <translation>&amp;Pagar a:</translation>
    </message>
    <message>
        <source>&amp;Label:</source>
        <translation>&amp;Etiqueta:</translation>
    </message>
    <message>
        <source>Choose previously used address</source>
        <translation>Escoger direcciones previamente usadas</translation>
    </message>
    <message>
        <source>This is a normal payment.</source>
        <translation>Esto es un pago ordinario.</translation>
    </message>
    <message>
        <source>The Litecoin address to send the payment to</source>
        <translation>Dirección Litecoin a la que enviar el pago</translation>
    </message>
    <message>
        <source>Alt+A</source>
        <translation>Alt+A</translation>
    </message>
    <message>
        <source>Paste address from clipboard</source>
        <translation>Pegar dirección desde portapapeles</translation>
    </message>
    <message>
        <source>Alt+P</source>
        <translation>Alt+P</translation>
    </message>
    <message>
        <source>Remove this entry</source>
        <translation>Eliminar esta transacción</translation>
    </message>
    <message>
        <source>The fee will be deducted from the amount being sent. The recipient will receive less litecoins than you enter in the amount field. If multiple recipients are selected, the fee is split equally.</source>
        <translation>La cuota será deducida de la cantidad que sea mandada. El destinatario recibirá menos litecoins de los que entres en el  </translation>
    </message>
    <message>
        <source>S&amp;ubtract fee from amount</source>
        <translation>Restar comisiones a la cantidad</translation>
    </message>
    <message>
        <source>Message:</source>
        <translation>Mensaje:</translation>
    </message>
    <message>
        <source>This is an unauthenticated payment request.</source>
        <translation>Esta es una petición de pago no autentificada.</translation>
    </message>
    <message>
        <source>This is an authenticated payment request.</source>
        <translation>Esta es una petición de pago autentificada.</translation>
    </message>
    <message>
        <source>Enter a label for this address to add it to the list of used addresses</source>
        <translation>Introduce una etiqueta para esta dirección para añadirla a la lista de direcciones utilizadas</translation>
    </message>
    <message>
        <source>A message that was attached to the litecoin: URI which will be stored with the transaction for your reference. Note: This message will not be sent over the Litecoin network.</source>
        <translation>Un mensaje que se adjuntó a la litecoin: URL que será almacenada con la transacción para su referencia. Nota: Este mensaje no se envía a través de la red Litecoin.</translation>
    </message>
    <message>
        <source>Pay To:</source>
        <translation>Paga a:</translation>
    </message>
    <message>
        <source>Memo:</source>
        <translation>Memo:</translation>
    </message>
    <message>
        <source>Enter a label for this address to add it to your address book</source>
        <translation>Introduzca una etiqueta para esta dirección para añadirla a su  agenda</translation>
    </message>
</context>
<context>
    <name>SendConfirmationDialog</name>
    <message>
        <source>Yes</source>
        <translation>Sí</translation>
    </message>
</context>
<context>
    <name>ShutdownWindow</name>
    <message>
        <source>%1 is shutting down...</source>
        <translation>%1 se esta cerrando...</translation>
    </message>
    <message>
        <source>Do not shut down the computer until this window disappears.</source>
        <translation>No apague el equipo hasta que desaparezca esta ventana.</translation>
    </message>
</context>
<context>
    <name>SignVerifyMessageDialog</name>
    <message>
        <source>Signatures - Sign / Verify a Message</source>
        <translation>Firmas - Firmar / verificar un mensaje</translation>
    </message>
    <message>
        <source>&amp;Sign Message</source>
        <translation>&amp;Firmar mensaje</translation>
    </message>
    <message>
        <source>You can sign messages/agreements with your addresses to prove you can receive litecoins sent to them. Be careful not to sign anything vague or random, as phishing attacks may try to trick you into signing your identity over to them. Only sign fully-detailed statements you agree to.</source>
        <translation>Puede firmar los mensajes con sus direcciones para demostrar que las posee. Tenga cuidado de no firmar cualquier cosa de manera vaga o aleatoria, pues los ataques de phishing pueden tratar de engañarle firmando su identidad a través de ellos. Sólo firme declaraciones totalmente detalladas con las que usted esté de acuerdo.</translation>
    </message>
    <message>
        <source>The Litecoin address to sign the message with</source>
        <translation>Dirección Litecoin con la que firmar el mensaje</translation>
    </message>
    <message>
        <source>Choose previously used address</source>
        <translation>Escoger dirección previamente usada</translation>
    </message>
    <message>
        <source>Alt+A</source>
        <translation>Alt+A</translation>
    </message>
    <message>
        <source>Paste address from clipboard</source>
        <translation>Pegar dirección desde portapapeles</translation>
    </message>
    <message>
        <source>Alt+P</source>
        <translation>Alt+P</translation>
    </message>
    <message>
        <source>Enter the message you want to sign here</source>
        <translation>Introduzca el mensaje que desea firmar aquí</translation>
    </message>
    <message>
        <source>Signature</source>
        <translation>Firma</translation>
    </message>
    <message>
        <source>Copy the current signature to the system clipboard</source>
        <translation>Copiar la firma actual al portapapeles del sistema</translation>
    </message>
    <message>
        <source>Sign the message to prove you own this Litecoin address</source>
        <translation>Firmar el mensaje para demostrar que se posee esta dirección Litecoin</translation>
    </message>
    <message>
        <source>Sign &amp;Message</source>
        <translation>Firmar &amp;mensaje</translation>
    </message>
    <message>
        <source>Reset all sign message fields</source>
        <translation>Vaciar todos los campos de la firma de mensaje</translation>
    </message>
    <message>
        <source>Clear &amp;All</source>
        <translation>Vaciar &amp;todo</translation>
    </message>
    <message>
        <source>&amp;Verify Message</source>
        <translation>&amp;Verificar mensaje</translation>
    </message>
    <message>
        <source>Enter the receiver's address, message (ensure you copy line breaks, spaces, tabs, etc. exactly) and signature below to verify the message. Be careful not to read more into the signature than what is in the signed message itself, to avoid being tricked by a man-in-the-middle attack. Note that this only proves the signing party receives with the address, it cannot prove sendership of any transaction!</source>
        <translation>Introduzca la dirección para la firma, el mensaje (asegurándose de copiar tal cual los saltos de línea, espacios, tabulaciones, etc.) y la firma a continuación para verificar el mensaje. Tenga cuidado de no asumir más información de lo que dice el propio mensaje firmado para evitar fraudes basados en ataques de tipo man-in-the-middle. </translation>
    </message>
    <message>
        <source>The Litecoin address the message was signed with</source>
        <translation>La dirección Litecoin con la que se firmó el mensaje</translation>
    </message>
    <message>
        <source>Verify the message to ensure it was signed with the specified Litecoin address</source>
        <translation>Verificar el mensaje para comprobar que fue firmado con la dirección Litecoin indicada</translation>
    </message>
    <message>
        <source>Verify &amp;Message</source>
        <translation>Verificar &amp;mensaje</translation>
    </message>
    <message>
        <source>Reset all verify message fields</source>
        <translation>Vaciar todos los campos de la verificación de mensaje</translation>
    </message>
    <message>
        <source>Click "Sign Message" to generate signature</source>
        <translation>Click en "Fírmar mensaje" para generar una firma</translation>
    </message>
    <message>
        <source>The entered address is invalid.</source>
        <translation>La dirección introducida no es válida.</translation>
    </message>
    <message>
        <source>Please check the address and try again.</source>
        <translation>Por favor revise la dirección e inténtelo de nuevo.</translation>
    </message>
    <message>
        <source>The entered address does not refer to a key.</source>
        <translation>La dirección introducida no remite a una clave.</translation>
    </message>
    <message>
        <source>Wallet unlock was cancelled.</source>
        <translation>El desbloqueo del monedero fue cancelado.</translation>
    </message>
    <message>
        <source>Private key for the entered address is not available.</source>
        <translation>La clave privada de la dirección introducida no está disponible.</translation>
    </message>
    <message>
        <source>Message signing failed.</source>
        <translation>Falló la firma del mensaje.</translation>
    </message>
    <message>
        <source>Message signed.</source>
        <translation>Mensaje firmado.</translation>
    </message>
    <message>
        <source>The signature could not be decoded.</source>
        <translation>La firma no pudo descodificarse.</translation>
    </message>
    <message>
        <source>Please check the signature and try again.</source>
        <translation>Por favor compruebe la firma y pruebe de nuevo.</translation>
    </message>
    <message>
        <source>The signature did not match the message digest.</source>
        <translation>La firma no se combinó con el mensaje.</translation>
    </message>
    <message>
        <source>Message verification failed.</source>
        <translation>Falló la verificación del mensaje.</translation>
    </message>
    <message>
        <source>Message verified.</source>
        <translation>Mensaje verificado.</translation>
    </message>
</context>
<context>
    <name>SplashScreen</name>
    <message>
        <source>[testnet]</source>
        <translation>[testnet]</translation>
    </message>
</context>
<context>
    <name>TrafficGraphWidget</name>
    <message>
        <source>KB/s</source>
        <translation>KB/s</translation>
    </message>
</context>
<context>
    <name>TransactionDesc</name>
    <message numerus="yes">
        <source>Open for %n more block(s)</source>
        <translation><numerusform>Abierto para %n bloque más</numerusform><numerusform>Abierto para %n bloques más</numerusform></translation>
    </message>
    <message>
        <source>Open until %1</source>
        <translation>Abierto hasta %1</translation>
    </message>
    <message>
        <source>conflicted with a transaction with %1 confirmations</source>
        <translation>Hay un conflicto con la traducción de las confirmaciones %1</translation>
    </message>
    <message>
        <source>%1/offline</source>
        <translation>%1/sin conexión</translation>
    </message>
    <message>
        <source>0/unconfirmed, %1</source>
        <translation>0/no confirmado, %1</translation>
    </message>
    <message>
        <source>in memory pool</source>
        <translation>en el equipo de memoria</translation>
    </message>
    <message>
        <source>not in memory pool</source>
        <translation>no en el equipo de memoria</translation>
    </message>
    <message>
        <source>abandoned</source>
        <translation>abandonado</translation>
    </message>
    <message>
        <source>%1/unconfirmed</source>
        <translation>%1/no confirmado</translation>
    </message>
    <message>
        <source>%1 confirmations</source>
        <translation>confirmaciones %1</translation>
    </message>
    <message>
        <source>Status</source>
        <translation>Estado</translation>
    </message>
    <message>
        <source>, has not been successfully broadcast yet</source>
        <translation>, no ha sido emitido con éxito aún</translation>
    </message>
    <message>
        <source>Date</source>
        <translation>Fecha</translation>
    </message>
    <message>
        <source>Source</source>
        <translation>Fuente</translation>
    </message>
    <message>
        <source>Generated</source>
        <translation>Generado</translation>
    </message>
    <message>
        <source>From</source>
        <translation>Desde</translation>
    </message>
    <message>
        <source>unknown</source>
        <translation>desconocido</translation>
    </message>
    <message>
        <source>To</source>
        <translation>Para</translation>
    </message>
    <message>
        <source>own address</source>
        <translation>dirección propia</translation>
    </message>
    <message>
        <source>watch-only</source>
        <translation>de observación</translation>
    </message>
    <message>
        <source>label</source>
        <translation>etiqueta</translation>
    </message>
    <message>
        <source>Credit</source>
        <translation>Credito</translation>
    </message>
    <message>
        <source>not accepted</source>
        <translation>no aceptada</translation>
    </message>
    <message>
        <source>Debit</source>
        <translation>Enviado</translation>
    </message>
    <message>
        <source>Total debit</source>
        <translation>Total enviado</translation>
    </message>
    <message>
        <source>Total credit</source>
        <translation>Total recibido</translation>
    </message>
    <message>
        <source>Transaction fee</source>
        <translation>Comisión de transacción</translation>
    </message>
    <message>
        <source>Net amount</source>
        <translation>Cantidad neta</translation>
    </message>
    <message>
        <source>Message</source>
        <translation>Mensaje</translation>
    </message>
    <message>
        <source>Comment</source>
        <translation>Comentario</translation>
    </message>
    <message>
        <source>Transaction ID</source>
        <translation>Identificador de transacción (ID)</translation>
    </message>
    <message>
        <source>Output index</source>
        <translation>Indice de salida</translation>
    </message>
    <message>
        <source>Merchant</source>
        <translation>Vendedor</translation>
    </message>
    <message>
        <source>Generated coins must mature %1 blocks before they can be spent. When you generated this block, it was broadcast to the network to be added to the block chain. If it fails to get into the chain, its state will change to "not accepted" and it won't be spendable. This may occasionally happen if another node generates a block within a few seconds of yours.</source>
        <translation>Los litecoins generados deben madurar %1 bloques antes de que puedan gastarse. Cuando generó este bloque, se transmitió a la red para que se añadiera a la cadena de bloques. Si no consigue entrar en la cadena, su estado cambiará a "no aceptado" y ya no se podrá gastar. Esto puede ocurrir ocasionalmente si otro nodo genera un bloque a pocos segundos del suyo.</translation>
    </message>
    <message>
        <source>Debug information</source>
        <translation>Información de depuración</translation>
    </message>
    <message>
        <source>Transaction</source>
        <translation>Transacción</translation>
    </message>
    <message>
        <source>Inputs</source>
        <translation>entradas</translation>
    </message>
    <message>
        <source>Amount</source>
        <translation>Cantidad</translation>
    </message>
    <message>
        <source>true</source>
        <translation>verdadero</translation>
    </message>
    <message>
        <source>false</source>
        <translation>falso</translation>
    </message>
</context>
<context>
    <name>TransactionDescDialog</name>
    <message>
        <source>This pane shows a detailed description of the transaction</source>
        <translation>Esta ventana muestra información detallada sobre la transacción</translation>
    </message>
    <message>
        <source>Details for %1</source>
        <translation>Detalles para %1</translation>
    </message>
</context>
<context>
    <name>TransactionTableModel</name>
    <message>
        <source>Date</source>
        <translation>Fecha</translation>
    </message>
    <message>
        <source>Type</source>
        <translation>Tipo</translation>
    </message>
    <message>
        <source>Label</source>
        <translation>Etiqueta</translation>
    </message>
    <message>
        <source>Open until %1</source>
        <translation>Abierto hasta %1</translation>
    </message>
    <message>
        <source>Offline</source>
        <translation>Sin conexion</translation>
    </message>
    <message>
        <source>Unconfirmed</source>
        <translation>Sin confirmar</translation>
    </message>
    <message>
        <source>Abandoned</source>
        <translation>Abandonado</translation>
    </message>
    <message>
        <source>Confirming (%1 of %2 recommended confirmations)</source>
        <translation>Confirmando (%1 de %2 confirmaciones recomendadas)</translation>
    </message>
    <message>
        <source>Confirmed (%1 confirmations)</source>
        <translation>Confirmado (%1 confirmaciones)</translation>
    </message>
    <message>
        <source>Conflicted</source>
        <translation>En conflicto</translation>
    </message>
    <message>
        <source>Immature (%1 confirmations, will be available after %2)</source>
        <translation>No disponible (%1 confirmaciones. Estarán disponibles al cabo de %2)</translation>
    </message>
    <message>
        <source>This block was not received by any other nodes and will probably not be accepted!</source>
        <translation>Este bloque no ha sido recibido por otros nodos y probablemente no sea aceptado!</translation>
    </message>
    <message>
        <source>Generated but not accepted</source>
        <translation>Generado pero no aceptado</translation>
    </message>
    <message>
        <source>Received with</source>
        <translation>Recibido con</translation>
    </message>
    <message>
        <source>Received from</source>
        <translation>Recibidos de</translation>
    </message>
    <message>
        <source>Sent to</source>
        <translation>Enviado a</translation>
    </message>
    <message>
        <source>Payment to yourself</source>
        <translation>Pago proprio</translation>
    </message>
    <message>
        <source>Mined</source>
        <translation>Minado</translation>
    </message>
    <message>
        <source>watch-only</source>
        <translation>de observación</translation>
    </message>
    <message>
        <source>(n/a)</source>
        <translation>(nd)</translation>
    </message>
    <message>
        <source>(no label)</source>
        <translation>(sin etiqueta)</translation>
    </message>
    <message>
        <source>Transaction status. Hover over this field to show number of confirmations.</source>
        <translation>Estado de transacción. Pasa el ratón sobre este campo para ver el número de confirmaciones.</translation>
    </message>
    <message>
        <source>Date and time that the transaction was received.</source>
        <translation>Fecha y hora en que se recibió la transacción.</translation>
    </message>
    <message>
        <source>Type of transaction.</source>
        <translation>Tipo de transacción.</translation>
    </message>
    <message>
        <source>Whether or not a watch-only address is involved in this transaction.</source>
        <translation>Si una dirección watch-only está involucrada en esta transacción o no.</translation>
    </message>
    <message>
        <source>User-defined intent/purpose of the transaction.</source>
        <translation>Descripción de la transacción definido por el usuario.</translation>
    </message>
    <message>
        <source>Amount removed from or added to balance.</source>
        <translation>Cantidad retirada o añadida al saldo.</translation>
    </message>
</context>
<context>
    <name>TransactionView</name>
    <message>
        <source>All</source>
        <translation>Todo</translation>
    </message>
    <message>
        <source>Today</source>
        <translation>Hoy</translation>
    </message>
    <message>
        <source>This week</source>
        <translation>Esta semana</translation>
    </message>
    <message>
        <source>This month</source>
        <translation>Este mes</translation>
    </message>
    <message>
        <source>Last month</source>
        <translation>Mes pasado</translation>
    </message>
    <message>
        <source>This year</source>
        <translation>Este año</translation>
    </message>
    <message>
        <source>Range...</source>
        <translation>Rango...</translation>
    </message>
    <message>
        <source>Received with</source>
        <translation>Recibido con</translation>
    </message>
    <message>
        <source>Sent to</source>
        <translation>Enviado a</translation>
    </message>
    <message>
        <source>To yourself</source>
        <translation>A usted mismo</translation>
    </message>
    <message>
        <source>Mined</source>
        <translation>Minado</translation>
    </message>
    <message>
        <source>Other</source>
        <translation>Otra</translation>
    </message>
    <message>
        <source>Enter address or label to search</source>
        <translation>Introduzca una dirección o etiqueta que buscar</translation>
    </message>
    <message>
        <source>Min amount</source>
        <translation>Cantidad mínima</translation>
    </message>
    <message>
        <source>Abandon transaction</source>
        <translation>Transacción abandonada</translation>
    </message>
    <message>
        <source>Copy address</source>
        <translation>Copiar ubicación</translation>
    </message>
    <message>
        <source>Copy label</source>
        <translation>Copiar capa</translation>
    </message>
    <message>
        <source>Copy amount</source>
        <translation>Copiar cantidad</translation>
    </message>
    <message>
        <source>Copy transaction ID</source>
        <translation>Copiar ID de transacción</translation>
    </message>
    <message>
        <source>Copy raw transaction</source>
        <translation>Copiar transacción raw</translation>
    </message>
    <message>
        <source>Copy full transaction details</source>
        <translation>Copiar todos los detalles de la transacción</translation>
    </message>
    <message>
        <source>Edit label</source>
        <translation>Editar etiqueta</translation>
    </message>
    <message>
        <source>Show transaction details</source>
        <translation>Mostrar detalles de la transacción</translation>
    </message>
    <message>
        <source>Export Transaction History</source>
        <translation>Exportar historial de transacciones</translation>
    </message>
    <message>
        <source>Comma separated file (*.csv)</source>
        <translation>Archivo separado de coma (*.csv)</translation>
    </message>
    <message>
        <source>Confirmed</source>
        <translation>Confirmado</translation>
    </message>
    <message>
        <source>Watch-only</source>
        <translation>De observación</translation>
    </message>
    <message>
        <source>Date</source>
        <translation>Fecha</translation>
    </message>
    <message>
        <source>Type</source>
        <translation>Tipo</translation>
    </message>
    <message>
        <source>Label</source>
        <translation>Etiqueta</translation>
    </message>
    <message>
        <source>Address</source>
        <translation>Dirección</translation>
    </message>
    <message>
        <source>ID</source>
        <translation>ID</translation>
    </message>
    <message>
        <source>Exporting Failed</source>
        <translation>Falló la exportación</translation>
    </message>
    <message>
        <source>There was an error trying to save the transaction history to %1.</source>
        <translation>Ha habido un error al intentar guardar la transacción con %1.</translation>
    </message>
    <message>
        <source>Exporting Successful</source>
        <translation>Exportación finalizada</translation>
    </message>
    <message>
        <source>The transaction history was successfully saved to %1.</source>
        <translation>La transacción ha sido guardada en %1.</translation>
    </message>
    <message>
        <source>Range:</source>
        <translation>Rango:</translation>
    </message>
    <message>
        <source>to</source>
        <translation>para</translation>
    </message>
</context>
<context>
    <name>UnitDisplayStatusBarControl</name>
    <message>
        <source>Unit to show amounts in. Click to select another unit.</source>
        <translation>Unidad en la que se muestran las cantidades. Haga clic para seleccionar otra unidad.</translation>
    </message>
</context>
<context>
    <name>WalletFrame</name>
    <message>
        <source>No wallet has been loaded.</source>
        <translation>No se ha cargado ningún monedero</translation>
    </message>
</context>
<context>
    <name>WalletModel</name>
    <message>
        <source>Send Coins</source>
        <translation>Enviar</translation>
    </message>
</context>
<context>
    <name>WalletView</name>
    <message>
        <source>&amp;Export</source>
        <translation>&amp;Exportar</translation>
    </message>
    <message>
        <source>Export the data in the current tab to a file</source>
        <translation>Exportar a un archivo los datos de esta pestaña</translation>
    </message>
    <message>
        <source>Backup Wallet</source>
        <translation>Copia de seguridad del monedero</translation>
    </message>
    <message>
        <source>Wallet Data (*.dat)</source>
        <translation>Datos de monedero (*.dat)</translation>
    </message>
    <message>
        <source>Backup Failed</source>
        <translation>La copia de seguridad ha fallado</translation>
    </message>
    <message>
        <source>There was an error trying to save the wallet data to %1.</source>
        <translation>Ha habido un error al intentar guardar los datos del monedero en %1.</translation>
    </message>
    <message>
        <source>Backup Successful</source>
        <translation>Se ha completado con éxito la copia de respaldo</translation>
    </message>
    <message>
        <source>The wallet data was successfully saved to %1.</source>
        <translation>Los datos del monedero se han guardado con éxito en %1.</translation>
    </message>
</context>
<context>
    <name>bitcoin-core</name>
    <message>
        <source>Options:</source>
        <translation>Opciones:
</translation>
    </message>
    <message>
        <source>Specify data directory</source>
        <translation>Especificar directorio para los datos</translation>
    </message>
    <message>
        <source>Connect to a node to retrieve peer addresses, and disconnect</source>
        <translation>Conectar a un nodo para obtener direcciones de pares y desconectar</translation>
    </message>
    <message>
        <source>Specify your own public address</source>
        <translation>Especifique su propia dirección pública</translation>
    </message>
    <message>
        <source>Accept command line and JSON-RPC commands</source>
        <translation>Aceptar comandos consola y JSON-RPC
</translation>
    </message>
    <message>
        <source>If &lt;category&gt; is not supplied or if &lt;category&gt; = 1, output all debugging information.</source>
        <translation>Si &lt;category&gt; no es proporcionado o si &lt;category&gt; =1, muestra toda la información de depuración.</translation>
    </message>
    <message>
        <source>Prune configured below the minimum of %d MiB.  Please use a higher number.</source>
        <translation>La Poda se ha configurado por debajo del minimo de %d MiB. Por favor utiliza un valor mas alto.</translation>
    </message>
    <message>
        <source>Prune: last wallet synchronisation goes beyond pruned data. You need to -reindex (download the whole blockchain again in case of pruned node)</source>
        <translation>Poda:  la ultima sincronizacion de la cartera sobrepasa los datos podados. Necesitas reindexar con -reindex (o descargar la cadena de bloques de nuevo en el caso de un nodo podado)</translation>
    </message>
    <message>
        <source>Rescans are not possible in pruned mode. You will need to use -reindex which will download the whole blockchain again.</source>
        <translation>Nos es posible re-escanear en modo podado.Necesitas utilizar -reindex el cual descargara la cadena de bloques al completo de nuevo.</translation>
    </message>
    <message>
        <source>Error: A fatal internal error occurred, see debug.log for details</source>
        <translation>Un error interno fatal ocurrió, ver debug.log para detalles</translation>
    </message>
    <message>
        <source>Fee (in %s/kB) to add to transactions you send (default: %s)</source>
        <translation>Comisión (en %s/KB) para agregar a las transacciones que envíe (por defecto: %s)</translation>
    </message>
    <message>
        <source>Pruning blockstore...</source>
        <translation>Poda blockstore ...</translation>
    </message>
    <message>
        <source>Run in the background as a daemon and accept commands</source>
        <translation>Ejecutar en segundo plano como daemon y aceptar comandos
</translation>
    </message>
    <message>
        <source>Unable to start HTTP server. See debug log for details.</source>
        <translation>No se ha podido comenzar el servidor HTTP. Ver debug log para detalles.</translation>
    </message>
    <message>
        <source>Litecoin Core</source>
        <translation>Litecoin Core</translation>
    </message>
    <message>
        <source>The %s developers</source>
        <translation>Los %s desarrolladores</translation>
    </message>
    <message>
        <source>A fee rate (in %s/kB) that will be used when fee estimation has insufficient data (default: %s)</source>
        <translation>Una comision (en %s/kB) que sera usada cuando las estimacion de comision no disponga de suficientes datos (predeterminado: %s)</translation>
    </message>
    <message>
        <source>Accept relayed transactions received from whitelisted peers even when not relaying transactions (default: %d)</source>
        <translation>Aceptar transacciones retransmitidas recibidas desde nodos en la lista blanca incluso cuando no estés retransmitiendo transacciones (predeterminado: %d)</translation>
    </message>
    <message>
        <source>Bind to given address and always listen on it. Use [host]:port notation for IPv6</source>
        <translation>Vincular a la dirección dada y escuchar siempre en ella. Utilice la notación [host]:port para IPv6</translation>
    </message>
    <message>
        <source>Cannot obtain a lock on data directory %s. %s is probably already running.</source>
        <translation>No se puede bloquear el directorio %s. %s ya se está ejecutando.</translation>
    </message>
    <message>
        <source>Delete all wallet transactions and only recover those parts of the blockchain through -rescan on startup</source>
        <translation>Borrar todas las transacciones del monedero y sólo recuperar aquellas partes de la cadena de bloques por medio de -rescan on startup.</translation>
    </message>
    <message>
        <source>Error loading %s: You can't enable HD on a already existing non-HD wallet</source>
        <translation>Error cargando %s: No puede habilitar HD en un monedero existente que no es HD</translation>
    </message>
    <message>
        <source>Error reading %s! All keys read correctly, but transaction data or address book entries might be missing or incorrect.</source>
        <translation>Error leyendo %s!. Todas las claves se han leido correctamente, pero los datos de transacciones o la libreta de direcciones pueden faltar o ser incorrectos.</translation>
    </message>
    <message>
        <source>Execute command when a wallet transaction changes (%s in cmd is replaced by TxID)</source>
        <translation>Ejecutar comando cuando una transacción del monedero cambia (%s en cmd se remplazará por TxID)</translation>
    </message>
    <message>
        <source>Maximum allowed median peer time offset adjustment. Local perspective of time may be influenced by peers forward or backward by this amount. (default: %u seconds)</source>
        <translation>Ajuste máximo permitido del tiempo offset medio de pares. La perspectiva local de tiempo se verá influenciada por los pares anteriores y posteriores a esta cantidad. (Por defecto: %u segundos)</translation>
    </message>
    <message>
        <source>Maximum total fees (in %s) to use in a single wallet transaction or raw transaction; setting this too low may abort large transactions (default: %s)</source>
        <translation>Máximas comisiones totales (en %s) para utilizar en una sola transacción de la cartera; establecer esto demasiado bajo puede abortar grandes transacciones (predeterminado: %s)</translation>
    </message>
    <message>
        <source>Please check that your computer's date and time are correct! If your clock is wrong, %s will not work properly.</source>
        <translation>Por favor, compruebe si la fecha y hora en su computadora son correctas! Si su reloj esta mal, %s no trabajara correctamente. </translation>
    </message>
    <message>
        <source>Please contribute if you find %s useful. Visit %s for further information about the software.</source>
        <translation>Contribuya si encuentra %s de utilidad. Visite %s para mas información acerca del programa.</translation>
    </message>
    <message>
        <source>Set the number of script verification threads (%u to %d, 0 = auto, &lt;0 = leave that many cores free, default: %d)</source>
        <translation>Establecer el número de hilos (threads) de verificación de scripts (entre %u y %d, 0 = automático, &lt;0 = dejar libres ese número de núcleos; predeterminado: %d)</translation>
    </message>
    <message>
        <source>The block database contains a block which appears to be from the future. This may be due to your computer's date and time being set incorrectly. Only rebuild the block database if you are sure that your computer's date and time are correct</source>
        <translation>La base de datos de bloques contiene un bloque que parece ser del futuro. Esto puede ser porque la fecha y hora de tu ordenador están mal ajustados. Reconstruye la base de datos de bloques solo si estas seguro de que la fecha y hora de tu ordenador estan ajustados correctamente.</translation>
    </message>
    <message>
        <source>Unable to rewind the database to a pre-fork state. You will need to redownload the blockchain</source>
        <translation>No es posible reconstruir la base de datos a un estado anterior. Debe descargar de nuevo la cadena de bloques.</translation>
    </message>
    <message>
        <source>Use UPnP to map the listening port (default: 1 when listening and no -proxy)</source>
        <translation>Utiliza UPnP para asignar el puerto de escucha (predeterminado: 1 cuando esta escuchando sin -proxy)</translation>
    </message>
    <message>
        <source>You need to rebuild the database using -reindex-chainstate to change -txindex</source>
        <translation>Necesita reconstruir la base de datos usando -reindex-chainstate para cambiar -txindex</translation>
    </message>
    <message>
        <source>%s corrupt, salvage failed</source>
        <translation>%s corrupto. Fracasó la recuperacion</translation>
    </message>
    <message>
        <source>-maxmempool must be at least %d MB</source>
        <translation>-maxmempool debe ser por lo menos de %d MB</translation>
    </message>
    <message>
        <source>&lt;category&gt; can be:</source>
        <translation>&lt;category&gt; puede ser:</translation>
    </message>
    <message>
        <source>Append comment to the user agent string</source>
        <translation>Adjunta un comentario a la linea de agente de usuario</translation>
    </message>
    <message>
        <source>Attempt to recover private keys from a corrupt wallet on startup</source>
        <translation>Intento de recuperar claves privadas de un monedero corrupto en arranque</translation>
    </message>
    <message>
        <source>Block creation options:</source>
        <translation>Opciones de creación de bloques:</translation>
    </message>
    <message>
        <source>Cannot resolve -%s address: '%s'</source>
        <translation>No se puede resolver -%s direccion: '%s'</translation>
    </message>
    <message>
        <source>Change index out of range</source>
        <translation>Cambio de indice fuera de rango</translation>
    </message>
    <message>
        <source>Connection options:</source>
        <translation>Opciones de conexión:</translation>
    </message>
    <message>
        <source>Copyright (C) %i-%i</source>
        <translation>Copyright (C) %i-%i</translation>
    </message>
    <message>
        <source>Corrupted block database detected</source>
        <translation>Corrupción de base de datos de bloques detectada.</translation>
    </message>
    <message>
        <source>Debugging/Testing options:</source>
        <translation>Opciones de depuración/pruebas:</translation>
    </message>
    <message>
        <source>Do not load the wallet and disable wallet RPC calls</source>
        <translation>No cargar el monedero y desactivar las llamadas RPC del monedero</translation>
    </message>
    <message>
        <source>Do you want to rebuild the block database now?</source>
        <translation>¿Quieres reconstruir la base de datos de bloques ahora?</translation>
    </message>
    <message>
        <source>Enable publish hash block in &lt;address&gt;</source>
        <translation>Activar publicar bloque .hash en &lt;.Address&gt;</translation>
    </message>
    <message>
        <source>Enable publish hash transaction in &lt;address&gt;</source>
        <translation>Activar publicar transacción .hash en &lt;.Address&gt;</translation>
    </message>
    <message>
        <source>Enable publish raw block in &lt;address&gt;</source>
        <translation>Habilita la publicacion de bloques en bruto en &lt;direccion&gt;</translation>
    </message>
    <message>
        <source>Enable publish raw transaction in &lt;address&gt;</source>
        <translation>Habilitar publicar transacción en rama en &lt;dirección&gt;</translation>
    </message>
    <message>
        <source>Enable transaction replacement in the memory pool (default: %u)</source>
        <translation>Habilita el reemplazamiento de transacciones en la piscina de memoria (predeterminado: %u)</translation>
    </message>
    <message>
        <source>Error initializing block database</source>
        <translation>Error al inicializar la base de datos de bloques</translation>
    </message>
    <message>
        <source>Error initializing wallet database environment %s!</source>
        <translation>Error al inicializar el entorno de la base de datos del monedero  %s</translation>
    </message>
    <message>
        <source>Error loading %s</source>
        <translation>Error cargando %s</translation>
    </message>
    <message>
        <source>Error loading %s: Wallet corrupted</source>
        <translation>Error cargando %s: Monedero dañado</translation>
    </message>
    <message>
        <source>Error loading %s: Wallet requires newer version of %s</source>
        <translation>Error cargando %s: Monedero requiere un versión mas reciente de %s</translation>
    </message>
    <message>
        <source>Error loading %s: You can't disable HD on a already existing HD wallet</source>
        <translation>Error cargando %s: No puede deshabilitar HD en un monedero existente que ya es HD</translation>
    </message>
    <message>
        <source>Error loading block database</source>
        <translation>Error cargando base de datos de bloques</translation>
    </message>
    <message>
        <source>Error opening block database</source>
        <translation>Error al abrir base de datos de bloques.</translation>
    </message>
    <message>
        <source>Error: Disk space is low!</source>
        <translation>Error: ¡Espacio en disco bajo!</translation>
    </message>
    <message>
        <source>Failed to listen on any port. Use -listen=0 if you want this.</source>
        <translation>Ha fallado la escucha en todos los puertos. Use -listen=0 si desea esto.</translation>
    </message>
    <message>
        <source>Importing...</source>
        <translation>Importando...</translation>
    </message>
    <message>
        <source>Incorrect or no genesis block found. Wrong datadir for network?</source>
        <translation>Incorrecto o bloque de génesis no encontrado. Datadir equivocada para la red?</translation>
    </message>
    <message>
        <source>Initialization sanity check failed. %s is shutting down.</source>
        <translation>La inicialización de la verificación de validez falló. Se está apagando %s.</translation>
    </message>
    <message>
        <source>Invalid -onion address: '%s'</source>
        <translation>Dirección -onion inválida: '%s'</translation>
    </message>
    <message>
        <source>Invalid amount for -%s=&lt;amount&gt;: '%s'</source>
        <translation>Cantidad no valida para -%s=&lt;amount&gt;: '%s'</translation>
    </message>
    <message>
        <source>Invalid amount for -fallbackfee=&lt;amount&gt;: '%s'</source>
        <translation>Cantidad inválida para -fallbackfee=&lt;amount&gt;: '%s'</translation>
    </message>
    <message>
        <source>Keep the transaction memory pool below &lt;n&gt; megabytes (default: %u)</source>
        <translation>Mantener la memoria de transacciones por debajo de &lt;n&gt; megabytes (predeterminado: %u)</translation>
    </message>
    <message>
        <source>Loading banlist...</source>
        <translation>Cargando banlist...</translation>
    </message>
    <message>
        <source>Location of the auth cookie (default: data dir)</source>
        <translation>Ubicación de la cookie de autenticación (default: data dir)</translation>
    </message>
    <message>
        <source>Not enough file descriptors available.</source>
        <translation>No hay suficientes descriptores de archivo disponibles. </translation>
    </message>
    <message>
        <source>Only connect to nodes in network &lt;net&gt; (ipv4, ipv6 or onion)</source>
        <translation>Sólo conectar a nodos en redes &lt;net&gt; (ipv4, ipv6 o onion)</translation>
    </message>
    <message>
        <source>Print this help message and exit</source>
        <translation>Imprimir este mensaje de ayuda y salir</translation>
    </message>
    <message>
        <source>Print version and exit</source>
        <translation>Imprimir versión y salir</translation>
    </message>
    <message>
        <source>Prune cannot be configured with a negative value.</source>
        <translation>Pode no se puede configurar con un valor negativo.</translation>
    </message>
    <message>
        <source>Prune mode is incompatible with -txindex.</source>
        <translation>El modo recorte es incompatible con -txindex.</translation>
    </message>
    <message>
        <source>Rebuild chain state and block index from the blk*.dat files on disk</source>
        <translation>Reconstruir el estado de la cadena e indice de bloques a partir de los ficheros blk*.dat en disco</translation>
    </message>
    <message>
        <source>Rebuild chain state from the currently indexed blocks</source>
        <translation>Reconstruir el estado de la cadena a partir de los bloques indexados</translation>
    </message>
    <message>
        <source>Rewinding blocks...</source>
        <translation>Verificando bloques...</translation>
    </message>
    <message>
        <source>Set database cache size in megabytes (%d to %d, default: %d)</source>
        <translation>Asignar tamaño de cache en megabytes (entre %d y %d; predeterminado: %d)</translation>
    </message>
    <message>
        <source>Set maximum block size in bytes (default: %d)</source>
        <translation>Establecer tamaño máximo de bloque en bytes (predeterminado: %d)</translation>
    </message>
    <message>
        <source>Specify wallet file (within data directory)</source>
        <translation>Especificar archivo de monedero (dentro del directorio de datos)</translation>
    </message>
    <message>
        <source>The source code is available from %s.</source>
        <translation>El código fuente esta disponible desde %s.</translation>
    </message>
    <message>
        <source>Unable to bind to %s on this computer. %s is probably already running.</source>
        <translation>No se ha podido conectar con %s en este equipo. %s es posible que este todavia en ejecución.</translation>
    </message>
    <message>
        <source>Unsupported argument -benchmark ignored, use -debug=bench.</source>
        <translation>El argumento -benchmark no es soportado y ha sido ignorado, utiliza -debug=bench</translation>
    </message>
    <message>
        <source>Unsupported argument -debugnet ignored, use -debug=net.</source>
        <translation>Parámetros no compatibles -debugnet ignorados , use -debug = red.</translation>
    </message>
    <message>
        <source>Unsupported argument -tor found, use -onion.</source>
        <translation>Parámetros no compatibles -tor encontrados, use -onion .</translation>
    </message>
    <message>
        <source>Use UPnP to map the listening port (default: %u)</source>
        <translation>Usar UPnP para asignar el puerto de escucha (predeterminado:: %u)</translation>
    </message>
    <message>
        <source>User Agent comment (%s) contains unsafe characters.</source>
        <translation>El comentario del Agente de Usuario (%s) contiene caracteres inseguros.</translation>
    </message>
    <message>
        <source>Verifying blocks...</source>
        <translation>Verificando bloques...</translation>
    </message>
    <message>
        <source>Verifying wallet...</source>
        <translation>Verificando monedero...</translation>
    </message>
    <message>
        <source>Wallet %s resides outside data directory %s</source>
        <translation>El monedero %s se encuentra fuera del directorio de datos %s</translation>
    </message>
    <message>
        <source>Wallet debugging/testing options:</source>
        <translation>Opciones de depuración/pruebas de monedero:</translation>
    </message>
    <message>
        <source>Wallet needed to be rewritten: restart %s to complete</source>
        <translation>Es necesario reescribir el monedero: reiniciar %s para completar</translation>
    </message>
    <message>
        <source>Wallet options:</source>
        <translation>Opciones de monedero:</translation>
    </message>
    <message>
        <source>Allow JSON-RPC connections from specified source. Valid for &lt;ip&gt; are a single IP (e.g. 1.2.3.4), a network/netmask (e.g. 1.2.3.4/255.255.255.0) or a network/CIDR (e.g. 1.2.3.4/24). This option can be specified multiple times</source>
        <translation>Permitir conexiones JSON-RPC de origen especificado. Válido para son una sola IP (por ejemplo 1.2.3.4), una red/máscara de red (por ejemplo 1.2.3.4/255.255.255.0) o una red/CIDR (e.g. 1.2.3.4/24). Esta opción se puede especificar varias veces</translation>
    </message>
    <message>
        <source>Bind to given address and whitelist peers connecting to it. Use [host]:port notation for IPv6</source>
        <translation>Ligar a las direcciones especificadas y poner en lista blanca a los equipos conectados a ellas. Usar la notación para IPv6 [host]:puerto.</translation>
    </message>
    <message>
        <source>Bind to given address to listen for JSON-RPC connections. Use [host]:port notation for IPv6. This option can be specified multiple times (default: bind to all interfaces)</source>
        <translation>Ligar a las direcciones especificadas para escuchar por conexiones JSON-RPC. Usar la notación para IPv6 [host]:puerto. Esta opción se puede especificar múltiples veces (por defecto: ligar a todas las interfaces)</translation>
    </message>
    <message>
        <source>Create new files with system default permissions, instead of umask 077 (only effective with disabled wallet functionality)</source>
        <translation>Crear nuevos archivos con permisos por defecto del sistema, en lugar de umask 077 (sólo efectivo con la funcionalidad de monedero desactivada)</translation>
    </message>
    <message>
        <source>Discover own IP addresses (default: 1 when listening and no -externalip or -proxy)</source>
        <translation>Descubra direcciones IP propias (por defecto: 1 cuando se escucha y nadie -externalip o -proxy)</translation>
    </message>
    <message>
        <source>Error: Listening for incoming connections failed (listen returned error %s)</source>
        <translation>Error: la escucha para conexiones entrantes falló (la escucha regresó el error %s)</translation>
    </message>
    <message>
        <source>Execute command when a relevant alert is received or we see a really long fork (%s in cmd is replaced by message)</source>
        <translation>Ejecutar un comando cuando se reciba una alerta importante o cuando veamos un fork demasiado largo (%s en cmd se reemplazará por el mensaje)</translation>
    </message>
    <message>
        <source>Fees (in %s/kB) smaller than this are considered zero fee for relaying, mining and transaction creation (default: %s)</source>
        <translation>Las comisiones (en %s/kB) mas pequeñas que esto se consideran como cero comisión para la retransmisión, minería y creación de la transacción (predeterminado: %s)</translation>
    </message>
    <message>
        <source>If paytxfee is not set, include enough fee so transactions begin confirmation on average within n blocks (default: %u)</source>
        <translation>Si el pago de comisión no está establecido, incluir la cuota suficiente para que las transacciones comiencen la confirmación en una media de n bloques ( por defecto :%u)</translation>
    </message>
    <message>
        <source>Invalid amount for -maxtxfee=&lt;amount&gt;: '%s' (must be at least the minrelay fee of %s to prevent stuck transactions)</source>
        <translation>Cantidad no válida para -maxtxfee=&lt;amount&gt;: '%s' (debe ser por lo menos la cuota de comisión mínima de %s para prevenir transacciones atascadas)</translation>
    </message>
    <message>
        <source>Maximum size of data in data carrier transactions we relay and mine (default: %u)</source>
        <translation>El tamaño máximo de los datos en las operaciones de transporte de datos que transmitimos y el mio (default: %u)</translation>
    </message>
    <message>
        <source>Randomize credentials for every proxy connection. This enables Tor stream isolation (default: %u)</source>
        <translation>Aleatorizar las credenciales para cada conexión proxy. Esto habilita la Tor stream isolation (por defecto: %u)</translation>
    </message>
    <message>
        <source>Set maximum size of high-priority/low-fee transactions in bytes (default: %d)</source>
        <translation>Establecer tamaño máximo de las transacciones de alta prioridad/baja comisión en bytes (predeterminado: %d)</translation>
    </message>
    <message>
        <source>The transaction amount is too small to send after the fee has been deducted</source>
        <translation>Monto de transacción muy pequeña luego de la deducción por comisión</translation>
    </message>
    <message>
        <source>Use hierarchical deterministic key generation (HD) after BIP32. Only has effect during wallet creation/first start</source>
        <translation>Usar tras BIP32 la generación de llave determinística jerárquica (HD) . Solo tiene efecto durante el primer inicio/generación del monedero</translation>
    </message>
    <message>
        <source>Whitelisted peers cannot be DoS banned and their transactions are always relayed, even if they are already in the mempool, useful e.g. for a gateway</source>
        <translation>A los equipos en lista blanca no se les pueden prohibir los ataques DoS y sus transacciones siempre son retransmitidas, incluso si ya están en el mempool, es útil por ejemplo para un gateway.</translation>
    </message>
    <message>
        <source>You need to rebuild the database using -reindex to go back to unpruned mode.  This will redownload the entire blockchain</source>
        <translation>Necesitas reconstruir la base de datos utilizando -reindex para volver al modo sin recorte. Esto volverá a descargar toda la cadena de bloques</translation>
    </message>
    <message>
        <source>(default: %u)</source>
        <translation>(por defecto: %u)</translation>
    </message>
    <message>
        <source>Accept public REST requests (default: %u)</source>
        <translation>Aceptar solicitudes públicas en FERIADOS (por defecto: %u)</translation>
    </message>
    <message>
        <source>Automatically create Tor hidden service (default: %d)</source>
        <translation>Automáticamente crea el servicio Tor oculto (por defecto: %d)</translation>
    </message>
    <message>
        <source>Connect through SOCKS5 proxy</source>
        <translation>Conectar usando SOCKS5 proxy</translation>
    </message>
    <message>
        <source>Error reading from database, shutting down.</source>
        <translation>Error al leer la base de datos, cerrando.</translation>
    </message>
    <message>
        <source>Imports blocks from external blk000??.dat file on startup</source>
        <translation>Importa los bloques desde un archivo externo blk000?.dat</translation>
    </message>
    <message>
        <source>Information</source>
        <translation>Información</translation>
    </message>
    <message>
        <source>Invalid amount for -paytxfee=&lt;amount&gt;: '%s' (must be at least %s)</source>
        <translation>Cantidad inválida para -paytxfee=&lt;amount&gt;: '%s' (debe ser por lo menos %s)</translation>
    </message>
    <message>
        <source>Invalid netmask specified in -whitelist: '%s'</source>
        <translation>Máscara de red inválida especificada en -whitelist: '%s'</translation>
    </message>
    <message>
        <source>Keep at most &lt;n&gt; unconnectable transactions in memory (default: %u)</source>
        <translation>Mantener como máximo &lt;n&gt; transacciones no conectables en memoria (por defecto: %u)</translation>
    </message>
    <message>
        <source>Need to specify a port with -whitebind: '%s'</source>
        <translation>Necesita especificar un puerto con -whitebind: '%s'</translation>
    </message>
    <message>
        <source>Node relay options:</source>
        <translation>Opciones de nodos de retransmisión:</translation>
    </message>
    <message>
        <source>RPC server options:</source>
        <translation>Opciones de servidor RPC:</translation>
    </message>
    <message>
        <source>Reducing -maxconnections from %d to %d, because of system limitations.</source>
        <translation>Reduciendo -maxconnections de %d a %d, debido a limitaciones del sistema.</translation>
    </message>
    <message>
        <source>Rescan the block chain for missing wallet transactions on startup</source>
        <translation>Rescanea la cadena de bloques para transacciones perdidas de la cartera</translation>
    </message>
    <message>
        <source>Send trace/debug info to console instead of debug.log file</source>
        <translation>Enviar información de trazas/depuración a la consola en lugar de al archivo debug.log</translation>
    </message>
    <message>
        <source>Send transactions as zero-fee transactions if possible (default: %u)</source>
        <translation>Mandar transacciones como comisión-cero si es posible (por defecto: %u)</translation>
    </message>
    <message>
        <source>Show all debugging options (usage: --help -help-debug)</source>
        <translation>Muestra todas las opciones de depuración (uso: --help -help-debug)</translation>
    </message>
    <message>
        <source>Shrink debug.log file on client startup (default: 1 when no -debug)</source>
        <translation>Reducir el archivo debug.log al iniciar el cliente (predeterminado: 1 sin -debug)</translation>
    </message>
    <message>
        <source>Signing transaction failed</source>
        <translation>Transacción falló</translation>
    </message>
    <message>
        <source>The transaction amount is too small to pay the fee</source>
        <translation>Cantidad de la transacción demasiado pequeña para pagar la comisión</translation>
    </message>
    <message>
        <source>This is experimental software.</source>
        <translation>Este software es experimental.</translation>
    </message>
    <message>
        <source>Tor control port password (default: empty)</source>
        <translation>Contraseña del puerto de control de Tor (predeterminado: vacio)</translation>
    </message>
    <message>
        <source>Tor control port to use if onion listening enabled (default: %s)</source>
        <translation>Puerto de control de Tor a utilizar si la escucha de onion esta activada (predeterminado: %s)</translation>
    </message>
    <message>
        <source>Transaction amount too small</source>
        <translation>Cantidad de la transacción demasiado pequeña</translation>
    </message>
    <message>
        <source>Transaction too large for fee policy</source>
        <translation>Operación demasiado grande para la política de tasas</translation>
    </message>
    <message>
        <source>Transaction too large</source>
        <translation>Transacción demasiado grande, intenta dividirla en varias.</translation>
    </message>
    <message>
        <source>Unable to bind to %s on this computer (bind returned error %s)</source>
        <translation>No es posible conectar con %s en este sistema (bind ha dado el error %s)</translation>
    </message>
    <message>
        <source>Upgrade wallet to latest format on startup</source>
        <translation>Actualizar el monedero al último formato al inicio</translation>
    </message>
    <message>
        <source>Username for JSON-RPC connections</source>
        <translation>Nombre de usuario para las conexiones JSON-RPC
</translation>
    </message>
    <message>
        <source>Warning</source>
        <translation>Aviso</translation>
    </message>
    <message>
        <source>Warning: unknown new rules activated (versionbit %i)</source>
        <translation>Advertencia: nuevas reglas desconocidas activadas (versionbit %i)</translation>
    </message>
    <message>
        <source>Whether to operate in a blocks only mode (default: %u)</source>
        <translation>Si se debe o no operar en un modo de solo bloques (predeterminado: %u)</translation>
    </message>
    <message>
        <source>Zapping all transactions from wallet...</source>
        <translation>Eliminando todas las transacciones del monedero...</translation>
    </message>
    <message>
        <source>ZeroMQ notification options:</source>
        <translation>Opciones de notificación ZeroQM:</translation>
    </message>
    <message>
        <source>Password for JSON-RPC connections</source>
        <translation>Contraseña para las conexiones JSON-RPC
</translation>
    </message>
    <message>
        <source>Execute command when the best block changes (%s in cmd is replaced by block hash)</source>
        <translation>Ejecutar un comando cuando cambia el mejor bloque (%s en cmd se sustituye por el hash de bloque)</translation>
    </message>
    <message>
        <source>Allow DNS lookups for -addnode, -seednode and -connect</source>
        <translation>Permitir búsquedas DNS para -addnode, -seednode y -connect</translation>
    </message>
    <message>
        <source>Loading addresses...</source>
        <translation>Cargando direcciones...</translation>
    </message>
    <message>
        <source>(1 = keep tx meta data e.g. account owner and payment request information, 2 = drop tx meta data)</source>
        <translation>(1 = mantener los meta datos de transacción, por ejemplo: propietario e información de pago, 2 = omitir los metadatos)</translation>
    </message>
    <message>
        <source>-maxtxfee is set very high! Fees this large could be paid on a single transaction.</source>
        <translation>-maxtxfee tiene un ajuste muy elevado! Comisiones muy grandes podrían ser pagadas en una única transaccion.</translation>
    </message>
    <message>
        <source>Do not keep transactions in the mempool longer than &lt;n&gt; hours (default: %u)</source>
        <translation>No mantener transacciones en la memoria mas de &lt;n&gt; horas (predeterminado: %u)</translation>
    </message>
    <message>
        <source>Equivalent bytes per sigop in transactions for relay and mining (default: %u)</source>
        <translation>Bytes equivalentes por sigop en transacciones para retrasmisión y minado (predeterminado: %u)</translation>
    </message>
    <message>
        <source>Fees (in %s/kB) smaller than this are considered zero fee for transaction creation (default: %s)</source>
        <translation>Las comisiones (en %s/kB) menores que esto son consideradas de cero comision para la creacion de transacciones (predeterminado: %s)</translation>
    </message>
    <message>
        <source>Force relay of transactions from whitelisted peers even if they violate local relay policy (default: %d)</source>
        <translation>Fuerza la retransmisión de transacciones desde nodos en la lista blanca incluso si violan la política de retransmisiones local (predeterminado: %d)</translation>
    </message>
    <message>
        <source>How thorough the block verification of -checkblocks is (0-4, default: %u)</source>
        <translation>Nivel de rigor en la verificación de bloques de -checkblocks (0-4; predeterminado: %u)</translation>
    </message>
    <message>
        <source>Maintain a full transaction index, used by the getrawtransaction rpc call (default: %u)</source>
        <translation>Mantener el índice completo de transacciones, usado por la llamada rpc de getrawtransaction  (por defecto: %u)</translation>
    </message>
    <message>
        <source>Number of seconds to keep misbehaving peers from reconnecting (default: %u)</source>
        <translation>Número de segundos en que se evita la reconexión de pares con mal comportamiento (predeterminado: %u)</translation>
    </message>
    <message>
        <source>Output debugging information (default: %u, supplying &lt;category&gt; is optional)</source>
        <translation>Mostrar depuración (por defecto: %u, proporcionar &lt;category&gt; es opcional)</translation>
    </message>
    <message>
        <source>Support filtering of blocks and transaction with bloom filters (default: %u)</source>
        <translation>Admite filtrado de bloques, y transacciones con filtros Bloom. Reduce la carga de red. ( por defecto :%u)</translation>
    </message>
    <message>
        <source>Total length of network version string (%i) exceeds maximum length (%i). Reduce the number or size of uacomments.</source>
        <translation>La longitud total de la cadena de versión de red ( %i ) supera la longitud máxima ( %i ) . Reducir el número o tamaño de uacomments .</translation>
    </message>
    <message>
        <source>Unsupported argument -socks found. Setting SOCKS version isn't possible anymore, only SOCKS5 proxies are supported.</source>
        <translation>Error:  argumento -socks encontrado. El ajuste de la versión SOCKS ya no es posible, sólo proxies SOCKS5 son compatibles.</translation>
    </message>
    <message>
        <source>Unsupported argument -whitelistalwaysrelay ignored, use -whitelistrelay and/or -whitelistforcerelay.</source>
        <translation>El argumento no soportado -whitelistalwaysrelay ha sido ignorado, utiliza -whitelistrelay  y/o -whitelistforcerelay.</translation>
    </message>
    <message>
        <source>Use separate SOCKS5 proxy to reach peers via Tor hidden services (default: %s)</source>
        <translation>Usar distintos proxys SOCKS5 para comunicarse vía Tor de forma anónima (Por defecto: %s)</translation>
    </message>
    <message>
        <source>Warning: Unknown block versions being mined! It's possible unknown rules are in effect</source>
        <translation>Advertencia: Se están minando versiones de bloques desconocidas! Es posible que normas desconocidas estén activas</translation>
    </message>
    <message>
        <source>Warning: Wallet file corrupt, data salvaged! Original %s saved as %s in %s; if your balance or transactions are incorrect you should restore from a backup.</source>
        <translation>Aviso: fichero de monedero corrupto, datos recuperados! Original %s guardado como %s en %s; si su balance de transacciones es incorrecto, debe restaurar desde una copia de seguridad.</translation>
    </message>
    <message>
        <source>%s is set very high!</source>
        <translation>%s es demasiado alto!</translation>
    </message>
    <message>
        <source>(default: %s)</source>
        <translation>(predeterminado: %s)</translation>
    </message>
    <message>
        <source>Always query for peer addresses via DNS lookup (default: %u)</source>
        <translation>Siempre consultar direcciones de otros equipos por medio de DNS lookup (por defecto: %u)</translation>
    </message>
    <message>
        <source>How many blocks to check at startup (default: %u, 0 = all)</source>
        <translation>Cuántos bloques comprobar al iniciar (predeterminado: %u, 0 = todos)</translation>
    </message>
    <message>
        <source>Include IP addresses in debug output (default: %u)</source>
        <translation>Incluir direcciones IP en la salida de depuración (por defecto: %u)</translation>
    </message>
    <message>
        <source>Invalid -proxy address: '%s'</source>
        <translation>Dirección -proxy inválida: '%s'</translation>
    </message>
    <message>
        <source>Listen for JSON-RPC connections on &lt;port&gt; (default: %u or testnet: %u)</source>
        <translation>Escuchar conexiones JSON-RPC en &lt;puerto&gt; (predeterminado: %u o testnet: %u)</translation>
    </message>
    <message>
        <source>Listen for connections on &lt;port&gt; (default: %u or testnet: %u)</source>
        <translation>Escuchar conexiones en &lt;puerto&gt; (predeterminado: %u o testnet: %u)</translation>
    </message>
    <message>
        <source>Maintain at most &lt;n&gt; connections to peers (default: %u)</source>
        <translation>Mantener como máximo &lt;n&gt; conexiones a pares (predeterminado: %u)</translation>
    </message>
    <message>
        <source>Make the wallet broadcast transactions</source>
        <translation>Realiza las operaciones de difusión del monedero</translation>
    </message>
    <message>
        <source>Maximum per-connection receive buffer, &lt;n&gt;*1000 bytes (default: %u)</source>
        <translation>Búfer de recepción máximo por conexión, &lt;n&gt;*1000 bytes (por defecto: %u)</translation>
    </message>
    <message>
        <source>Maximum per-connection send buffer, &lt;n&gt;*1000 bytes (default: %u)</source>
        <translation>Búfer de recepción máximo por conexión, , &lt;n&gt;*1000 bytes (por defecto: %u)</translation>
    </message>
    <message>
        <source>Prepend debug output with timestamp (default: %u)</source>
        <translation>Anteponer marca temporal a la información de depuración (por defecto: %u)</translation>
    </message>
    <message>
        <source>Relay and mine data carrier transactions (default: %u)</source>
        <translation>Retransmitir y minar transacciones de transporte de datos (por defecto: %u)</translation>
    </message>
    <message>
        <source>Relay non-P2SH multisig (default: %u)</source>
        <translation>Relay non-P2SH multisig (default: %u)</translation>
    </message>
    <message>
        <source>Send transactions with full-RBF opt-in enabled (default: %u)</source>
        <translation>Enviar transaciones con RBF-completo opt-in activado (default: %u)</translation>
    </message>
    <message>
        <source>Set key pool size to &lt;n&gt; (default: %u)</source>
        <translation>Ajustar el número de claves en reserva &lt;n&gt; (predeterminado: %u)</translation>
    </message>
    <message>
        <source>Set maximum BIP141 block weight (default: %d)</source>
        <translation>Establecer peso máximo bloque BIP141  (predeterminado: %d)</translation>
    </message>
    <message>
        <source>Set the number of threads to service RPC calls (default: %d)</source>
        <translation>Establecer el número de procesos para llamadas del servicio RPC (por defecto: %d)</translation>
    </message>
    <message>
        <source>Specify configuration file (default: %s)</source>
        <translation>Especificar archivo de configuración (por defecto: %s)</translation>
    </message>
    <message>
        <source>Specify connection timeout in milliseconds (minimum: 1, default: %d)</source>
        <translation>Especificar tiempo de espera de la conexión (mínimo: 1, por defecto: %d)</translation>
    </message>
    <message>
        <source>Specify pid file (default: %s)</source>
        <translation>Especificar archivo pid (predeterminado: %s)</translation>
    </message>
    <message>
        <source>Spend unconfirmed change when sending transactions (default: %u)</source>
        <translation>Usar cambio aún no confirmado al enviar transacciones (predeterminado: %u)</translation>
    </message>
    <message>
        <source>Starting network threads...</source>
        <translation>Iniciando funciones de red...</translation>
    </message>
    <message>
        <source>Threshold for disconnecting misbehaving peers (default: %u)</source>
        <translation>Umbral para la desconexión de pares con mal comportamiento (predeterminado: %u)</translation>
    </message>
    <message>
        <source>Transaction amounts must not be negative</source>
        <translation>Las cantidades de las transacciones no pueden ser negativas.</translation>
    </message>
    <message>
        <source>Unknown network specified in -onlynet: '%s'</source>
        <translation>La red especificada en -onlynet '%s' es desconocida</translation>
    </message>
    <message>
        <source>Insufficient funds</source>
        <translation>Fondos insuficientes</translation>
    </message>
    <message>
        <source>Loading block index...</source>
        <translation>Cargando el índice de bloques...</translation>
    </message>
    <message>
        <source>Add a node to connect to and attempt to keep the connection open</source>
        <translation>Añadir un nodo al que conectarse y tratar de mantener la conexión abierta</translation>
    </message>
    <message>
        <source>Loading wallet...</source>
        <translation>Cargando monedero...</translation>
    </message>
    <message>
        <source>Cannot downgrade wallet</source>
        <translation>No se puede cambiar a una versión mas antigua el monedero</translation>
    </message>
    <message>
        <source>Cannot write default address</source>
        <translation>No se puede escribir la dirección predeterminada</translation>
    </message>
    <message>
        <source>Rescanning...</source>
        <translation>Reexplorando...</translation>
    </message>
    <message>
        <source>Done loading</source>
        <translation>Se terminó de cargar</translation>
    </message>
    <message>
        <source>Error</source>
        <translation>Error</translation>
    </message>
</context>
</TS><|MERGE_RESOLUTION|>--- conflicted
+++ resolved
@@ -63,19 +63,11 @@
     </message>
     <message>
         <source>These are your Litecoin addresses for sending payments. Always check the amount and the receiving address before sending coins.</source>
-<<<<<<< HEAD
-        <translation>Estas son sus direcciones Litecoin para enviar pagos. Verifique siempre la cantidad y la dirección de recibimiento antes de enviar monedas.</translation>
-    </message>
-    <message>
-        <source>These are your Litecoin addresses for receiving payments. It is recommended to use a new receiving address for each transaction.</source>
-        <translation>Estas son sus direcciones Litecoin para recibir pagos. Se recomienda utilizar una nueva dirección de recibimiento para cada transacción</translation>
-=======
         <translation>Estas son sus direcciones Litecoin para enviar pagos. Verifique siempre la cantidad y la dirección de destino antes de enviar monedas.</translation>
     </message>
     <message>
         <source>These are your Litecoin addresses for receiving payments. It is recommended to use a new receiving address for each transaction.</source>
         <translation>Estas son sus direcciones Litecoin para recibir pagos. Se recomienda utilizar una nueva dirección de recepción para cada transacción</translation>
->>>>>>> 94adaf84
     </message>
     <message>
         <source>&amp;Copy Address</source>
@@ -894,13 +886,10 @@
         <translation>Formulario</translation>
     </message>
     <message>
-<<<<<<< HEAD
-=======
         <source>Recent transactions may not yet be visible, and therefore your wallet's balance might be incorrect. This information will be correct once your wallet has finished synchronizing with the litecoin network, as detailed below.</source>
         <translation>Las transacciones recientes podrían no ser visibles todavía, por lo que el balance de la cartera podría ser incorrecto. Esta información será correcta una vez su cartera se haya terminado de sincronizar con la red litecoin, como se detalla más abajo.</translation>
     </message>
     <message>
->>>>>>> 94adaf84
         <source>Number of blocks left</source>
         <translation>Número de bloques restantes</translation>
     </message>
@@ -1375,15 +1364,11 @@
         <source>NodeId</source>
         <translation>NodeId</translation>
     </message>
-<<<<<<< HEAD
-    </context>
-=======
     <message>
         <source>Ping</source>
         <translation>Ping</translation>
     </message>
 </context>
->>>>>>> 94adaf84
 <context>
     <name>QObject</name>
     <message>
@@ -1457,9 +1442,6 @@
         <source>Error: Specified data directory "%1" does not exist.</source>
         <translation>Error: directorio especificado "%1" no existe.</translation>
     </message>
-<<<<<<< HEAD
-    </context>
-=======
     <message>
         <source>Error: Cannot parse configuration file: %1. Only use key=value syntax.</source>
         <translation>Error: no se puede interpretar el archivo de configuración: %1. Utilize exclusivamente sintaxis clave=valor.</translation>
@@ -1469,7 +1451,6 @@
         <translation>Error: %1</translation>
     </message>
 </context>
->>>>>>> 94adaf84
 <context>
     <name>QRImageWidget</name>
     <message>
@@ -3722,6 +3703,10 @@
         <translation>Enviar transaciones con RBF-completo opt-in activado (default: %u)</translation>
     </message>
     <message>
+        <source>Send transactions with full-RBF opt-in enabled (default: %u)</source>
+        <translation>Enviar transaciones con RBF-completo opt-in activado (default: %u)</translation>
+    </message>
+    <message>
         <source>Set key pool size to &lt;n&gt; (default: %u)</source>
         <translation>Ajustar el número de claves en reserva &lt;n&gt; (predeterminado: %u)</translation>
     </message>
