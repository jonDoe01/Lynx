<TS language="be_BY" version="2.1">
<context>
    <name>AddressBookPage</name>
    <message>
        <source>Right-click to edit address or label</source>
        <translation>Правы клік, каб рэдагаваць адрас ці метку</translation>
    </message>
    <message>
        <source>Create a new address</source>
        <translation>Стварыць новы адрас</translation>
    </message>
    <message>
        <source>&amp;New</source>
        <translation>Новы</translation>
    </message>
    <message>
        <source>Copy the currently selected address to the system clipboard</source>
        <translation>Капіяваць пазначаны адрас у сістэмны буфер абмену</translation>
    </message>
    <message>
        <source>&amp;Copy</source>
        <translation>Капіяваць</translation>
    </message>
    <message>
        <source>C&amp;lose</source>
        <translation>Зачыніць</translation>
    </message>
    <message>
        <source>Delete the currently selected address from the list</source>
        <translation>Выдаліць абраны адрас са спісу</translation>
    </message>
    <message>
        <source>Export the data in the current tab to a file</source>
        <translation>Экспартаваць гэтыя звесткі у файл</translation>
    </message>
    <message>
        <source>&amp;Export</source>
        <translation>Экспарт</translation>
    </message>
    <message>
        <source>&amp;Delete</source>
        <translation>Выдаліць</translation>
    </message>
    <message>
        <source>Choose the address to send coins to</source>
        <translation>Выбраць адрас, куды выслаць сродкі</translation>
    </message>
    <message>
        <source>Choose the address to receive coins with</source>
        <translation>Выбраць адрас, на які атрымаць сродкі</translation>
    </message>
    <message>
        <source>C&amp;hoose</source>
        <translation>Выбраць</translation>
    </message>
    <message>
        <source>Sending addresses</source>
        <translation>адрасы Адпраўкі</translation>
    </message>
    <message>
        <source>Receiving addresses</source>
        <translation>адрасы Прымання</translation>
    </message>
    <message>
<<<<<<< HEAD
        <source>These are your Lynx addresses for sending payments. Always check the amount and the receiving address before sending coins.</source>
        <translation>Тут знаходзяцца Lynx-адрасы для высылання плацяжоў. Заўсёды спраўджвайце колькасць і адрас прызначэння перад здзяйсненнем транзакцыі.</translation>
    </message>
    <message>
        <source>These are your Lynx addresses for receiving payments. It is recommended to use a new receiving address for each transaction.</source>
        <translation>Тут знаходзяцца Lynx-адрасы для прымання плацяжоў. Пажадана выкарыстоўваць новы адрас для кожнай транзакцыі.</translation>
=======
        <source>These are your Litecoin addresses for sending payments. Always check the amount and the receiving address before sending coins.</source>
        <translation>Тут знаходзяцца Litecoin-адрасы для высылання плацяжоў. Заўсёды спраўджвайце колькасць і адрас прызначэння перад здзяйсненнем транзакцыі.</translation>
    </message>
    <message>
        <source>These are your Litecoin addresses for receiving payments. It is recommended to use a new receiving address for each transaction.</source>
        <translation>Тут знаходзяцца Litecoin-адрасы для прымання плацяжоў. Пажадана выкарыстоўваць новы адрас для кожнай транзакцыі.</translation>
>>>>>>> 69fce744
    </message>
    <message>
        <source>&amp;Copy Address</source>
        <translation>Капіяваць адрас</translation>
    </message>
    <message>
        <source>Copy &amp;Label</source>
        <translation>Капіяваць Метку</translation>
    </message>
    <message>
        <source>&amp;Edit</source>
        <translation>Рэдагаваць</translation>
    </message>
    <message>
        <source>Export Address List</source>
        <translation>Экспартаваць Спіс Адрасоў</translation>
    </message>
    <message>
        <source>Comma separated file (*.csv)</source>
        <translation>Коскамі падзелены файл (*.csv)</translation>
    </message>
    <message>
        <source>Exporting Failed</source>
        <translation>Экспартаванне няўдалае</translation>
    </message>
    <message>
        <source>There was an error trying to save the address list to %1. Please try again.</source>
        <translation>Адбылася памылка падчас спробы захаваць адрас у %1. Паспрабуйце зноў.</translation>
    </message>
</context>
<context>
    <name>AddressTableModel</name>
    <message>
        <source>Label</source>
        <translation>Метка</translation>
    </message>
    <message>
        <source>Address</source>
        <translation>Адрас</translation>
    </message>
    <message>
        <source>(no label)</source>
        <translation>непазначаны</translation>
    </message>
</context>
<context>
    <name>AskPassphraseDialog</name>
    <message>
        <source>Passphrase Dialog</source>
        <translation>Дыялог сакрэтнай фразы</translation>
    </message>
    <message>
        <source>Enter passphrase</source>
        <translation>Увядзіце кодавую фразу</translation>
    </message>
    <message>
        <source>New passphrase</source>
        <translation>Новая кодавая фраза</translation>
    </message>
    <message>
        <source>Repeat new passphrase</source>
        <translation>Паўтарыце новую кодавую фразу</translation>
    </message>
    <message>
        <source>Enter the new passphrase to the wallet.&lt;br/&gt;Please use a passphrase of &lt;b&gt;ten or more random characters&lt;/b&gt;, or &lt;b&gt;eight or more words&lt;/b&gt;.</source>
        <translation>Увядзіце новы пароль для гаманца.&lt;br/&gt;Парольная фраза павинна складацца&lt;b&gt; не меньш чым з дзесяці сімвалаў&lt;/b&gt;, ці &lt;b&gt;больш чым з васьмі слоў&lt;/b&gt;.</translation>
    </message>
    <message>
        <source>Encrypt wallet</source>
        <translation>Зашыфраваць гаманец.</translation>
    </message>
    <message>
        <source>This operation needs your wallet passphrase to unlock the wallet.</source>
        <translation>Гэтая аперацыя патрабуе кодавую фразу, каб рзблакаваць гаманец.</translation>
    </message>
    <message>
        <source>Unlock wallet</source>
        <translation>Разблакаваць гаманец</translation>
    </message>
    <message>
        <source>This operation needs your wallet passphrase to decrypt the wallet.</source>
        <translation>Гэтая аперацыя патрабуе пароль каб расшыфраваць гаманец.</translation>
    </message>
    <message>
        <source>Decrypt wallet</source>
        <translation>Рачшыфраваць гаманец</translation>
    </message>
    <message>
        <source>Change passphrase</source>
        <translation>Змяніць пароль</translation>
    </message>
    <message>
        <source>Enter the old passphrase and new passphrase to the wallet.</source>
        <translation>Увядзіце стары пароль і новы пароль для гаманца.</translation>
    </message>
    <message>
        <source>Confirm wallet encryption</source>
        <translation>Пацвердзіце шыфраванне гаманца</translation>
    </message>
    <message>
<<<<<<< HEAD
        <source>Warning: If you encrypt your wallet and lose your passphrase, you will &lt;b&gt;LOSE ALL OF YOUR LYNXES&lt;/b&gt;!</source>
=======
        <source>Warning: If you encrypt your wallet and lose your passphrase, you will &lt;b&gt;LOSE ALL OF YOUR LITECOINS&lt;/b&gt;!</source>
>>>>>>> 69fce744
        <translation>Увага: калі вы зашыфруеце свой гаманец і страціце парольную фразу, то &lt;b&gt;СТРАЦІЦЕ ЎСЕ СВАЕ БІТКОЙНЫ&lt;/b&gt;!</translation>
    </message>
    <message>
        <source>Are you sure you wish to encrypt your wallet?</source>
        <translation>Ці ўпэўненыя вы, што жадаеце зашыфраваць свой гаманец?</translation>
    </message>
    <message>
        <source>Wallet encrypted</source>
        <translation>Гаманец зашыфраваны</translation>
    </message>
    <message>
        <source>IMPORTANT: Any previous backups you have made of your wallet file should be replaced with the newly generated, encrypted wallet file. For security reasons, previous backups of the unencrypted wallet file will become useless as soon as you start using the new, encrypted wallet.</source>
        <translation>ВАЖНА: Усе папярэднія копіі гаманца варта замяніць новым зашыфраваным файлам. У мэтах бяспекі папярэднія копіі незашыфраванага файла-гаманца стануць неўжывальнымі, калі вы станеце карыстацца новым зашыфраваным гаманцом.</translation>
    </message>
    <message>
        <source>Wallet encryption failed</source>
        <translation>Шыфраванне гаманца няўдалае</translation>
    </message>
    <message>
        <source>Wallet encryption failed due to an internal error. Your wallet was not encrypted.</source>
        <translation>Шыфраванне гаманца не адбылося з-за ўнутранай памылкі. Гаманец незашыфраваны.</translation>
    </message>
    <message>
        <source>The supplied passphrases do not match.</source>
        <translation>Уведдзеныя паролі не супадаюць</translation>
    </message>
    <message>
        <source>Wallet unlock failed</source>
        <translation>Разблакаванне гаманца няўдалае</translation>
    </message>
    <message>
        <source>The passphrase entered for the wallet decryption was incorrect.</source>
        <translation>Уведзены пароль  для расшыфравання гаманца памылковы</translation>
    </message>
    <message>
        <source>Wallet decryption failed</source>
        <translation>Расшыфраванне гаманца няўдалае</translation>
    </message>
    <message>
        <source>Wallet passphrase was successfully changed.</source>
        <translation>Парольная фраза гаманца паспяхова зменена.</translation>
    </message>
    <message>
        <source>Warning: The Caps Lock key is on!</source>
        <translation>Увага: Caps Lock уключаны!</translation>
    </message>
</context>
<context>
    <name>BanTableModel</name>
    </context>
<context>
    <name>BitcoinGUI</name>
    <message>
        <source>Sign &amp;message...</source>
        <translation>Падпісаць паведамленне...</translation>
    </message>
    <message>
        <source>Synchronizing with network...</source>
        <translation>Сінхранізацыя з сецівам...</translation>
    </message>
    <message>
        <source>&amp;Overview</source>
        <translation>Агляд</translation>
    </message>
    <message>
        <source>Node</source>
        <translation>Вузел</translation>
    </message>
    <message>
        <source>Show general overview of wallet</source>
        <translation>Паказвае агульныя звесткі аб гаманцы</translation>
    </message>
    <message>
        <source>&amp;Transactions</source>
        <translation>Транзакцыі</translation>
    </message>
    <message>
        <source>Browse transaction history</source>
        <translation>Праглядзець гісторыю транзакцый</translation>
    </message>
    <message>
        <source>E&amp;xit</source>
        <translation>Выйсці</translation>
    </message>
    <message>
        <source>Quit application</source>
        <translation>Выйсці з праграмы</translation>
    </message>
    <message>
        <source>About &amp;Qt</source>
        <translation>Аб Qt</translation>
    </message>
    <message>
        <source>Show information about Qt</source>
        <translation>Паказаць інфармацыю аб Qt</translation>
    </message>
    <message>
        <source>&amp;Options...</source>
        <translation>Опцыі...</translation>
    </message>
    <message>
        <source>&amp;Encrypt Wallet...</source>
        <translation>Зашыфраваць Гаманец...</translation>
    </message>
    <message>
        <source>&amp;Backup Wallet...</source>
        <translation>Стварыць копію гаманца...</translation>
    </message>
    <message>
        <source>&amp;Change Passphrase...</source>
        <translation>&amp;Change Passphrase...</translation>
    </message>
    <message>
        <source>&amp;Sending addresses...</source>
        <translation>Адрасы дасылання...</translation>
    </message>
    <message>
        <source>&amp;Receiving addresses...</source>
        <translation>Адрасы прымання...</translation>
    </message>
    <message>
        <source>Open &amp;URI...</source>
        <translation>Адчыниць &amp;URI...</translation>
    </message>
    <message>
        <source>Reindexing blocks on disk...</source>
        <translation>Пераіндэксацыя блокаў на дыску...</translation>
    </message>
    <message>
<<<<<<< HEAD
        <source>Send coins to a Lynx address</source>
        <translation>Даслаць манеты на Lynx-адрас</translation>
=======
        <source>Send coins to a Litecoin address</source>
        <translation>Даслаць манеты на Litecoin-адрас</translation>
>>>>>>> 69fce744
    </message>
    <message>
        <source>Backup wallet to another location</source>
        <translation>Зрабіце копію гаманца ў іншае месца</translation>
    </message>
    <message>
        <source>Change the passphrase used for wallet encryption</source>
        <translation>Змяніць пароль шыфравання гаманца</translation>
    </message>
    <message>
        <source>&amp;Debug window</source>
        <translation>Вакно адладкі</translation>
    </message>
    <message>
        <source>Open debugging and diagnostic console</source>
        <translation>Адкрыць кансоль дыягностыкі і адладкі</translation>
    </message>
    <message>
        <source>&amp;Verify message...</source>
        <translation>Праверыць паведамленне...</translation>
    </message>
    <message>
<<<<<<< HEAD
        <source>Lynx</source>
        <translation>Lynx</translation>
=======
        <source>Litecoin</source>
        <translation>Litecoin</translation>
>>>>>>> 69fce744
    </message>
    <message>
        <source>Wallet</source>
        <translation>Гаманец</translation>
    </message>
    <message>
        <source>&amp;Send</source>
        <translation>Даслаць</translation>
    </message>
    <message>
        <source>&amp;Receive</source>
        <translation>Атрымаць</translation>
    </message>
    <message>
        <source>&amp;Show / Hide</source>
        <translation>&amp;Паказаць / Схаваць</translation>
    </message>
    <message>
        <source>Show or hide the main Window</source>
        <translation>Паказаць альбо схаваць галоўнае вакно</translation>
    </message>
    <message>
        <source>Encrypt the private keys that belong to your wallet</source>
        <translation>Зашыфраваць прыватныя ключы, якия належаць вашаму гаманцу</translation>
    </message>
    <message>
<<<<<<< HEAD
        <source>Sign messages with your Lynx addresses to prove you own them</source>
        <translation>Падпісаць паведамленне з дапамогай Lynx-адраса каб даказаць, што яно належыць вам</translation>
    </message>
    <message>
        <source>Verify messages to ensure they were signed with specified Lynx addresses</source>
        <translation>Спраўдзіць паведамленне з дапамогай Lynx-адраса каб даказаць, што яно належыць вам</translation>
=======
        <source>Sign messages with your Litecoin addresses to prove you own them</source>
        <translation>Падпісаць паведамленне з дапамогай Litecoin-адраса каб даказаць, што яно належыць вам</translation>
    </message>
    <message>
        <source>Verify messages to ensure they were signed with specified Litecoin addresses</source>
        <translation>Спраўдзіць паведамленне з дапамогай Litecoin-адраса каб даказаць, што яно належыць вам</translation>
>>>>>>> 69fce744
    </message>
    <message>
        <source>&amp;File</source>
        <translation>Ф&amp;айл</translation>
    </message>
    <message>
        <source>&amp;Settings</source>
        <translation>Наладкі</translation>
    </message>
    <message>
        <source>&amp;Help</source>
        <translation>Дапамога</translation>
    </message>
    <message>
<<<<<<< HEAD
        <source>Request payments (generates QR codes and lynx: URIs)</source>
        <translation>Запатрабаваць плацёж (генеруецца QR-код для lynx URI)</translation>
=======
        <source>Request payments (generates QR codes and litecoin: URIs)</source>
        <translation>Запатрабаваць плацёж (генеруецца QR-код для litecoin URI)</translation>
>>>>>>> 69fce744
    </message>
    <message>
        <source>Show the list of used sending addresses and labels</source>
        <translation>Паказаць спіс адрасоў і метак для дасылання</translation>
    </message>
    <message>
        <source>Show the list of used receiving addresses and labels</source>
        <translation>Паказаць спіс адрасоў і метак для прымання</translation>
    </message>
    <message>
<<<<<<< HEAD
        <source>Open a lynx: URI or payment request</source>
        <translation>Адкрыць lynx: URI ці запыт плацяжу</translation>
=======
        <source>Open a litecoin: URI or payment request</source>
        <translation>Адкрыць litecoin: URI ці запыт плацяжу</translation>
>>>>>>> 69fce744
    </message>
    <message>
        <source>&amp;Command-line options</source>
        <translation>Опцыі каманднага радка</translation>
    </message>
    <message>
        <source>%1 behind</source>
        <translation>%1 таму</translation>
    </message>
    <message>
        <source>Last received block was generated %1 ago.</source>
        <translation>Апошні прыняты блок генераваны %1 таму.</translation>
    </message>
    <message>
        <source>Transactions after this will not yet be visible.</source>
        <translation>Транзакцыи пасля гэтай не будуць бачныя.</translation>
    </message>
    <message>
        <source>Error</source>
        <translation>Памылка</translation>
    </message>
    <message>
        <source>Warning</source>
        <translation>Увага</translation>
    </message>
    <message>
        <source>Information</source>
        <translation>Інфармацыя</translation>
    </message>
    <message>
        <source>Up to date</source>
        <translation>Сінхранізавана</translation>
    </message>
    <message>
        <source>Catching up...</source>
        <translation>Наганяем...</translation>
    </message>
    <message>
        <source>Date: %1
</source>
        <translation>Дата: %1
</translation>
    </message>
    <message>
        <source>Amount: %1
</source>
        <translation>Колькасць: %1
</translation>
    </message>
    <message>
        <source>Type: %1
</source>
        <translation>Тып: %1
</translation>
    </message>
    <message>
        <source>Label: %1
</source>
        <translation>Метка: %1
</translation>
    </message>
    <message>
        <source>Address: %1
</source>
        <translation>Адрас: %1
</translation>
    </message>
    <message>
        <source>Sent transaction</source>
        <translation>Дасланыя транзакцыі</translation>
    </message>
    <message>
        <source>Incoming transaction</source>
        <translation>Прынятыя транзакцыі</translation>
    </message>
    <message>
        <source>Wallet is &lt;b&gt;encrypted&lt;/b&gt; and currently &lt;b&gt;unlocked&lt;/b&gt;</source>
        <translation>Гаманец &lt;b&gt;зашыфраваны&lt;/b&gt; і зараз &lt;b&gt;разблакаваны&lt;/b&gt;</translation>
    </message>
    <message>
        <source>Wallet is &lt;b&gt;encrypted&lt;/b&gt; and currently &lt;b&gt;locked&lt;/b&gt;</source>
        <translation>Гаманец &lt;b&gt;зашыфраваны&lt;/b&gt; і зараз &lt;b&gt;заблакаваны&lt;/b&gt;</translation>
    </message>
    </context>
<context>
    <name>CoinControlDialog</name>
    <message>
        <source>Quantity:</source>
        <translation>Колькасць:</translation>
    </message>
    <message>
        <source>Bytes:</source>
        <translation>Байтаў:</translation>
    </message>
    <message>
        <source>Amount:</source>
        <translation>Колькасць:</translation>
    </message>
    <message>
        <source>Fee:</source>
        <translation>Камісія:</translation>
    </message>
    <message>
        <source>Dust:</source>
        <translation>Пыл:</translation>
    </message>
    <message>
        <source>After Fee:</source>
        <translation>Пасля камісіі:</translation>
    </message>
    <message>
        <source>(un)select all</source>
        <translation>(не)выбраць ўсё</translation>
    </message>
    <message>
        <source>Tree mode</source>
        <translation>Рэжым дрэва</translation>
    </message>
    <message>
        <source>List mode</source>
        <translation>Рэжым спіса</translation>
    </message>
    <message>
        <source>Amount</source>
        <translation>Колькасць</translation>
    </message>
    <message>
        <source>Received with label</source>
        <translation>Прыняць праз метку</translation>
    </message>
    <message>
        <source>Received with address</source>
        <translation>Прыняць праз адрас</translation>
    </message>
    <message>
        <source>Date</source>
        <translation>Дата</translation>
    </message>
    <message>
        <source>Confirmations</source>
        <translation>Пацверджанняў</translation>
    </message>
    <message>
        <source>Confirmed</source>
        <translation>Пацверджана</translation>
    </message>
    <message>
        <source>Copy address</source>
        <translation>Капіяваць адрас</translation>
    </message>
    <message>
        <source>Copy label</source>
        <translation>Капіяваць пазнаку</translation>
    </message>
    <message>
        <source>Copy amount</source>
        <translation>Капіяваць колькасць</translation>
    </message>
    <message>
        <source>Copy transaction ID</source>
        <translation>Капіяваць ID транзакцыі</translation>
    </message>
    <message>
        <source>Lock unspent</source>
        <translation>Замкнуць непатрачанае</translation>
    </message>
    <message>
        <source>Unlock unspent</source>
        <translation>Адамкнуць непатрачанае</translation>
    </message>
    <message>
        <source>Copy quantity</source>
        <translation>Капіяваць колькасць</translation>
    </message>
    <message>
        <source>Copy fee</source>
        <translation>Капіяваць камісію</translation>
    </message>
    <message>
        <source>Copy after fee</source>
        <translation>Капіяваць з выняткам камісіі</translation>
    </message>
    <message>
        <source>Copy bytes</source>
        <translation>Капіяваць байты</translation>
    </message>
    <message>
        <source>Copy dust</source>
        <translation>Капіяваць пыл</translation>
    </message>
    <message>
        <source>yes</source>
        <translation>так</translation>
    </message>
    <message>
        <source>no</source>
        <translation>не</translation>
    </message>
    <message>
        <source>(no label)</source>
        <translation>непазначаны</translation>
    </message>
    </context>
<context>
    <name>EditAddressDialog</name>
    <message>
        <source>Edit Address</source>
        <translation>Рэдагаваць Адрас</translation>
    </message>
    <message>
        <source>&amp;Label</source>
        <translation>Метка</translation>
    </message>
    <message>
        <source>&amp;Address</source>
        <translation>Адрас</translation>
    </message>
    <message>
        <source>New receiving address</source>
        <translation>Новы адрас для атрымання</translation>
    </message>
    <message>
        <source>New sending address</source>
        <translation>Новы адрас для дасылання</translation>
    </message>
    <message>
        <source>Edit receiving address</source>
        <translation>Рэдагаваць адрас прымання</translation>
    </message>
    <message>
        <source>Edit sending address</source>
        <translation>Рэдагаваць адрас дасылання</translation>
    </message>
    <message>
        <source>The entered address "%1" is already in the address book.</source>
        <translation>Уведзены адрас "%1" ужо ў кніге адрасоў</translation>
    </message>
    <message>
        <source>Could not unlock wallet.</source>
        <translation>Немагчыма разблакаваць гаманец</translation>
    </message>
    <message>
        <source>New key generation failed.</source>
        <translation>Генерацыя новага ключа няўдалая</translation>
    </message>
</context>
<context>
    <name>FreespaceChecker</name>
    <message>
        <source>A new data directory will be created.</source>
        <translation>Будзе створаны новы каталог з данымі.</translation>
    </message>
    <message>
        <source>name</source>
        <translation>імя</translation>
    </message>
    <message>
        <source>Directory already exists. Add %1 if you intend to create a new directory here.</source>
        <translation>Каталог ужо існуе. Дадайце %1 калі вы збіраецеся стварыць тут новы каталог.</translation>
    </message>
    </context>
<context>
    <name>HelpMessageDialog</name>
    <message>
        <source>(%1-bit)</source>
        <translation>(%1-біт)</translation>
    </message>
    <message>
        <source>Command-line options</source>
        <translation>Опцыі каманднага радка</translation>
    </message>
    <message>
        <source>Usage:</source>
        <translation>Ужыванне:</translation>
    </message>
    <message>
        <source>command-line options</source>
        <translation>опцыі каманднага радка</translation>
    </message>
    <message>
        <source>Start minimized</source>
        <translation>Стартаваць ммінімізаванай</translation>
    </message>
    </context>
<context>
    <name>Intro</name>
    <message>
        <source>Welcome</source>
        <translation>Вітаем</translation>
    </message>
    <message>
        <source>Litecoin</source>
        <translation>Litecoin</translation>
    </message>
    <message>
        <source>Error</source>
        <translation>Памылка</translation>
    </message>
    </context>
<context>
    <name>ModalOverlay</name>
    <message>
        <source>Form</source>
        <translation>Форма</translation>
    </message>
    </context>
<context>
    <name>OpenURIDialog</name>
    <message>
        <source>Open URI</source>
        <translation>Адкрыць URI</translation>
    </message>
    </context>
<context>
    <name>OptionsDialog</name>
    <message>
        <source>Options</source>
        <translation>Опцыі</translation>
    </message>
    <message>
        <source>MB</source>
        <translation>Мб</translation>
    </message>
    <message>
        <source>W&amp;allet</source>
        <translation>Гаманец</translation>
    </message>
    <message>
        <source>Error</source>
        <translation>Памылка</translation>
    </message>
    </context>
<context>
    <name>OverviewPage</name>
    <message>
        <source>Form</source>
        <translation>Форма</translation>
    </message>
    </context>
<context>
    <name>PaymentServer</name>
    </context>
<context>
    <name>PeerTableModel</name>
    </context>
<context>
    <name>QObject</name>
    <message>
        <source>Amount</source>
        <translation>Колькасць</translation>
    </message>
    <message>
        <source>%1 and %2</source>
        <translation>%1 і %2</translation>
    </message>
    <message>
        <source>unknown</source>
        <translation>невядома</translation>
    </message>
</context>
<context>
    <name>QObject::QObject</name>
    </context>
<context>
    <name>QRImageWidget</name>
    </context>
<context>
    <name>RPCConsole</name>
    <message>
        <source>&amp;Information</source>
        <translation>Інфармацыя</translation>
    </message>
    <message>
        <source>Debug window</source>
        <translation>Вакно адладкі</translation>
    </message>
    </context>
<context>
    <name>ReceiveCoinsDialog</name>
    <message>
        <source>&amp;Amount:</source>
        <translation>&amp;Колькасць:</translation>
    </message>
    <message>
        <source>&amp;Label:</source>
        <translation>Метка:</translation>
    </message>
    <message>
        <source>Copy label</source>
        <translation>Капіяваць пазнаку</translation>
    </message>
    <message>
        <source>Copy amount</source>
        <translation>Капіяваць колькасць</translation>
    </message>
</context>
<context>
    <name>ReceiveRequestDialog</name>
    <message>
        <source>Copy &amp;Address</source>
        <translation>Капіяваць адрас</translation>
    </message>
    <message>
        <source>Address</source>
        <translation>Адрас</translation>
    </message>
    <message>
        <source>Amount</source>
        <translation>Колькасць</translation>
    </message>
    <message>
        <source>Label</source>
        <translation>Метка</translation>
    </message>
    <message>
        <source>Message</source>
        <translation>Паведамленне</translation>
    </message>
    </context>
<context>
    <name>RecentRequestsTableModel</name>
    <message>
        <source>Date</source>
        <translation>Дата</translation>
    </message>
    <message>
        <source>Label</source>
        <translation>Метка</translation>
    </message>
    <message>
        <source>Message</source>
        <translation>Паведамленне</translation>
    </message>
    <message>
        <source>(no label)</source>
        <translation>непазначаны</translation>
    </message>
    </context>
<context>
    <name>SendCoinsDialog</name>
    <message>
        <source>Send Coins</source>
        <translation>Даслаць Манеты</translation>
    </message>
    <message>
        <source>Insufficient funds!</source>
        <translation>Недастаткова сродкаў</translation>
    </message>
    <message>
        <source>Quantity:</source>
        <translation>Колькасць:</translation>
    </message>
    <message>
        <source>Bytes:</source>
        <translation>Байтаў:</translation>
    </message>
    <message>
        <source>Amount:</source>
        <translation>Колькасць:</translation>
    </message>
    <message>
        <source>Fee:</source>
        <translation>Камісія:</translation>
    </message>
    <message>
        <source>After Fee:</source>
        <translation>Пасля камісіі:</translation>
    </message>
    <message>
        <source>Send to multiple recipients at once</source>
        <translation>Даслаць адразу некалькім атрымальнікам</translation>
    </message>
    <message>
        <source>Dust:</source>
        <translation>Пыл:</translation>
    </message>
    <message>
        <source>Balance:</source>
        <translation>Баланс:</translation>
    </message>
    <message>
        <source>Confirm the send action</source>
        <translation>Пацвердзіць дасыланне</translation>
    </message>
    <message>
        <source>Copy quantity</source>
        <translation>Капіяваць колькасць</translation>
    </message>
    <message>
        <source>Copy amount</source>
        <translation>Капіяваць колькасць</translation>
    </message>
    <message>
        <source>Copy fee</source>
        <translation>Капіяваць камісію</translation>
    </message>
    <message>
        <source>Copy after fee</source>
        <translation>Капіяваць з выняткам камісіі</translation>
    </message>
    <message>
        <source>Copy bytes</source>
        <translation>Капіяваць байты</translation>
    </message>
    <message>
        <source>Copy dust</source>
        <translation>Капіяваць пыл</translation>
    </message>
    <message>
        <source>Confirm send coins</source>
        <translation>Пацвердзіць дасыланне манет</translation>
    </message>
    <message>
        <source>The amount to pay must be larger than 0.</source>
        <translation>Велічыня плацяжу мае быць больш за 0.</translation>
    </message>
    <message>
        <source>(no label)</source>
        <translation>непазначаны</translation>
    </message>
</context>
<context>
    <name>SendCoinsEntry</name>
    <message>
        <source>A&amp;mount:</source>
        <translation>Колькасць:</translation>
    </message>
    <message>
        <source>Pay &amp;To:</source>
        <translation>Заплаціць да:</translation>
    </message>
    <message>
        <source>&amp;Label:</source>
        <translation>Метка:</translation>
    </message>
    <message>
        <source>Alt+A</source>
        <translation>Alt+A</translation>
    </message>
    <message>
        <source>Paste address from clipboard</source>
        <translation>Уставіць адрас з буферу абмена</translation>
    </message>
    <message>
        <source>Alt+P</source>
        <translation>Alt+P</translation>
    </message>
    <message>
        <source>Message:</source>
        <translation>Паведамленне:</translation>
    </message>
    <message>
        <source>Pay To:</source>
        <translation>Заплаціць да:</translation>
    </message>
    <message>
        <source>Memo:</source>
        <translation>Памятка:</translation>
    </message>
    <message>
        <source>Enter a label for this address to add it to your address book</source>
        <translation>Увядзіце пазнаку гэтаму адрасу, каб дадаць яго ў адрасную кнігу</translation>
    </message>
</context>
<context>
    <name>SendConfirmationDialog</name>
    </context>
<context>
    <name>ShutdownWindow</name>
    </context>
<context>
    <name>SignVerifyMessageDialog</name>
    <message>
        <source>Alt+A</source>
        <translation>Alt+A</translation>
    </message>
    <message>
        <source>Paste address from clipboard</source>
        <translation>Уставіць адрас з буферу абмена</translation>
    </message>
    <message>
        <source>Alt+P</source>
        <translation>Alt+P</translation>
    </message>
    </context>
<context>
    <name>SplashScreen</name>
    <message>
        <source>[testnet]</source>
        <translation>[testnet]</translation>
    </message>
</context>
<context>
    <name>TrafficGraphWidget</name>
    <message>
        <source>KB/s</source>
        <translation>Кб/с</translation>
    </message>
</context>
<context>
    <name>TransactionDesc</name>
    <message>
        <source>%1/offline</source>
        <translation>%1/offline</translation>
    </message>
    <message>
        <source>%1/unconfirmed</source>
        <translation>%1/непацверджана</translation>
    </message>
    <message>
        <source>%1 confirmations</source>
        <translation>%1 пацверджанняў</translation>
    </message>
    <message>
        <source>Status</source>
        <translation>Статус</translation>
    </message>
    <message>
        <source>, has not been successfully broadcast yet</source>
        <translation>, пакуль не было паспяхова транслявана</translation>
    </message>
    <message>
        <source>Date</source>
        <translation>Дата</translation>
    </message>
    <message>
        <source>unknown</source>
        <translation>невядома</translation>
    </message>
    <message>
        <source>Message</source>
        <translation>Паведамленне</translation>
    </message>
    <message>
        <source>Comment</source>
        <translation>Каментар</translation>
    </message>
    <message>
        <source>Transaction ID</source>
        <translation>ID</translation>
    </message>
    <message>
        <source>Amount</source>
        <translation>Колькасць</translation>
    </message>
    </context>
<context>
    <name>TransactionDescDialog</name>
    <message>
        <source>This pane shows a detailed description of the transaction</source>
        <translation>Гэтая панэль паказвае дэтальнае апісанне транзакцыі</translation>
    </message>
    </context>
<context>
    <name>TransactionTableModel</name>
    <message>
        <source>Date</source>
        <translation>Дата</translation>
    </message>
    <message>
        <source>Type</source>
        <translation>Тып</translation>
    </message>
    <message>
        <source>Label</source>
        <translation>Метка</translation>
    </message>
    <message>
        <source>Confirmed (%1 confirmations)</source>
        <translation>Пацверджана (%1 пацверджанняў)</translation>
    </message>
    <message>
        <source>This block was not received by any other nodes and will probably not be accepted!</source>
        <translation>Гэты блок не быў прыняты іншымі вузламі і магчыма не будзе ўхвалены!</translation>
    </message>
    <message>
        <source>Generated but not accepted</source>
        <translation>Згенеравана, але не прынята</translation>
    </message>
    <message>
        <source>Received with</source>
        <translation>Прынята з</translation>
    </message>
    <message>
        <source>Received from</source>
        <translation>Прынята ад</translation>
    </message>
    <message>
        <source>Sent to</source>
        <translation>Даслана да</translation>
    </message>
    <message>
        <source>Payment to yourself</source>
        <translation>Плацёж самому сабе</translation>
    </message>
    <message>
        <source>Mined</source>
        <translation>Здабыта</translation>
    </message>
    <message>
        <source>(n/a)</source>
        <translation>(n/a)</translation>
    </message>
    <message>
        <source>(no label)</source>
        <translation>непазначаны</translation>
    </message>
    <message>
        <source>Transaction status. Hover over this field to show number of confirmations.</source>
        <translation>Статус транзакцыі. Навядзіце курсар на гэтае поле, каб паказаць колькасць пацверджанняў.</translation>
    </message>
    <message>
        <source>Date and time that the transaction was received.</source>
        <translation>Дата і час, калі транзакцыя была прынята.</translation>
    </message>
    <message>
        <source>Type of transaction.</source>
        <translation>Тып транзакцыі</translation>
    </message>
    <message>
        <source>Amount removed from or added to balance.</source>
        <translation>Колькасць аднятая ці даданая да балансу.</translation>
    </message>
</context>
<context>
    <name>TransactionView</name>
    <message>
        <source>All</source>
        <translation>Усё</translation>
    </message>
    <message>
        <source>Today</source>
        <translation>Сёння</translation>
    </message>
    <message>
        <source>This week</source>
        <translation>Гэты тыдзень</translation>
    </message>
    <message>
        <source>This month</source>
        <translation>Гэты месяц</translation>
    </message>
    <message>
        <source>Last month</source>
        <translation>Мінулы месяц</translation>
    </message>
    <message>
        <source>This year</source>
        <translation>Гэты год</translation>
    </message>
    <message>
        <source>Range...</source>
        <translation>Прамежак...</translation>
    </message>
    <message>
        <source>Received with</source>
        <translation>Прынята з</translation>
    </message>
    <message>
        <source>Sent to</source>
        <translation>Даслана да</translation>
    </message>
    <message>
        <source>To yourself</source>
        <translation>Да сябе</translation>
    </message>
    <message>
        <source>Mined</source>
        <translation>Здабыта</translation>
    </message>
    <message>
        <source>Other</source>
        <translation>Іншыя</translation>
    </message>
    <message>
        <source>Min amount</source>
        <translation>Мін. колькасць</translation>
    </message>
    <message>
        <source>Copy address</source>
        <translation>Капіяваць адрас</translation>
    </message>
    <message>
        <source>Copy label</source>
        <translation>Капіяваць пазнаку</translation>
    </message>
    <message>
        <source>Copy amount</source>
        <translation>Капіяваць колькасць</translation>
    </message>
    <message>
        <source>Copy transaction ID</source>
        <translation>Капіяваць ID транзакцыі</translation>
    </message>
    <message>
        <source>Edit label</source>
        <translation>Рэдагаваць пазнаку</translation>
    </message>
    <message>
        <source>Comma separated file (*.csv)</source>
        <translation>Коскамі падзелены файл (*.csv)</translation>
    </message>
    <message>
        <source>Confirmed</source>
        <translation>Пацверджана</translation>
    </message>
    <message>
        <source>Date</source>
        <translation>Дата</translation>
    </message>
    <message>
        <source>Type</source>
        <translation>Тып</translation>
    </message>
    <message>
        <source>Label</source>
        <translation>Метка</translation>
    </message>
    <message>
        <source>Address</source>
        <translation>Адрас</translation>
    </message>
    <message>
        <source>ID</source>
        <translation>ID</translation>
    </message>
    <message>
        <source>Exporting Failed</source>
        <translation>Экспартаванне няўдалае</translation>
    </message>
    <message>
        <source>Range:</source>
        <translation>Прамежак:</translation>
    </message>
    <message>
        <source>to</source>
        <translation>да</translation>
    </message>
</context>
<context>
    <name>UnitDisplayStatusBarControl</name>
    </context>
<context>
    <name>WalletFrame</name>
    </context>
<context>
    <name>WalletModel</name>
    <message>
        <source>Send Coins</source>
        <translation>Даслаць Манеты</translation>
    </message>
    </context>
<context>
    <name>WalletView</name>
    <message>
        <source>&amp;Export</source>
        <translation>Экспарт</translation>
    </message>
    <message>
        <source>Export the data in the current tab to a file</source>
        <translation>Экспартаваць гэтыя звесткі у файл</translation>
    </message>
    </context>
<context>
    <name>bitcoin-core</name>
    <message>
        <source>Options:</source>
        <translation>Опцыі:</translation>
    </message>
    <message>
        <source>Specify data directory</source>
        <translation>Вызначыць каталог даных</translation>
    </message>
    <message>
        <source>Accept command line and JSON-RPC commands</source>
        <translation>Прымаць камандны радок і JSON-RPC каманды</translation>
    </message>
    <message>
        <source>Run in the background as a daemon and accept commands</source>
        <translation>Запусціць у фоне як дэман і прымаць каманды</translation>
    </message>
    <message>
<<<<<<< HEAD
        <source>Lynx Core</source>
        <translation>Lynx Core</translation>
=======
        <source>Litecoin Core</source>
        <translation>Litecoin Core</translation>
>>>>>>> 69fce744
    </message>
    <message>
        <source>Do you want to rebuild the block database now?</source>
        <translation>Ці жадаеце вы перабудаваць зараз базу звестак блокаў?</translation>
    </message>
    <message>
        <source>Error initializing block database</source>
        <translation>Памылка ініцыялізацыі базвы звестак блокаў</translation>
    </message>
    <message>
        <source>Error initializing wallet database environment %s!</source>
        <translation>Памалка ініцыялізацыі асяроддзя базы звестак гаманца %s!</translation>
    </message>
    <message>
        <source>Error loading block database</source>
        <translation>Памылка загрузкі базвы звестак блокаў</translation>
    </message>
    <message>
        <source>Error opening block database</source>
        <translation>Памылка адчынення базы звестак блокаў</translation>
    </message>
    <message>
        <source>Error: Disk space is low!</source>
        <translation>Памылка: Замала вольнага месца на дыску!</translation>
    </message>
    <message>
        <source>Importing...</source>
        <translation>Імпартаванне...</translation>
    </message>
    <message>
        <source>Not enough file descriptors available.</source>
        <translation>Не хапае файлавых дэскрыптараў.</translation>
    </message>
    <message>
        <source>Use UPnP to map the listening port (default: %u)</source>
        <translation>Use UPnP to map the listening port (default: %u)</translation>
    </message>
    <message>
        <source>Verifying blocks...</source>
        <translation>Праверка блокаў...</translation>
    </message>
    <message>
        <source>Wallet options:</source>
        <translation>Опцыі гаманца:</translation>
    </message>
    <message>
        <source>Information</source>
        <translation>Інфармацыя</translation>
    </message>
    <message>
        <source>RPC server options:</source>
        <translation>Опцыі RPC сервера:</translation>
    </message>
    <message>
        <source>Send trace/debug info to console instead of debug.log file</source>
        <translation>Слаць trace/debug звесткі ў кансоль замест файла debug.log</translation>
    </message>
    <message>
        <source>Signing transaction failed</source>
        <translation>Памылка подпісу транзакцыі</translation>
    </message>
    <message>
        <source>This is experimental software.</source>
        <translation>Гэта эксперыментальная праграма.</translation>
    </message>
    <message>
        <source>Transaction amount too small</source>
        <translation>Транзакцыя занадта малая</translation>
    </message>
    <message>
        <source>Transaction too large</source>
        <translation>Транзакцыя занадта вялікая</translation>
    </message>
    <message>
        <source>Username for JSON-RPC connections</source>
        <translation>Імя карыстальника для JSON-RPC злучэнняў</translation>
    </message>
    <message>
        <source>Warning</source>
        <translation>Увага</translation>
    </message>
    <message>
        <source>Password for JSON-RPC connections</source>
        <translation>Пароль для JSON-RPC злучэнняў</translation>
    </message>
    <message>
        <source>Execute command when the best block changes (%s in cmd is replaced by block hash)</source>
        <translation>Выканаць каманду калі лепшы блок зменіцца (%s замяняецца на хэш блока)</translation>
    </message>
    <message>
        <source>Insufficient funds</source>
        <translation>Недастаткова сродкаў</translation>
    </message>
    <message>
        <source>Loading block index...</source>
        <translation>Загружаем індэкс блокаў...</translation>
    </message>
    <message>
        <source>Loading wallet...</source>
        <translation>Загружаем гаманец...</translation>
    </message>
    <message>
        <source>Cannot downgrade wallet</source>
        <translation>Немагчыма рэгрэсаваць гаманец</translation>
    </message>
    <message>
        <source>Rescanning...</source>
        <translation>Перасканаванне...</translation>
    </message>
    <message>
        <source>Done loading</source>
        <translation>Загрузка выканана</translation>
    </message>
    <message>
        <source>Error</source>
        <translation>Памылка</translation>
    </message>
</context>
</TS><|MERGE_RESOLUTION|>--- conflicted
+++ resolved
@@ -62,21 +62,12 @@
         <translation>адрасы Прымання</translation>
     </message>
     <message>
-<<<<<<< HEAD
         <source>These are your Lynx addresses for sending payments. Always check the amount and the receiving address before sending coins.</source>
         <translation>Тут знаходзяцца Lynx-адрасы для высылання плацяжоў. Заўсёды спраўджвайце колькасць і адрас прызначэння перад здзяйсненнем транзакцыі.</translation>
     </message>
     <message>
         <source>These are your Lynx addresses for receiving payments. It is recommended to use a new receiving address for each transaction.</source>
         <translation>Тут знаходзяцца Lynx-адрасы для прымання плацяжоў. Пажадана выкарыстоўваць новы адрас для кожнай транзакцыі.</translation>
-=======
-        <source>These are your Litecoin addresses for sending payments. Always check the amount and the receiving address before sending coins.</source>
-        <translation>Тут знаходзяцца Litecoin-адрасы для высылання плацяжоў. Заўсёды спраўджвайце колькасць і адрас прызначэння перад здзяйсненнем транзакцыі.</translation>
-    </message>
-    <message>
-        <source>These are your Litecoin addresses for receiving payments. It is recommended to use a new receiving address for each transaction.</source>
-        <translation>Тут знаходзяцца Litecoin-адрасы для прымання плацяжоў. Пажадана выкарыстоўваць новы адрас для кожнай транзакцыі.</translation>
->>>>>>> 69fce744
     </message>
     <message>
         <source>&amp;Copy Address</source>
@@ -177,11 +168,7 @@
         <translation>Пацвердзіце шыфраванне гаманца</translation>
     </message>
     <message>
-<<<<<<< HEAD
         <source>Warning: If you encrypt your wallet and lose your passphrase, you will &lt;b&gt;LOSE ALL OF YOUR LYNXES&lt;/b&gt;!</source>
-=======
-        <source>Warning: If you encrypt your wallet and lose your passphrase, you will &lt;b&gt;LOSE ALL OF YOUR LITECOINS&lt;/b&gt;!</source>
->>>>>>> 69fce744
         <translation>Увага: калі вы зашыфруеце свой гаманец і страціце парольную фразу, то &lt;b&gt;СТРАЦІЦЕ ЎСЕ СВАЕ БІТКОЙНЫ&lt;/b&gt;!</translation>
     </message>
     <message>
@@ -311,13 +298,8 @@
         <translation>Пераіндэксацыя блокаў на дыску...</translation>
     </message>
     <message>
-<<<<<<< HEAD
         <source>Send coins to a Lynx address</source>
         <translation>Даслаць манеты на Lynx-адрас</translation>
-=======
-        <source>Send coins to a Litecoin address</source>
-        <translation>Даслаць манеты на Litecoin-адрас</translation>
->>>>>>> 69fce744
     </message>
     <message>
         <source>Backup wallet to another location</source>
@@ -340,13 +322,8 @@
         <translation>Праверыць паведамленне...</translation>
     </message>
     <message>
-<<<<<<< HEAD
         <source>Lynx</source>
         <translation>Lynx</translation>
-=======
-        <source>Litecoin</source>
-        <translation>Litecoin</translation>
->>>>>>> 69fce744
     </message>
     <message>
         <source>Wallet</source>
@@ -373,21 +350,12 @@
         <translation>Зашыфраваць прыватныя ключы, якия належаць вашаму гаманцу</translation>
     </message>
     <message>
-<<<<<<< HEAD
         <source>Sign messages with your Lynx addresses to prove you own them</source>
         <translation>Падпісаць паведамленне з дапамогай Lynx-адраса каб даказаць, што яно належыць вам</translation>
     </message>
     <message>
         <source>Verify messages to ensure they were signed with specified Lynx addresses</source>
         <translation>Спраўдзіць паведамленне з дапамогай Lynx-адраса каб даказаць, што яно належыць вам</translation>
-=======
-        <source>Sign messages with your Litecoin addresses to prove you own them</source>
-        <translation>Падпісаць паведамленне з дапамогай Litecoin-адраса каб даказаць, што яно належыць вам</translation>
-    </message>
-    <message>
-        <source>Verify messages to ensure they were signed with specified Litecoin addresses</source>
-        <translation>Спраўдзіць паведамленне з дапамогай Litecoin-адраса каб даказаць, што яно належыць вам</translation>
->>>>>>> 69fce744
     </message>
     <message>
         <source>&amp;File</source>
@@ -402,13 +370,8 @@
         <translation>Дапамога</translation>
     </message>
     <message>
-<<<<<<< HEAD
         <source>Request payments (generates QR codes and lynx: URIs)</source>
         <translation>Запатрабаваць плацёж (генеруецца QR-код для lynx URI)</translation>
-=======
-        <source>Request payments (generates QR codes and litecoin: URIs)</source>
-        <translation>Запатрабаваць плацёж (генеруецца QR-код для litecoin URI)</translation>
->>>>>>> 69fce744
     </message>
     <message>
         <source>Show the list of used sending addresses and labels</source>
@@ -419,13 +382,8 @@
         <translation>Паказаць спіс адрасоў і метак для прымання</translation>
     </message>
     <message>
-<<<<<<< HEAD
         <source>Open a lynx: URI or payment request</source>
         <translation>Адкрыць lynx: URI ці запыт плацяжу</translation>
-=======
-        <source>Open a litecoin: URI or payment request</source>
-        <translation>Адкрыць litecoin: URI ці запыт плацяжу</translation>
->>>>>>> 69fce744
     </message>
     <message>
         <source>&amp;Command-line options</source>
@@ -717,8 +675,8 @@
         <translation>Вітаем</translation>
     </message>
     <message>
-        <source>Litecoin</source>
-        <translation>Litecoin</translation>
+        <source>Lynx</source>
+        <translation>Lynx</translation>
     </message>
     <message>
         <source>Error</source>
@@ -1308,13 +1266,8 @@
         <translation>Запусціць у фоне як дэман і прымаць каманды</translation>
     </message>
     <message>
-<<<<<<< HEAD
         <source>Lynx Core</source>
         <translation>Lynx Core</translation>
-=======
-        <source>Litecoin Core</source>
-        <translation>Litecoin Core</translation>
->>>>>>> 69fce744
     </message>
     <message>
         <source>Do you want to rebuild the block database now?</source>
