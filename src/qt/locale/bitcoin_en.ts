--- conflicted
+++ resolved
@@ -690,11 +690,7 @@
         <translation>Wallet is &lt;b&gt;encrypted&lt;/b&gt; and currently &lt;b&gt;locked&lt;/b&gt;</translation>
     </message>
     <message>
-<<<<<<< HEAD
-        <location filename="../bitcoin.cpp" line="+518"/>
-=======
         <location filename="../bitcoin.cpp" line="+534"/>
->>>>>>> 94adaf84
         <source>A fatal error occurred. Litecoin can no longer continue safely and will quit.</source>
         <translation type="unfinished"></translation>
     </message>
@@ -853,11 +849,7 @@
         <translation type="unfinished"></translation>
     </message>
     <message>
-<<<<<<< HEAD
-        <location line="+181"/>
-=======
         <location line="+155"/>
->>>>>>> 94adaf84
         <source>yes</source>
         <translation type="unfinished"></translation>
     </message>
@@ -1082,11 +1074,7 @@
     </message>
     <message>
         <location line="+10"/>
-<<<<<<< HEAD
-        <source>%1 will download and store a copy of the Litecoin block chain. At least %2GB of data will be stored in this directory, and it will grow over time. The wallet will also be stored in this directory.</source>
-=======
         <source>This initial synchronisation is very demanding, and may expose hardware problems with your computer that had previously gone unnoticed. Each time you run %1, it will continue downloading where it left off.</source>
->>>>>>> 94adaf84
         <translation type="unfinished"></translation>
     </message>
     <message>
@@ -1832,20 +1820,12 @@
         <translation type="unfinished">Amount</translation>
     </message>
     <message>
-<<<<<<< HEAD
-        <location filename="../guiutil.cpp" line="+136"/>
-=======
         <location filename="../guiutil.cpp" line="+130"/>
->>>>>>> 94adaf84
         <source>Enter a Litecoin address (e.g. %1)</source>
         <translation type="unfinished"></translation>
     </message>
     <message>
-<<<<<<< HEAD
-        <location line="+762"/>
-=======
         <location line="+766"/>
->>>>>>> 94adaf84
         <source>%1 d</source>
         <translation type="unfinished"></translation>
     </message>
@@ -2120,13 +2100,8 @@
     </message>
     <message>
         <location line="+60"/>
-<<<<<<< HEAD
-        <location filename="../rpcconsole.cpp" line="+460"/>
-        <location line="+719"/>
-=======
         <location filename="../rpcconsole.cpp" line="+467"/>
         <location line="+728"/>
->>>>>>> 94adaf84
         <source>Select a peer to view detailed information.</source>
         <translation type="unfinished"></translation>
     </message>
@@ -2945,11 +2920,7 @@
         </translation>
     </message>
     <message>
-<<<<<<< HEAD
-        <location line="+102"/>
-=======
         <location line="+101"/>
->>>>>>> 94adaf84
         <source>Warning: Invalid Litecoin address</source>
         <translation type="unfinished"></translation>
     </message>
@@ -4094,11 +4065,7 @@
         <translation type="unfinished"></translation>
     </message>
     <message>
-<<<<<<< HEAD
-        <location line="-360"/>
-=======
         <location line="-384"/>
->>>>>>> 94adaf84
         <source>Litecoin Core</source>
         <translation type="unfinished">Litecoin Core</translation>
     </message>
