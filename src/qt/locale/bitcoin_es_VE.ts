<TS language="es_VE" version="2.1">
<context>
    <name>AddressBookPage</name>
    <message>
        <source>Right-click to edit address or label</source>
        <translation>Click derecho para editar la dirección o etiqueta</translation>
    </message>
    <message>
        <source>Create a new address</source>
        <translation>Crear una nueva dirección</translation>
    </message>
    <message>
        <source>&amp;New</source>
        <translation>&amp;Nuevo</translation>
    </message>
    <message>
        <source>Copy the currently selected address to the system clipboard</source>
        <translation>Copie las direcciones seleccionadas actualmente al portapapeles del sistema</translation>
    </message>
    <message>
        <source>&amp;Copy</source>
        <translation>&amp;Copiar</translation>
    </message>
    <message>
        <source>C&amp;lose</source>
        <translation>C&amp;errar</translation>
    </message>
    <message>
        <source>Delete the currently selected address from the list</source>
        <translation>Borrar las direcciones seleccionadas recientemente de la lista</translation>
    </message>
    <message>
        <source>Export the data in the current tab to a file</source>
        <translation>Exportar los datos en la pestaña actual a un archivo</translation>
    </message>
    <message>
        <source>&amp;Export</source>
        <translation>&amp;Exportar</translation>
    </message>
    <message>
        <source>&amp;Delete</source>
        <translation>&amp;Borrar</translation>
    </message>
    <message>
        <source>Choose the address to send coins to</source>
        <translation>Escoja la direccion a enviar las monedas</translation>
    </message>
    <message>
        <source>Choose the address to receive coins with</source>
        <translation>Elige la dirección para recibir monedas</translation>
    </message>
    <message>
        <source>Sending addresses</source>
        <translation>Envío de direcciones</translation>
    </message>
    <message>
        <source>Receiving addresses</source>
        <translation>Direcciones de recepción</translation>
    </message>
    <message>
        <source>These are your Litecoin addresses for sending payments. Always check the amount and the receiving address before sending coins.</source>
        <translation>Estas son tus direcciones Litecoin para realizar pagos. Verifica siempre el monto y la dirección de recepción antes de enviar monedas. </translation>
    </message>
    <message>
        <source>These are your Litecoin addresses for receiving payments. It is recommended to use a new receiving address for each transaction.</source>
        <translation>Estas son tus direcciones Litecoin para recibir pagos. Es recomendable usar una nueva dirección de recibo para cada transacción.</translation>
    </message>
    <message>
        <source>Copy &amp;Label</source>
        <translation>Copiar &amp;Etiqueta</translation>
    </message>
    <message>
        <source>&amp;Edit</source>
        <translation>&amp;Editar</translation>
    </message>
    <message>
        <source>Export Address List</source>
        <translation>Exportar lista de direcciones</translation>
    </message>
    </context>
<context>
    <name>AddressTableModel</name>
    <message>
        <source>(no label)</source>
        <translation>(sin etiqueta)</translation>
    </message>
</context>
<context>
    <name>AskPassphraseDialog</name>
    <message>
        <source>Passphrase Dialog</source>
        <translation>Diálogo contraseña</translation>
    </message>
    <message>
        <source>Enter passphrase</source>
        <translation>Ingresa frase de contraseña</translation>
    </message>
    <message>
        <source>New passphrase</source>
        <translation>Nueva frase de contraseña</translation>
    </message>
    <message>
        <source>Repeat new passphrase</source>
        <translation>Repetir nueva frase de contraseña</translation>
    </message>
    </context>
<context>
    <name>BanTableModel</name>
    </context>
<context>
    <name>BitcoinGUI</name>
    <message>
        <source>Sign &amp;message...</source>
        <translation>Firmar &amp;mensaje...</translation>
    </message>
    <message>
        <source>Synchronizing with network...</source>
        <translation>Sincronizando con la red...</translation>
    </message>
    <message>
        <source>Node</source>
        <translation>Nodo</translation>
    </message>
    <message>
        <source>Show general overview of wallet</source>
        <translation>Mostrar visión general de la billetera</translation>
    </message>
    <message>
        <source>&amp;Transactions</source>
        <translation>&amp;Transacciones</translation>
    </message>
    <message>
        <source>Browse transaction history</source>
        <translation>Buscar historial de transacciones</translation>
    </message>
    <message>
        <source>E&amp;xit</source>
        <translation>S&amp;alir</translation>
    </message>
    <message>
        <source>Quit application</source>
        <translation>Quitar aplicación</translation>
    </message>
    <message>
        <source>&amp;Options...</source>
        <translation>&amp;Opciones...</translation>
    </message>
    <message>
        <source>&amp;Receiving addresses...</source>
        <translation>Recepción de direcciones</translation>
    </message>
    <message>
        <source>Reindexing blocks on disk...</source>
        <translation>Reindexando bloques en el disco...</translation>
    </message>
    <message>
<<<<<<< HEAD
        <source>Send coins to a Lynx address</source>
        <translation>Enviar monedas a una dirección Lynx</translation>
=======
        <source>Send coins to a Litecoin address</source>
        <translation>Enviar monedas a una dirección Litecoin</translation>
>>>>>>> 69fce744
    </message>
    <message>
        <source>Backup wallet to another location</source>
        <translation>Respaldar billetera en otra ubicación</translation>
    </message>
    <message>
        <source>Change the passphrase used for wallet encryption</source>
        <translation>Cambiar frase secreta usada para la encriptación de la billetera</translation>
    </message>
    <message>
        <source>Open debugging and diagnostic console</source>
        <translation>Abre la consola de depuración y diágnostico</translation>
    </message>
    <message>
<<<<<<< HEAD
        <source>Lynx</source>
        <translation>Lynx</translation>
=======
        <source>Litecoin</source>
        <translation>Litecoin</translation>
>>>>>>> 69fce744
    </message>
    <message>
        <source>Wallet</source>
        <translation>Billetera</translation>
    </message>
    <message>
        <source>&amp;Send</source>
        <translation>&amp;Enviar</translation>
    </message>
    <message>
        <source>&amp;Receive</source>
        <translation>&amp;Recibir</translation>
    </message>
    <message>
        <source>&amp;Show / Hide</source>
        <translation>&amp;Mostar / Ocultar</translation>
    </message>
    <message>
        <source>Show or hide the main Window</source>
        <translation>Mostar u ocultar la ventana principal</translation>
    </message>
    <message>
        <source>Encrypt the private keys that belong to your wallet</source>
        <translation>Encriptar las llaves privadas que pertenecen a tu billetera</translation>
    </message>
    <message>
<<<<<<< HEAD
        <source>Sign messages with your Lynx addresses to prove you own them</source>
        <translation>Firma mensajes con tus direcciones Lynx para probar que eres dueño de ellas</translation>
    </message>
    <message>
        <source>Verify messages to ensure they were signed with specified Lynx addresses</source>
        <translation>Verificar mensajes para asegurar que estaban firmados con direcciones Lynx especificas</translation>
=======
        <source>Sign messages with your Litecoin addresses to prove you own them</source>
        <translation>Firma mensajes con tus direcciones Litecoin para probar que eres dueño de ellas</translation>
    </message>
    <message>
        <source>Verify messages to ensure they were signed with specified Litecoin addresses</source>
        <translation>Verificar mensajes para asegurar que estaban firmados con direcciones Litecoin especificas</translation>
>>>>>>> 69fce744
    </message>
    <message>
        <source>&amp;File</source>
        <translation>&amp;Archivo</translation>
    </message>
    <message>
        <source>&amp;Settings</source>
        <translation>&amp;Configuración</translation>
    </message>
    <message>
        <source>&amp;Command-line options</source>
        <translation>Opciones de línea de comandos</translation>
    </message>
    <message>
        <source>%1 behind</source>
        <translation>%1 detrás</translation>
    </message>
    <message>
        <source>Last received block was generated %1 ago.</source>
        <translation>El último bloque recibido fue generado hace %1 hora(s).</translation>
    </message>
    <message>
        <source>Transactions after this will not yet be visible.</source>
        <translation>Transacciones después de esta no serán visibles todavía.</translation>
    </message>
    <message>
        <source>Error</source>
        <translation>Error</translation>
    </message>
    <message>
        <source>Warning</source>
        <translation>Advertencia</translation>
    </message>
    <message>
        <source>Information</source>
        <translation>Información</translation>
    </message>
    <message>
        <source>Up to date</source>
        <translation>Al día</translation>
    </message>
    <message>
        <source>Catching up...</source>
        <translation>Alcanzando...</translation>
    </message>
    <message>
        <source>Sent transaction</source>
        <translation>Transacción enviada</translation>
    </message>
    <message>
        <source>Incoming transaction</source>
        <translation>Transacción entrante</translation>
    </message>
    <message>
        <source>Wallet is &lt;b&gt;encrypted&lt;/b&gt; and currently &lt;b&gt;unlocked&lt;/b&gt;</source>
        <translation>La billetera está encriptada y desbloqueada recientemente</translation>
    </message>
    <message>
        <source>Wallet is &lt;b&gt;encrypted&lt;/b&gt; and currently &lt;b&gt;locked&lt;/b&gt;</source>
        <translation>La billetera está encriptada y bloqueada recientemente</translation>
    </message>
    </context>
<context>
    <name>CoinControlDialog</name>
    <message>
        <source>Coin Selection</source>
        <translation>Selección de moneda</translation>
    </message>
    <message>
        <source>Quantity:</source>
        <translation>Cantidad:</translation>
    </message>
    <message>
        <source>Bytes:</source>
        <translation>Bytes:</translation>
    </message>
    <message>
        <source>Amount:</source>
        <translation>Monto:</translation>
    </message>
    <message>
        <source>Fee:</source>
        <translation>Comisión:</translation>
    </message>
    <message>
        <source>Dust:</source>
        <translation>Polvo:</translation>
    </message>
    <message>
        <source>Change:</source>
        <translation>Cambio:</translation>
    </message>
    <message>
        <source>(un)select all</source>
        <translation>(de)seleccionar todo</translation>
    </message>
    <message>
        <source>Tree mode</source>
        <translation>Modo de árbol</translation>
    </message>
    <message>
        <source>List mode</source>
        <translation>Modo de lista</translation>
    </message>
    <message>
        <source>Amount</source>
        <translation>Monto</translation>
    </message>
    <message>
        <source>Received with label</source>
        <translation>Recibido con etiqueta</translation>
    </message>
    <message>
        <source>Received with address</source>
        <translation>Recibido con dirección</translation>
    </message>
    <message>
        <source>Date</source>
        <translation>Fecha</translation>
    </message>
    <message>
        <source>Confirmations</source>
        <translation>Confirmaciones</translation>
    </message>
    <message>
        <source>Confirmed</source>
        <translation>Confirmado</translation>
    </message>
    <message>
        <source>Copy quantity</source>
        <translation>Copiar cantidad</translation>
    </message>
    <message>
        <source>Copy fee</source>
        <translation>Copiar comisión</translation>
    </message>
    <message>
        <source>Copy bytes</source>
        <translation>Copiar bytes</translation>
    </message>
    <message>
        <source>Copy change</source>
        <translation>Copiar cambio</translation>
    </message>
    <message>
        <source>yes</source>
        <translation>si</translation>
    </message>
    <message>
        <source>no</source>
        <translation>no</translation>
    </message>
    <message>
        <source>(no label)</source>
        <translation>(sin etiqueta)</translation>
    </message>
    </context>
<context>
    <name>EditAddressDialog</name>
    <message>
        <source>Edit Address</source>
        <translation>Editar dirección</translation>
    </message>
    <message>
        <source>&amp;Label</source>
        <translation>&amp;Etiqueta</translation>
    </message>
    <message>
        <source>The label associated with this address list entry</source>
        <translation>La etiqueta asociada con esta entrada de la lista de direcciones</translation>
    </message>
    <message>
        <source>The address associated with this address list entry. This can only be modified for sending addresses.</source>
        <translation>La dirección asociada con esta entrada de la lista de direcciones. Esta puede ser modificada solo para el envío de direcciones.</translation>
    </message>
    <message>
        <source>&amp;Address</source>
        <translation>&amp;Dirección</translation>
    </message>
    </context>
<context>
    <name>FreespaceChecker</name>
    <message>
        <source>A new data directory will be created.</source>
        <translation>Un nuevo directorio de datos será creado.</translation>
    </message>
    <message>
        <source>name</source>
        <translation>nombre</translation>
    </message>
    <message>
        <source>Directory already exists. Add %1 if you intend to create a new directory here.</source>
        <translation>El directorio ya existe. Agrega %1 si tiene la intención de crear un nuevo directorio aquí.</translation>
    </message>
    <message>
        <source>Path already exists, and is not a directory.</source>
        <translation>La ruta ya existe, y no es un directorio.</translation>
    </message>
    <message>
        <source>Cannot create data directory here.</source>
        <translation>No puede crear directorio de datos aquí.</translation>
    </message>
</context>
<context>
    <name>HelpMessageDialog</name>
    <message>
        <source>version</source>
        <translation>versión</translation>
    </message>
    <message>
        <source>(%1-bit)</source>
        <translation>(%1-bit)</translation>
    </message>
    <message>
        <source>Command-line options</source>
        <translation>Opciones de línea de comandos</translation>
    </message>
    <message>
        <source>Usage:</source>
        <translation>Uso:</translation>
    </message>
    <message>
        <source>command-line options</source>
        <translation>opciones de línea de comandos</translation>
    </message>
    </context>
<context>
    <name>Intro</name>
    <message>
        <source>Welcome</source>
        <translation>Bienvenido</translation>
    </message>
    <message>
        <source>Welcome to %1.</source>
        <translation>Bienvenido a %1.</translation>
    </message>
    <message>
        <source>Use the default data directory</source>
        <translation>Usar el directorio de datos por defecto</translation>
    </message>
    <message>
        <source>Use a custom data directory:</source>
        <translation>Usa un directorio de datos personalizado:</translation>
    </message>
    <message>
        <source>Litecoin</source>
        <translation>Litecoin</translation>
    </message>
    <message>
        <source>Error: Specified data directory "%1" cannot be created.</source>
        <translation>Error: Directorio de datos especificado "%1" no puede ser creado.</translation>
    </message>
    <message>
        <source>Error</source>
        <translation>Error</translation>
    </message>
    </context>
<context>
    <name>ModalOverlay</name>
    </context>
<context>
    <name>OpenURIDialog</name>
    <message>
        <source>Open URI</source>
        <translation>Abrir URI</translation>
    </message>
    <message>
        <source>Open payment request from URI or file</source>
        <translation>Abrir solicitud de pago desde URI o archivo</translation>
    </message>
    <message>
        <source>URI:</source>
        <translation>URI:</translation>
    </message>
    <message>
        <source>Select payment request file</source>
        <translation>Seleccionar archivo de solicitud de pago</translation>
    </message>
    </context>
<context>
    <name>OptionsDialog</name>
    <message>
        <source>Options</source>
        <translation>Opciones</translation>
    </message>
    <message>
        <source>&amp;Main</source>
        <translation>&amp;Main</translation>
    </message>
    <message>
        <source>&amp;Network</source>
        <translation>&amp;Red</translation>
    </message>
    <message>
        <source>W&amp;allet</source>
        <translation>Billetera</translation>
    </message>
    <message>
        <source>Expert</source>
        <translation>Experto</translation>
    </message>
    <message>
        <source>none</source>
        <translation>ninguno</translation>
    </message>
    <message>
        <source>Error</source>
        <translation>Error</translation>
    </message>
    </context>
<context>
    <name>OverviewPage</name>
    <message>
        <source>Available:</source>
        <translation>Disponible:</translation>
    </message>
    <message>
        <source>Pending:</source>
        <translation>Pendiente:</translation>
    </message>
    </context>
<context>
    <name>PaymentServer</name>
    </context>
<context>
    <name>PeerTableModel</name>
    </context>
<context>
    <name>QObject</name>
    <message>
        <source>Amount</source>
        <translation>Monto</translation>
    </message>
    <message>
        <source>%1 and %2</source>
        <translation>%1 y %2</translation>
    </message>
    </context>
<context>
    <name>QObject::QObject</name>
    </context>
<context>
    <name>QRImageWidget</name>
    </context>
<context>
    <name>RPCConsole</name>
    <message>
        <source>&amp;Information</source>
        <translation>Información</translation>
    </message>
    <message>
        <source>In:</source>
        <translation>Entrada:</translation>
    </message>
    <message>
        <source>Out:</source>
        <translation>Salida:</translation>
    </message>
    </context>
<context>
    <name>ReceiveCoinsDialog</name>
    <message>
        <source>&amp;Amount:</source>
        <translation>Monto:</translation>
    </message>
    <message>
        <source>&amp;Label:</source>
        <translation>&amp;Etiqueta:</translation>
    </message>
    <message>
        <source>Show</source>
        <translation>Mostrar</translation>
    </message>
    </context>
<context>
    <name>ReceiveRequestDialog</name>
    <message>
        <source>Copy &amp;Address</source>
        <translation>&amp;Copiar Dirección</translation>
    </message>
    </context>
<context>
    <name>RecentRequestsTableModel</name>
    <message>
        <source>(no label)</source>
        <translation>(sin etiqueta)</translation>
    </message>
    </context>
<context>
    <name>SendCoinsDialog</name>
    <message>
        <source>Quantity:</source>
        <translation>Cantidad:</translation>
    </message>
    <message>
        <source>Bytes:</source>
        <translation>Bytes:</translation>
    </message>
    <message>
        <source>Amount:</source>
        <translation>Monto:</translation>
    </message>
    <message>
        <source>Fee:</source>
        <translation>Comisión:</translation>
    </message>
    <message>
        <source>Change:</source>
        <translation>Cambio:</translation>
    </message>
    <message>
        <source>Dust:</source>
        <translation>Polvo:</translation>
    </message>
    <message>
        <source>Copy quantity</source>
        <translation>Copiar cantidad</translation>
    </message>
    <message>
        <source>Copy fee</source>
        <translation>Copiar comisión</translation>
    </message>
    <message>
        <source>Copy bytes</source>
        <translation>Copiar bytes</translation>
    </message>
    <message>
        <source>Copy change</source>
        <translation>Copiar cambio</translation>
    </message>
    <message>
        <source>(no label)</source>
        <translation>(sin etiqueta)</translation>
    </message>
</context>
<context>
    <name>SendCoinsEntry</name>
    <message>
        <source>A&amp;mount:</source>
        <translation>Monto:</translation>
    </message>
    <message>
        <source>&amp;Label:</source>
        <translation>&amp;Etiqueta:</translation>
    </message>
    </context>
<context>
    <name>SendConfirmationDialog</name>
    </context>
<context>
    <name>ShutdownWindow</name>
    </context>
<context>
    <name>SignVerifyMessageDialog</name>
    </context>
<context>
    <name>SplashScreen</name>
    </context>
<context>
    <name>TrafficGraphWidget</name>
    </context>
<context>
    <name>TransactionDesc</name>
    </context>
<context>
    <name>TransactionDescDialog</name>
    </context>
<context>
    <name>TransactionTableModel</name>
    <message>
        <source>(no label)</source>
        <translation>(sin etiqueta)</translation>
    </message>
    </context>
<context>
    <name>TransactionView</name>
    </context>
<context>
    <name>UnitDisplayStatusBarControl</name>
    </context>
<context>
    <name>WalletFrame</name>
    </context>
<context>
    <name>WalletModel</name>
    </context>
<context>
    <name>WalletView</name>
    </context>
<context>
    <name>bitcoin-core</name>
    <message>
        <source>Options:</source>
        <translation>Opciones:</translation>
    </message>
    <message>
        <source>Specify data directory</source>
        <translation>Especifique directorio de datos</translation>
    </message>
    <message>
        <source>Connect to a node to retrieve peer addresses, and disconnect</source>
        <translation>Conecte un nodo para recuperar direcciones pares, y desconecte</translation>
    </message>
    <message>
        <source>Specify your own public address</source>
        <translation>Especifique su propia dirección pública</translation>
    </message>
    <message>
        <source>Accept command line and JSON-RPC commands</source>
        <translation>Aceptar linea de comando y comandos JSON-RPC</translation>
    </message>
    <message>
        <source>Run in the background as a daemon and accept commands</source>
        <translation>Correr en segundo plano como daemon y aceptar comandos</translation>
    </message>
    <message>
<<<<<<< HEAD
        <source>Lynx Core</source>
        <translation>Lynx Core</translation>
=======
        <source>Litecoin Core</source>
        <translation>Litecoin Core</translation>
>>>>>>> 69fce744
    </message>
    <message>
        <source>Bind to given address and always listen on it. Use [host]:port notation for IPv6</source>
        <translation>Enlazar dirección dada y siempre escuchar en ella. Usar [host]:port notación para IPv6</translation>
    </message>
    <message>
        <source>Delete all wallet transactions and only recover those parts of the blockchain through -rescan on startup</source>
        <translation>Borrar todas las transacciones de la billetera y solo recuperar aquellas partes de la cadena de bloques a través de -rescan en el inicio del sistema.</translation>
    </message>
    <message>
        <source>Execute command when a wallet transaction changes (%s in cmd is replaced by TxID)</source>
        <translation>Ejecutar comando cuando una transacción de la billetera cambia (%s en cmd es reemplazado por TxID)</translation>
    </message>
    <message>
        <source>Set the number of script verification threads (%u to %d, 0 = auto, &lt;0 = leave that many cores free, default: %d)</source>
        <translation>Fija el número de verificación de hilos de script (%u a %d, 0 = auto, &lt;0 = leave that many cores free, default: %d)</translation>
    </message>
    <message>
        <source>Information</source>
        <translation>Información</translation>
    </message>
    <message>
        <source>Transaction amount too small</source>
        <translation>Transacción muy pequeña</translation>
    </message>
    <message>
        <source>Transaction too large</source>
        <translation>Transacción muy grande</translation>
    </message>
    <message>
        <source>Warning</source>
        <translation>Advertencia</translation>
    </message>
    <message>
        <source>This is the minimum transaction fee you pay on every transaction.</source>
        <translation>Esta es la tarifa mínima a pagar en cada transacción.</translation>
    </message>
    <message>
        <source>This is the transaction fee you will pay if you send a transaction.</source>
        <translation>Esta es la tarifa a pagar si realizas una transacción.</translation>
    </message>
    <message>
        <source>Transaction amounts must not be negative</source>
        <translation>Los montos de la transacción no debe ser negativo</translation>
    </message>
    <message>
        <source>Transaction has too long of a mempool chain</source>
        <translation>La transacción tiene largo tiempo en una cadena mempool</translation>
    </message>
    <message>
        <source>Transaction must have at least one recipient</source>
        <translation>La transacción debe tener al menos un destinatario</translation>
    </message>
    <message>
        <source>Insufficient funds</source>
        <translation>Fondos insuficientes</translation>
    </message>
    <message>
        <source>Loading wallet...</source>
        <translation>Cargando monedero...</translation>
    </message>
    <message>
        <source>Cannot downgrade wallet</source>
        <translation>No se puede rebajar monedero</translation>
    </message>
    <message>
        <source>Rescanning...</source>
        <translation>Escaneando...</translation>
    </message>
    <message>
        <source>Done loading</source>
        <translation>Carga lista</translation>
    </message>
    <message>
        <source>Error</source>
        <translation>Error</translation>
    </message>
</context>
</TS><|MERGE_RESOLUTION|>--- conflicted
+++ resolved
@@ -58,12 +58,12 @@
         <translation>Direcciones de recepción</translation>
     </message>
     <message>
-        <source>These are your Litecoin addresses for sending payments. Always check the amount and the receiving address before sending coins.</source>
-        <translation>Estas son tus direcciones Litecoin para realizar pagos. Verifica siempre el monto y la dirección de recepción antes de enviar monedas. </translation>
-    </message>
-    <message>
-        <source>These are your Litecoin addresses for receiving payments. It is recommended to use a new receiving address for each transaction.</source>
-        <translation>Estas son tus direcciones Litecoin para recibir pagos. Es recomendable usar una nueva dirección de recibo para cada transacción.</translation>
+        <source>These are your Lynx addresses for sending payments. Always check the amount and the receiving address before sending coins.</source>
+        <translation>Estas son tus direcciones Lynx para realizar pagos. Verifica siempre el monto y la dirección de recepción antes de enviar monedas. </translation>
+    </message>
+    <message>
+        <source>These are your Lynx addresses for receiving payments. It is recommended to use a new receiving address for each transaction.</source>
+        <translation>Estas son tus direcciones Lynx para recibir pagos. Es recomendable usar una nueva dirección de recibo para cada transacción.</translation>
     </message>
     <message>
         <source>Copy &amp;Label</source>
@@ -154,13 +154,8 @@
         <translation>Reindexando bloques en el disco...</translation>
     </message>
     <message>
-<<<<<<< HEAD
         <source>Send coins to a Lynx address</source>
         <translation>Enviar monedas a una dirección Lynx</translation>
-=======
-        <source>Send coins to a Litecoin address</source>
-        <translation>Enviar monedas a una dirección Litecoin</translation>
->>>>>>> 69fce744
     </message>
     <message>
         <source>Backup wallet to another location</source>
@@ -175,13 +170,8 @@
         <translation>Abre la consola de depuración y diágnostico</translation>
     </message>
     <message>
-<<<<<<< HEAD
         <source>Lynx</source>
         <translation>Lynx</translation>
-=======
-        <source>Litecoin</source>
-        <translation>Litecoin</translation>
->>>>>>> 69fce744
     </message>
     <message>
         <source>Wallet</source>
@@ -208,21 +198,12 @@
         <translation>Encriptar las llaves privadas que pertenecen a tu billetera</translation>
     </message>
     <message>
-<<<<<<< HEAD
         <source>Sign messages with your Lynx addresses to prove you own them</source>
         <translation>Firma mensajes con tus direcciones Lynx para probar que eres dueño de ellas</translation>
     </message>
     <message>
         <source>Verify messages to ensure they were signed with specified Lynx addresses</source>
         <translation>Verificar mensajes para asegurar que estaban firmados con direcciones Lynx especificas</translation>
-=======
-        <source>Sign messages with your Litecoin addresses to prove you own them</source>
-        <translation>Firma mensajes con tus direcciones Litecoin para probar que eres dueño de ellas</translation>
-    </message>
-    <message>
-        <source>Verify messages to ensure they were signed with specified Litecoin addresses</source>
-        <translation>Verificar mensajes para asegurar que estaban firmados con direcciones Litecoin especificas</translation>
->>>>>>> 69fce744
     </message>
     <message>
         <source>&amp;File</source>
@@ -468,8 +449,8 @@
         <translation>Usa un directorio de datos personalizado:</translation>
     </message>
     <message>
-        <source>Litecoin</source>
-        <translation>Litecoin</translation>
+        <source>Lynx</source>
+        <translation>Lynx</translation>
     </message>
     <message>
         <source>Error: Specified data directory "%1" cannot be created.</source>
@@ -739,13 +720,8 @@
         <translation>Correr en segundo plano como daemon y aceptar comandos</translation>
     </message>
     <message>
-<<<<<<< HEAD
         <source>Lynx Core</source>
         <translation>Lynx Core</translation>
-=======
-        <source>Litecoin Core</source>
-        <translation>Litecoin Core</translation>
->>>>>>> 69fce744
     </message>
     <message>
         <source>Bind to given address and always listen on it. Use [host]:port notation for IPv6</source>
