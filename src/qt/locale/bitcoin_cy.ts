<TS language="cy" version="2.1">
<context>
    <name>AddressBookPage</name>
    <message>
        <source>Right-click to edit address or label</source>
        <translation>Clic-dde i olygu cyfeiriad neu label</translation>
    </message>
    <message>
        <source>Create a new address</source>
        <translation>Creu cyfeiriad newydd</translation>
    </message>
    <message>
        <source>&amp;New</source>
        <translation>&amp;Newydd</translation>
    </message>
    <message>
        <source>Copy the currently selected address to the system clipboard</source>
        <translation>Copio'r cyfeiriad sydd wedi'i ddewis i'r clipfwrdd system</translation>
    </message>
    <message>
        <source>&amp;Copy</source>
        <translation>&amp;Copïo</translation>
    </message>
    <message>
        <source>C&amp;lose</source>
        <translation>C&amp;au</translation>
    </message>
    <message>
        <source>Delete the currently selected address from the list</source>
        <translation>Dileu'r cyfeiriad presennol wedi ei ddewis o'r rhestr</translation>
    </message>
    <message>
        <source>Export the data in the current tab to a file</source>
        <translation>Allforio'r data yn y tab presennol i ffeil</translation>
    </message>
    <message>
        <source>&amp;Export</source>
        <translation>&amp;Allforio</translation>
    </message>
    <message>
        <source>&amp;Delete</source>
        <translation>&amp;Dileu</translation>
    </message>
    <message>
<<<<<<< HEAD
=======
        <source>Choose the address to send coins to</source>
        <translation>Dewis y cyfeiriad i yrru'r arian </translation>
    </message>
    <message>
        <source>Choose the address to receive coins with</source>
        <translation>Dewis y cyfeiriad i dderbyn arian</translation>
    </message>
    <message>
        <source>C&amp;hoose</source>
        <translation>D&amp;ewis</translation>
    </message>
    <message>
>>>>>>> 69fce744
        <source>Sending addresses</source>
        <translation>Anfon cyfeiriadau</translation>
    </message>
    <message>
        <source>Receiving addresses</source>
        <translation>Derbyn cyfeiriadau</translation>
    </message>
    <message>
<<<<<<< HEAD
=======
        <source>These are your Litecoin addresses for sending payments. Always check the amount and the receiving address before sending coins.</source>
        <translation>Rhain ydi eich cyfeiriadau Litecoin ar gyfer gyrru taliadau. Gwnewch yn sicr o'r swm a'r cyfeiriad derbyn cyn gyrru arian.</translation>
    </message>
    <message>
        <source>These are your Litecoin addresses for receiving payments. It is recommended to use a new receiving address for each transaction.</source>
        <translation>Dyma eich cyfeiriadau Litecoin ar gyfer derbyn taliadau. Argymhellwn ddefnyddio cyfeiriad derbyn newydd ar gyfer bob trafodyn.</translation>
    </message>
    <message>
>>>>>>> 69fce744
        <source>&amp;Copy Address</source>
        <translation>&amp;Copïo Cyfeiriad</translation>
    </message>
    <message>
        <source>Copy &amp;Label</source>
        <translation>Copïo &amp;Label</translation>
    </message>
    <message>
<<<<<<< HEAD
        <source>Exporting Failed</source>
        <translation>Methu Allforio</translation>
    </message>
    </context>
=======
        <source>&amp;Edit</source>
        <translation>&amp;Golygu</translation>
    </message>
    <message>
        <source>Export Address List</source>
        <translation>Allforio Rhestr Cyfeiriadau</translation>
    </message>
    <message>
        <source>Exporting Failed</source>
        <translation>Methiant Allforio</translation>
    </message>
    <message>
        <source>There was an error trying to save the address list to %1. Please try again.</source>
        <translation>Roedd camgymeriad yn trïo safio'r rhestr gyfeiriadau i'r %1. Triwch eto os gwelwch yn dda.</translation>
    </message>
</context>
>>>>>>> 69fce744
<context>
    <name>AddressTableModel</name>
    <message>
        <source>Label</source>
        <translation>Label</translation>
    </message>
    <message>
        <source>Address</source>
        <translation>Cyfeiriad</translation>
    </message>
    <message>
        <source>(no label)</source>
        <translation>(dim label)</translation>
    </message>
</context>
<context>
    <name>AskPassphraseDialog</name>
    <message>
        <source>Passphrase Dialog</source>
        <translation>Deialog Cyfrinair</translation>
    </message>
    <message>
        <source>Enter passphrase</source>
        <translation>Teipiwch gyfrinymadrodd</translation>
    </message>
    <message>
        <source>New passphrase</source>
        <translation>Cyfrinymadrodd newydd</translation>
    </message>
    <message>
        <source>Repeat new passphrase</source>
        <translation>Ailadroddwch gyfrinymadrodd newydd</translation>
    </message>
    <message>
        <source>Enter the new passphrase to the wallet.&lt;br/&gt;Please use a passphrase of &lt;b&gt;ten or more random characters&lt;/b&gt;, or &lt;b&gt;eight or more words&lt;/b&gt;.</source>
        <translation>Ysgrifennwch y cyfrinair newydd i'r waled. &lt;br/&gt; Os gwelwch yn dda, defnyddiwch gyfrinair &lt;b&gt; deg neu fwy o gymeriadau ar hap &lt;/b&gt; , neu &lt;b&gt; wyth neu fwy o eiriau &lt;/b&gt; .</translation>
    </message>
    <message>
        <source>Encrypt wallet</source>
        <translation>Amgryptio'r Waled</translation>
    </message>
    <message>
        <source>This operation needs your wallet passphrase to unlock the wallet.</source>
        <translation>Mae'r weithred hon angen eich cyfrinair waled i ddatgloi'r waled.</translation>
    </message>
    <message>
        <source>Unlock wallet</source>
        <translation>Datgloi'r waled</translation>
    </message>
    <message>
        <source>This operation needs your wallet passphrase to decrypt the wallet.</source>
        <translation>Mae'r weithred hon angen eich cyfrinair waled i ddatgryptio'r waled.</translation>
    </message>
    <message>
        <source>Decrypt wallet</source>
        <translation>Datgryptio waled</translation>
    </message>
    <message>
        <source>Change passphrase</source>
        <translation>Newid cyfrinair</translation>
    </message>
    <message>
        <source>Enter the old passphrase and new passphrase to the wallet.</source>
        <translation>Ysgrifennwch yr hen gyfrinair a chyfrinair newydd y waled.</translation>
    </message>
    <message>
        <source>Confirm wallet encryption</source>
        <translation>Cadarnhau amgryptio'r waled</translation>
    </message>
    <message>
        <source>Warning: If you encrypt your wallet and lose your passphrase, you will &lt;b&gt;LOSE ALL OF YOUR LITECOINS&lt;/b&gt;!</source>
        <translation>Rhybudd: Os ydych yn amgryptio'r waled ag yn colli'r cyfrinair, byddwch yn &lt;b&gt; COLLI EICH LITECOINS I GYD &lt;b&gt; !</translation>
    </message>
    <message>
        <source>Are you sure you wish to encrypt your wallet?</source>
        <translation>Ydych yn siwr eich bod eisiau amgryptio eich waled?</translation>
    </message>
    <message>
        <source>Wallet encrypted</source>
        <translation>Waled Wedi Amgryptio</translation>
    </message>
    <message>
        <source>%1 will close now to finish the encryption process. Remember that encrypting your wallet cannot fully protect your litecoins from being stolen by malware infecting your computer.</source>
        <translation>Bydd %1 nawr yn gorffen y broses amgryptio. Cofiwch nad ydy amgryptio eich waled yn llawn amddiffyn eich litecoins rhag cael eu dwyn gan afiechyd yn heintio eich cyfrifiadur.</translation>
    </message>
    <message>
        <source>IMPORTANT: Any previous backups you have made of your wallet file should be replaced with the newly generated, encrypted wallet file. For security reasons, previous backups of the unencrypted wallet file will become useless as soon as you start using the new, encrypted wallet.</source>
        <translation>PWYSIG: Mi ddylai unrhyw back ups blaenorol rydych wedi ei wneud o ffeil eich waled gael ei ddiweddaru efo'r ffeil amgryptiedig newydd ei chreu. Am resymau diogelwch, bydd back ups blaenorol o ffeil y walet heb amgryptio yn ddiwerth mor fuan ac yr ydych yn dechrau defnyddio'r waled amgryptiedig newydd.</translation>
    </message>
    <message>
        <source>Wallet encryption failed</source>
        <translation>Amgryptio waled wedi methu</translation>
    </message>
    <message>
        <source>Wallet encryption failed due to an internal error. Your wallet was not encrypted.</source>
        <translation>Amgryptio waled wedi methu oherwydd gwall mewnol. Dydi eich waled heb amgryptio.</translation>
    </message>
    <message>
        <source>The supplied passphrases do not match.</source>
        <translation>Nid ydi'r cyfrineiriau a gyflenwyd yn cyfateb.</translation>
    </message>
    <message>
        <source>Wallet unlock failed</source>
        <translation>Dadgloi waled wedi methu</translation>
    </message>
    <message>
        <source>The passphrase entered for the wallet decryption was incorrect.</source>
        <translation>Mae'r cyfrinair ysgrifennwyd ar gyfer datgryptio'r waled yn anghywir.</translation>
    </message>
    <message>
        <source>Wallet decryption failed</source>
        <translation>Amgryptio waled wedi methu</translation>
    </message>
    <message>
        <source>Wallet passphrase was successfully changed.</source>
        <translation>Newid cyfrinair waled yn llwyddiannus. </translation>
    </message>
    <message>
        <source>Warning: The Caps Lock key is on!</source>
        <translation>Rhybudd: Mae allwedd Caps Lock ymlaen!</translation>
    </message>
</context>
<context>
    <name>BanTableModel</name>
    <message>
        <source>IP/Netmask</source>
        <translation>IP/Rhwydfwgwd</translation>
    </message>
    <message>
        <source>Banned Until</source>
        <translation>Gwaharddwyd Nes</translation>
    </message>
</context>
<context>
    <name>BitcoinGUI</name>
    <message>
        <source>Sign &amp;message...</source>
        <translation>Arwyddo &amp;neges...</translation>
    </message>
    <message>
        <source>Synchronizing with network...</source>
        <translation>Cysoni â'r rhwydwaith...</translation>
    </message>
    <message>
        <source>&amp;Overview</source>
        <translation>&amp;Trosolwg</translation>
    </message>
    <message>
        <source>Node</source>
        <translation>Nod</translation>
    </message>
    <message>
        <source>Show general overview of wallet</source>
        <translation>Dangos trosolwg cyffredinol y waled</translation>
    </message>
    <message>
        <source>&amp;Transactions</source>
        <translation>&amp;Trafodion</translation>
    </message>
    <message>
        <source>Browse transaction history</source>
        <translation>Pori hanes trafodion</translation>
    </message>
    <message>
        <source>E&amp;xit</source>
        <translation>A&amp;llanfa</translation>
    </message>
    <message>
        <source>Quit application</source>
        <translation>Gadael rhaglen</translation>
    </message>
    <message>
        <source>&amp;About %1</source>
        <translation>&amp;Ynghylch %1</translation>
    </message>
    <message>
        <source>Show information about %1</source>
        <translation>Dangos gwybodaeth am %1</translation>
    </message>
    <message>
        <source>About &amp;Qt</source>
        <translation>Ynghylch &amp;Qt</translation>
    </message>
    <message>
        <source>Show information about Qt</source>
        <translation>Dangos gwybodaeth am Qt</translation>
    </message>
    <message>
        <source>&amp;Options...</source>
        <translation>&amp;Opsiynau</translation>
    </message>
    <message>
        <source>Modify configuration options for %1</source>
        <translation>Addasu ffurfweddiad dewisiadau ar gyfer %1</translation>
    </message>
    <message>
        <source>&amp;Encrypt Wallet...</source>
        <translation>&amp;Amgryptio'r waled...</translation>
    </message>
    <message>
        <source>&amp;Backup Wallet...</source>
        <translation>&amp;Backup Waled...</translation>
    </message>
    <message>
        <source>&amp;Change Passphrase...</source>
        <translation>&amp;Newid cyfrinymadrodd...</translation>
    </message>
    <message>
        <source>&amp;Sending addresses...</source>
        <translation>&amp;Cyfeiriadau anfon...</translation>
    </message>
    <message>
        <source>&amp;Receiving addresses...</source>
        <translation>&amp;Cyfeiriadau derbyn...</translation>
    </message>
    <message>
        <source>Open &amp;URI...</source>
        <translation>Agor &amp;URI...</translation>
    </message>
    <message>
        <source>Click to disable network activity.</source>
        <translation>Cliciwch i anablu gweithgaredd y rhwydwaith.</translation>
    </message>
    <message>
        <source>Network activity disabled.</source>
        <translation>Gweithgaredd rhwydwaith wedi anablu.</translation>
    </message>
    <message>
        <source>Click to enable network activity again.</source>
        <translation>Cliciwch i alluogi gweithgaredd y rhwydwaith eto.</translation>
    </message>
    <message>
        <source>Syncing Headers (%1%)...</source>
        <translation>Syncio pennawdau (%1%)...</translation>
    </message>
    <message>
        <source>Reindexing blocks on disk...</source>
        <translation>Ailfynegi y blociau ar ddisg...</translation>
    </message>
    <message>
        <source>Send coins to a Litecoin address</source>
        <translation>Anfon arian i gyfeiriad Litecoin</translation>
    </message>
    <message>
        <source>Backup wallet to another location</source>
        <translation>Bacio fyny'r waled i leoliad arall</translation>
    </message>
    <message>
        <source>Change the passphrase used for wallet encryption</source>
        <translation>Newid y cyfrinair ddefnyddiwyd ar gyfer amgryptio'r waled</translation>
    </message>
    <message>
        <source>&amp;Debug window</source>
        <translation>&amp;Di fygio'r ffenest</translation>
    </message>
    <message>
<<<<<<< HEAD
        <source>Lynx</source>
        <translation>Lynx</translation>
=======
        <source>&amp;Verify message...</source>
        <translation>&amp;Gwirio neges...</translation>
    </message>
    <message>
        <source>Litecoin</source>
        <translation>Litecoin</translation>
>>>>>>> 69fce744
    </message>
    <message>
        <source>Wallet</source>
        <translation>Waled</translation>
    </message>
    <message>
        <source>&amp;Send</source>
        <translation>&amp;Anfon</translation>
    </message>
    <message>
        <source>&amp;Receive</source>
        <translation>&amp;Derbyn</translation>
    </message>
    <message>
        <source>&amp;Show / Hide</source>
        <translation>&amp;Dangos / Cuddio</translation>
    </message>
    <message>
        <source>Show or hide the main Window</source>
        <translation>Dangos neu guddio y brif Ffenest</translation>
    </message>
    <message>
        <source>Encrypt the private keys that belong to your wallet</source>
        <translation>Amgryptio'r allweddi preifat sy'n perthyn i'ch waled</translation>
    </message>
    <message>
        <source>Sign messages with your Litecoin addresses to prove you own them</source>
        <translation>Arwyddo negeseuon gyda eich cyfeiriadau Litecoin i brofi mae chi sy'n berchen arnynt</translation>
    </message>
    <message>
        <source>Verify messages to ensure they were signed with specified Litecoin addresses</source>
        <translation>Gwirio negeseuon i sicrhau eu bod wedi eu harwyddo gyda cyfeiriadau Litecoin penodol</translation>
    </message>
    <message>
        <source>&amp;File</source>
        <translation>&amp;Ffeil</translation>
    </message>
    <message>
        <source>&amp;Settings</source>
        <translation>&amp;Gosodiadau</translation>
    </message>
    <message>
        <source>&amp;Help</source>
        <translation>&amp;Cymorth</translation>
    </message>
    <message>
        <source>Tabs toolbar</source>
        <translation>Bar offer tabiau</translation>
    </message>
    <message>
        <source>Request payments (generates QR codes and litecoin: URIs)</source>
        <translation>Gofyn taliadau (creu côd QR a litecoin: URIs)</translation>
    </message>
    <message>
        <source>Show the list of used sending addresses and labels</source>
        <translation>Dangos rhestr o gyfeiriadau danfon a labelau wedi eu defnyddio</translation>
    </message>
    <message>
        <source>Show the list of used receiving addresses and labels</source>
        <translation>Dangos rhestr o gyfeiriadau derbyn a labelau wedi eu defnyddio</translation>
    </message>
    <message>
        <source>Open a litecoin: URI or payment request</source>
        <translation>Agor Litecoin: URI neu ofyn taliad</translation>
    </message>
    <message>
        <source>&amp;Command-line options</source>
        <translation>&amp;Dewisiadau Gorchymyn-llinell</translation>
    </message>
    <message>
        <source>Indexing blocks on disk...</source>
        <translation>Mynegai'r blociau ar ddisg...</translation>
    </message>
    <message>
        <source>Processing blocks on disk...</source>
        <translation>Prosesu blociau ar ddisg...</translation>
    </message>
    <message>
        <source>%1 behind</source>
        <translation>%1 Tu ôl</translation>
    </message>
    <message>
        <source>Last received block was generated %1 ago.</source>
        <translation>Cafodd y bloc olaf i'w dderbyn ei greu %1 yn ôl.</translation>
    </message>
    <message>
        <source>Transactions after this will not yet be visible.</source>
        <translation>Ni fydd trafodion ar ôl hyn yn weledol eto.</translation>
    </message>
    <message>
        <source>Error</source>
        <translation>Gwall</translation>
    </message>
    <message>
        <source>Warning</source>
        <translation>Rhybudd</translation>
    </message>
    <message>
        <source>Information</source>
        <translation>Gwybodaeth</translation>
    </message>
    <message>
        <source>Up to date</source>
        <translation>Cyfamserol</translation>
    </message>
    <message>
        <source>Connecting to peers...</source>
        <translation>Cysylltu efo cyfoedion...</translation>
    </message>
    <message>
        <source>Catching up...</source>
        <translation>Dal i fyny...</translation>
    </message>
    <message>
        <source>Date: %1
</source>
        <translation>Dyddiad: %1
</translation>
    </message>
    <message>
        <source>Amount: %1
</source>
        <translation>Cyfanswm: %1
</translation>
    </message>
    <message>
        <source>Type: %1
</source>
        <translation>Math: %1
</translation>
    </message>
    <message>
        <source>Label: %1
</source>
        <translation>Label: %1
</translation>
    </message>
    <message>
        <source>Address: %1
</source>
        <translation>Cyfeiriad: %1
</translation>
    </message>
    <message>
        <source>Sent transaction</source>
        <translation>Trafodiad anfonwyd</translation>
    </message>
    <message>
        <source>Incoming transaction</source>
        <translation>Trafodiad sy'n cyrraedd</translation>
    </message>
    <message>
        <source>HD key generation is &lt;b&gt;enabled&lt;/b&gt;</source>
        <translation>Cynhyrchu allweddi HD wedi ei &lt;b&gt; alluogi &lt;/b&gt;</translation>
    </message>
    <message>
        <source>HD key generation is &lt;b&gt;disabled&lt;/b&gt;</source>
        <translation>Cynhyrchu allweddi HD wedi'w &lt;b&gt; anablu &lt;/b&gt;</translation>
    </message>
    <message>
        <source>Wallet is &lt;b&gt;encrypted&lt;/b&gt; and currently &lt;b&gt;unlocked&lt;/b&gt;</source>
        <translation>Mae'r waled &lt;b&gt;wedi'i amgryptio&lt;/b&gt; ac &lt;b&gt;heb ei gloi&lt;/b&gt; ar hyn o bryd</translation>
    </message>
    <message>
        <source>Wallet is &lt;b&gt;encrypted&lt;/b&gt; and currently &lt;b&gt;locked&lt;/b&gt;</source>
        <translation>Mae'r waled &lt;b&gt;wedi'i amgryptio&lt;/b&gt; ac &lt;b&gt;ar glo&lt;/b&gt; ar hyn o bryd</translation>
    </message>
    <message>
        <source>A fatal error occurred. Litecoin can no longer continue safely and will quit.</source>
        <translation>Mae gwall angheuol wedi digwydd. Ni all Litecoin barhau'n ddiogel ac mae'n cau lawr.</translation>
    </message>
</context>
<context>
    <name>CoinControlDialog</name>
    <message>
        <source>Coin Selection</source>
        <translation>Dewis Ceiniog</translation>
    </message>
    <message>
        <source>Quantity:</source>
        <translation>Maint:</translation>
    </message>
    <message>
        <source>Amount:</source>
        <translation>Cyfanswm</translation>
    </message>
    <message>
        <source>Fee:</source>
        <translation>Ffî</translation>
    </message>
    <message>
        <source>Dust:</source>
        <translation>Llwch</translation>
    </message>
    <message>
        <source>After Fee:</source>
        <translation>Ar Ôl Ffî</translation>
    </message>
    <message>
        <source>Change:</source>
        <translation>Newid:</translation>
    </message>
    <message>
        <source>Amount</source>
        <translation>Cyfanswm</translation>
    </message>
    <message>
        <source>Received with label</source>
        <translation>Derbynwyd gyda label</translation>
    </message>
    <message>
        <source>Received with address</source>
        <translation>Derbynwyd gyda chyfeiriad</translation>
    </message>
    <message>
        <source>Date</source>
        <translation>Dyddiad</translation>
    </message>
    <message>
<<<<<<< HEAD
=======
        <source>Confirmations</source>
        <translation>Cadarnhadiadau</translation>
    </message>
    <message>
        <source>Confirmed</source>
        <translation>Cadarnhawyd</translation>
    </message>
    <message>
>>>>>>> 69fce744
        <source>Copy address</source>
        <translation>Copïo cyfeiriad</translation>
    </message>
    <message>
        <source>Copy label</source>
        <translation>Copïo label</translation>
    </message>
    <message>
<<<<<<< HEAD
=======
        <source>Copy amount</source>
        <translation>Copïo Cyfanswm</translation>
    </message>
    <message>
>>>>>>> 69fce744
        <source>(no label)</source>
        <translation>(dim label)</translation>
    </message>
    </context>
<context>
    <name>EditAddressDialog</name>
    <message>
        <source>Edit Address</source>
        <translation>Golygu'r cyfeiriad</translation>
    </message>
    <message>
        <source>&amp;Label</source>
        <translation>&amp;Label</translation>
    </message>
    <message>
        <source>&amp;Address</source>
        <translation>&amp;Cyfeiriad</translation>
    </message>
    </context>
<context>
    <name>FreespaceChecker</name>
    <message>
        <source>name</source>
        <translation>enw</translation>
    </message>
    </context>
<context>
    <name>HelpMessageDialog</name>
    <message>
        <source>Usage:</source>
        <translation>Cynefod:</translation>
    </message>
    </context>
<context>
    <name>Intro</name>
    <message>
        <source>Welcome</source>
        <translation>Croeso</translation>
    </message>
    <message>
        <source>Litecoin</source>
        <translation>Litecoin</translation>
    </message>
    <message>
        <source>Error</source>
        <translation>Gwall</translation>
    </message>
    </context>
<context>
    <name>ModalOverlay</name>
    <message>
        <source>Form</source>
        <translation>Ffurflen</translation>
    </message>
    </context>
<context>
    <name>OpenURIDialog</name>
    <message>
        <source>Open URI</source>
        <translation>Agor URI</translation>
    </message>
    <message>
        <source>URI:</source>
        <translation>URI:</translation>
    </message>
    </context>
<context>
    <name>OptionsDialog</name>
    <message>
        <source>Options</source>
        <translation>Opsiynau</translation>
    </message>
    <message>
        <source>&amp;Network</source>
        <translation>&amp;Rhwydwaith</translation>
    </message>
    <message>
        <source>W&amp;allet</source>
        <translation>W&amp;aled</translation>
    </message>
    <message>
        <source>IPv4</source>
        <translation>IPv4</translation>
    </message>
    <message>
        <source>IPv6</source>
        <translation>IPv6</translation>
    </message>
    <message>
        <source>Tor</source>
        <translation>Tor</translation>
    </message>
    <message>
        <source>&amp;Window</source>
        <translation>&amp;Ffenestr</translation>
    </message>
    <message>
        <source>&amp;Display</source>
        <translation>&amp;Dangos</translation>
    </message>
    <message>
        <source>Error</source>
        <translation>Gwall</translation>
    </message>
    </context>
<context>
    <name>OverviewPage</name>
    <message>
        <source>Form</source>
        <translation>Ffurflen</translation>
    </message>
    </context>
<context>
    <name>PaymentServer</name>
    </context>
<context>
    <name>PeerTableModel</name>
    </context>
<context>
    <name>QObject</name>
    <message>
        <source>Amount</source>
        <translation>Cyfanswm</translation>
    </message>
    <message>
        <source>%1 and %2</source>
        <translation>%1 a %2</translation>
    </message>
    </context>
<context>
    <name>QObject::QObject</name>
    </context>
<context>
    <name>QRImageWidget</name>
    </context>
<context>
    <name>RPCConsole</name>
    <message>
        <source>&amp;Information</source>
        <translation>Gwybodaeth</translation>
    </message>
    <message>
        <source>Network</source>
        <translation>Rhwydwaith</translation>
    </message>
    <message>
        <source>&amp;Open</source>
        <translation>&amp;Agor</translation>
    </message>
    </context>
<context>
    <name>ReceiveCoinsDialog</name>
    <message>
        <source>&amp;Label:</source>
        <translation>&amp;Label:</translation>
    </message>
    <message>
        <source>Copy label</source>
        <translation>Copïo label</translation>
    </message>
<<<<<<< HEAD
    </context>
=======
    <message>
        <source>Copy amount</source>
        <translation>Copïo Cyfanswm</translation>
    </message>
</context>
>>>>>>> 69fce744
<context>
    <name>ReceiveRequestDialog</name>
    <message>
        <source>Copy &amp;Address</source>
        <translation>&amp;Cyfeiriad Copi</translation>
    </message>
    <message>
        <source>Address</source>
        <translation>Cyfeiriad</translation>
    </message>
    <message>
<<<<<<< HEAD
=======
        <source>Amount</source>
        <translation>Cyfanswm</translation>
    </message>
    <message>
>>>>>>> 69fce744
        <source>Label</source>
        <translation>Label</translation>
    </message>
    </context>
<context>
    <name>RecentRequestsTableModel</name>
    <message>
        <source>Date</source>
        <translation>Dyddiad</translation>
    </message>
    <message>
        <source>Label</source>
        <translation>Label</translation>
    </message>
    <message>
        <source>(no label)</source>
        <translation>(dim label)</translation>
    </message>
    </context>
<context>
    <name>SendCoinsDialog</name>
    <message>
        <source>Send Coins</source>
        <translation>Anfon arian</translation>
    </message>
    <message>
        <source>Quantity:</source>
        <translation>Maint:</translation>
    </message>
    <message>
        <source>Bytes:</source>
        <translation>Maint</translation>
    </message>
    <message>
        <source>Amount:</source>
        <translation>Maint</translation>
    </message>
    <message>
        <source>Fee:</source>
        <translation>Ffi</translation>
    </message>
    <message>
        <source>After Fee:</source>
        <translation>Ar Ôl Ffî</translation>
    </message>
    <message>
        <source>Change:</source>
        <translation>Newid:</translation>
    </message>
    <message>
        <source>Send to multiple recipients at once</source>
        <translation>Anfon at pobl lluosog ar yr un pryd</translation>
    </message>
    <message>
        <source>Dust:</source>
        <translation>Llwch</translation>
    </message>
    <message>
        <source>Balance:</source>
        <translation>Gweddill:</translation>
    </message>
    <message>
        <source>Confirm the send action</source>
        <translation>Cadarnhau'r gweithrediad anfon</translation>
    </message>
    <message>
<<<<<<< HEAD
=======
        <source>Copy amount</source>
        <translation>Copïo Cyfanswm</translation>
    </message>
    <message>
>>>>>>> 69fce744
        <source>(no label)</source>
        <translation>(dim label)</translation>
    </message>
</context>
<context>
    <name>SendCoinsEntry</name>
    <message>
        <source>A&amp;mount:</source>
        <translation>&amp;Maint</translation>
    </message>
    <message>
        <source>&amp;Label:</source>
        <translation>&amp;Label:</translation>
    </message>
    <message>
        <source>Alt+A</source>
        <translation>Alt+A</translation>
    </message>
    <message>
        <source>Paste address from clipboard</source>
        <translation>Gludo cyfeiriad o'r glipfwrdd</translation>
    </message>
    <message>
        <source>Alt+P</source>
        <translation>Alt+P</translation>
    </message>
    <message>
        <source>Message:</source>
        <translation>Neges:</translation>
    </message>
    </context>
<context>
    <name>SendConfirmationDialog</name>
    </context>
<context>
    <name>ShutdownWindow</name>
    </context>
<context>
    <name>SignVerifyMessageDialog</name>
    <message>
        <source>Alt+A</source>
        <translation>Alt+A</translation>
    </message>
    <message>
        <source>Paste address from clipboard</source>
        <translation>Gludo cyfeiriad o'r glipfwrdd</translation>
    </message>
    <message>
        <source>Alt+P</source>
        <translation>Alt+P</translation>
    </message>
    </context>
<context>
    <name>SplashScreen</name>
    <message>
        <source>[testnet]</source>
        <translation>[testnet]</translation>
    </message>
</context>
<context>
    <name>TrafficGraphWidget</name>
    </context>
<context>
    <name>TransactionDesc</name>
    <message>
        <source>Date</source>
        <translation>Dyddiad</translation>
    </message>
<<<<<<< HEAD
=======
    <message>
        <source>Amount</source>
        <translation>Cyfanswm</translation>
    </message>
>>>>>>> 69fce744
    </context>
<context>
    <name>TransactionDescDialog</name>
    </context>
<context>
    <name>TransactionTableModel</name>
    <message>
        <source>Date</source>
        <translation>Dyddiad</translation>
    </message>
    <message>
        <source>Type</source>
        <translation>Math</translation>
    </message>
    <message>
        <source>Label</source>
        <translation>Label</translation>
    </message>
    <message>
        <source>(no label)</source>
        <translation>(dim label)</translation>
    </message>
    </context>
<context>
    <name>TransactionView</name>
    <message>
        <source>Today</source>
        <translation>Heddiw</translation>
    </message>
    <message>
        <source>This week</source>
        <translation>Yr wythnos hon</translation>
    </message>
    <message>
        <source>This month</source>
        <translation>Y mis hwn</translation>
    </message>
    <message>
        <source>Last month</source>
        <translation>Mis diwethaf</translation>
    </message>
    <message>
        <source>This year</source>
        <translation>Eleni</translation>
    </message>
    <message>
        <source>Copy address</source>
        <translation>Copïo cyfeiriad</translation>
    </message>
    <message>
        <source>Copy label</source>
        <translation>Copïo label</translation>
    </message>
    <message>
<<<<<<< HEAD
=======
        <source>Copy amount</source>
        <translation>Copïo Cyfanswm</translation>
    </message>
    <message>
>>>>>>> 69fce744
        <source>Edit label</source>
        <translation>Golygu label</translation>
    </message>
    <message>
<<<<<<< HEAD
=======
        <source>Confirmed</source>
        <translation>Cadarnhawyd</translation>
    </message>
    <message>
>>>>>>> 69fce744
        <source>Date</source>
        <translation>Dyddiad</translation>
    </message>
    <message>
        <source>Type</source>
        <translation>Math</translation>
    </message>
    <message>
        <source>Label</source>
        <translation>Label</translation>
    </message>
    <message>
        <source>Address</source>
        <translation>Cyfeiriad</translation>
    </message>
    <message>
        <source>Exporting Failed</source>
        <translation>Methu Allforio</translation>
    </message>
    </context>
<context>
    <name>UnitDisplayStatusBarControl</name>
    </context>
<context>
    <name>WalletFrame</name>
    </context>
<context>
    <name>WalletModel</name>
    <message>
        <source>Current fee:</source>
        <translation>Ffi gyfredol</translation>
    </message>
    <message>
        <source>Increase:</source>
        <translation>Cynydd:</translation>
    </message>
    <message>
        <source>New fee:</source>
        <translation>Ffi newydd:</translation>
    </message>
    </context>
<context>
    <name>WalletView</name>
    <message>
        <source>&amp;Export</source>
        <translation>&amp;Allforio</translation>
    </message>
<<<<<<< HEAD
=======
    <message>
        <source>Export the data in the current tab to a file</source>
        <translation>Allforio'r data yn y tab presennol i ffeil</translation>
    </message>
>>>>>>> 69fce744
    </context>
<context>
    <name>bitcoin-core</name>
    <message>
        <source>Options:</source>
        <translation>Opsiynau:</translation>
    </message>
    <message>
<<<<<<< HEAD
        <source>Lynx Core</source>
        <translation>Craidd Lynx</translation>
=======
        <source>Litecoin Core</source>
        <translation>Craidd Litecoin</translation>
>>>>>>> 69fce744
    </message>
    <message>
        <source>Information</source>
        <translation>Gwybodaeth</translation>
    </message>
    <message>
        <source>Warning</source>
        <translation>Rhybudd</translation>
    </message>
    <message>
        <source>Error</source>
        <translation>Gwall</translation>
    </message>
</context>
</TS><|MERGE_RESOLUTION|>--- conflicted
+++ resolved
@@ -42,21 +42,6 @@
         <translation>&amp;Dileu</translation>
     </message>
     <message>
-<<<<<<< HEAD
-=======
-        <source>Choose the address to send coins to</source>
-        <translation>Dewis y cyfeiriad i yrru'r arian </translation>
-    </message>
-    <message>
-        <source>Choose the address to receive coins with</source>
-        <translation>Dewis y cyfeiriad i dderbyn arian</translation>
-    </message>
-    <message>
-        <source>C&amp;hoose</source>
-        <translation>D&amp;ewis</translation>
-    </message>
-    <message>
->>>>>>> 69fce744
         <source>Sending addresses</source>
         <translation>Anfon cyfeiriadau</translation>
     </message>
@@ -65,17 +50,6 @@
         <translation>Derbyn cyfeiriadau</translation>
     </message>
     <message>
-<<<<<<< HEAD
-=======
-        <source>These are your Litecoin addresses for sending payments. Always check the amount and the receiving address before sending coins.</source>
-        <translation>Rhain ydi eich cyfeiriadau Litecoin ar gyfer gyrru taliadau. Gwnewch yn sicr o'r swm a'r cyfeiriad derbyn cyn gyrru arian.</translation>
-    </message>
-    <message>
-        <source>These are your Litecoin addresses for receiving payments. It is recommended to use a new receiving address for each transaction.</source>
-        <translation>Dyma eich cyfeiriadau Litecoin ar gyfer derbyn taliadau. Argymhellwn ddefnyddio cyfeiriad derbyn newydd ar gyfer bob trafodyn.</translation>
-    </message>
-    <message>
->>>>>>> 69fce744
         <source>&amp;Copy Address</source>
         <translation>&amp;Copïo Cyfeiriad</translation>
     </message>
@@ -84,29 +58,10 @@
         <translation>Copïo &amp;Label</translation>
     </message>
     <message>
-<<<<<<< HEAD
         <source>Exporting Failed</source>
         <translation>Methu Allforio</translation>
     </message>
     </context>
-=======
-        <source>&amp;Edit</source>
-        <translation>&amp;Golygu</translation>
-    </message>
-    <message>
-        <source>Export Address List</source>
-        <translation>Allforio Rhestr Cyfeiriadau</translation>
-    </message>
-    <message>
-        <source>Exporting Failed</source>
-        <translation>Methiant Allforio</translation>
-    </message>
-    <message>
-        <source>There was an error trying to save the address list to %1. Please try again.</source>
-        <translation>Roedd camgymeriad yn trïo safio'r rhestr gyfeiriadau i'r %1. Triwch eto os gwelwch yn dda.</translation>
-    </message>
-</context>
->>>>>>> 69fce744
 <context>
     <name>AddressTableModel</name>
     <message>
@@ -189,8 +144,8 @@
         <translation>Waled Wedi Amgryptio</translation>
     </message>
     <message>
-        <source>%1 will close now to finish the encryption process. Remember that encrypting your wallet cannot fully protect your litecoins from being stolen by malware infecting your computer.</source>
-        <translation>Bydd %1 nawr yn gorffen y broses amgryptio. Cofiwch nad ydy amgryptio eich waled yn llawn amddiffyn eich litecoins rhag cael eu dwyn gan afiechyd yn heintio eich cyfrifiadur.</translation>
+        <source>%1 will close now to finish the encryption process. Remember that encrypting your wallet cannot fully protect your lynxes from being stolen by malware infecting your computer.</source>
+        <translation>Bydd %1 nawr yn gorffen y broses amgryptio. Cofiwch nad ydy amgryptio eich waled yn llawn amddiffyn eich lynxes rhag cael eu dwyn gan afiechyd yn heintio eich cyfrifiadur.</translation>
     </message>
     <message>
         <source>IMPORTANT: Any previous backups you have made of your wallet file should be replaced with the newly generated, encrypted wallet file. For security reasons, previous backups of the unencrypted wallet file will become useless as soon as you start using the new, encrypted wallet.</source>
@@ -347,8 +302,8 @@
         <translation>Ailfynegi y blociau ar ddisg...</translation>
     </message>
     <message>
-        <source>Send coins to a Litecoin address</source>
-        <translation>Anfon arian i gyfeiriad Litecoin</translation>
+        <source>Send coins to a Lynx address</source>
+        <translation>Anfon arian i gyfeiriad Lynx</translation>
     </message>
     <message>
         <source>Backup wallet to another location</source>
@@ -359,21 +314,16 @@
         <translation>Newid y cyfrinair ddefnyddiwyd ar gyfer amgryptio'r waled</translation>
     </message>
     <message>
-        <source>&amp;Debug window</source>
-        <translation>&amp;Di fygio'r ffenest</translation>
-    </message>
-    <message>
-<<<<<<< HEAD
         <source>Lynx</source>
         <translation>Lynx</translation>
-=======
+    </message>
+    <message>
         <source>&amp;Verify message...</source>
         <translation>&amp;Gwirio neges...</translation>
     </message>
     <message>
-        <source>Litecoin</source>
-        <translation>Litecoin</translation>
->>>>>>> 69fce744
+        <source>Lynx</source>
+        <translation>Lynx</translation>
     </message>
     <message>
         <source>Wallet</source>
@@ -400,12 +350,12 @@
         <translation>Amgryptio'r allweddi preifat sy'n perthyn i'ch waled</translation>
     </message>
     <message>
-        <source>Sign messages with your Litecoin addresses to prove you own them</source>
-        <translation>Arwyddo negeseuon gyda eich cyfeiriadau Litecoin i brofi mae chi sy'n berchen arnynt</translation>
-    </message>
-    <message>
-        <source>Verify messages to ensure they were signed with specified Litecoin addresses</source>
-        <translation>Gwirio negeseuon i sicrhau eu bod wedi eu harwyddo gyda cyfeiriadau Litecoin penodol</translation>
+        <source>Sign messages with your Lynx addresses to prove you own them</source>
+        <translation>Arwyddo negeseuon gyda eich cyfeiriadau Lynx i brofi mae chi sy'n berchen arnynt</translation>
+    </message>
+    <message>
+        <source>Verify messages to ensure they were signed with specified Lynx addresses</source>
+        <translation>Gwirio negeseuon i sicrhau eu bod wedi eu harwyddo gyda cyfeiriadau Lynx penodol</translation>
     </message>
     <message>
         <source>&amp;File</source>
@@ -424,8 +374,8 @@
         <translation>Bar offer tabiau</translation>
     </message>
     <message>
-        <source>Request payments (generates QR codes and litecoin: URIs)</source>
-        <translation>Gofyn taliadau (creu côd QR a litecoin: URIs)</translation>
+        <source>Request payments (generates QR codes and lynx: URIs)</source>
+        <translation>Gofyn taliadau (creu côd QR a lynx: URIs)</translation>
     </message>
     <message>
         <source>Show the list of used sending addresses and labels</source>
@@ -436,8 +386,8 @@
         <translation>Dangos rhestr o gyfeiriadau derbyn a labelau wedi eu defnyddio</translation>
     </message>
     <message>
-        <source>Open a litecoin: URI or payment request</source>
-        <translation>Agor Litecoin: URI neu ofyn taliad</translation>
+        <source>Open a lynx: URI or payment request</source>
+        <translation>Agor Lynx: URI neu ofyn taliad</translation>
     </message>
     <message>
         <source>&amp;Command-line options</source>
@@ -542,8 +492,8 @@
         <translation>Mae'r waled &lt;b&gt;wedi'i amgryptio&lt;/b&gt; ac &lt;b&gt;ar glo&lt;/b&gt; ar hyn o bryd</translation>
     </message>
     <message>
-        <source>A fatal error occurred. Litecoin can no longer continue safely and will quit.</source>
-        <translation>Mae gwall angheuol wedi digwydd. Ni all Litecoin barhau'n ddiogel ac mae'n cau lawr.</translation>
+        <source>A fatal error occurred. Lynx can no longer continue safely and will quit.</source>
+        <translation>Mae gwall angheuol wedi digwydd. Ni all Lynx barhau'n ddiogel ac mae'n cau lawr.</translation>
     </message>
 </context>
 <context>
@@ -593,17 +543,6 @@
         <translation>Dyddiad</translation>
     </message>
     <message>
-<<<<<<< HEAD
-=======
-        <source>Confirmations</source>
-        <translation>Cadarnhadiadau</translation>
-    </message>
-    <message>
-        <source>Confirmed</source>
-        <translation>Cadarnhawyd</translation>
-    </message>
-    <message>
->>>>>>> 69fce744
         <source>Copy address</source>
         <translation>Copïo cyfeiriad</translation>
     </message>
@@ -612,13 +551,6 @@
         <translation>Copïo label</translation>
     </message>
     <message>
-<<<<<<< HEAD
-=======
-        <source>Copy amount</source>
-        <translation>Copïo Cyfanswm</translation>
-    </message>
-    <message>
->>>>>>> 69fce744
         <source>(no label)</source>
         <translation>(dim label)</translation>
     </message>
@@ -659,8 +591,8 @@
         <translation>Croeso</translation>
     </message>
     <message>
-        <source>Litecoin</source>
-        <translation>Litecoin</translation>
+        <source>Lynx</source>
+        <translation>Lynx</translation>
     </message>
     <message>
         <source>Error</source>
@@ -779,15 +711,7 @@
         <source>Copy label</source>
         <translation>Copïo label</translation>
     </message>
-<<<<<<< HEAD
-    </context>
-=======
-    <message>
-        <source>Copy amount</source>
-        <translation>Copïo Cyfanswm</translation>
-    </message>
-</context>
->>>>>>> 69fce744
+    </context>
 <context>
     <name>ReceiveRequestDialog</name>
     <message>
@@ -799,13 +723,6 @@
         <translation>Cyfeiriad</translation>
     </message>
     <message>
-<<<<<<< HEAD
-=======
-        <source>Amount</source>
-        <translation>Cyfanswm</translation>
-    </message>
-    <message>
->>>>>>> 69fce744
         <source>Label</source>
         <translation>Label</translation>
     </message>
@@ -872,13 +789,6 @@
         <translation>Cadarnhau'r gweithrediad anfon</translation>
     </message>
     <message>
-<<<<<<< HEAD
-=======
-        <source>Copy amount</source>
-        <translation>Copïo Cyfanswm</translation>
-    </message>
-    <message>
->>>>>>> 69fce744
         <source>(no label)</source>
         <translation>(dim label)</translation>
     </message>
@@ -947,13 +857,6 @@
         <source>Date</source>
         <translation>Dyddiad</translation>
     </message>
-<<<<<<< HEAD
-=======
-    <message>
-        <source>Amount</source>
-        <translation>Cyfanswm</translation>
-    </message>
->>>>>>> 69fce744
     </context>
 <context>
     <name>TransactionDescDialog</name>
@@ -1008,24 +911,10 @@
         <translation>Copïo label</translation>
     </message>
     <message>
-<<<<<<< HEAD
-=======
-        <source>Copy amount</source>
-        <translation>Copïo Cyfanswm</translation>
-    </message>
-    <message>
->>>>>>> 69fce744
         <source>Edit label</source>
         <translation>Golygu label</translation>
     </message>
     <message>
-<<<<<<< HEAD
-=======
-        <source>Confirmed</source>
-        <translation>Cadarnhawyd</translation>
-    </message>
-    <message>
->>>>>>> 69fce744
         <source>Date</source>
         <translation>Dyddiad</translation>
     </message>
@@ -1073,13 +962,6 @@
         <source>&amp;Export</source>
         <translation>&amp;Allforio</translation>
     </message>
-<<<<<<< HEAD
-=======
-    <message>
-        <source>Export the data in the current tab to a file</source>
-        <translation>Allforio'r data yn y tab presennol i ffeil</translation>
-    </message>
->>>>>>> 69fce744
     </context>
 <context>
     <name>bitcoin-core</name>
@@ -1088,13 +970,8 @@
         <translation>Opsiynau:</translation>
     </message>
     <message>
-<<<<<<< HEAD
         <source>Lynx Core</source>
         <translation>Craidd Lynx</translation>
-=======
-        <source>Litecoin Core</source>
-        <translation>Craidd Litecoin</translation>
->>>>>>> 69fce744
     </message>
     <message>
         <source>Information</source>
