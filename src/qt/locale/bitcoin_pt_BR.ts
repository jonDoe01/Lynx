--- conflicted
+++ resolved
@@ -879,13 +879,8 @@
         <translation>Aproximadamente %1 GB de dados serão armazenados neste diretório.</translation>
     </message>
     <message>
-<<<<<<< HEAD
-        <source>%1 will download and store a copy of the Litecoin block chain.</source>
-        <translation>%1 irá baixar e armazenar uma cópia da blockchain do Litecoin</translation>
-=======
         <source>%1 will download and store a copy of the Bitcoin block chain.</source>
         <translation>%1 irá baixar e armazenar uma cópia da block chain do Bitcoin.</translation>
->>>>>>> dac5d68f
     </message>
     <message>
         <source>The wallet will also be stored in this directory.</source>
@@ -919,13 +914,8 @@
         <translation>Transações recentes podem não estar visíveis ainda, portanto o seu saldo pode estar incorreto. Esta informação será corrigida assim que sua carteira for sincronizada com a rede, como detalhado abaixo.</translation>
     </message>
     <message>
-<<<<<<< HEAD
-        <source>Attempting to spend litecoins that are affected by not-yet-displayed transactions will not be accepted by the network.</source>
-        <translation>Gastar moedas de transações desconhecidas podem não ser aceitas pela rede.</translation>
-=======
         <source>Attempting to spend bitcoins that are affected by not-yet-displayed transactions will not be accepted by the network.</source>
         <translation>Tentar gastar bitcoins que estão em transações ainda não exibidas, não vão ser aceitos pela rede.</translation>
->>>>>>> dac5d68f
     </message>
     <message>
         <source>Number of blocks left</source>
@@ -1183,11 +1173,7 @@
     </message>
     <message>
         <source>Choose the default subdivision unit to show in the interface and when sending coins.</source>
-<<<<<<< HEAD
-        <translation>Escolha a unidade padrão de subdivisão para interface mostrar quando enviar litecoins.</translation>
-=======
         <translation>Escolha a unidade de subdivisão padrão para exibição na interface ou quando enviando moedas.</translation>
->>>>>>> dac5d68f
     </message>
     <message>
         <source>Whether to show coin control features or not.</source>
@@ -1257,13 +1243,8 @@
         <translation>Formulário</translation>
     </message>
     <message>
-<<<<<<< HEAD
-        <source>The displayed information may be out of date. Your wallet automatically synchronizes with the Litecoin network after a connection is established, but this process has not completed yet.</source>
-        <translation>A informação mostrada pode estar desatualizada. Sua carteira sincroniza automaticamente com a rede Litecoin depois que a conexão é estabelecida, mas este processo pode não estar completo ainda.</translation>
-=======
         <source>The displayed information may be out of date. Your wallet automatically synchronizes with the Bitcoin network after a connection is established, but this process has not completed yet.</source>
         <translation>A informação mostrada pode estar desatualizada. Sua carteira sincroniza automaticamente com a rede Bitcoin depois que a conexão é estabelecida, mas este processo ainda não está completo.</translation>
->>>>>>> dac5d68f
     </message>
     <message>
         <source>Watch-only:</source>
@@ -1353,13 +1334,8 @@
         <translation>Endereço de pagamento %1 inválido</translation>
     </message>
     <message>
-<<<<<<< HEAD
-        <source>URI cannot be parsed! This can be caused by an invalid Litecoin address or malformed URI parameters.</source>
-        <translation>URI não pode ser analisado! Isto pode ser causado por um endereço inválido ou parâmetros URI informados incorretamente.</translation>
-=======
         <source>URI cannot be parsed! This can be caused by an invalid Bitcoin address or malformed URI parameters.</source>
         <translation>A URI não pode ser analisada! Isto pode ser causado por um endereço inválido ou um parâmetro URI malformado.</translation>
->>>>>>> dac5d68f
     </message>
     <message>
         <source>Payment request file handling</source>
@@ -2293,13 +2269,8 @@
         <translation><numerusform>Confirmação em %n bloco.</numerusform><numerusform>Início estimado para confirmação em %n blocos.</numerusform></translation>
     </message>
     <message>
-<<<<<<< HEAD
-        <source>Warning: Invalid Litecoin address</source>
-        <translation>Aviso: Endereço inválido</translation>
-=======
         <source>Warning: Invalid Bitcoin address</source>
         <translation>Aviso: Endereço Bitcoin inválido</translation>
->>>>>>> dac5d68f
     </message>
     <message>
         <source>Warning: Unknown change address</source>
@@ -2341,13 +2312,8 @@
         <translation>Este é um pagamento normal.</translation>
     </message>
     <message>
-<<<<<<< HEAD
-        <source>The Litecoin address to send the payment to</source>
-        <translation>Endereço que enviará o pagamento</translation>
-=======
         <source>The Bitcoin address to send the payment to</source>
         <translation>O endereço Bitcoin para enviar o pagamento</translation>
->>>>>>> dac5d68f
     </message>
     <message>
         <source>Alt+A</source>
@@ -2443,13 +2409,8 @@
         <translation>Você pode assinar mensagens com seus endereços para provar que você pode receber litecoins enviados por alguém. Cuidado para não assinar nada vago ou aleatório, pois ataques phishing podem tentar te enganar para assinar coisas para eles como se fosse você. Somente assine termos bem detalhados que você concorde.</translation>
     </message>
     <message>
-<<<<<<< HEAD
-        <source>The Litecoin address to sign the message with</source>
-        <translation>O enderesso Litecoin que assinará a mensagem</translation>
-=======
         <source>The Bitcoin address to sign the message with</source>
         <translation>O endereço Bitcoin que assinará a mensagem</translation>
->>>>>>> dac5d68f
     </message>
     <message>
         <source>Choose previously used address</source>
@@ -2504,21 +2465,12 @@
         <translation>Coloque o endereço do autor, a mensagem (certifique-se de copiar toda a mensagem, incluindo quebras de linha, espaços, tabulações, etc.) e a assinatura abaixo para verificar a mensagem. Cuidado para não compreender mais da assinatura do que está na mensagem assinada de fato, para evitar ser enganado por um ataque man-in-the-middle. Note que isso somente prova que o signatário recebe com este endereço, não pode provar que é o remetente de nenhuma transação!</translation>
     </message>
     <message>
-<<<<<<< HEAD
-        <source>The Litecoin address the message was signed with</source>
-        <translation>O enderesso Litecoin que assionou a mesnagem</translation>
-    </message>
-    <message>
-        <source>Verify the message to ensure it was signed with the specified Litecoin address</source>
-        <translation>Verificar mensagem para se assegurar que ela foi assinada pelo dono de um endereço Litecoin específico.</translation>
-=======
         <source>The Bitcoin address the message was signed with</source>
         <translation>O endereço Bitcoin que foi usado para assinar a mensagem</translation>
     </message>
     <message>
         <source>Verify the message to ensure it was signed with the specified Bitcoin address</source>
         <translation>Verificar mensagem para se assegurar que ela foi assinada pelo dono de um endereço Bitcoin específico</translation>
->>>>>>> dac5d68f
     </message>
     <message>
         <source>Verify &amp;Message</source>
