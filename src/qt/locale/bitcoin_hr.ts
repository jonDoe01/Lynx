<TS language="hr" version="2.1">
<context>
    <name>AddressBookPage</name>
    <message>
        <source>Right-click to edit address or label</source>
        <translation>Desni klik za uređivanje adresa i oznaka</translation>
    </message>
    <message>
        <source>Create a new address</source>
        <translation>Dodajte novu adresu</translation>
    </message>
    <message>
        <source>&amp;New</source>
        <translation>&amp;Nova</translation>
    </message>
    <message>
        <source>Copy the currently selected address to the system clipboard</source>
        <translation>Kopiraj trenutno odabranu adresu u međuspremnik</translation>
    </message>
    <message>
        <source>&amp;Copy</source>
        <translation>&amp;Kopiraj</translation>
    </message>
    <message>
        <source>C&amp;lose</source>
        <translation>&amp;Zatvori</translation>
    </message>
    <message>
        <source>Delete the currently selected address from the list</source>
        <translation>Brisanje trenutno odabrane adrese s popisa.</translation>
    </message>
    <message>
        <source>Export the data in the current tab to a file</source>
        <translation>Izvoz podataka iz trenutnog lista u datoteku</translation>
    </message>
    <message>
        <source>&amp;Export</source>
        <translation>&amp;Izvozi</translation>
    </message>
    <message>
        <source>&amp;Delete</source>
        <translation>Iz&amp;briši</translation>
    </message>
    <message>
        <source>Choose the address to send coins to</source>
        <translation>Odaberi adresu na koju šalješ novac</translation>
    </message>
    <message>
        <source>Choose the address to receive coins with</source>
        <translation>Odaberi adresu na koju primaš novac</translation>
    </message>
    <message>
        <source>C&amp;hoose</source>
        <translation>&amp;Odaberi</translation>
    </message>
    <message>
<<<<<<< HEAD
        <source>These are your Lynx addresses for sending payments. Always check the amount and the receiving address before sending coins.</source>
        <translation>Ovo su vaše Lynx adrese za slanje novca. Uvijek provjerite iznos i adresu primatelja prije slanja novca.</translation>
=======
        <source>Sending addresses</source>
        <translation>Adresa pošiljatelja</translation>
    </message>
    <message>
        <source>Receiving addresses</source>
        <translation>Adresa primatelja</translation>
    </message>
    <message>
        <source>These are your Litecoin addresses for sending payments. Always check the amount and the receiving address before sending coins.</source>
        <translation>Ovo su vaše Litecoin adrese za slanje novca. Uvijek provjerite iznos i adresu primatelja prije slanja novca.</translation>
    </message>
    <message>
        <source>These are your Litecoin addresses for receiving payments. It is recommended to use a new receiving address for each transaction.</source>
        <translation>Ovo su vaše Litecoin adrese za primanje novca. Preporučamo da koristite novu adresu za primanje za svaku transakciju.</translation>
>>>>>>> 69fce744
    </message>
    <message>
        <source>&amp;Copy Address</source>
        <translation>&amp;Kopiraj adresu</translation>
    </message>
    <message>
        <source>Copy &amp;Label</source>
        <translation>Kopiraj i označi</translation>
    </message>
    <message>
        <source>&amp;Edit</source>
        <translation>Uredi</translation>
    </message>
    <message>
        <source>Export Address List</source>
        <translation>Izvezi listu adresa</translation>
    </message>
    <message>
        <source>Comma separated file (*.csv)</source>
        <translation>Datoteka podataka odvojenih zarezima (*.csv)</translation>
    </message>
    <message>
        <source>Exporting Failed</source>
        <translation>Izvoz neuspješan</translation>
    </message>
    <message>
        <source>There was an error trying to save the address list to %1. Please try again.</source>
        <translation>Došlo je do pogreške kod spremanja liste adresa na %1. Molimo pokušajte ponovno.</translation>
    </message>
</context>
<context>
    <name>AddressTableModel</name>
    <message>
        <source>Label</source>
        <translation>Oznaka</translation>
    </message>
    <message>
        <source>Address</source>
        <translation>Adresa</translation>
    </message>
    <message>
        <source>(no label)</source>
        <translation>(nema oznake)</translation>
    </message>
</context>
<context>
    <name>AskPassphraseDialog</name>
    <message>
        <source>Passphrase Dialog</source>
        <translation>Dijalog lozinke</translation>
    </message>
    <message>
        <source>Enter passphrase</source>
        <translation>Unesite lozinku</translation>
    </message>
    <message>
        <source>New passphrase</source>
        <translation>Nova lozinka</translation>
    </message>
    <message>
        <source>Repeat new passphrase</source>
        <translation>Ponovite novu lozinku</translation>
    </message>
    <message>
        <source>Enter the new passphrase to the wallet.&lt;br/&gt;Please use a passphrase of &lt;b&gt;ten or more random characters&lt;/b&gt;, or &lt;b&gt;eight or more words&lt;/b&gt;.</source>
        <translation>Unesite novu lozinku za novčanik. &lt;br/&gt;Molimo Vas da koristite zaporku od &lt;b&gt;deset ili više slučajnih znakova&lt;/b&gt;, ili &lt;b&gt;osam ili više riječi.&lt;/b&gt;</translation>
    </message>
    <message>
        <source>Encrypt wallet</source>
        <translation>Šifriranje novčanika</translation>
    </message>
    <message>
        <source>This operation needs your wallet passphrase to unlock the wallet.</source>
        <translation>Ova operacija treba lozinku vašeg novčanika kako bi se novčanik otključao.</translation>
    </message>
    <message>
        <source>Unlock wallet</source>
        <translation>Otključaj novčanik</translation>
    </message>
    <message>
        <source>This operation needs your wallet passphrase to decrypt the wallet.</source>
        <translation>Ova operacija treba lozinku vašeg novčanika kako bi se novčanik dešifrirao.</translation>
    </message>
    <message>
        <source>Decrypt wallet</source>
        <translation>Dešifriranje novčanika.</translation>
    </message>
    <message>
        <source>Change passphrase</source>
        <translation>Promjena lozinke</translation>
    </message>
    <message>
        <source>Enter the old passphrase and new passphrase to the wallet.</source>
        <translation>Unesite staru i novu lozinku za novčanik.</translation>
    </message>
    <message>
        <source>Confirm wallet encryption</source>
        <translation>Potvrdi šifriranje novčanika</translation>
    </message>
    <message>
        <source>Warning: If you encrypt your wallet and lose your passphrase, you will &lt;b&gt;LOSE ALL OF YOUR LITECOINS&lt;/b&gt;!</source>
        <translation>Upozorenje: Ako šifrirate vaš novčanik i izgubite lozinku, &lt;b&gt;IZGUBIT ĆETE SVE SVOJE LITECOINE!&lt;/b&gt;</translation>
    </message>
    <message>
        <source>Are you sure you wish to encrypt your wallet?</source>
        <translation>Jeste li sigurni da želite šifrirati svoj novčanik?</translation>
    </message>
    <message>
        <source>Wallet encrypted</source>
        <translation>Novčanik šifriran</translation>
    </message>
    <message>
        <source>IMPORTANT: Any previous backups you have made of your wallet file should be replaced with the newly generated, encrypted wallet file. For security reasons, previous backups of the unencrypted wallet file will become useless as soon as you start using the new, encrypted wallet.</source>
        <translation>VAŽNO: Sve prethodne pričuve vašeg novčanika trebale bi biti zamijenjene novo stvorenom, šifriranom datotekom novčanika. Zbog sigurnosnih razloga, prethodne pričuve nešifriranog novčanika će postati beskorisne čim počnete koristiti novi, šifrirani novčanik.</translation>
    </message>
    <message>
        <source>Wallet encryption failed</source>
        <translation>Šifriranje novčanika nije uspjelo</translation>
    </message>
    <message>
        <source>Wallet encryption failed due to an internal error. Your wallet was not encrypted.</source>
        <translation>Šifriranje novčanika nije uspjelo zbog interne pogreške. Vaš novčanik nije šifriran.</translation>
    </message>
    <message>
        <source>The supplied passphrases do not match.</source>
        <translation>Priložene lozinke se ne podudaraju.</translation>
    </message>
    <message>
        <source>Wallet unlock failed</source>
        <translation>Otključavanje novčanika nije uspjelo</translation>
    </message>
    <message>
        <source>The passphrase entered for the wallet decryption was incorrect.</source>
        <translation>Lozinka za dešifriranje novčanika nije točna.</translation>
    </message>
    <message>
        <source>Wallet decryption failed</source>
        <translation>Dešifriranje novčanika nije uspjelo</translation>
    </message>
    <message>
        <source>Wallet passphrase was successfully changed.</source>
        <translation>Lozinka novčanika je uspješno promijenjena.</translation>
    </message>
    <message>
        <source>Warning: The Caps Lock key is on!</source>
        <translation>Upozorenje: Caps Lock je uključen!</translation>
    </message>
</context>
<context>
    <name>BanTableModel</name>
    </context>
<context>
    <name>BitcoinGUI</name>
    <message>
        <source>Sign &amp;message...</source>
        <translation>P&amp;otpišite poruku...</translation>
    </message>
    <message>
        <source>Synchronizing with network...</source>
        <translation>Usklađivanje s mrežom ...</translation>
    </message>
    <message>
        <source>&amp;Overview</source>
        <translation>&amp;Pregled</translation>
    </message>
    <message>
        <source>Node</source>
        <translation>Čvor</translation>
    </message>
    <message>
        <source>Show general overview of wallet</source>
        <translation>Prikaži opći pregled novčanika</translation>
    </message>
    <message>
        <source>&amp;Transactions</source>
        <translation>&amp;Transakcije</translation>
    </message>
    <message>
        <source>Browse transaction history</source>
        <translation>Pretraži povijest transakcija</translation>
    </message>
    <message>
        <source>E&amp;xit</source>
        <translation>&amp;Izlaz</translation>
    </message>
    <message>
        <source>Quit application</source>
        <translation>Izlazak iz programa</translation>
    </message>
    <message>
        <source>&amp;About %1</source>
        <translation>&amp;Više o %1</translation>
    </message>
    <message>
        <source>About &amp;Qt</source>
        <translation>Više o &amp;Qt</translation>
    </message>
    <message>
        <source>Show information about Qt</source>
        <translation>Prikaži informacije o Qt</translation>
    </message>
    <message>
        <source>&amp;Options...</source>
        <translation>Pos&amp;tavke...</translation>
    </message>
    <message>
        <source>&amp;Encrypt Wallet...</source>
        <translation>Ši&amp;friraj novčanik...</translation>
    </message>
    <message>
        <source>&amp;Backup Wallet...</source>
        <translation>Spremi &amp;kopiju novčanika...</translation>
    </message>
    <message>
        <source>&amp;Change Passphrase...</source>
        <translation>Promjena &amp;lozinke...</translation>
    </message>
    <message>
        <source>&amp;Sending addresses...</source>
        <translation>Adrese za &amp;slanje</translation>
    </message>
    <message>
        <source>&amp;Receiving addresses...</source>
        <translation>Adrese za &amp;primanje</translation>
    </message>
    <message>
        <source>Open &amp;URI...</source>
        <translation>Otvori &amp;URI...</translation>
    </message>
    <message>
        <source>Reindexing blocks on disk...</source>
        <translation>Re-indeksiranje blokova na disku...</translation>
    </message>
    <message>
<<<<<<< HEAD
        <source>Send coins to a Lynx address</source>
        <translation>Slanje novca na lynx adresu</translation>
=======
        <source>Send coins to a Litecoin address</source>
        <translation>Slanje novca na litecoin adresu</translation>
>>>>>>> 69fce744
    </message>
    <message>
        <source>Backup wallet to another location</source>
        <translation>Napravite sigurnosnu kopiju novčanika na drugoj lokaciji</translation>
    </message>
    <message>
        <source>Change the passphrase used for wallet encryption</source>
        <translation>Promijenite lozinku za šifriranje novčanika</translation>
    </message>
    <message>
        <source>&amp;Debug window</source>
        <translation>Konzola za dijagnostiku</translation>
    </message>
    <message>
        <source>Open debugging and diagnostic console</source>
        <translation>Otvori konzolu za dijagnostiku</translation>
    </message>
    <message>
        <source>&amp;Verify message...</source>
        <translation>&amp;Potvrdite poruku...</translation>
    </message>
    <message>
<<<<<<< HEAD
        <source>Lynx</source>
        <translation>Lynx</translation>
=======
        <source>Litecoin</source>
        <translation>Litecoin</translation>
>>>>>>> 69fce744
    </message>
    <message>
        <source>Wallet</source>
        <translation>Novčanik</translation>
    </message>
    <message>
        <source>&amp;Send</source>
        <translation>&amp;Pošalji</translation>
    </message>
    <message>
        <source>&amp;Receive</source>
        <translation>Pri&amp;mi</translation>
    </message>
    <message>
        <source>&amp;Show / Hide</source>
        <translation>Po&amp;kaži / Sakrij</translation>
    </message>
    <message>
        <source>Show or hide the main Window</source>
        <translation>Prikaži ili sakrij glavni prozor</translation>
    </message>
    <message>
        <source>Encrypt the private keys that belong to your wallet</source>
        <translation>Šifriranje privatnih ključeva koji u novčaniku</translation>
    </message>
    <message>
<<<<<<< HEAD
        <source>Sign messages with your Lynx addresses to prove you own them</source>
        <translation>Poruku potpišemo s lynx adresom, kako bi dokazali vlasništvo nad tom adresom</translation>
    </message>
    <message>
        <source>Verify messages to ensure they were signed with specified Lynx addresses</source>
        <translation>Provjeravanje poruke, kao dokaz, da je potpisana navedenom lynx adresom</translation>
=======
        <source>Sign messages with your Litecoin addresses to prove you own them</source>
        <translation>Poruku potpišemo s litecoin adresom, kako bi dokazali vlasništvo nad tom adresom</translation>
    </message>
    <message>
        <source>Verify messages to ensure they were signed with specified Litecoin addresses</source>
        <translation>Provjeravanje poruke, kao dokaz, da je potpisana navedenom litecoin adresom</translation>
>>>>>>> 69fce744
    </message>
    <message>
        <source>&amp;File</source>
        <translation>&amp;Datoteka</translation>
    </message>
    <message>
        <source>&amp;Settings</source>
        <translation>&amp;Postavke</translation>
    </message>
    <message>
        <source>&amp;Help</source>
        <translation>&amp;Pomoć</translation>
    </message>
    <message>
        <source>Tabs toolbar</source>
        <translation>Traka kartica</translation>
    </message>
    <message>
<<<<<<< HEAD
        <source>Request payments (generates QR codes and lynx: URIs)</source>
        <translation>Zatraži uplatu (stvara QR kod i lynx: URI adresu)</translation>
=======
        <source>Request payments (generates QR codes and litecoin: URIs)</source>
        <translation>Zatraži uplatu (stvara QR kod i litecoin: URI adresu)</translation>
>>>>>>> 69fce744
    </message>
    <message>
        <source>Show the list of used sending addresses and labels</source>
        <translation>Prikaži popis korištenih adresa i oznaka za slanje novca</translation>
    </message>
    <message>
        <source>Show the list of used receiving addresses and labels</source>
        <translation>Prikaži popis korištenih adresa i oznaka za primanje novca</translation>
    </message>
    <message>
<<<<<<< HEAD
        <source>Open a lynx: URI or payment request</source>
        <translation>Otvori lynx: URI adresu ili zahtjev za uplatu</translation>
=======
        <source>Open a litecoin: URI or payment request</source>
        <translation>Otvori litecoin: URI adresu ili zahtjev za uplatu</translation>
>>>>>>> 69fce744
    </message>
    <message>
        <source>&amp;Command-line options</source>
        <translation>Opcije &amp;naredbene linije</translation>
    </message>
    <message numerus="yes">
<<<<<<< HEAD
        <source>%n active connection(s) to Lynx network</source>
        <translation><numerusform>%n aktivna veza na Lynx mrežu</numerusform><numerusform>%n aktivnih veza na Lynx mrežu</numerusform><numerusform>%n aktivnih veza na Lynx mrežu</numerusform></translation>
=======
        <source>%n active connection(s) to Litecoin network</source>
        <translation><numerusform>%n aktivna veza na Litecoin mrežu</numerusform><numerusform>%n aktivnih veza na Litecoin mrežu</numerusform><numerusform>%n aktivnih veza na Litecoin mrežu</numerusform></translation>
    </message>
    <message>
        <source>Indexing blocks on disk...</source>
        <translation>Indeksiram blokove na disku...</translation>
    </message>
    <message>
        <source>Processing blocks on disk...</source>
        <translation>Procesiram blokove na disku...</translation>
>>>>>>> 69fce744
    </message>
    <message numerus="yes">
        <source>Processed %n block(s) of transaction history.</source>
        <translation><numerusform>Obrađen %n blok povijesti transakcije.</numerusform><numerusform>Obrađeno %n bloka povijesti transakcije.</numerusform><numerusform>Obrađeno %n blokova povijesti transakcije.</numerusform></translation>
    </message>
    <message>
        <source>Last received block was generated %1 ago.</source>
        <translation>Zadnji primljeni blok je bio ustvaren prije %1.</translation>
    </message>
    <message>
        <source>Transactions after this will not yet be visible.</source>
        <translation>Transakcije izvršene za tim blokom nisu još prikazane.</translation>
    </message>
    <message>
        <source>Error</source>
        <translation>Greška</translation>
    </message>
    <message>
        <source>Warning</source>
        <translation>Upozorenje</translation>
    </message>
    <message>
        <source>Information</source>
        <translation>Informacija</translation>
    </message>
    <message>
        <source>Up to date</source>
        <translation>Ažurno</translation>
    </message>
    <message>
        <source>%1 client</source>
        <translation>%1 klijent</translation>
    </message>
    <message>
        <source>Catching up...</source>
        <translation>Ažuriranje...</translation>
    </message>
    <message>
        <source>Date: %1
</source>
        <translation>Datum: %1
</translation>
    </message>
    <message>
        <source>Amount: %1
</source>
        <translation>Iznos: %1
</translation>
    </message>
    <message>
        <source>Type: %1
</source>
        <translation>Vrsta: %1
</translation>
    </message>
    <message>
        <source>Label: %1
</source>
        <translation>Oznaka: %1
</translation>
    </message>
    <message>
        <source>Address: %1
</source>
        <translation>Adresa: %1
</translation>
    </message>
    <message>
        <source>Sent transaction</source>
        <translation>Poslana transakcija</translation>
    </message>
    <message>
        <source>Incoming transaction</source>
        <translation>Dolazna transakcija</translation>
    </message>
    <message>
        <source>Wallet is &lt;b&gt;encrypted&lt;/b&gt; and currently &lt;b&gt;unlocked&lt;/b&gt;</source>
        <translation>Novčanik je &lt;b&gt;šifriran&lt;/b&gt; i trenutno &lt;b&gt;otključan&lt;/b&gt;</translation>
    </message>
    <message>
        <source>Wallet is &lt;b&gt;encrypted&lt;/b&gt; and currently &lt;b&gt;locked&lt;/b&gt;</source>
        <translation>Novčanik je &lt;b&gt;šifriran&lt;/b&gt; i trenutno &lt;b&gt;zaključan&lt;/b&gt;</translation>
    </message>
    </context>
<context>
    <name>CoinControlDialog</name>
    <message>
        <source>Coin Selection</source>
        <translation>Izbor ulaza transakcije</translation>
    </message>
    <message>
        <source>Quantity:</source>
        <translation>Količina:</translation>
    </message>
    <message>
        <source>Bytes:</source>
        <translation>Bajtova:</translation>
    </message>
    <message>
        <source>Amount:</source>
        <translation>Iznos:</translation>
    </message>
    <message>
        <source>Fee:</source>
        <translation>Naknada:</translation>
    </message>
    <message>
        <source>Dust:</source>
        <translation>Prah:</translation>
    </message>
    <message>
        <source>Change:</source>
        <translation>Vraćeno:</translation>
    </message>
    <message>
        <source>(un)select all</source>
        <translation>Izaberi sve/ništa</translation>
    </message>
    <message>
        <source>Amount</source>
        <translation>Iznos</translation>
    </message>
    <message>
        <source>Received with label</source>
        <translation>Primljeno pod oznakom</translation>
    </message>
    <message>
        <source>Received with address</source>
        <translation>Primljeno na adresu</translation>
    </message>
    <message>
        <source>Date</source>
        <translation>Datum</translation>
    </message>
    <message>
        <source>Confirmations</source>
        <translation>Broj potvrda</translation>
    </message>
    <message>
        <source>Confirmed</source>
        <translation>Potvrđeno</translation>
    </message>
    <message>
        <source>Copy address</source>
        <translation>Kopiraj adresu</translation>
    </message>
    <message>
        <source>Copy label</source>
        <translation>Kopiraj oznaku</translation>
    </message>
    <message>
        <source>Copy amount</source>
        <translation>Kopiraj iznos</translation>
    </message>
    <message>
        <source>Copy transaction ID</source>
        <translation>Kopiraj ID transakcije</translation>
    </message>
    <message>
        <source>yes</source>
        <translation>da</translation>
    </message>
    <message>
        <source>no</source>
        <translation>ne</translation>
    </message>
    <message>
        <source>(no label)</source>
        <translation>(nema oznake)</translation>
    </message>
    </context>
<context>
    <name>EditAddressDialog</name>
    <message>
        <source>Edit Address</source>
        <translation>Uredi adresu</translation>
    </message>
    <message>
        <source>&amp;Label</source>
        <translation>&amp;Oznaka</translation>
    </message>
    <message>
        <source>The label associated with this address list entry</source>
<<<<<<< HEAD
        <translation>Oznaka lynx adrese</translation>
    </message>
    <message>
        <source>The address associated with this address list entry. This can only be modified for sending addresses.</source>
        <translation>Lynx adresa. Izmjene adrese su moguće samo za adrese za slanje.</translation>
=======
        <translation>Oznaka litecoin adrese</translation>
    </message>
    <message>
        <source>The address associated with this address list entry. This can only be modified for sending addresses.</source>
        <translation>Litecoin adresa. Izmjene adrese su moguće samo za adrese za slanje.</translation>
>>>>>>> 69fce744
    </message>
    <message>
        <source>&amp;Address</source>
        <translation>&amp;Adresa</translation>
    </message>
    <message>
        <source>New receiving address</source>
        <translation>Nova adresa za primanje</translation>
    </message>
    <message>
        <source>New sending address</source>
        <translation>Nova adresa za slanje</translation>
    </message>
    <message>
        <source>Edit receiving address</source>
        <translation>Uredi adresu za primanje</translation>
    </message>
    <message>
        <source>Edit sending address</source>
        <translation>Uredi adresu za slanje</translation>
    </message>
    <message>
        <source>The entered address "%1" is not a valid Litecoin address.</source>
        <translation>Upisana adresa "%1" nije valjana litecoin adresa.</translation>
    </message>
    <message>
        <source>The entered address "%1" is already in the address book.</source>
        <translation>Upisana adresa "%1" je već u adresaru.</translation>
    </message>
    <message>
        <source>Could not unlock wallet.</source>
        <translation>Ne mogu otključati novčanik.</translation>
    </message>
    <message>
        <source>New key generation failed.</source>
        <translation>Stvaranje novog ključa nije uspjelo.</translation>
    </message>
</context>
<context>
    <name>FreespaceChecker</name>
    <message>
        <source>A new data directory will be created.</source>
        <translation>Stvoren će biti novi direktorij za podatke.</translation>
    </message>
    <message>
        <source>name</source>
        <translation>ime</translation>
    </message>
    <message>
        <source>Cannot create data directory here.</source>
        <translation>Nije moguće stvoriti direktorij za podatke na tom mjestu.</translation>
    </message>
</context>
<context>
    <name>HelpMessageDialog</name>
    <message>
        <source>version</source>
        <translation>verzija</translation>
    </message>
    <message>
        <source>(%1-bit)</source>
        <translation>(%1-bit)</translation>
    </message>
    <message>
        <source>Command-line options</source>
        <translation>Opcije programa u naredbenoj liniji</translation>
    </message>
    <message>
        <source>Usage:</source>
        <translation>Upotreba:</translation>
    </message>
    <message>
        <source>command-line options</source>
        <translation>opcije programa u naredbenoj liniji</translation>
    </message>
    <message>
        <source>Start minimized</source>
        <translation>Pokreni minimiziran</translation>
    </message>
    </context>
<context>
    <name>Intro</name>
    <message>
        <source>Welcome</source>
        <translation>Dobrodošli</translation>
    </message>
    <message>
        <source>Litecoin</source>
        <translation>Litecoin</translation>
    </message>
    <message>
        <source>Error</source>
        <translation>Greška</translation>
    </message>
    </context>
<context>
    <name>ModalOverlay</name>
    <message>
        <source>Form</source>
        <translation>Oblik</translation>
    </message>
    <message>
        <source>Last block time</source>
        <translation>Posljednje vrijeme bloka</translation>
    </message>
    </context>
<context>
    <name>OpenURIDialog</name>
    <message>
        <source>Open URI</source>
        <translation>Otvori URI adresu</translation>
    </message>
    <message>
        <source>Open payment request from URI or file</source>
        <translation>Otvori zahtjev za plaćanje iz URI adrese ili datoteke</translation>
    </message>
    <message>
        <source>URI:</source>
        <translation>URI:</translation>
    </message>
    <message>
        <source>Select payment request file</source>
        <translation>Izaberi datoteku zahtjeva za plaćanje</translation>
    </message>
    <message>
        <source>Select payment request file to open</source>
        <translation>Izaberi datoteku zahtjeva za plaćanje</translation>
    </message>
</context>
<context>
    <name>OptionsDialog</name>
    <message>
        <source>Options</source>
        <translation>Postavke</translation>
    </message>
    <message>
        <source>&amp;Main</source>
        <translation>&amp;Glavno</translation>
    </message>
    <message>
        <source>Size of &amp;database cache</source>
        <translation>Veličina predmemorije baze podataka</translation>
    </message>
    <message>
        <source>MB</source>
        <translation>MB</translation>
    </message>
    <message>
        <source>Number of script &amp;verification threads</source>
        <translation>Broj CPU niti za verifikaciju transakcija</translation>
    </message>
    <message>
        <source>IP address of the proxy (e.g. IPv4: 127.0.0.1 / IPv6: ::1)</source>
        <translation>IP adresa proxy servera (npr. IPv4: 127.0.0.1 / IPv6: ::1)</translation>
    </message>
    <message>
        <source>Minimize instead of exit the application when the window is closed. When this option is enabled, the application will be closed only after selecting Exit in the menu.</source>
        <translation>Minimizirati aplikaciju umjesto zatvoriti, kada se zatvori prozor. Kada je ova opcija omogućena, aplikacija će biti zatvorena tek nakon odabira naredbe Izlaz u izborniku.</translation>
    </message>
    <message>
        <source>Reset all client options to default.</source>
        <translation>Nastavi sve postavke programa na početne vrijednosti.</translation>
    </message>
    <message>
        <source>&amp;Reset Options</source>
        <translation>Po&amp;nastavi postavke</translation>
    </message>
    <message>
        <source>&amp;Network</source>
        <translation>&amp;Mreža</translation>
    </message>
    <message>
        <source>W&amp;allet</source>
        <translation>&amp;Novčanik</translation>
    </message>
    <message>
        <source>&amp;Spend unconfirmed change</source>
        <translation>&amp;Trošenje nepotvrđenih vraćenih iznosa</translation>
    </message>
    <message>
<<<<<<< HEAD
        <source>Automatically open the Lynx client port on the router. This only works when your router supports UPnP and it is enabled.</source>
        <translation>Automatski otvori port Lynx klijenta na ruteru. To radi samo ako ruter podržava UPnP i ako je omogućen.</translation>
=======
        <source>Automatically open the Litecoin client port on the router. This only works when your router supports UPnP and it is enabled.</source>
        <translation>Automatski otvori port Litecoin klijenta na ruteru. To radi samo ako ruter podržava UPnP i ako je omogućen.</translation>
>>>>>>> 69fce744
    </message>
    <message>
        <source>Map port using &amp;UPnP</source>
        <translation>Mapiraj port koristeći &amp;UPnP</translation>
    </message>
    <message>
        <source>Proxy &amp;IP:</source>
        <translation>Proxy &amp;IP:</translation>
    </message>
    <message>
        <source>&amp;Port:</source>
        <translation>&amp;Vrata:</translation>
    </message>
    <message>
        <source>Port of the proxy (e.g. 9050)</source>
        <translation>Proxy vrata (npr. 9050)</translation>
    </message>
    <message>
        <source>&amp;Window</source>
        <translation>&amp;Prozor</translation>
    </message>
    <message>
        <source>Show only a tray icon after minimizing the window.</source>
        <translation>Prikaži samo ikonu u sistemskoj traci nakon minimiziranja prozora</translation>
    </message>
    <message>
        <source>&amp;Minimize to the tray instead of the taskbar</source>
        <translation>&amp;Minimiziraj u sistemsku traku umjesto u traku programa</translation>
    </message>
    <message>
        <source>M&amp;inimize on close</source>
        <translation>M&amp;inimiziraj kod zatvaranja</translation>
    </message>
    <message>
        <source>&amp;Display</source>
        <translation>&amp;Prikaz</translation>
    </message>
    <message>
        <source>User Interface &amp;language:</source>
        <translation>Jezi&amp;k sučelja:</translation>
    </message>
    <message>
        <source>&amp;Unit to show amounts in:</source>
        <translation>&amp;Jedinica za prikaz iznosa:</translation>
    </message>
    <message>
        <source>Choose the default subdivision unit to show in the interface and when sending coins.</source>
<<<<<<< HEAD
        <translation>Izaberite željeni najmanji dio lynxa koji će biti prikazan u sučelju i koji će se koristiti za plaćanje.</translation>
=======
        <translation>Izaberite željeni najmanji dio litecoina koji će biti prikazan u sučelju i koji će se koristiti za plaćanje.</translation>
>>>>>>> 69fce744
    </message>
    <message>
        <source>&amp;OK</source>
        <translation>&amp;U redu</translation>
    </message>
    <message>
        <source>&amp;Cancel</source>
        <translation>&amp;Odustani</translation>
    </message>
    <message>
        <source>default</source>
        <translation>standardne vrijednosti</translation>
    </message>
    <message>
        <source>Error</source>
        <translation>Greška</translation>
    </message>
    <message>
        <source>The supplied proxy address is invalid.</source>
        <translation>Priložena proxy adresa je nevažeća.</translation>
    </message>
</context>
<context>
    <name>OverviewPage</name>
    <message>
        <source>Form</source>
        <translation>Oblik</translation>
    </message>
    <message>
<<<<<<< HEAD
        <source>The displayed information may be out of date. Your wallet automatically synchronizes with the Lynx network after a connection is established, but this process has not completed yet.</source>
        <translation>Prikazani podatci mogu biti zastarjeli. Vaš novčanik se automatski sinkronizira s Lynx mrežom kada je veza uspostavljena, ali taj proces još nije završen.</translation>
=======
        <source>The displayed information may be out of date. Your wallet automatically synchronizes with the Litecoin network after a connection is established, but this process has not completed yet.</source>
        <translation>Prikazani podatci mogu biti zastarjeli. Vaš novčanik se automatski sinkronizira s Litecoin mrežom kada je veza uspostavljena, ali taj proces još nije završen.</translation>
>>>>>>> 69fce744
    </message>
    <message>
        <source>Total:</source>
        <translation>Ukupno:</translation>
    </message>
    </context>
<context>
    <name>PaymentServer</name>
    <message>
        <source>URI handling</source>
        <translation>URI upravljanje</translation>
    </message>
    </context>
<context>
    <name>PeerTableModel</name>
    <message>
        <source>Sent</source>
        <translation>Poslano</translation>
    </message>
    <message>
        <source>Received</source>
        <translation>Primljeno</translation>
    </message>
</context>
<context>
    <name>QObject</name>
    <message>
        <source>Amount</source>
        <translation>Iznos</translation>
    </message>
    <message>
        <source>N/A</source>
        <translation>N/A</translation>
    </message>
    <message>
        <source>%1 and %2</source>
        <translation>%1 i %2</translation>
    </message>
    <message>
        <source>unknown</source>
        <translation>nepoznato</translation>
    </message>
</context>
<context>
    <name>QObject::QObject</name>
    </context>
<context>
    <name>QRImageWidget</name>
    <message>
        <source>&amp;Save Image...</source>
        <translation>&amp;Spremi sliku...</translation>
    </message>
    <message>
        <source>Save QR Code</source>
        <translation>Spremi QR kod</translation>
    </message>
    </context>
<context>
    <name>RPCConsole</name>
    <message>
        <source>N/A</source>
        <translation>N/A</translation>
    </message>
    <message>
        <source>Client version</source>
        <translation>Verzija klijenta</translation>
    </message>
    <message>
        <source>&amp;Information</source>
        <translation>&amp;Informacije</translation>
    </message>
    <message>
        <source>Debug window</source>
        <translation>Konzola za dijagnostiku</translation>
    </message>
    <message>
        <source>Network</source>
        <translation>Mreža</translation>
    </message>
    <message>
        <source>Name</source>
        <translation>Ime</translation>
    </message>
    <message>
        <source>Number of connections</source>
        <translation>Broj veza</translation>
    </message>
    <message>
        <source>Block chain</source>
        <translation>Lanac blokova</translation>
    </message>
    <message>
        <source>Current number of blocks</source>
        <translation>Trenutni broj blokova</translation>
    </message>
    <message>
        <source>Received</source>
        <translation>Primljeno</translation>
    </message>
    <message>
        <source>Sent</source>
        <translation>Poslano</translation>
    </message>
    <message>
        <source>Direction</source>
        <translation>Smjer</translation>
    </message>
    <message>
        <source>Version</source>
        <translation>Verzija</translation>
    </message>
    <message>
        <source>Connection Time</source>
        <translation>Trajanje veze</translation>
    </message>
    <message>
        <source>Last block time</source>
        <translation>Posljednje vrijeme bloka</translation>
    </message>
    <message>
        <source>&amp;Open</source>
        <translation>&amp;Otvori</translation>
    </message>
    <message>
        <source>&amp;Console</source>
        <translation>&amp;Konzola</translation>
    </message>
    <message>
        <source>&amp;Network Traffic</source>
        <translation>&amp;Mrežni promet</translation>
    </message>
    <message>
        <source>Totals</source>
        <translation>Ukupno:</translation>
    </message>
    <message>
        <source>Clear console</source>
        <translation>Očisti konzolu</translation>
    </message>
    <message>
        <source>Unknown</source>
        <translation>Nepoznato</translation>
    </message>
</context>
<context>
    <name>ReceiveCoinsDialog</name>
    <message>
        <source>&amp;Amount:</source>
        <translation>&amp;Iznos:</translation>
    </message>
    <message>
        <source>&amp;Label:</source>
        <translation>&amp;Oznaka:</translation>
    </message>
    <message>
        <source>&amp;Message:</source>
        <translation>&amp;Poruka:</translation>
    </message>
    <message>
        <source>Clear all fields of the form.</source>
        <translation>Obriši sva polja</translation>
    </message>
    <message>
        <source>&amp;Request payment</source>
        <translation>&amp;Zatraži plaćanje</translation>
    </message>
    <message>
        <source>Show</source>
        <translation>Pokaži</translation>
    </message>
    <message>
        <source>Copy label</source>
        <translation>Kopiraj oznaku</translation>
    </message>
    <message>
        <source>Copy amount</source>
        <translation>Kopiraj iznos</translation>
    </message>
</context>
<context>
    <name>ReceiveRequestDialog</name>
    <message>
        <source>QR Code</source>
        <translation>QR kôd</translation>
    </message>
    <message>
        <source>Copy &amp;URI</source>
        <translation>Kopiraj &amp;URI</translation>
    </message>
    <message>
        <source>Copy &amp;Address</source>
        <translation>Kopiraj &amp;adresu</translation>
    </message>
    <message>
        <source>&amp;Save Image...</source>
        <translation>&amp;Spremi sliku...</translation>
    </message>
    <message>
        <source>URI</source>
        <translation>URI</translation>
    </message>
    <message>
        <source>Address</source>
        <translation>Adresa</translation>
    </message>
    <message>
        <source>Amount</source>
        <translation>Iznos</translation>
    </message>
    <message>
        <source>Label</source>
        <translation>Oznaka</translation>
    </message>
    <message>
        <source>Message</source>
        <translation>Poruka</translation>
    </message>
    <message>
        <source>Resulting URI too long, try to reduce the text for label / message.</source>
        <translation>URI je predug, probajte skratiti tekst za naslov / poruku.</translation>
    </message>
    <message>
        <source>Error encoding URI into QR Code.</source>
        <translation>Greška kod kodiranja URI adrese u QR kod.</translation>
    </message>
</context>
<context>
    <name>RecentRequestsTableModel</name>
    <message>
        <source>Date</source>
        <translation>Datum</translation>
    </message>
    <message>
        <source>Label</source>
        <translation>Oznaka</translation>
    </message>
    <message>
        <source>Message</source>
        <translation>Poruka</translation>
    </message>
    <message>
        <source>(no label)</source>
        <translation>(nema oznake)</translation>
    </message>
    <message>
        <source>(no message)</source>
        <translation>(bez poruke)</translation>
    </message>
    </context>
<context>
    <name>SendCoinsDialog</name>
    <message>
        <source>Send Coins</source>
        <translation>Slanje novca</translation>
    </message>
    <message>
        <source>Insufficient funds!</source>
        <translation>Nedovoljna sredstva</translation>
    </message>
    <message>
        <source>Quantity:</source>
        <translation>Količina:</translation>
    </message>
    <message>
        <source>Bytes:</source>
        <translation>Bajtova:</translation>
    </message>
    <message>
        <source>Amount:</source>
        <translation>Iznos:</translation>
    </message>
    <message>
        <source>Fee:</source>
        <translation>Naknada:</translation>
    </message>
    <message>
        <source>Change:</source>
        <translation>Vraćeno:</translation>
    </message>
    <message>
        <source>Transaction Fee:</source>
        <translation>Naknada za transakciju:</translation>
    </message>
    <message>
        <source>Send to multiple recipients at once</source>
        <translation>Pošalji novce većem broju primatelja u jednoj transakciji</translation>
    </message>
    <message>
        <source>Add &amp;Recipient</source>
        <translation>&amp;Dodaj primatelja</translation>
    </message>
    <message>
        <source>Clear all fields of the form.</source>
        <translation>Obriši sva polja</translation>
    </message>
    <message>
        <source>Dust:</source>
        <translation>Prah:</translation>
    </message>
    <message>
        <source>Clear &amp;All</source>
        <translation>Obriši &amp;sve</translation>
    </message>
    <message>
        <source>Balance:</source>
        <translation>Stanje:</translation>
    </message>
    <message>
        <source>Confirm the send action</source>
        <translation>Potvrdi akciju slanja</translation>
    </message>
    <message>
        <source>S&amp;end</source>
        <translation>&amp;Pošalji</translation>
    </message>
    <message>
        <source>Copy amount</source>
        <translation>Kopiraj iznos</translation>
    </message>
    <message>
        <source>or</source>
        <translation>ili</translation>
    </message>
    <message>
        <source>Confirm send coins</source>
        <translation>Potvrdi slanje novca</translation>
    </message>
    <message>
        <source>The amount to pay must be larger than 0.</source>
        <translation>Iznos mora biti veći od 0.</translation>
    </message>
    <message>
        <source>The amount exceeds your balance.</source>
        <translation>Iznos je veći od raspoložljivog stanja novčanika.</translation>
    </message>
    <message>
        <source>The total exceeds your balance when the %1 transaction fee is included.</source>
        <translation>Iznos je veći od stanja novčanika kad se doda naknada za transakcije od %1.</translation>
    </message>
    <message>
        <source>(no label)</source>
        <translation>(nema oznake)</translation>
    </message>
</context>
<context>
    <name>SendCoinsEntry</name>
    <message>
        <source>A&amp;mount:</source>
        <translation>&amp;Iznos:</translation>
    </message>
    <message>
        <source>Pay &amp;To:</source>
        <translation>&amp;Primatelj plaćanja:</translation>
    </message>
    <message>
        <source>&amp;Label:</source>
        <translation>&amp;Oznaka:</translation>
    </message>
    <message>
        <source>Alt+A</source>
        <translation>Alt+A</translation>
    </message>
    <message>
        <source>Paste address from clipboard</source>
        <translation>Zalijepi adresu iz međuspremnika</translation>
    </message>
    <message>
        <source>Alt+P</source>
        <translation>Alt+P</translation>
    </message>
    <message>
        <source>Message:</source>
        <translation>Poruka:</translation>
    </message>
    <message>
        <source>Pay To:</source>
        <translation>Primatelj plaćanja:</translation>
    </message>
    <message>
        <source>Enter a label for this address to add it to your address book</source>
        <translation>Unesite oznaku za ovu adresu kako bi ju dodali u vaš adresar</translation>
    </message>
</context>
<context>
    <name>SendConfirmationDialog</name>
    </context>
<context>
    <name>ShutdownWindow</name>
    </context>
<context>
    <name>SignVerifyMessageDialog</name>
    <message>
        <source>&amp;Sign Message</source>
        <translation>&amp;Potpišite poruku</translation>
    </message>
    <message>
        <source>Alt+A</source>
        <translation>Alt+A</translation>
    </message>
    <message>
        <source>Paste address from clipboard</source>
        <translation>Zalijepi adresu iz međuspremnika</translation>
    </message>
    <message>
        <source>Alt+P</source>
        <translation>Alt+P</translation>
    </message>
    <message>
        <source>Enter the message you want to sign here</source>
        <translation>Upišite poruku koju želite potpisati ovdje</translation>
    </message>
    <message>
        <source>Signature</source>
        <translation>Potpis</translation>
    </message>
    <message>
        <source>Sign &amp;Message</source>
        <translation>&amp;Potpišite poruku</translation>
    </message>
    <message>
        <source>Clear &amp;All</source>
        <translation>Obriši &amp;sve</translation>
    </message>
    <message>
        <source>&amp;Verify Message</source>
        <translation>&amp;Potvrdite poruku</translation>
    </message>
    <message>
        <source>Verify &amp;Message</source>
        <translation>&amp;Potvrdite poruku</translation>
    </message>
    <message>
        <source>Wallet unlock was cancelled.</source>
        <translation>Otključavanje novčanika je otkazano.</translation>
    </message>
    <message>
        <source>Message signed.</source>
        <translation>Poruka je potpisana.</translation>
    </message>
    </context>
<context>
    <name>SplashScreen</name>
    <message>
        <source>[testnet]</source>
        <translation>[testnet]</translation>
    </message>
</context>
<context>
    <name>TrafficGraphWidget</name>
    </context>
<context>
    <name>TransactionDesc</name>
    <message>
        <source>Open until %1</source>
        <translation>Otvoren do %1</translation>
    </message>
    <message>
        <source>%1/offline</source>
        <translation>%1 nije dostupan</translation>
    </message>
    <message>
        <source>%1/unconfirmed</source>
        <translation>%1/nepotvrđeno</translation>
    </message>
    <message>
        <source>%1 confirmations</source>
        <translation>%1 potvrda</translation>
    </message>
    <message>
        <source>Status</source>
        <translation>Status</translation>
    </message>
    <message>
        <source>, has not been successfully broadcast yet</source>
        <translation>, još nije bio uspješno emitiran</translation>
    </message>
    <message>
        <source>Date</source>
        <translation>Datum</translation>
    </message>
    <message>
        <source>Source</source>
        <translation>Izvor</translation>
    </message>
    <message>
        <source>Generated</source>
        <translation>Generiran</translation>
    </message>
    <message>
        <source>From</source>
        <translation>Od</translation>
    </message>
    <message>
        <source>unknown</source>
        <translation>nepoznato</translation>
    </message>
    <message>
        <source>To</source>
        <translation>Za</translation>
    </message>
    <message>
        <source>own address</source>
        <translation>vlastita adresa</translation>
    </message>
    <message>
        <source>label</source>
        <translation>oznaka</translation>
    </message>
    <message>
        <source>Credit</source>
        <translation>Uplaćeno</translation>
    </message>
    <message>
        <source>not accepted</source>
        <translation>Nije prihvaćeno</translation>
    </message>
    <message>
        <source>Debit</source>
        <translation>Zaduženje</translation>
    </message>
    <message>
        <source>Transaction fee</source>
        <translation>Naknada za transakciju</translation>
    </message>
    <message>
        <source>Net amount</source>
        <translation>Neto iznos</translation>
    </message>
    <message>
        <source>Message</source>
        <translation>Poruka</translation>
    </message>
    <message>
        <source>Comment</source>
        <translation>Komentar</translation>
    </message>
    <message>
        <source>Transaction ID</source>
        <translation>ID transakcije</translation>
    </message>
    <message>
        <source>Transaction</source>
        <translation>Transakcija</translation>
    </message>
    <message>
        <source>Inputs</source>
        <translation>Unosi</translation>
    </message>
    <message>
        <source>Amount</source>
        <translation>Iznos</translation>
    </message>
    </context>
<context>
    <name>TransactionDescDialog</name>
    <message>
        <source>This pane shows a detailed description of the transaction</source>
        <translation>Ovaj prozor prikazuje detaljni opis transakcije</translation>
    </message>
    </context>
<context>
    <name>TransactionTableModel</name>
    <message>
        <source>Date</source>
        <translation>Datum</translation>
    </message>
    <message>
        <source>Type</source>
        <translation>Tip</translation>
    </message>
    <message>
        <source>Label</source>
        <translation>Oznaka</translation>
    </message>
    <message>
        <source>Open until %1</source>
        <translation>Otvoren do %1</translation>
    </message>
    <message>
        <source>Confirmed (%1 confirmations)</source>
        <translation>Potvrđen (%1 potvrda)</translation>
    </message>
    <message>
        <source>This block was not received by any other nodes and will probably not be accepted!</source>
        <translation>Ovaj blok nije bio primljen od strane bilo kojeg drugog čvora i vjerojatno neće biti prihvaćen!</translation>
    </message>
    <message>
        <source>Generated but not accepted</source>
        <translation>Generirano, ali nije prihvaćeno</translation>
    </message>
    <message>
        <source>Received with</source>
        <translation>Primljeno s</translation>
    </message>
    <message>
        <source>Received from</source>
        <translation>Primljeno od</translation>
    </message>
    <message>
        <source>Sent to</source>
        <translation>Poslano za</translation>
    </message>
    <message>
        <source>Payment to yourself</source>
        <translation>Plaćanje samom sebi</translation>
    </message>
    <message>
        <source>Mined</source>
        <translation>Rudareno</translation>
    </message>
    <message>
        <source>(n/a)</source>
        <translation>(n/d)</translation>
    </message>
    <message>
        <source>(no label)</source>
        <translation>(nema oznake)</translation>
    </message>
    <message>
        <source>Transaction status. Hover over this field to show number of confirmations.</source>
        <translation>Status transakcije</translation>
    </message>
    <message>
        <source>Date and time that the transaction was received.</source>
        <translation>Datum i vrijeme kad je transakcija primljena</translation>
    </message>
    <message>
        <source>Type of transaction.</source>
        <translation>Vrsta transakcije.</translation>
    </message>
    <message>
        <source>Amount removed from or added to balance.</source>
        <translation>Iznos odbijen od ili dodan k saldu.</translation>
    </message>
</context>
<context>
    <name>TransactionView</name>
    <message>
        <source>All</source>
        <translation>Sve</translation>
    </message>
    <message>
        <source>Today</source>
        <translation>Danas</translation>
    </message>
    <message>
        <source>This week</source>
        <translation>Ovaj tjedan</translation>
    </message>
    <message>
        <source>This month</source>
        <translation>Ovaj mjesec</translation>
    </message>
    <message>
        <source>Last month</source>
        <translation>Prošli mjesec</translation>
    </message>
    <message>
        <source>This year</source>
        <translation>Ove godine</translation>
    </message>
    <message>
        <source>Range...</source>
        <translation>Raspon...</translation>
    </message>
    <message>
        <source>Received with</source>
        <translation>Primljeno s</translation>
    </message>
    <message>
        <source>Sent to</source>
        <translation>Poslano za</translation>
    </message>
    <message>
        <source>To yourself</source>
        <translation>Samom sebi</translation>
    </message>
    <message>
        <source>Mined</source>
        <translation>Rudareno</translation>
    </message>
    <message>
        <source>Other</source>
        <translation>Ostalo</translation>
    </message>
    <message>
        <source>Min amount</source>
        <translation>Min iznos</translation>
    </message>
    <message>
        <source>Copy address</source>
        <translation>Kopiraj adresu</translation>
    </message>
    <message>
        <source>Copy label</source>
        <translation>Kopiraj oznaku</translation>
    </message>
    <message>
        <source>Copy amount</source>
        <translation>Kopiraj iznos</translation>
    </message>
    <message>
        <source>Copy transaction ID</source>
        <translation>Kopiraj ID transakcije</translation>
    </message>
    <message>
        <source>Edit label</source>
        <translation>Izmjeni oznaku</translation>
    </message>
    <message>
        <source>Show transaction details</source>
        <translation>Prikaži detalje transakcije</translation>
    </message>
    <message>
        <source>Comma separated file (*.csv)</source>
        <translation>Datoteka podataka odvojenih zarezima (*.csv)</translation>
    </message>
    <message>
        <source>Confirmed</source>
        <translation>Potvrđeno</translation>
    </message>
    <message>
        <source>Date</source>
        <translation>Datum</translation>
    </message>
    <message>
        <source>Type</source>
        <translation>Tip</translation>
    </message>
    <message>
        <source>Label</source>
        <translation>Oznaka</translation>
    </message>
    <message>
        <source>Address</source>
        <translation>Adresa</translation>
    </message>
    <message>
        <source>ID</source>
        <translation>ID</translation>
    </message>
    <message>
        <source>Exporting Failed</source>
        <translation>Izvoz neuspješan</translation>
    </message>
    <message>
        <source>Range:</source>
        <translation>Raspon:</translation>
    </message>
    <message>
        <source>to</source>
        <translation>za</translation>
    </message>
</context>
<context>
    <name>UnitDisplayStatusBarControl</name>
    </context>
<context>
    <name>WalletFrame</name>
    </context>
<context>
    <name>WalletModel</name>
    <message>
        <source>Send Coins</source>
        <translation>Slanje novca</translation>
    </message>
    </context>
<context>
    <name>WalletView</name>
    <message>
        <source>&amp;Export</source>
        <translation>&amp;Izvozi</translation>
    </message>
    <message>
        <source>Export the data in the current tab to a file</source>
        <translation>Izvoz podataka iz trenutnog lista u datoteku</translation>
    </message>
    <message>
        <source>Backup Wallet</source>
        <translation>Arhiviranje novčanika</translation>
    </message>
    <message>
        <source>Wallet Data (*.dat)</source>
        <translation>Podaci novčanika (*.dat)</translation>
    </message>
    <message>
        <source>Backup Failed</source>
        <translation>Arhiviranje nije uspjelo</translation>
    </message>
    </context>
<context>
    <name>bitcoin-core</name>
    <message>
        <source>Options:</source>
        <translation>Postavke:</translation>
    </message>
    <message>
        <source>Specify data directory</source>
        <translation>Odaberi direktorij za datoteke</translation>
    </message>
    <message>
        <source>Specify your own public address</source>
        <translation>Odaberi vlastitu javnu adresu</translation>
    </message>
    <message>
        <source>Accept command line and JSON-RPC commands</source>
        <translation>Prihvati komande iz tekst moda i JSON-RPC</translation>
    </message>
    <message>
        <source>Run in the background as a daemon and accept commands</source>
        <translation>Izvršavaj u pozadini kao uslužnik i prihvaćaj komande</translation>
    </message>
    <message>
<<<<<<< HEAD
        <source>Lynx Core</source>
        <translation>Lynx Core</translation>
=======
        <source>Litecoin Core</source>
        <translation>Litecoin Core</translation>
>>>>>>> 69fce744
    </message>
    <message>
        <source>Block creation options:</source>
        <translation>Opcije za kreiranje bloka:</translation>
    </message>
    <message>
        <source>Error: Disk space is low!</source>
        <translation>Pogreška: Nema dovoljno prostora na disku!</translation>
    </message>
    <message>
        <source>Information</source>
        <translation>Informacija</translation>
    </message>
    <message>
        <source>Send trace/debug info to console instead of debug.log file</source>
        <translation>Šalji trace/debug informacije na konzolu umjesto u debug.log datoteku</translation>
    </message>
    <message>
        <source>Username for JSON-RPC connections</source>
        <translation>Korisničko ime za JSON-RPC veze</translation>
    </message>
    <message>
        <source>Warning</source>
        <translation>Upozorenje</translation>
    </message>
    <message>
        <source>Password for JSON-RPC connections</source>
        <translation>Lozinka za JSON-RPC veze</translation>
    </message>
    <message>
        <source>Execute command when the best block changes (%s in cmd is replaced by block hash)</source>
        <translation>Izvršite naredbu kada se najbolji blok promjeni (%s u cmd je zamjenjen sa block hash)</translation>
    </message>
    <message>
        <source>Allow DNS lookups for -addnode, -seednode and -connect</source>
        <translation>Dozvoli DNS upite za -addnode, -seednode i -connect</translation>
    </message>
    <message>
        <source>Insufficient funds</source>
        <translation>Nedovoljna sredstva</translation>
    </message>
    <message>
        <source>Loading block index...</source>
        <translation>Učitavanje indeksa blokova...</translation>
    </message>
    <message>
        <source>Loading wallet...</source>
        <translation>Učitavanje novčanika...</translation>
    </message>
    <message>
        <source>Cannot downgrade wallet</source>
        <translation>Nije moguće novčanik vratiti na prijašnju verziju.</translation>
    </message>
    <message>
        <source>Rescanning...</source>
        <translation>Ponovno pretraživanje...</translation>
    </message>
    <message>
        <source>Done loading</source>
        <translation>Učitavanje gotovo</translation>
    </message>
    <message>
        <source>Error</source>
        <translation>Greška</translation>
    </message>
</context>
</TS><|MERGE_RESOLUTION|>--- conflicted
+++ resolved
@@ -54,10 +54,10 @@
         <translation>&amp;Odaberi</translation>
     </message>
     <message>
-<<<<<<< HEAD
         <source>These are your Lynx addresses for sending payments. Always check the amount and the receiving address before sending coins.</source>
         <translation>Ovo su vaše Lynx adrese za slanje novca. Uvijek provjerite iznos i adresu primatelja prije slanja novca.</translation>
-=======
+    </message>
+    <message>
         <source>Sending addresses</source>
         <translation>Adresa pošiljatelja</translation>
     </message>
@@ -66,13 +66,12 @@
         <translation>Adresa primatelja</translation>
     </message>
     <message>
-        <source>These are your Litecoin addresses for sending payments. Always check the amount and the receiving address before sending coins.</source>
-        <translation>Ovo su vaše Litecoin adrese za slanje novca. Uvijek provjerite iznos i adresu primatelja prije slanja novca.</translation>
-    </message>
-    <message>
-        <source>These are your Litecoin addresses for receiving payments. It is recommended to use a new receiving address for each transaction.</source>
-        <translation>Ovo su vaše Litecoin adrese za primanje novca. Preporučamo da koristite novu adresu za primanje za svaku transakciju.</translation>
->>>>>>> 69fce744
+        <source>These are your Lynx addresses for sending payments. Always check the amount and the receiving address before sending coins.</source>
+        <translation>Ovo su vaše Lynx adrese za slanje novca. Uvijek provjerite iznos i adresu primatelja prije slanja novca.</translation>
+    </message>
+    <message>
+        <source>These are your Lynx addresses for receiving payments. It is recommended to use a new receiving address for each transaction.</source>
+        <translation>Ovo su vaše Lynx adrese za primanje novca. Preporučamo da koristite novu adresu za primanje za svaku transakciju.</translation>
     </message>
     <message>
         <source>&amp;Copy Address</source>
@@ -307,13 +306,8 @@
         <translation>Re-indeksiranje blokova na disku...</translation>
     </message>
     <message>
-<<<<<<< HEAD
         <source>Send coins to a Lynx address</source>
         <translation>Slanje novca na lynx adresu</translation>
-=======
-        <source>Send coins to a Litecoin address</source>
-        <translation>Slanje novca na litecoin adresu</translation>
->>>>>>> 69fce744
     </message>
     <message>
         <source>Backup wallet to another location</source>
@@ -336,13 +330,8 @@
         <translation>&amp;Potvrdite poruku...</translation>
     </message>
     <message>
-<<<<<<< HEAD
         <source>Lynx</source>
         <translation>Lynx</translation>
-=======
-        <source>Litecoin</source>
-        <translation>Litecoin</translation>
->>>>>>> 69fce744
     </message>
     <message>
         <source>Wallet</source>
@@ -369,21 +358,12 @@
         <translation>Šifriranje privatnih ključeva koji u novčaniku</translation>
     </message>
     <message>
-<<<<<<< HEAD
         <source>Sign messages with your Lynx addresses to prove you own them</source>
         <translation>Poruku potpišemo s lynx adresom, kako bi dokazali vlasništvo nad tom adresom</translation>
     </message>
     <message>
         <source>Verify messages to ensure they were signed with specified Lynx addresses</source>
         <translation>Provjeravanje poruke, kao dokaz, da je potpisana navedenom lynx adresom</translation>
-=======
-        <source>Sign messages with your Litecoin addresses to prove you own them</source>
-        <translation>Poruku potpišemo s litecoin adresom, kako bi dokazali vlasništvo nad tom adresom</translation>
-    </message>
-    <message>
-        <source>Verify messages to ensure they were signed with specified Litecoin addresses</source>
-        <translation>Provjeravanje poruke, kao dokaz, da je potpisana navedenom litecoin adresom</translation>
->>>>>>> 69fce744
     </message>
     <message>
         <source>&amp;File</source>
@@ -402,13 +382,8 @@
         <translation>Traka kartica</translation>
     </message>
     <message>
-<<<<<<< HEAD
         <source>Request payments (generates QR codes and lynx: URIs)</source>
         <translation>Zatraži uplatu (stvara QR kod i lynx: URI adresu)</translation>
-=======
-        <source>Request payments (generates QR codes and litecoin: URIs)</source>
-        <translation>Zatraži uplatu (stvara QR kod i litecoin: URI adresu)</translation>
->>>>>>> 69fce744
     </message>
     <message>
         <source>Show the list of used sending addresses and labels</source>
@@ -419,25 +394,16 @@
         <translation>Prikaži popis korištenih adresa i oznaka za primanje novca</translation>
     </message>
     <message>
-<<<<<<< HEAD
         <source>Open a lynx: URI or payment request</source>
         <translation>Otvori lynx: URI adresu ili zahtjev za uplatu</translation>
-=======
-        <source>Open a litecoin: URI or payment request</source>
-        <translation>Otvori litecoin: URI adresu ili zahtjev za uplatu</translation>
->>>>>>> 69fce744
     </message>
     <message>
         <source>&amp;Command-line options</source>
         <translation>Opcije &amp;naredbene linije</translation>
     </message>
     <message numerus="yes">
-<<<<<<< HEAD
         <source>%n active connection(s) to Lynx network</source>
         <translation><numerusform>%n aktivna veza na Lynx mrežu</numerusform><numerusform>%n aktivnih veza na Lynx mrežu</numerusform><numerusform>%n aktivnih veza na Lynx mrežu</numerusform></translation>
-=======
-        <source>%n active connection(s) to Litecoin network</source>
-        <translation><numerusform>%n aktivna veza na Litecoin mrežu</numerusform><numerusform>%n aktivnih veza na Litecoin mrežu</numerusform><numerusform>%n aktivnih veza na Litecoin mrežu</numerusform></translation>
     </message>
     <message>
         <source>Indexing blocks on disk...</source>
@@ -446,7 +412,6 @@
     <message>
         <source>Processing blocks on disk...</source>
         <translation>Procesiram blokove na disku...</translation>
->>>>>>> 69fce744
     </message>
     <message numerus="yes">
         <source>Processed %n block(s) of transaction history.</source>
@@ -630,19 +595,11 @@
     </message>
     <message>
         <source>The label associated with this address list entry</source>
-<<<<<<< HEAD
         <translation>Oznaka lynx adrese</translation>
     </message>
     <message>
         <source>The address associated with this address list entry. This can only be modified for sending addresses.</source>
         <translation>Lynx adresa. Izmjene adrese su moguće samo za adrese za slanje.</translation>
-=======
-        <translation>Oznaka litecoin adrese</translation>
-    </message>
-    <message>
-        <source>The address associated with this address list entry. This can only be modified for sending addresses.</source>
-        <translation>Litecoin adresa. Izmjene adrese su moguće samo za adrese za slanje.</translation>
->>>>>>> 69fce744
     </message>
     <message>
         <source>&amp;Address</source>
@@ -665,8 +622,8 @@
         <translation>Uredi adresu za slanje</translation>
     </message>
     <message>
-        <source>The entered address "%1" is not a valid Litecoin address.</source>
-        <translation>Upisana adresa "%1" nije valjana litecoin adresa.</translation>
+        <source>The entered address "%1" is not a valid Lynx address.</source>
+        <translation>Upisana adresa "%1" nije valjana lynx adresa.</translation>
     </message>
     <message>
         <source>The entered address "%1" is already in the address book.</source>
@@ -730,8 +687,8 @@
         <translation>Dobrodošli</translation>
     </message>
     <message>
-        <source>Litecoin</source>
-        <translation>Litecoin</translation>
+        <source>Lynx</source>
+        <translation>Lynx</translation>
     </message>
     <message>
         <source>Error</source>
@@ -823,13 +780,8 @@
         <translation>&amp;Trošenje nepotvrđenih vraćenih iznosa</translation>
     </message>
     <message>
-<<<<<<< HEAD
         <source>Automatically open the Lynx client port on the router. This only works when your router supports UPnP and it is enabled.</source>
         <translation>Automatski otvori port Lynx klijenta na ruteru. To radi samo ako ruter podržava UPnP i ako je omogućen.</translation>
-=======
-        <source>Automatically open the Litecoin client port on the router. This only works when your router supports UPnP and it is enabled.</source>
-        <translation>Automatski otvori port Litecoin klijenta na ruteru. To radi samo ako ruter podržava UPnP i ako je omogućen.</translation>
->>>>>>> 69fce744
     </message>
     <message>
         <source>Map port using &amp;UPnP</source>
@@ -877,11 +829,7 @@
     </message>
     <message>
         <source>Choose the default subdivision unit to show in the interface and when sending coins.</source>
-<<<<<<< HEAD
         <translation>Izaberite željeni najmanji dio lynxa koji će biti prikazan u sučelju i koji će se koristiti za plaćanje.</translation>
-=======
-        <translation>Izaberite željeni najmanji dio litecoina koji će biti prikazan u sučelju i koji će se koristiti za plaćanje.</translation>
->>>>>>> 69fce744
     </message>
     <message>
         <source>&amp;OK</source>
@@ -911,13 +859,8 @@
         <translation>Oblik</translation>
     </message>
     <message>
-<<<<<<< HEAD
         <source>The displayed information may be out of date. Your wallet automatically synchronizes with the Lynx network after a connection is established, but this process has not completed yet.</source>
         <translation>Prikazani podatci mogu biti zastarjeli. Vaš novčanik se automatski sinkronizira s Lynx mrežom kada je veza uspostavljena, ali taj proces još nije završen.</translation>
-=======
-        <source>The displayed information may be out of date. Your wallet automatically synchronizes with the Litecoin network after a connection is established, but this process has not completed yet.</source>
-        <translation>Prikazani podatci mogu biti zastarjeli. Vaš novčanik se automatski sinkronizira s Litecoin mrežom kada je veza uspostavljena, ali taj proces još nije završen.</translation>
->>>>>>> 69fce744
     </message>
     <message>
         <source>Total:</source>
@@ -1731,13 +1674,8 @@
         <translation>Izvršavaj u pozadini kao uslužnik i prihvaćaj komande</translation>
     </message>
     <message>
-<<<<<<< HEAD
         <source>Lynx Core</source>
         <translation>Lynx Core</translation>
-=======
-        <source>Litecoin Core</source>
-        <translation>Litecoin Core</translation>
->>>>>>> 69fce744
     </message>
     <message>
         <source>Block creation options:</source>
