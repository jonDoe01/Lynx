<TS language="eu_ES" version="2.1">
<context>
    <name>AddressBookPage</name>
    <message>
        <source>Right-click to edit address or label</source>
        <translation>Klikatu eskuinean helbidea edo etiketa aldatzeko</translation>
    </message>
    <message>
        <source>Create a new address</source>
        <translation>Sortu helbide berria</translation>
    </message>
    <message>
        <source>&amp;New</source>
        <translation>&amp;Berria</translation>
    </message>
    <message>
        <source>Copy the currently selected address to the system clipboard</source>
        <translation>Kopiatu hautatutako helbidea sistemaren arbelean</translation>
    </message>
    <message>
        <source>&amp;Copy</source>
        <translation>&amp;Kopiatu</translation>
    </message>
    <message>
        <source>C&amp;lose</source>
        <translation>&amp;Itxi</translation>
    </message>
    <message>
        <source>Delete the currently selected address from the list</source>
        <translation>Ezabatu aukeratutako helbideak listatik</translation>
    </message>
    <message>
        <source>Export the data in the current tab to a file</source>
        <translation>Uneko fitxategian datuak esportatu</translation>
    </message>
    <message>
        <source>&amp;Export</source>
        <translation>&amp;Esportatu</translation>
    </message>
    <message>
        <source>&amp;Delete</source>
        <translation>&amp;Ezabatu</translation>
    </message>
    <message>
        <source>Choose the address to send coins to</source>
        <translation>Dirua bidaltzeko helbidea hautatu</translation>
    </message>
    <message>
        <source>Choose the address to receive coins with</source>
        <translation>Dirua jasotzeko helbidea hautatu</translation>
    </message>
    <message>
        <source>C&amp;hoose</source>
        <translation>&amp;Aukeratu</translation>
    </message>
    <message>
        <source>Sending addresses</source>
        <translation>Helbideak bidaltzen</translation>
    </message>
    <message>
        <source>Receiving addresses</source>
        <translation>Helbideak jasotzen</translation>
    </message>
    <message>
<<<<<<< HEAD
        <source>These are your Lynx addresses for sending payments. Always check the amount and the receiving address before sending coins.</source>
        <translation>Hauek dira zure Lynx helbideak dirua bidaltzeko. Beti egiaztatu diru-kantitatea eta jasotzeko helbidea bidali baino lehen.</translation>
    </message>
    <message>
        <source>These are your Lynx addresses for receiving payments. It is recommended to use a new receiving address for each transaction.</source>
        <translation>Hauek dira zure Lynx helbideak dirua jasotzeko. Gomendagarria da erabiltzea jasotzeko helbide berri bat operazio bakoitzeko.</translation>
=======
        <source>These are your Litecoin addresses for sending payments. Always check the amount and the receiving address before sending coins.</source>
        <translation>Hauek dira zuk dirua jaso dezaketen Litecoin helbideak. Egiaztatu beti diru-kopurua eta dirua jasoko duen helbidea zuzen egon daitezen, txanponak bidali baino lehen.</translation>
    </message>
    <message>
        <source>These are your Litecoin addresses for receiving payments. It is recommended to use a new receiving address for each transaction.</source>
        <translation>Hauek dira zure dirua jasotzeko Litecoin helbideak. Gomendagarria da, operazio bakoitza helbide berri batekin egitea.</translation>
>>>>>>> 69fce744
    </message>
    <message>
        <source>&amp;Copy Address</source>
        <translation>&amp;Helbidea kopiatu</translation>
    </message>
    <message>
        <source>Copy &amp;Label</source>
        <translation>Etiketa &amp;Kopiatu</translation>
    </message>
    <message>
        <source>&amp;Edit</source>
        <translation>&amp;Editatu</translation>
    </message>
    <message>
        <source>Export Address List</source>
        <translation>Helbide lista esportatu</translation>
    </message>
    <message>
        <source>Comma separated file (*.csv)</source>
        <translation>Komaz bereizitako artxiboa (*.csv)</translation>
    </message>
    <message>
        <source>Exporting Failed</source>
        <translation>Esportazioak huts egin du</translation>
    </message>
    <message>
        <source>There was an error trying to save the address list to %1. Please try again.</source>
        <translation>Akats bat egon da helbide lista %1-ean gordetzen sahiatzean. Mesedez, saiatu berriro.</translation>
    </message>
</context>
<context>
    <name>AddressTableModel</name>
    <message>
        <source>Label</source>
        <translation>Izendapen</translation>
    </message>
    <message>
        <source>Address</source>
        <translation>Helbidea</translation>
    </message>
    <message>
        <source>(no label)</source>
        <translation>(izendapenik ez)</translation>
    </message>
</context>
<context>
    <name>AskPassphraseDialog</name>
    <message>
        <source>Passphrase Dialog</source>
        <translation>Pasahitzaren dialogoa</translation>
    </message>
    <message>
        <source>Enter passphrase</source>
        <translation>Pasahitza sartu</translation>
    </message>
    <message>
        <source>New passphrase</source>
        <translation>Pasahitz berria</translation>
    </message>
    <message>
        <source>Repeat new passphrase</source>
        <translation>Pasahitz berria errepiikatu</translation>
    </message>
    <message>
        <source>Encrypt wallet</source>
        <translation>Diruzorroa enkriptatu</translation>
    </message>
    <message>
        <source>This operation needs your wallet passphrase to unlock the wallet.</source>
        <translation>Diruzorroaren pasahitza behar du eragiketa honek, diruzorroa desblokeatzeko.</translation>
    </message>
    <message>
        <source>Unlock wallet</source>
        <translation>Diruzorroa desblokeatu</translation>
    </message>
    <message>
        <source>This operation needs your wallet passphrase to decrypt the wallet.</source>
        <translation>Eragiketa honek zure diruzorroaren pasahitza behar du, diruzorroa desenkriptatzeko.</translation>
    </message>
    <message>
        <source>Decrypt wallet</source>
        <translation>Diruzorroa desenkriptatu</translation>
    </message>
    <message>
        <source>Change passphrase</source>
        <translation>Pasahitza aldatu</translation>
    </message>
    <message>
        <source>Confirm wallet encryption</source>
        <translation>Diruorroaren enkriptazioa berretsi</translation>
    </message>
    <message>
<<<<<<< HEAD
        <source>Warning: If you encrypt your wallet and lose your passphrase, you will &lt;b&gt;LOSE ALL OF YOUR LYNXES&lt;/b&gt;!</source>
        <translation>Abisua: Zuk enkriptatzen baduzu zure diruzorroa eta zure pasahitza galtzen baduzu, &lt;b&gt;LYNX GUZTIAK GALDUKO DITUZU&lt;/b&gt;!</translation>
=======
        <source>Warning: If you encrypt your wallet and lose your passphrase, you will &lt;b&gt;LOSE ALL OF YOUR LITECOINS&lt;/b&gt;!</source>
        <translation>Abisua: Diruzorroa enkriptatzen baduzu eta zure pasahitza galtzen baduzu, &lt;b&gt;LITECOIN GUZTIAK GALDUKO DITUZU&lt;/b&gt;!</translation>
>>>>>>> 69fce744
    </message>
    <message>
        <source>Are you sure you wish to encrypt your wallet?</source>
        <translation>Seguru al zaude, zure diruzorroa enkriptatu nahi duzula?</translation>
    </message>
    <message>
        <source>Wallet encrypted</source>
        <translation>Zorroa enkriptatuta</translation>
    </message>
    <message>
        <source>IMPORTANT: Any previous backups you have made of your wallet file should be replaced with the newly generated, encrypted wallet file. For security reasons, previous backups of the unencrypted wallet file will become useless as soon as you start using the new, encrypted wallet.</source>
        <translation>GARRANTZITSUA: Diruzorroaren segurtasun-kopia, wallet.dat, erabilezina bihurtuko da enkriptazioa burutu ondoren. Ondorioz, segurtasun-kopia berriekin ordezkatu beharko zenituzke zure jada eginik dituzun diruzorroaren kopiak.</translation>
    </message>
    <message>
        <source>Wallet encryption failed</source>
        <translation>Diruzorroaren enkriptazioak huts egin du</translation>
    </message>
    <message>
        <source>Wallet encryption failed due to an internal error. Your wallet was not encrypted.</source>
        <translation>Diruzorroaren enkriptazioak huts egin du barne-akats baten ondorioz. Zure diruzorroa ez da enkriptatu.</translation>
    </message>
    <message>
        <source>The supplied passphrases do not match.</source>
        <translation>Eman dituzun pasahitzak ez datoz bat.</translation>
    </message>
    <message>
        <source>Wallet unlock failed</source>
        <translation>Zorroaren desblokeoak huts egin du</translation>
    </message>
    <message>
        <source>The passphrase entered for the wallet decryption was incorrect.</source>
        <translation>Zorroa desenkriptatzeko sartutako pasahitza okerra da.</translation>
    </message>
    <message>
        <source>Wallet decryption failed</source>
        <translation>Zorroaren desenkriptazioak huts egin du</translation>
    </message>
    </context>
<context>
    <name>BanTableModel</name>
    </context>
<context>
    <name>BitcoinGUI</name>
    <message>
        <source>Synchronizing with network...</source>
        <translation>Sarearekin sinkronizatzen...</translation>
    </message>
    <message>
        <source>&amp;Overview</source>
        <translation>&amp;Gainbegiratu</translation>
    </message>
    <message>
        <source>Show general overview of wallet</source>
        <translation>Diruzorroaren begirada orokorra ikusi</translation>
    </message>
    <message>
        <source>&amp;Transactions</source>
        <translation>&amp;Transakzioak</translation>
    </message>
    <message>
        <source>Browse transaction history</source>
        <translation>Ikusi transakzioen historia</translation>
    </message>
    <message>
        <source>E&amp;xit</source>
        <translation>Irten</translation>
    </message>
    <message>
        <source>Quit application</source>
        <translation>Aplikaziotik irten</translation>
    </message>
    <message>
        <source>About &amp;Qt</source>
        <translation>&amp;Qt-ri buruz</translation>
    </message>
    <message>
        <source>Show information about Qt</source>
<<<<<<< HEAD
        <translation>Erakutsi Lynx-i buruzko informazioa</translation>
=======
        <translation>Erakutsi Qt-ren buruzko informazioa</translation>
>>>>>>> 69fce744
    </message>
    <message>
        <source>&amp;Options...</source>
        <translation>&amp;Aukerak...</translation>
    </message>
    <message>
        <source>&amp;Receiving addresses...</source>
        <translation>&amp;Helbideak jasotzen...</translation>
    </message>
    <message>
        <source>Change the passphrase used for wallet encryption</source>
        <translation>Diruzorroa enkriptatzeko erabilitako pasahitza aldatu</translation>
    </message>
    <message>
        <source>&amp;File</source>
        <translation>&amp;Artxiboa</translation>
    </message>
    <message>
        <source>&amp;Settings</source>
        <translation>&amp;Ezarpenak</translation>
    </message>
    <message>
        <source>&amp;Help</source>
        <translation>&amp;Laguntza</translation>
    </message>
    <message>
        <source>Tabs toolbar</source>
        <translation>Fitxen tresna-barra</translation>
    </message>
    <message>
        <source>Up to date</source>
        <translation>Eguneratua</translation>
    </message>
    <message>
        <source>Catching up...</source>
        <translation>Eguneratzen...</translation>
    </message>
    <message>
        <source>Sent transaction</source>
        <translation>Bidalitako transakzioa</translation>
    </message>
    <message>
        <source>Incoming transaction</source>
        <translation>Sartutako transakzioa</translation>
    </message>
    <message>
        <source>Wallet is &lt;b&gt;encrypted&lt;/b&gt; and currently &lt;b&gt;unlocked&lt;/b&gt;</source>
        <translation>Zorroa &lt;b&gt;enkriptatuta&lt;/b&gt; eta &lt;b&gt;desblokeatuta&lt;/b&gt; dago une honetan</translation>
    </message>
    <message>
        <source>Wallet is &lt;b&gt;encrypted&lt;/b&gt; and currently &lt;b&gt;locked&lt;/b&gt;</source>
        <translation>Zorroa &lt;b&gt;enkriptatuta&lt;/b&gt; eta &lt;b&gt;blokeatuta&lt;/b&gt; dago une honetan</translation>
    </message>
    </context>
<context>
    <name>CoinControlDialog</name>
    <message>
        <source>Amount:</source>
        <translation>Kopurua:</translation>
    </message>
    <message>
        <source>Amount</source>
        <translation>Kopurua</translation>
    </message>
    <message>
        <source>Date</source>
        <translation>Data</translation>
    </message>
    <message>
        <source>Copy address</source>
        <translation>Helbidea kopiatu</translation>
    </message>
    <message>
        <source>Copy label</source>
        <translation>Etiketa kopiatu</translation>
    </message>
    <message>
        <source>(no label)</source>
        <translation>(izendapenik ez)</translation>
    </message>
    </context>
<context>
    <name>EditAddressDialog</name>
    <message>
        <source>Edit Address</source>
        <translation>Helbidea editatu</translation>
    </message>
    <message>
        <source>&amp;Label</source>
        <translation>&amp;Etiketa</translation>
    </message>
    <message>
        <source>&amp;Address</source>
        <translation>&amp;Helbidea</translation>
    </message>
    <message>
        <source>New receiving address</source>
        <translation>Jasotzeko helbide berria</translation>
    </message>
    <message>
        <source>New sending address</source>
        <translation>Bidaltzeko helbide berria</translation>
    </message>
    <message>
        <source>Edit receiving address</source>
        <translation>Jasotzeko helbidea editatu</translation>
    </message>
    <message>
        <source>Edit sending address</source>
        <translation>Bidaltzeko helbidea editatu</translation>
    </message>
    <message>
        <source>The entered address "%1" is already in the address book.</source>
        <translation>Sartu berri den helbidea, "%1", helbide-liburuan dago jadanik.</translation>
    </message>
    <message>
        <source>Could not unlock wallet.</source>
        <translation>Ezin da diruzorroa desblokeatu.</translation>
    </message>
    <message>
        <source>New key generation failed.</source>
        <translation>Giltza berriaren sorrerak huts egin du.</translation>
    </message>
</context>
<context>
    <name>FreespaceChecker</name>
    </context>
<context>
    <name>HelpMessageDialog</name>
    </context>
<context>
    <name>Intro</name>
    </context>
<context>
    <name>ModalOverlay</name>
    <message>
        <source>Form</source>
        <translation>Inprimakia</translation>
    </message>
    </context>
<context>
    <name>OpenURIDialog</name>
    </context>
<context>
    <name>OptionsDialog</name>
    <message>
        <source>Options</source>
        <translation>Aukerak</translation>
    </message>
    </context>
<context>
    <name>OverviewPage</name>
    <message>
        <source>Form</source>
        <translation>Inprimakia</translation>
    </message>
    </context>
<context>
    <name>PaymentServer</name>
    </context>
<context>
    <name>PeerTableModel</name>
    </context>
<context>
    <name>QObject</name>
    <message>
        <source>Amount</source>
        <translation>Kopurua</translation>
    </message>
    <message>
        <source>unknown</source>
        <translation>ezezaguna</translation>
    </message>
</context>
<context>
    <name>QObject::QObject</name>
    </context>
<context>
    <name>QRImageWidget</name>
    </context>
<context>
    <name>RPCConsole</name>
    </context>
<context>
    <name>ReceiveCoinsDialog</name>
    <message>
        <source>&amp;Amount:</source>
        <translation>&amp;Kopurua:</translation>
    </message>
    <message>
        <source>&amp;Label:</source>
        <translation>&amp;Etiketa:</translation>
    </message>
    <message>
        <source>&amp;Message:</source>
        <translation>&amp;Mezua:</translation>
    </message>
    <message>
        <source>Copy label</source>
        <translation>Etiketa kopiatu</translation>
    </message>
    </context>
<context>
    <name>ReceiveRequestDialog</name>
    <message>
        <source>Copy &amp;Address</source>
        <translation>&amp;Helbidea kopiatu</translation>
    </message>
    <message>
        <source>Address</source>
        <translation>Helbidea</translation>
    </message>
    <message>
        <source>Amount</source>
        <translation>Kopurua</translation>
    </message>
    <message>
        <source>Label</source>
        <translation>Izendapen</translation>
    </message>
    <message>
        <source>Message</source>
        <translation>Mezua</translation>
    </message>
    </context>
<context>
    <name>RecentRequestsTableModel</name>
    <message>
        <source>Date</source>
        <translation>Data</translation>
    </message>
    <message>
        <source>Label</source>
        <translation>Izendapen</translation>
    </message>
    <message>
        <source>Message</source>
        <translation>Mezua</translation>
    </message>
    <message>
        <source>(no label)</source>
        <translation>(izendapenik ez)</translation>
    </message>
    </context>
<context>
    <name>SendCoinsDialog</name>
    <message>
        <source>Send Coins</source>
        <translation>Txanponak bidali</translation>
    </message>
    <message>
        <source>Amount:</source>
        <translation>Kopurua:</translation>
    </message>
    <message>
        <source>Send to multiple recipients at once</source>
        <translation>Hainbat jasotzaileri batera bidali</translation>
    </message>
    <message>
        <source>Balance:</source>
        <translation>Saldoa:</translation>
    </message>
    <message>
        <source>Confirm the send action</source>
        <translation>Bidalketa berretsi</translation>
    </message>
    <message>
        <source>Confirm send coins</source>
        <translation>Txanponen bidalketa berretsi</translation>
    </message>
    <message>
        <source>The amount to pay must be larger than 0.</source>
        <translation>Ordaintzeko kopurua, 0 baino handiagoa izan behar du.</translation>
    </message>
    <message>
        <source>(no label)</source>
        <translation>(izendapenik ez)</translation>
    </message>
</context>
<context>
    <name>SendCoinsEntry</name>
    <message>
        <source>A&amp;mount:</source>
        <translation>K&amp;opurua:</translation>
    </message>
    <message>
        <source>Pay &amp;To:</source>
        <translation>Ordaindu &amp;honi:</translation>
    </message>
    <message>
        <source>&amp;Label:</source>
        <translation>&amp;Etiketa:</translation>
    </message>
    <message>
        <source>Alt+A</source>
        <translation>Alt+A</translation>
    </message>
    <message>
        <source>Paste address from clipboard</source>
        <translation>Arbeletik helbidea itsatsi</translation>
    </message>
    <message>
        <source>Alt+P</source>
        <translation>Alt+P</translation>
    </message>
    <message>
        <source>Message:</source>
        <translation>Mezua:</translation>
    </message>
    <message>
        <source>Pay To:</source>
        <translation>Honi ordaindu:</translation>
    </message>
    <message>
        <source>Enter a label for this address to add it to your address book</source>
        <translation>Emaiozu helbide honi izenburu bat, zure helbide-liburuan horrela ager dadin</translation>
    </message>
</context>
<context>
    <name>SendConfirmationDialog</name>
    </context>
<context>
    <name>ShutdownWindow</name>
    </context>
<context>
    <name>SignVerifyMessageDialog</name>
    <message>
        <source>Alt+A</source>
        <translation>Alt+A</translation>
    </message>
    <message>
        <source>Paste address from clipboard</source>
        <translation>Arbeletik helbidea itsatsi</translation>
    </message>
    <message>
        <source>Alt+P</source>
        <translation>Alt+P</translation>
    </message>
    </context>
<context>
    <name>SplashScreen</name>
    <message>
        <source>[testnet]</source>
        <translation>[testnet]</translation>
    </message>
</context>
<context>
    <name>TrafficGraphWidget</name>
    </context>
<context>
    <name>TransactionDesc</name>
    <message>
        <source>Open until %1</source>
        <translation>Zabalik %1 arte</translation>
    </message>
    <message>
        <source>%1/unconfirmed</source>
        <translation>%1/konfirmatu gabe</translation>
    </message>
    <message>
        <source>%1 confirmations</source>
        <translation>%1 konfirmazio</translation>
    </message>
    <message>
        <source>, has not been successfully broadcast yet</source>
        <translation>, ez da oraindik arrakastaz igorri</translation>
    </message>
    <message>
        <source>Date</source>
        <translation>Data</translation>
    </message>
    <message>
        <source>unknown</source>
        <translation>ezezaguna</translation>
    </message>
    <message>
        <source>Message</source>
        <translation>Mezua</translation>
    </message>
    <message>
        <source>Transaction</source>
        <translation>Transakzioa</translation>
    </message>
    <message>
        <source>Amount</source>
        <translation>Kopurua</translation>
    </message>
    </context>
<context>
    <name>TransactionDescDialog</name>
    <message>
        <source>This pane shows a detailed description of the transaction</source>
        <translation>Panel honek transakzien deskribapen xehea azaltzen du</translation>
    </message>
    </context>
<context>
    <name>TransactionTableModel</name>
    <message>
        <source>Date</source>
        <translation>Data</translation>
    </message>
    <message>
        <source>Type</source>
        <translation>Mota</translation>
    </message>
    <message>
        <source>Label</source>
        <translation>Izendapen</translation>
    </message>
    <message>
        <source>Open until %1</source>
        <translation>Zabalik %1 arte</translation>
    </message>
    <message>
        <source>Confirmed (%1 confirmations)</source>
        <translation>Konfirmatuta (%1 konfirmazio)</translation>
    </message>
    <message>
        <source>This block was not received by any other nodes and will probably not be accepted!</source>
        <translation>Bloke hau ez du beste inongo nodok jaso, eta seguruenik ez da onartuko!</translation>
    </message>
    <message>
        <source>Generated but not accepted</source>
        <translation>Sortua, baina ez onartua</translation>
    </message>
    <message>
        <source>Received with</source>
        <translation>Honekin jasoa </translation>
    </message>
    <message>
        <source>Sent to</source>
        <translation>Hona bidalia</translation>
    </message>
    <message>
        <source>Payment to yourself</source>
        <translation>Zure buruarentzat ordainketa</translation>
    </message>
    <message>
        <source>Mined</source>
        <translation>Meatua</translation>
    </message>
    <message>
        <source>(n/a)</source>
        <translation>(n/a)</translation>
    </message>
    <message>
        <source>(no label)</source>
        <translation>(izendapenik ez)</translation>
    </message>
    <message>
        <source>Transaction status. Hover over this field to show number of confirmations.</source>
        <translation>Transakzioaren egoera. Pasatu sagua gainetik konfirmazio kopurua ikusteko.</translation>
    </message>
    <message>
        <source>Date and time that the transaction was received.</source>
        <translation>Transakzioa jasotako data eta ordua.</translation>
    </message>
    <message>
        <source>Type of transaction.</source>
        <translation>Transakzio mota.</translation>
    </message>
    <message>
        <source>Amount removed from or added to balance.</source>
        <translation>Saldoan kendu edo gehitutako kopurua.</translation>
    </message>
</context>
<context>
    <name>TransactionView</name>
    <message>
        <source>All</source>
        <translation>Denak</translation>
    </message>
    <message>
        <source>Today</source>
        <translation>Gaurkoak</translation>
    </message>
    <message>
        <source>This week</source>
        <translation>Aste honetankoak</translation>
    </message>
    <message>
        <source>This month</source>
        <translation>Hil honetakoak</translation>
    </message>
    <message>
        <source>Last month</source>
        <translation>Azken hilekoak</translation>
    </message>
    <message>
        <source>This year</source>
        <translation>Aurtengoak</translation>
    </message>
    <message>
        <source>Range...</source>
        <translation>Muga...</translation>
    </message>
    <message>
        <source>Received with</source>
        <translation>Honekin jasoa </translation>
    </message>
    <message>
        <source>Sent to</source>
        <translation>Hona bidalia</translation>
    </message>
    <message>
        <source>To yourself</source>
        <translation>Zeure buruari</translation>
    </message>
    <message>
        <source>Mined</source>
        <translation>Meatua</translation>
    </message>
    <message>
        <source>Other</source>
        <translation>Beste</translation>
    </message>
    <message>
        <source>Min amount</source>
        <translation>Kopuru minimoa</translation>
    </message>
    <message>
        <source>Copy address</source>
        <translation>Helbidea kopiatu</translation>
    </message>
    <message>
        <source>Copy label</source>
        <translation>Etiketa kopiatu</translation>
    </message>
    <message>
        <source>Comma separated file (*.csv)</source>
        <translation>Komaz bereizitako artxiboa (*.csv)</translation>
    </message>
    <message>
        <source>Date</source>
        <translation>Data</translation>
    </message>
    <message>
        <source>Type</source>
        <translation>Mota</translation>
    </message>
    <message>
        <source>Label</source>
        <translation>Izendapen</translation>
    </message>
    <message>
        <source>Address</source>
        <translation>Helbidea</translation>
    </message>
    <message>
        <source>Exporting Failed</source>
        <translation>Esportazioak huts egin du</translation>
    </message>
    </context>
<context>
    <name>UnitDisplayStatusBarControl</name>
    </context>
<context>
    <name>WalletFrame</name>
    </context>
<context>
    <name>WalletModel</name>
    <message>
        <source>Send Coins</source>
        <translation>Txanponak bidali</translation>
    </message>
    </context>
<context>
    <name>WalletView</name>
    <message>
        <source>&amp;Export</source>
        <translation>&amp;Esportatu</translation>
    </message>
    <message>
        <source>Export the data in the current tab to a file</source>
        <translation>Uneko fitxategian datuak esportatu</translation>
    </message>
    </context>
<context>
    <name>bitcoin-core</name>
    <message>
        <source>Options:</source>
        <translation>Aukerak:</translation>
    </message>
    <message>
        <source>Rescanning...</source>
        <translation>Birbilatzen...</translation>
    </message>
    <message>
        <source>Done loading</source>
        <translation>Zamaketa amaitua</translation>
    </message>
    </context>
</TS><|MERGE_RESOLUTION|>--- conflicted
+++ resolved
@@ -62,21 +62,12 @@
         <translation>Helbideak jasotzen</translation>
     </message>
     <message>
-<<<<<<< HEAD
         <source>These are your Lynx addresses for sending payments. Always check the amount and the receiving address before sending coins.</source>
-        <translation>Hauek dira zure Lynx helbideak dirua bidaltzeko. Beti egiaztatu diru-kantitatea eta jasotzeko helbidea bidali baino lehen.</translation>
+        <translation>Hauek dira zuk dirua jaso dezaketen Lynx helbideak. Egiaztatu beti diru-kopurua eta dirua jasoko duen helbidea zuzen egon daitezen, txanponak bidali baino lehen.</translation>
     </message>
     <message>
         <source>These are your Lynx addresses for receiving payments. It is recommended to use a new receiving address for each transaction.</source>
-        <translation>Hauek dira zure Lynx helbideak dirua jasotzeko. Gomendagarria da erabiltzea jasotzeko helbide berri bat operazio bakoitzeko.</translation>
-=======
-        <source>These are your Litecoin addresses for sending payments. Always check the amount and the receiving address before sending coins.</source>
-        <translation>Hauek dira zuk dirua jaso dezaketen Litecoin helbideak. Egiaztatu beti diru-kopurua eta dirua jasoko duen helbidea zuzen egon daitezen, txanponak bidali baino lehen.</translation>
-    </message>
-    <message>
-        <source>These are your Litecoin addresses for receiving payments. It is recommended to use a new receiving address for each transaction.</source>
-        <translation>Hauek dira zure dirua jasotzeko Litecoin helbideak. Gomendagarria da, operazio bakoitza helbide berri batekin egitea.</translation>
->>>>>>> 69fce744
+        <translation>Hauek dira zure dirua jasotzeko Lynx helbideak. Gomendagarria da, operazio bakoitza helbide berri batekin egitea.</translation>
     </message>
     <message>
         <source>&amp;Copy Address</source>
@@ -169,13 +160,8 @@
         <translation>Diruorroaren enkriptazioa berretsi</translation>
     </message>
     <message>
-<<<<<<< HEAD
         <source>Warning: If you encrypt your wallet and lose your passphrase, you will &lt;b&gt;LOSE ALL OF YOUR LYNXES&lt;/b&gt;!</source>
-        <translation>Abisua: Zuk enkriptatzen baduzu zure diruzorroa eta zure pasahitza galtzen baduzu, &lt;b&gt;LYNX GUZTIAK GALDUKO DITUZU&lt;/b&gt;!</translation>
-=======
-        <source>Warning: If you encrypt your wallet and lose your passphrase, you will &lt;b&gt;LOSE ALL OF YOUR LITECOINS&lt;/b&gt;!</source>
-        <translation>Abisua: Diruzorroa enkriptatzen baduzu eta zure pasahitza galtzen baduzu, &lt;b&gt;LITECOIN GUZTIAK GALDUKO DITUZU&lt;/b&gt;!</translation>
->>>>>>> 69fce744
+        <translation>Abisua: Diruzorroa enkriptatzen baduzu eta zure pasahitza galtzen baduzu, &lt;b&gt;LYNX GUZTIAK GALDUKO DITUZU&lt;/b&gt;!</translation>
     </message>
     <message>
         <source>Are you sure you wish to encrypt your wallet?</source>
@@ -253,11 +239,7 @@
     </message>
     <message>
         <source>Show information about Qt</source>
-<<<<<<< HEAD
-        <translation>Erakutsi Lynx-i buruzko informazioa</translation>
-=======
         <translation>Erakutsi Qt-ren buruzko informazioa</translation>
->>>>>>> 69fce744
     </message>
     <message>
         <source>&amp;Options...</source>
