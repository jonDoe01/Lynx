<TS language="bg" version="2.1">
<context>
    <name>AddressBookPage</name>
    <message>
        <source>Right-click to edit address or label</source>
        <translation>Десен клик за промяна на адреса или името</translation>
    </message>
    <message>
        <source>Create a new address</source>
        <translation>Създаване на нов адрес</translation>
    </message>
    <message>
        <source>&amp;New</source>
        <translation>Нов</translation>
    </message>
    <message>
        <source>Copy the currently selected address to the system clipboard</source>
        <translation>Копиране на избрания адрес към клипборда</translation>
    </message>
    <message>
        <source>&amp;Copy</source>
        <translation>Копирай</translation>
    </message>
    <message>
        <source>C&amp;lose</source>
        <translation>Затвори</translation>
    </message>
    <message>
        <source>Delete the currently selected address from the list</source>
        <translation>Изтрий избрания адрес от списъка</translation>
    </message>
    <message>
        <source>Export the data in the current tab to a file</source>
        <translation>Запишете данните от текущия раздел във файл</translation>
    </message>
    <message>
        <source>&amp;Export</source>
        <translation>Изнеси</translation>
    </message>
    <message>
        <source>&amp;Delete</source>
        <translation>&amp;Изтриване</translation>
    </message>
    <message>
        <source>Choose the address to send coins to</source>
        <translation>Изберете адрес, на който ще изпращате монети</translation>
    </message>
    <message>
        <source>Choose the address to receive coins with</source>
        <translation>Изберете адрес за получаване на монети</translation>
    </message>
    <message>
        <source>C&amp;hoose</source>
        <translation>Избери</translation>
    </message>
    <message>
        <source>Sending addresses</source>
        <translation>Адреси за изпращане</translation>
    </message>
    <message>
        <source>Receiving addresses</source>
        <translation>Получаване на адреси</translation>
    </message>
    <message>
<<<<<<< HEAD
        <source>These are your Lynx addresses for sending payments. Always check the amount and the receiving address before sending coins.</source>
        <translation>Това са адресите на получателите на плащания. Винаги проверявайте размера на сумата и адреса на получателя, преди да изпратите монети.</translation>
    </message>
    <message>
        <source>These are your Lynx addresses for receiving payments. It is recommended to use a new receiving address for each transaction.</source>
        <translation>Това са Вашите Lynx адреси,благодарение на които ще получавате плащания.Препоръчително е да използвате нови адреси за получаване на всяка транзакция.</translation>
=======
        <source>These are your Litecoin addresses for sending payments. Always check the amount and the receiving address before sending coins.</source>
        <translation>Това са адресите на получателите на плащания. Винаги проверявайте размера на сумата и адреса на получателя, преди да изпратите монети.</translation>
    </message>
    <message>
        <source>These are your Litecoin addresses for receiving payments. It is recommended to use a new receiving address for each transaction.</source>
        <translation>Това са Вашите Litecoin адреси,благодарение на които ще получавате плащания.Препоръчително е да използвате нови адреси за получаване на всяка транзакция.</translation>
>>>>>>> 69fce744
    </message>
    <message>
        <source>&amp;Copy Address</source>
        <translation>&amp;Копирай адрес</translation>
    </message>
    <message>
        <source>Copy &amp;Label</source>
        <translation>Копирай &amp;име</translation>
    </message>
    <message>
        <source>&amp;Edit</source>
        <translation>&amp;Редактирай</translation>
    </message>
    <message>
        <source>Export Address List</source>
        <translation>Изнасяне на списъка с адреси</translation>
    </message>
    <message>
        <source>Comma separated file (*.csv)</source>
        <translation>CSV файл (*.csv)</translation>
    </message>
    <message>
        <source>Exporting Failed</source>
        <translation>Грешка при изнасянето</translation>
    </message>
    <message>
        <source>There was an error trying to save the address list to %1. Please try again.</source>
        <translation>Възникна грешка при опита за запазване на списъка с адреси в %1.Моля опитайте отново.</translation>
    </message>
</context>
<context>
    <name>AddressTableModel</name>
    <message>
        <source>Label</source>
        <translation>Име</translation>
    </message>
    <message>
        <source>Address</source>
        <translation>Адрес</translation>
    </message>
    <message>
        <source>(no label)</source>
        <translation>(без име)</translation>
    </message>
</context>
<context>
    <name>AskPassphraseDialog</name>
    <message>
        <source>Passphrase Dialog</source>
        <translation>Диалог за паролите</translation>
    </message>
    <message>
        <source>Enter passphrase</source>
        <translation>Въведете текущата парола</translation>
    </message>
    <message>
        <source>New passphrase</source>
        <translation>Нова парола</translation>
    </message>
    <message>
        <source>Repeat new passphrase</source>
        <translation>Въведете новата парола повторно</translation>
    </message>
    <message>
        <source>Enter the new passphrase to the wallet.&lt;br/&gt;Please use a passphrase of &lt;b&gt;ten or more random characters&lt;/b&gt;, or &lt;b&gt;eight or more words&lt;/b&gt;.</source>
        <translation>Въведете новата парола към портфейла.&lt;br/&gt;Моля ползвайте парола съставена от &lt;b&gt;десет или повече произволни символа&lt;/b&gt;, или &lt;b&gt;осем или повече думи&lt;/b&gt;.</translation>
    </message>
    <message>
        <source>Encrypt wallet</source>
        <translation>Шифриране на портфейла</translation>
    </message>
    <message>
        <source>This operation needs your wallet passphrase to unlock the wallet.</source>
        <translation>Тази операция изисква Вашата парола за отключване на портфейла.</translation>
    </message>
    <message>
        <source>Unlock wallet</source>
        <translation>Отключване на портфейла</translation>
    </message>
    <message>
        <source>This operation needs your wallet passphrase to decrypt the wallet.</source>
        <translation>Тази операция изисква Вашата парола за дешифриране на портфейла.</translation>
    </message>
    <message>
        <source>Decrypt wallet</source>
        <translation>Дешифриране на портфейла</translation>
    </message>
    <message>
        <source>Change passphrase</source>
        <translation>Смяна на паролата</translation>
    </message>
    <message>
        <source>Enter the old passphrase and new passphrase to the wallet.</source>
        <translation>Въведете старата парола и новата прола към портфейла.</translation>
    </message>
    <message>
        <source>Confirm wallet encryption</source>
        <translation>Потвърдете на шифрирането на портфейла</translation>
    </message>
    <message>
<<<<<<< HEAD
        <source>Warning: If you encrypt your wallet and lose your passphrase, you will &lt;b&gt;LOSE ALL OF YOUR LYNXES&lt;/b&gt;!</source>
=======
        <source>Warning: If you encrypt your wallet and lose your passphrase, you will &lt;b&gt;LOSE ALL OF YOUR LITECOINS&lt;/b&gt;!</source>
>>>>>>> 69fce744
        <translation>ВНИМАНИЕ: Ако шифрирате вашият портфейл и изгубите паролата си, &lt;b&gt;ЩЕ ИЗГУБИТЕ ВСИЧКИТЕ СИ БИТКОИНИ&lt;/b&gt;!</translation>
    </message>
    <message>
        <source>Are you sure you wish to encrypt your wallet?</source>
        <translation>Наистина ли желаете да шифрирате портфейла си?</translation>
    </message>
    <message>
        <source>Wallet encrypted</source>
        <translation>Портфейлът е шифриран</translation>
    </message>
    <message>
        <source>IMPORTANT: Any previous backups you have made of your wallet file should be replaced with the newly generated, encrypted wallet file. For security reasons, previous backups of the unencrypted wallet file will become useless as soon as you start using the new, encrypted wallet.</source>
        <translation>ВАЖНО: Всички стари запазвания, които сте направили на Вашият портфейл трябва да замените с запазване на новополучения, шифриран портфейл. От съображения за сигурност, предишните запазвания на нешифрирани портфейли ще станат неизползваеми веднага, щом започнете да използвате новият, шифриран портфейл.</translation>
    </message>
    <message>
        <source>Wallet encryption failed</source>
        <translation>Шифрирането беше неуспешно</translation>
    </message>
    <message>
        <source>Wallet encryption failed due to an internal error. Your wallet was not encrypted.</source>
        <translation>Шифрирането на портфейла беше неуспешно, поради софтуерен проблем. Портфейлът не е шифриран.</translation>
    </message>
    <message>
        <source>The supplied passphrases do not match.</source>
        <translation>Паролите не съвпадат</translation>
    </message>
    <message>
        <source>Wallet unlock failed</source>
        <translation>Неуспешно отключване на портфейла</translation>
    </message>
    <message>
        <source>The passphrase entered for the wallet decryption was incorrect.</source>
        <translation>Паролата въведена за дешифриране на портфейла е грешна.</translation>
    </message>
    <message>
        <source>Wallet decryption failed</source>
        <translation>Дешифрирането на портфейла беше неуспешно</translation>
    </message>
    <message>
        <source>Wallet passphrase was successfully changed.</source>
        <translation>Паролата на портфейла беше променена успешно.</translation>
    </message>
    <message>
        <source>Warning: The Caps Lock key is on!</source>
        <translation>Внимание: Caps Lock (главни букви) е включен.</translation>
    </message>
</context>
<context>
    <name>BanTableModel</name>
    <message>
        <source>IP/Netmask</source>
        <translation>IP/Netmask</translation>
    </message>
    <message>
        <source>Banned Until</source>
        <translation>Със забранен достъп до</translation>
    </message>
</context>
<context>
    <name>BitcoinGUI</name>
    <message>
        <source>Sign &amp;message...</source>
        <translation>Подписване на &amp;съобщение...</translation>
    </message>
    <message>
        <source>Synchronizing with network...</source>
        <translation>Синхронизиране с мрежата...</translation>
    </message>
    <message>
        <source>&amp;Overview</source>
        <translation>&amp;Баланс</translation>
    </message>
    <message>
        <source>Node</source>
        <translation>Сървър</translation>
    </message>
    <message>
        <source>Show general overview of wallet</source>
        <translation>Обобщена информация за портфейла</translation>
    </message>
    <message>
        <source>&amp;Transactions</source>
        <translation>&amp;Транзакции</translation>
    </message>
    <message>
        <source>Browse transaction history</source>
        <translation>История на транзакциите</translation>
    </message>
    <message>
        <source>E&amp;xit</source>
        <translation>Из&amp;ход</translation>
    </message>
    <message>
        <source>Quit application</source>
        <translation>Изход от приложението</translation>
    </message>
    <message>
        <source>&amp;About %1</source>
        <translation>Относно %1</translation>
    </message>
    <message>
        <source>Show information about %1</source>
        <translation>Покажи информация относно %1</translation>
    </message>
    <message>
        <source>About &amp;Qt</source>
        <translation>За &amp;Qt</translation>
    </message>
    <message>
        <source>Show information about Qt</source>
        <translation>Покажи информация за Qt</translation>
    </message>
    <message>
        <source>&amp;Options...</source>
        <translation>&amp;Опции...</translation>
    </message>
    <message>
        <source>Modify configuration options for %1</source>
        <translation>Промени настройки за %1</translation>
    </message>
    <message>
        <source>&amp;Encrypt Wallet...</source>
        <translation>&amp;Шифриране на портфейла...</translation>
    </message>
    <message>
        <source>&amp;Backup Wallet...</source>
        <translation>&amp;Запазване на портфейла...</translation>
    </message>
    <message>
        <source>&amp;Change Passphrase...</source>
        <translation>&amp;Смяна на паролата...</translation>
    </message>
    <message>
        <source>&amp;Sending addresses...</source>
        <translation>&amp;Изпращане на адресите...</translation>
    </message>
    <message>
        <source>&amp;Receiving addresses...</source>
        <translation>&amp;Получаване на адресите...</translation>
    </message>
    <message>
        <source>Open &amp;URI...</source>
        <translation>Отвори &amp;URI...</translation>
    </message>
    <message>
        <source>Click to disable network activity.</source>
        <translation>Натиснете за деактивиране на мрежата</translation>
    </message>
    <message>
        <source>Network activity disabled.</source>
        <translation>Мрежата деактивирана</translation>
    </message>
    <message>
        <source>Click to enable network activity again.</source>
        <translation>Натиснете за повторно активиране на мрежата.</translation>
    </message>
    <message>
        <source>Reindexing blocks on disk...</source>
        <translation>Повторно индексиране на блоковете на диска...</translation>
    </message>
    <message>
<<<<<<< HEAD
        <source>Send coins to a Lynx address</source>
=======
        <source>Send coins to a Litecoin address</source>
>>>>>>> 69fce744
        <translation>Изпращане към Биткоин адрес</translation>
    </message>
    <message>
        <source>Backup wallet to another location</source>
        <translation>Запазване на портфейла на друго място</translation>
    </message>
    <message>
        <source>Change the passphrase used for wallet encryption</source>
        <translation>Променя паролата за портфейла</translation>
    </message>
    <message>
        <source>&amp;Debug window</source>
        <translation>&amp;Прозорец за отстраняване на грешки</translation>
    </message>
    <message>
        <source>Open debugging and diagnostic console</source>
        <translation>Отворете конзолата за диагностика и отстраняване на грешки</translation>
    </message>
    <message>
        <source>&amp;Verify message...</source>
        <translation>&amp;Проверка на съобщение...</translation>
    </message>
    <message>
<<<<<<< HEAD
        <source>Lynx</source>
=======
        <source>Litecoin</source>
>>>>>>> 69fce744
        <translation>Биткоин</translation>
    </message>
    <message>
        <source>Wallet</source>
        <translation>Портфейл</translation>
    </message>
    <message>
        <source>&amp;Send</source>
        <translation>&amp;Изпращане</translation>
    </message>
    <message>
        <source>&amp;Receive</source>
        <translation>&amp;Получаване</translation>
    </message>
    <message>
        <source>&amp;Show / Hide</source>
        <translation>&amp;Показване / Скриване</translation>
    </message>
    <message>
        <source>Show or hide the main Window</source>
        <translation>Показване и скриване на основния прозорец</translation>
    </message>
    <message>
        <source>Encrypt the private keys that belong to your wallet</source>
        <translation>Шифроване на личните ключове,които принадлежат на портфейла Ви.</translation>
    </message>
    <message>
<<<<<<< HEAD
        <source>Sign messages with your Lynx addresses to prove you own them</source>
        <translation>Пишете съобщения със своя Lynx адрес за да докажете,че е ваш.</translation>
    </message>
    <message>
        <source>Verify messages to ensure they were signed with specified Lynx addresses</source>
        <translation>Потвърждаване на съобщения  за да се знае,че са написани с дадените Lynx адреси.</translation>
=======
        <source>Sign messages with your Litecoin addresses to prove you own them</source>
        <translation>Пишете съобщения със своя Litecoin адрес за да докажете,че е ваш.</translation>
    </message>
    <message>
        <source>Verify messages to ensure they were signed with specified Litecoin addresses</source>
        <translation>Потвърждаване на съобщения  за да се знае,че са написани с дадените Litecoin адреси.</translation>
>>>>>>> 69fce744
    </message>
    <message>
        <source>&amp;File</source>
        <translation>&amp;Файл</translation>
    </message>
    <message>
        <source>&amp;Settings</source>
        <translation>&amp;Настройки</translation>
    </message>
    <message>
        <source>&amp;Help</source>
        <translation>&amp;Помощ</translation>
    </message>
    <message>
        <source>Tabs toolbar</source>
        <translation>Раздели</translation>
    </message>
    <message>
<<<<<<< HEAD
        <source>Request payments (generates QR codes and lynx: URIs)</source>
        <translation>Изискване на плащания(генерира QR кодове и Lynx: URIs)</translation>
=======
        <source>Request payments (generates QR codes and litecoin: URIs)</source>
        <translation>Изискване на плащания(генерира QR кодове и Litecoin: URIs)</translation>
>>>>>>> 69fce744
    </message>
    <message>
        <source>Show the list of used sending addresses and labels</source>
        <translation>Показване на списъка с използвани адреси и имена</translation>
    </message>
    <message>
        <source>Show the list of used receiving addresses and labels</source>
        <translation>Покажи списък с използваните адреси и имена.</translation>
    </message>
    <message>
<<<<<<< HEAD
        <source>Open a lynx: URI or payment request</source>
        <translation>Отворете Lynx: URI  или заявка за плащане</translation>
=======
        <source>Open a litecoin: URI or payment request</source>
        <translation>Отворете Litecoin: URI  или заявка за плащане</translation>
>>>>>>> 69fce744
    </message>
    <message>
        <source>&amp;Command-line options</source>
        <translation>&amp;Налични команди</translation>
    </message>
    <message>
        <source>Indexing blocks on disk...</source>
        <translation>Индексиране на блокове на диска...</translation>
    </message>
    <message>
        <source>Processing blocks on disk...</source>
        <translation>Обработване на блокове на диска...</translation>
    </message>
    <message>
        <source>%1 behind</source>
        <translation>%1 зад</translation>
    </message>
    <message>
        <source>Last received block was generated %1 ago.</source>
        <translation>Последния получен блок е генериран преди %1.</translation>
    </message>
    <message>
        <source>Transactions after this will not yet be visible.</source>
        <translation>Транзакции след това няма все още да бъдат видими.</translation>
    </message>
    <message>
        <source>Error</source>
        <translation>Грешка</translation>
    </message>
    <message>
        <source>Warning</source>
        <translation>Предупреждение</translation>
    </message>
    <message>
        <source>Information</source>
        <translation>Информация</translation>
    </message>
    <message>
        <source>Up to date</source>
        <translation>Синхронизиран</translation>
    </message>
    <message>
<<<<<<< HEAD
        <source>Show the %1 help message to get a list with possible Lynx command-line options</source>
        <translation>Покажи %1 помощно съобщение за да получиш лист с възможни Lynx команди</translation>
=======
        <source>Show the %1 help message to get a list with possible Litecoin command-line options</source>
        <translation>Покажи %1 помощно съобщение за да получиш лист с възможни Litecoin команди</translation>
>>>>>>> 69fce744
    </message>
    <message>
        <source>%1 client</source>
        <translation>%1 клиент</translation>
    </message>
    <message>
        <source>Connecting to peers...</source>
        <translation>Свързване с пиъри</translation>
    </message>
    <message>
        <source>Catching up...</source>
        <translation>Зарежда блокове...</translation>
    </message>
    <message>
        <source>Date: %1
</source>
        <translation>Дата: %1
</translation>
    </message>
    <message>
        <source>Amount: %1
</source>
        <translation>Сума: %1
</translation>
    </message>
    <message>
        <source>Type: %1
</source>
        <translation>Тип: %1
</translation>
    </message>
    <message>
        <source>Label: %1
</source>
        <translation>Етикет: %1
</translation>
    </message>
    <message>
        <source>Address: %1
</source>
        <translation>Адрес: %1
</translation>
    </message>
    <message>
        <source>Sent transaction</source>
        <translation>Изходяща транзакция</translation>
    </message>
    <message>
        <source>Incoming transaction</source>
        <translation>Входяща транзакция</translation>
    </message>
    <message>
        <source>Wallet is &lt;b&gt;encrypted&lt;/b&gt; and currently &lt;b&gt;unlocked&lt;/b&gt;</source>
        <translation>Портфейлът е &lt;b&gt;криптиран&lt;/b&gt; и &lt;b&gt;отключен&lt;/b&gt;</translation>
    </message>
    <message>
        <source>Wallet is &lt;b&gt;encrypted&lt;/b&gt; and currently &lt;b&gt;locked&lt;/b&gt;</source>
        <translation>Портфейлът е &lt;b&gt;криптиран&lt;/b&gt; и &lt;b&gt;заключен&lt;/b&gt;</translation>
    </message>
    <message>
        <source>A fatal error occurred. Litecoin can no longer continue safely and will quit.</source>
        <translation>Възникна фатална грешка. Litecoin не може да продължи безопасно и ще се изключи.</translation>
    </message>
</context>
<context>
    <name>CoinControlDialog</name>
    <message>
        <source>Coin Selection</source>
        <translation>Избор на монета</translation>
    </message>
    <message>
        <source>Quantity:</source>
        <translation>Количество:</translation>
    </message>
    <message>
        <source>Bytes:</source>
        <translation>Байтове:</translation>
    </message>
    <message>
        <source>Amount:</source>
        <translation>Сума:</translation>
    </message>
    <message>
        <source>Fee:</source>
        <translation>Такса:</translation>
    </message>
    <message>
        <source>Dust:</source>
        <translation>Прах:</translation>
    </message>
    <message>
        <source>After Fee:</source>
        <translation>След прилагане на ДДС</translation>
    </message>
    <message>
        <source>Change:</source>
        <translation>Ресто</translation>
    </message>
    <message>
        <source>(un)select all</source>
        <translation>(Пре)махни всички</translation>
    </message>
    <message>
        <source>Tree mode</source>
        <translation>Дървовиден режим</translation>
    </message>
    <message>
        <source>List mode</source>
        <translation>Списъчен режим</translation>
    </message>
    <message>
        <source>Amount</source>
        <translation>Сума</translation>
    </message>
    <message>
        <source>Received with label</source>
        <translation>Получени с име</translation>
    </message>
    <message>
        <source>Received with address</source>
        <translation>Получени с адрес</translation>
    </message>
    <message>
        <source>Date</source>
        <translation>Дата</translation>
    </message>
    <message>
        <source>Confirmations</source>
        <translation>Потвърждения</translation>
    </message>
    <message>
        <source>Confirmed</source>
        <translation>Потвърдени</translation>
    </message>
    <message>
        <source>Copy address</source>
        <translation>Копирай адрес</translation>
    </message>
    <message>
        <source>Copy label</source>
        <translation>Копирай име</translation>
    </message>
    <message>
        <source>Copy amount</source>
        <translation>Копирай сума</translation>
    </message>
    <message>
        <source>Copy transaction ID</source>
        <translation>Копирай транзакция с ID</translation>
    </message>
    <message>
        <source>Lock unspent</source>
        <translation>Заключване на неизхарченото</translation>
    </message>
    <message>
        <source>Unlock unspent</source>
        <translation>Отключване на неизхарченото</translation>
    </message>
    <message>
        <source>Copy quantity</source>
        <translation>Копиране на количеството</translation>
    </message>
    <message>
        <source>Copy fee</source>
        <translation>Копиране на данък добавена стойност</translation>
    </message>
    <message>
        <source>Copy after fee</source>
        <translation>Копиране след прилагане на данък добавена стойност</translation>
    </message>
    <message>
        <source>Copy bytes</source>
        <translation>Копиране на байтовете</translation>
    </message>
    <message>
        <source>Copy dust</source>
        <translation>Копирай прахта:</translation>
    </message>
    <message>
        <source>Copy change</source>
        <translation>Копирай рестото</translation>
    </message>
    <message>
        <source>(%1 locked)</source>
        <translation>(%1 заключен)</translation>
    </message>
    <message>
        <source>yes</source>
        <translation>да</translation>
    </message>
    <message>
        <source>no</source>
        <translation>не</translation>
    </message>
    <message>
        <source>(no label)</source>
        <translation>(без име)</translation>
    </message>
    <message>
        <source>change from %1 (%2)</source>
        <translation>ресто от %1 (%2)</translation>
    </message>
    <message>
        <source>(change)</source>
        <translation>(промени)</translation>
    </message>
</context>
<context>
    <name>EditAddressDialog</name>
    <message>
        <source>Edit Address</source>
        <translation>Редактиране на адрес</translation>
    </message>
    <message>
        <source>&amp;Label</source>
        <translation>&amp;Име</translation>
    </message>
    <message>
        <source>The label associated with this address list entry</source>
        <translation>Етикетът свързан с това въведение в листа с адреси</translation>
    </message>
    <message>
        <source>The address associated with this address list entry. This can only be modified for sending addresses.</source>
        <translation>Адресът свързан с това въведение в листа с адреси. Това може да бъде променено само за адреси за изпращане.</translation>
    </message>
    <message>
        <source>&amp;Address</source>
        <translation>&amp;Адрес</translation>
    </message>
    <message>
        <source>New receiving address</source>
        <translation>Нов адрес за получаване</translation>
    </message>
    <message>
        <source>New sending address</source>
        <translation>Нов адрес за изпращане</translation>
    </message>
    <message>
        <source>Edit receiving address</source>
        <translation>Редактиране на адрес за получаване</translation>
    </message>
    <message>
        <source>Edit sending address</source>
        <translation>Редактиране на адрес за изпращане</translation>
    </message>
    <message>
<<<<<<< HEAD
        <source>The entered address "%1" is not a valid Lynx address.</source>
=======
        <source>The entered address "%1" is not a valid Litecoin address.</source>
>>>>>>> 69fce744
        <translation>"%1" не е валиден Биткоин адрес.</translation>
    </message>
    <message>
        <source>The entered address "%1" is already in the address book.</source>
        <translation>Вече има адрес "%1" в списъка с адреси.</translation>
    </message>
    <message>
        <source>Could not unlock wallet.</source>
        <translation>Отключването на портфейла беше неуспешно.</translation>
    </message>
    <message>
        <source>New key generation failed.</source>
        <translation>Създаването на ключ беше неуспешно.</translation>
    </message>
</context>
<context>
    <name>FreespaceChecker</name>
    <message>
        <source>A new data directory will be created.</source>
        <translation>Ще се създаде нова папка за данни.</translation>
    </message>
    <message>
        <source>name</source>
        <translation>име</translation>
    </message>
    <message>
        <source>Directory already exists. Add %1 if you intend to create a new directory here.</source>
        <translation>Директорията вече съществува.Добавете %1 ако желаете да добавите нова директория тук.</translation>
    </message>
    <message>
        <source>Path already exists, and is not a directory.</source>
        <translation>Пътят вече съществува и не е папка.</translation>
    </message>
    <message>
        <source>Cannot create data directory here.</source>
        <translation>Не може да се създаде директория тук.</translation>
    </message>
</context>
<context>
    <name>HelpMessageDialog</name>
    <message>
        <source>version</source>
        <translation>версия</translation>
    </message>
    <message>
        <source>(%1-bit)</source>
        <translation>(%1-битов)</translation>
    </message>
    <message>
        <source>About %1</source>
        <translation>Относно %1</translation>
    </message>
    <message>
        <source>Command-line options</source>
        <translation>Списък с команди</translation>
    </message>
    <message>
        <source>Usage:</source>
        <translation>Използване:</translation>
    </message>
    <message>
        <source>command-line options</source>
        <translation>Списък с налични команди</translation>
    </message>
    <message>
        <source>UI Options:</source>
        <translation>Опции на интерфейс:</translation>
    </message>
    <message>
        <source>Choose data directory on startup (default: %u)</source>
        <translation>Избери директория за данни при стартирване (по подразбиране: %u)</translation>
    </message>
    <message>
        <source>Set language, for example "de_DE" (default: system locale)</source>
        <translation>Избери език, примерно "de_DE" (по подразбиране: system locale)</translation>
    </message>
    <message>
        <source>Start minimized</source>
        <translation>Стартирай минимизиран</translation>
    </message>
    <message>
        <source>Set SSL root certificates for payment request (default: -system-)</source>
        <translation>Задай SSL root сертификат за молба за изплащане (по подразбиране: -system-)</translation>
    </message>
    <message>
        <source>Show splash screen on startup (default: %u)</source>
        <translation>Покажи splash екран при стартирване (по подразбиране %u)</translation>
    </message>
    <message>
        <source>Reset all settings changed in the GUI</source>
        <translation>Нулиране на всички настройки променени в GUI</translation>
    </message>
</context>
<context>
    <name>Intro</name>
    <message>
        <source>Welcome</source>
        <translation>Добре дошли</translation>
    </message>
    <message>
        <source>Welcome to %1.</source>
        <translation>Добре дошли в %1.</translation>
    </message>
    <message>
        <source>As this is the first time the program is launched, you can choose where %1 will store its data.</source>
        <translation>Програмата се стартира за първи път вие може да изберете къде %1 ще се запаметят данните.</translation>
    </message>
    <message>
        <source>Use the default data directory</source>
        <translation>Използване на директория по подразбиране</translation>
    </message>
    <message>
        <source>Use a custom data directory:</source>
        <translation>Използване на директория ръчно</translation>
    </message>
    <message>
        <source>Litecoin</source>
        <translation>Биткоин</translation>
    </message>
    <message>
        <source>At least %1 GB of data will be stored in this directory, and it will grow over time.</source>
        <translation>Най малко %1 GB данни ще бъдат запаметени в тази директория, и ще нарастват през времето.</translation>
    </message>
    <message>
        <source>Approximately %1 GB of data will be stored in this directory.</source>
        <translation>Около %1 GB данни ще бъдат запаметени в тази директория.</translation>
    </message>
    <message>
        <source>Error</source>
        <translation>Грешка</translation>
    </message>
    </context>
<context>
    <name>ModalOverlay</name>
    <message>
        <source>Form</source>
        <translation>Формуляр</translation>
    </message>
    <message>
        <source>Last block time</source>
        <translation>Време на последния блок</translation>
    </message>
    <message>
        <source>calculating...</source>
        <translation>Изчисляване...</translation>
    </message>
    <message>
        <source>Hide</source>
        <translation>Скрий</translation>
    </message>
    </context>
<context>
    <name>OpenURIDialog</name>
    <message>
        <source>Open URI</source>
        <translation>Отваряне на URI</translation>
    </message>
    <message>
        <source>Open payment request from URI or file</source>
        <translation>Отвори молба за изплащане от URI или файл</translation>
    </message>
    <message>
        <source>URI:</source>
        <translation>URI:</translation>
    </message>
    </context>
<context>
    <name>OptionsDialog</name>
    <message>
        <source>Options</source>
        <translation>Опции</translation>
    </message>
    <message>
        <source>&amp;Main</source>
        <translation>&amp;Основни</translation>
    </message>
    <message>
        <source>Size of &amp;database cache</source>
        <translation>Размер на кеша в &amp;базата данни</translation>
    </message>
    <message>
        <source>MB</source>
        <translation>Мегабайта</translation>
    </message>
    <message>
        <source>Number of script &amp;verification threads</source>
        <translation>Брой на скриптове и &amp;нишки за потвърждение</translation>
    </message>
    <message>
        <source>IP address of the proxy (e.g. IPv4: 127.0.0.1 / IPv6: ::1)</source>
        <translation>IP адрес на прокси (напр. за IPv4: 127.0.0.1 / за IPv6: ::1)</translation>
    </message>
    <message>
        <source>Reset all client options to default.</source>
        <translation>Възстановете всички настройки по подразбиране.</translation>
    </message>
    <message>
        <source>&amp;Reset Options</source>
        <translation>&amp;Нулирай настройките</translation>
    </message>
    <message>
        <source>&amp;Network</source>
        <translation>&amp;Мрежа</translation>
    </message>
    <message>
        <source>W&amp;allet</source>
        <translation>По&amp;ртфейл</translation>
    </message>
    <message>
        <source>Expert</source>
        <translation>Експерт</translation>
    </message>
    <message>
        <source>Enable coin &amp;control features</source>
        <translation>Позволяване на монетите и &amp;техните възможности</translation>
    </message>
    <message>
        <source>&amp;Spend unconfirmed change</source>
        <translation>&amp;Похарчете непотвърденото ресто</translation>
    </message>
    <message>
<<<<<<< HEAD
        <source>Automatically open the Lynx client port on the router. This only works when your router supports UPnP and it is enabled.</source>
        <translation>Автоматично отваряне на входящия Lynx порт. Работи само с рутери поддържащи UPnP.</translation>
=======
        <source>Automatically open the Litecoin client port on the router. This only works when your router supports UPnP and it is enabled.</source>
        <translation>Автоматично отваряне на входящия Litecoin порт. Работи само с рутери поддържащи UPnP.</translation>
>>>>>>> 69fce744
    </message>
    <message>
        <source>Map port using &amp;UPnP</source>
        <translation>Отваряне на входящия порт чрез &amp;UPnP</translation>
    </message>
    <message>
<<<<<<< HEAD
        <source>Connect to the Lynx network through a SOCKS5 proxy.</source>
        <translation>Свързване с Lynx мрежата чрез SOCKS5  прокси.</translation>
=======
        <source>Connect to the Litecoin network through a SOCKS5 proxy.</source>
        <translation>Свързване с Litecoin мрежата чрез SOCKS5  прокси.</translation>
>>>>>>> 69fce744
    </message>
    <message>
        <source>&amp;Connect through SOCKS5 proxy (default proxy):</source>
        <translation>&amp;Свързване чрез SOCKS5  прокси (прокси по подразбиране):</translation>
    </message>
    <message>
        <source>Proxy &amp;IP:</source>
        <translation>Прокси &amp; АйПи:</translation>
    </message>
    <message>
        <source>&amp;Port:</source>
        <translation>&amp;Порт:</translation>
    </message>
    <message>
        <source>Port of the proxy (e.g. 9050)</source>
        <translation>Порт на прокси сървъра (пр. 9050)</translation>
    </message>
    <message>
        <source>&amp;Window</source>
        <translation>&amp;Прозорец</translation>
    </message>
    <message>
        <source>Show only a tray icon after minimizing the window.</source>
        <translation>След минимизиране ще е видима само иконата в системния трей.</translation>
    </message>
    <message>
        <source>&amp;Minimize to the tray instead of the taskbar</source>
        <translation>&amp;Минимизиране в системния трей</translation>
    </message>
    <message>
        <source>M&amp;inimize on close</source>
        <translation>М&amp;инимизиране при затваряне</translation>
    </message>
    <message>
        <source>&amp;Display</source>
        <translation>&amp;Интерфейс</translation>
    </message>
    <message>
        <source>User Interface &amp;language:</source>
        <translation>Език:</translation>
    </message>
    <message>
        <source>&amp;Unit to show amounts in:</source>
        <translation>Мерна единица за показваните суми:</translation>
    </message>
    <message>
        <source>Choose the default subdivision unit to show in the interface and when sending coins.</source>
        <translation>Изберете единиците, показвани по подразбиране в интерфейса.</translation>
    </message>
    <message>
        <source>Whether to show coin control features or not.</source>
        <translation>Дали да покаже възможностите за контрол на монетите или не.</translation>
    </message>
    <message>
        <source>&amp;OK</source>
        <translation>ОК</translation>
    </message>
    <message>
        <source>&amp;Cancel</source>
        <translation>Отказ</translation>
    </message>
    <message>
        <source>default</source>
        <translation>подразбиране</translation>
    </message>
    <message>
        <source>none</source>
        <translation>нищо</translation>
    </message>
    <message>
        <source>Confirm options reset</source>
        <translation>Потвърдете отмяната на настройките.</translation>
    </message>
    <message>
        <source>Client restart required to activate changes.</source>
        <translation>Изисква се рестартиране на клиента за активиране на извършените промени.</translation>
    </message>
    <message>
        <source>Error</source>
        <translation>Грешка</translation>
    </message>
    <message>
        <source>This change would require a client restart.</source>
        <translation>Тази промяна изисква рестартиране на клиента Ви.</translation>
    </message>
    <message>
        <source>The supplied proxy address is invalid.</source>
        <translation>Текущият прокси адрес е невалиден.</translation>
    </message>
</context>
<context>
    <name>OverviewPage</name>
    <message>
        <source>Form</source>
        <translation>Формуляр</translation>
    </message>
    <message>
<<<<<<< HEAD
        <source>The displayed information may be out of date. Your wallet automatically synchronizes with the Lynx network after a connection is established, but this process has not completed yet.</source>
=======
        <source>The displayed information may be out of date. Your wallet automatically synchronizes with the Litecoin network after a connection is established, but this process has not completed yet.</source>
>>>>>>> 69fce744
        <translation>Текущата информация на екрана може да не е актуална. Вашият портфейл ще се синхронизира автоматично с мрежата на Биткоин, щом поне една връзката с нея се установи; този процес все още не е приключил.</translation>
    </message>
    <message>
        <source>Watch-only:</source>
        <translation>В наблюдателен режим:</translation>
    </message>
    <message>
        <source>Available:</source>
        <translation>Налично:</translation>
    </message>
    <message>
        <source>Your current spendable balance</source>
        <translation>Вашата текуща сметка за изразходване</translation>
    </message>
    <message>
        <source>Pending:</source>
        <translation>Изчакващо:</translation>
    </message>
    <message>
        <source>Immature:</source>
        <translation>Неразвит:</translation>
    </message>
    <message>
        <source>Mined balance that has not yet matured</source>
        <translation>Миниран баланс,който все още не се е развил</translation>
    </message>
    <message>
        <source>Balances</source>
        <translation>Баланс</translation>
    </message>
    <message>
        <source>Total:</source>
        <translation>Общо:</translation>
    </message>
    <message>
        <source>Your current total balance</source>
        <translation>Текущият ви общ баланс</translation>
    </message>
    <message>
        <source>Spendable:</source>
        <translation>За харчене:</translation>
    </message>
    <message>
        <source>Recent transactions</source>
        <translation>Скорошни транзакции</translation>
    </message>
    </context>
<context>
    <name>PaymentServer</name>
    <message>
        <source>Payment request error</source>
        <translation>Възникна грешка по време назаявката за плащане</translation>
    </message>
    <message>
<<<<<<< HEAD
        <source>Cannot start lynx: click-to-pay handler</source>
        <translation>Lynx не можe да се стартира: click-to-pay handler</translation>
=======
        <source>Cannot start litecoin: click-to-pay handler</source>
        <translation>Litecoin не можe да се стартира: click-to-pay handler</translation>
>>>>>>> 69fce744
    </message>
    <message>
        <source>URI handling</source>
        <translation>Справяне с URI</translation>
    </message>
    <message>
        <source>Invalid payment address %1</source>
        <translation>Невалиден адрес на плащане %1</translation>
    </message>
    <message>
        <source>Payment request file handling</source>
        <translation>Файл за справяне със заявки</translation>
    </message>
    <message>
        <source>Payment request rejected</source>
        <translation>Заявката за плащане беше отхвърлена</translation>
    </message>
    <message>
        <source>Payment request network doesn't match client network.</source>
        <translation>Мрежата от която се извършва заявката за плащане не съвпада с мрежата на клиента.</translation>
    </message>
    <message>
        <source>Payment request expired.</source>
        <translation>Заявката за плащане е изтекла.</translation>
    </message>
    <message>
        <source>Invalid payment request.</source>
        <translation>Невалидна заявка за плащане.</translation>
    </message>
    <message>
        <source>Requested payment amount of %1 is too small (considered dust).</source>
        <translation>Заявената сума за плащане: %1 е твърде малка (счита се за отпадък)</translation>
    </message>
    <message>
        <source>Refund from %1</source>
        <translation>Възстановяване на сума от %1</translation>
    </message>
    <message>
        <source>Payment request %1 is too large (%2 bytes, allowed %3 bytes).</source>
        <translation>Заявката за плащане %1 е твърде голям (%2 байта, позволени %3 байта).</translation>
    </message>
    <message>
        <source>Error communicating with %1: %2</source>
        <translation>Грешка при комуникацията с %1: %2</translation>
    </message>
    <message>
        <source>Bad response from server %1</source>
        <translation>Възникна проблем при свързването със сървър %1</translation>
    </message>
    <message>
        <source>Network request error</source>
        <translation>Грешка в мрежата по време на заявката</translation>
    </message>
    <message>
        <source>Payment acknowledged</source>
        <translation>Плащането е прието</translation>
    </message>
</context>
<context>
    <name>PeerTableModel</name>
    <message>
        <source>User Agent</source>
        <translation>Клиент на потребителя</translation>
    </message>
    <message>
        <source>Sent</source>
        <translation>Изпратени</translation>
    </message>
    <message>
        <source>Received</source>
        <translation>Получени</translation>
    </message>
</context>
<context>
    <name>QObject</name>
    <message>
        <source>Amount</source>
        <translation>Сума</translation>
    </message>
    <message>
<<<<<<< HEAD
        <source>Enter a Lynx address (e.g. %1)</source>
        <translation>Въведете Lynx адрес (например: %1)</translation>
=======
        <source>Enter a Litecoin address (e.g. %1)</source>
        <translation>Въведете Litecoin адрес (например: %1)</translation>
>>>>>>> 69fce744
    </message>
    <message>
        <source>%1 d</source>
        <translation>%1 ден</translation>
    </message>
    <message>
        <source>%1 h</source>
        <translation>%1 час</translation>
    </message>
    <message>
        <source>%1 m</source>
        <translation>%1 минута</translation>
    </message>
    <message>
        <source>%1 s</source>
        <translation>%1 секунда</translation>
    </message>
    <message>
        <source>None</source>
        <translation>Неналичен</translation>
    </message>
    <message>
        <source>N/A</source>
        <translation>Несъществуващ</translation>
    </message>
    <message>
        <source>%1 ms</source>
        <translation>%1 милисекунда</translation>
    </message>
    <message>
        <source>%1 and %2</source>
        <translation>%1 и %2</translation>
    </message>
    <message>
        <source>%1 B</source>
        <translation>%1 Байт</translation>
    </message>
    <message>
        <source>%1 KB</source>
        <translation>%1 Килобайт</translation>
    </message>
    <message>
        <source>%1 MB</source>
        <translation>%1 Мегабайт</translation>
    </message>
    <message>
        <source>%1 GB</source>
        <translation>%1 Гигабайт</translation>
    </message>
    <message>
        <source>unknown</source>
        <translation>неизвестен</translation>
    </message>
</context>
<context>
    <name>QObject::QObject</name>
    <message>
        <source>Error: Specified data directory "%1" does not exist.</source>
        <translation>Грешка:Избраната "%1" директория не съществува.</translation>
    </message>
    </context>
<context>
    <name>QRImageWidget</name>
    <message>
        <source>&amp;Save Image...</source>
        <translation>&amp;Запиши изображение...</translation>
    </message>
    <message>
        <source>&amp;Copy Image</source>
        <translation>&amp;Копирай изображение</translation>
    </message>
    <message>
        <source>Save QR Code</source>
        <translation>Запази QR Код</translation>
    </message>
    <message>
        <source>PNG Image (*.png)</source>
        <translation>PNG Изображение (*.png)</translation>
    </message>
</context>
<context>
    <name>RPCConsole</name>
    <message>
        <source>N/A</source>
        <translation>Несъществуващ</translation>
    </message>
    <message>
        <source>Client version</source>
        <translation>Версия на клиента</translation>
    </message>
    <message>
        <source>&amp;Information</source>
        <translation>Данни</translation>
    </message>
    <message>
        <source>Debug window</source>
        <translation>Прозорец с грешки</translation>
    </message>
    <message>
        <source>General</source>
        <translation>Основни</translation>
    </message>
    <message>
        <source>Using BerkeleyDB version</source>
        <translation>Използване на база данни BerkeleyDB </translation>
    </message>
    <message>
        <source>Startup time</source>
        <translation>Време за стартиране</translation>
    </message>
    <message>
        <source>Network</source>
        <translation>Мрежа</translation>
    </message>
    <message>
        <source>Name</source>
        <translation>Име</translation>
    </message>
    <message>
        <source>Number of connections</source>
        <translation>Брой връзки</translation>
    </message>
    <message>
        <source>Current number of blocks</source>
        <translation>Текущ брой блокове</translation>
    </message>
    <message>
        <source>Received</source>
        <translation>Получени</translation>
    </message>
    <message>
        <source>Sent</source>
        <translation>Изпратени</translation>
    </message>
    <message>
        <source>&amp;Peers</source>
        <translation>&amp;Пиъри</translation>
    </message>
    <message>
        <source>Select a peer to view detailed information.</source>
        <translation>Избери пиър за детайлна информация.</translation>
    </message>
    <message>
        <source>Direction</source>
        <translation>Посока</translation>
    </message>
    <message>
        <source>Version</source>
        <translation>Версия</translation>
    </message>
    <message>
        <source>User Agent</source>
        <translation>Клиент на потребителя</translation>
    </message>
    <message>
        <source>Services</source>
        <translation>Услуги</translation>
    </message>
    <message>
        <source>Connection Time</source>
        <translation>Продължителност на връзката</translation>
    </message>
    <message>
        <source>Last Send</source>
        <translation>Изпратени за последно</translation>
    </message>
    <message>
        <source>Last Receive</source>
        <translation>Получени за последно</translation>
    </message>
    <message>
        <source>Ping Time</source>
        <translation>Време за отговор</translation>
    </message>
    <message>
        <source>Last block time</source>
        <translation>Време на последния блок</translation>
    </message>
    <message>
        <source>&amp;Open</source>
        <translation>&amp;Отвори</translation>
    </message>
    <message>
        <source>&amp;Console</source>
        <translation>&amp;Конзола</translation>
    </message>
    <message>
        <source>&amp;Network Traffic</source>
        <translation>&amp;Мрежов Трафик</translation>
    </message>
    <message>
        <source>Totals</source>
        <translation>Общо:</translation>
    </message>
    <message>
        <source>In:</source>
        <translation>Входящи:</translation>
    </message>
    <message>
        <source>Out:</source>
        <translation>Изходящи</translation>
    </message>
    <message>
        <source>Debug log file</source>
        <translation>Лог файл,съдържащ грешките</translation>
    </message>
    <message>
        <source>Clear console</source>
        <translation>Изчисти конзолата</translation>
    </message>
    <message>
        <source>via %1</source>
        <translation>посредством %1</translation>
    </message>
    <message>
        <source>never</source>
        <translation>Никога</translation>
    </message>
    <message>
        <source>Inbound</source>
        <translation>Входящи</translation>
    </message>
    <message>
        <source>Outbound</source>
        <translation>Изходящи</translation>
    </message>
    <message>
        <source>Yes</source>
        <translation>Да</translation>
    </message>
    <message>
        <source>No</source>
        <translation>Не</translation>
    </message>
    <message>
        <source>Unknown</source>
        <translation>Неизвестен</translation>
    </message>
</context>
<context>
    <name>ReceiveCoinsDialog</name>
    <message>
        <source>&amp;Amount:</source>
        <translation>&amp;Сума</translation>
    </message>
    <message>
        <source>&amp;Label:</source>
        <translation>&amp;Име:</translation>
    </message>
    <message>
        <source>&amp;Message:</source>
        <translation>&amp;Съобщение:</translation>
    </message>
    <message>
        <source>Use this form to request payments. All fields are &lt;b&gt;optional&lt;/b&gt;.</source>
        <translation>Използвате този формуляр за заявяване на плащания. Всички полета са &lt;b&gt;незадължителни&lt;/b&gt;.</translation>
    </message>
    <message>
        <source>An optional amount to request. Leave this empty or zero to not request a specific amount.</source>
        <translation>Незадължително заявяване на сума. Оставете полето празно или нулево, за да не заявите конкретна сума.</translation>
    </message>
    <message>
        <source>Clear all fields of the form.</source>
        <translation>Изчисти всички полета от формуляра.</translation>
    </message>
    <message>
        <source>Clear</source>
        <translation>Изчистване</translation>
    </message>
    <message>
        <source>Requested payments history</source>
        <translation>Изискана история на плащанията</translation>
    </message>
    <message>
        <source>&amp;Request payment</source>
        <translation>&amp;Изискване на плащане</translation>
    </message>
    <message>
        <source>Show</source>
        <translation>Показване</translation>
    </message>
    <message>
        <source>Remove</source>
        <translation>Премахване</translation>
    </message>
    <message>
        <source>Copy label</source>
        <translation>Копирай име</translation>
    </message>
    <message>
        <source>Copy message</source>
        <translation>Копиране на съобщението</translation>
    </message>
    <message>
        <source>Copy amount</source>
        <translation>Копирай сума</translation>
    </message>
</context>
<context>
    <name>ReceiveRequestDialog</name>
    <message>
        <source>QR Code</source>
        <translation>QR код</translation>
    </message>
    <message>
        <source>Copy &amp;URI</source>
        <translation>Копиране на &amp;URI</translation>
    </message>
    <message>
        <source>Copy &amp;Address</source>
        <translation>&amp;Копирай адрес</translation>
    </message>
    <message>
        <source>&amp;Save Image...</source>
        <translation>&amp;Запиши изображение...</translation>
    </message>
    <message>
        <source>Request payment to %1</source>
        <translation>Изискване на плащане от %1</translation>
    </message>
    <message>
        <source>Payment information</source>
        <translation>Данни за плащането</translation>
    </message>
    <message>
        <source>Address</source>
        <translation>Адрес</translation>
    </message>
    <message>
        <source>Amount</source>
        <translation>Сума</translation>
    </message>
    <message>
        <source>Label</source>
        <translation>Име</translation>
    </message>
    <message>
        <source>Message</source>
        <translation>Съобщение</translation>
    </message>
    <message>
        <source>Error encoding URI into QR Code.</source>
        <translation>Грешка при създаването на QR Code от URI.</translation>
    </message>
</context>
<context>
    <name>RecentRequestsTableModel</name>
    <message>
        <source>Date</source>
        <translation>Дата</translation>
    </message>
    <message>
        <source>Label</source>
        <translation>Име</translation>
    </message>
    <message>
        <source>Message</source>
        <translation>Съобщение</translation>
    </message>
    <message>
        <source>(no label)</source>
        <translation>(без име)</translation>
    </message>
    <message>
        <source>(no message)</source>
        <translation>(без съобщение)</translation>
    </message>
    </context>
<context>
    <name>SendCoinsDialog</name>
    <message>
        <source>Send Coins</source>
        <translation>Изпращане</translation>
    </message>
    <message>
        <source>Coin Control Features</source>
        <translation>Настройки за контрол на монетите</translation>
    </message>
    <message>
        <source>automatically selected</source>
        <translation>астоматично избран</translation>
    </message>
    <message>
        <source>Insufficient funds!</source>
        <translation>Нямате достатъчно налични пари!</translation>
    </message>
    <message>
        <source>Quantity:</source>
        <translation>Количество:</translation>
    </message>
    <message>
        <source>Bytes:</source>
        <translation>Байтове:</translation>
    </message>
    <message>
        <source>Amount:</source>
        <translation>Сума:</translation>
    </message>
    <message>
        <source>Fee:</source>
        <translation>Такса:</translation>
    </message>
    <message>
        <source>After Fee:</source>
        <translation>След прилагане на ДДС</translation>
    </message>
    <message>
        <source>Change:</source>
        <translation>Ресто</translation>
    </message>
    <message>
        <source>If this is activated, but the change address is empty or invalid, change will be sent to a newly generated address.</source>
        <translation>Ако тази опция е активирана,но адресът на промяна е празен или невалиден,промяната ще бъде изпратена на новосъздаден адрес.</translation>
    </message>
    <message>
        <source>Transaction Fee:</source>
        <translation>Такса за транзакцията:</translation>
    </message>
    <message>
        <source>Choose...</source>
        <translation>Избери...</translation>
    </message>
    <message>
        <source>per kilobyte</source>
        <translation>за килобайт</translation>
    </message>
    <message>
        <source>Hide</source>
        <translation>Скрий</translation>
    </message>
    <message>
        <source>Recommended:</source>
        <translation>Препоръчителна:</translation>
    </message>
    <message>
        <source>Custom:</source>
        <translation>По избор:</translation>
    </message>
    <message>
        <source>Send to multiple recipients at once</source>
        <translation>Изпращане към повече от един получател</translation>
    </message>
    <message>
        <source>Add &amp;Recipient</source>
        <translation>Добави &amp;получател</translation>
    </message>
    <message>
        <source>Clear all fields of the form.</source>
        <translation>Изчисти всички полета от формуляра.</translation>
    </message>
    <message>
        <source>Dust:</source>
        <translation>Прах:</translation>
    </message>
    <message>
        <source>Clear &amp;All</source>
        <translation>&amp;Изчисти</translation>
    </message>
    <message>
        <source>Balance:</source>
        <translation>Баланс:</translation>
    </message>
    <message>
        <source>Confirm the send action</source>
        <translation>Потвърдете изпращането</translation>
    </message>
    <message>
        <source>S&amp;end</source>
        <translation>И&amp;зпрати</translation>
    </message>
    <message>
        <source>Copy quantity</source>
        <translation>Копиране на количеството</translation>
    </message>
    <message>
        <source>Copy amount</source>
        <translation>Копирай сума</translation>
    </message>
    <message>
        <source>Copy fee</source>
        <translation>Копиране на данък добавена стойност</translation>
    </message>
    <message>
        <source>Copy after fee</source>
        <translation>Копиране след прилагане на данък добавена стойност</translation>
    </message>
    <message>
        <source>Copy bytes</source>
        <translation>Копиране на байтовете</translation>
    </message>
    <message>
        <source>Copy dust</source>
        <translation>Копирай прахта:</translation>
    </message>
    <message>
        <source>Copy change</source>
        <translation>Копирай рестото</translation>
    </message>
    <message>
        <source>Are you sure you want to send?</source>
        <translation>Наистина ли искате да изпратите?</translation>
    </message>
    <message>
        <source>added as transaction fee</source>
        <translation>добавено като такса за транзакция</translation>
    </message>
    <message>
        <source>or</source>
        <translation>или</translation>
    </message>
    <message>
        <source>Confirm send coins</source>
        <translation>Потвърждаване</translation>
    </message>
    <message>
        <source>The amount to pay must be larger than 0.</source>
        <translation>Сумата трябва да е по-голяма от 0.</translation>
    </message>
    <message>
        <source>The amount exceeds your balance.</source>
        <translation>Сумата надвишава текущия баланс</translation>
    </message>
    <message>
        <source>The total exceeds your balance when the %1 transaction fee is included.</source>
        <translation>Сумата при добавяне на данък добавена стойност по %1 транзакцията надвишава сумата по вашата сметка.</translation>
    </message>
    <message>
        <source>Transaction creation failed!</source>
        <translation>Грешка при създаването на транзакция!</translation>
    </message>
    <message>
        <source>Payment request expired.</source>
        <translation>Заявката за плащане е изтекла.</translation>
    </message>
    <message>
<<<<<<< HEAD
        <source>Warning: Invalid Lynx address</source>
        <translation>Внимание: Невалиден Lynx адрес</translation>
=======
        <source>Warning: Invalid Litecoin address</source>
        <translation>Внимание: Невалиден Litecoin адрес</translation>
>>>>>>> 69fce744
    </message>
    <message>
        <source>Warning: Unknown change address</source>
        <translation>Внимание:Неизвестен адрес за промяна</translation>
    </message>
    <message>
        <source>(no label)</source>
        <translation>(без име)</translation>
    </message>
</context>
<context>
    <name>SendCoinsEntry</name>
    <message>
        <source>A&amp;mount:</source>
        <translation>С&amp;ума:</translation>
    </message>
    <message>
        <source>Pay &amp;To:</source>
        <translation>Плати &amp;На:</translation>
    </message>
    <message>
        <source>&amp;Label:</source>
        <translation>&amp;Име:</translation>
    </message>
    <message>
        <source>Choose previously used address</source>
        <translation>Изберете използван преди адрес</translation>
    </message>
    <message>
        <source>This is a normal payment.</source>
        <translation>Това е нормално плащане.</translation>
    </message>
    <message>
        <source>Alt+A</source>
        <translation>Alt+A</translation>
    </message>
    <message>
        <source>Paste address from clipboard</source>
        <translation>Вмъкни от клипборда</translation>
    </message>
    <message>
        <source>Alt+P</source>
        <translation>Alt+P</translation>
    </message>
    <message>
        <source>Remove this entry</source>
        <translation>Премахване на този запис</translation>
    </message>
    <message>
        <source>Message:</source>
        <translation>Съобщение:</translation>
    </message>
    <message>
        <source>Pay To:</source>
        <translation>Плащане на:</translation>
    </message>
    <message>
        <source>Memo:</source>
        <translation>Бележка:</translation>
    </message>
    <message>
        <source>Enter a label for this address to add it to your address book</source>
        <translation>Въведете име за този адрес, за да го добавите в списъка с адреси</translation>
    </message>
</context>
<context>
    <name>SendConfirmationDialog</name>
    <message>
        <source>Yes</source>
        <translation>Да</translation>
    </message>
</context>
<context>
    <name>ShutdownWindow</name>
    <message>
        <source>Do not shut down the computer until this window disappears.</source>
        <translation>Не изключвайте компютъра докато този прозорец не изчезне.</translation>
    </message>
</context>
<context>
    <name>SignVerifyMessageDialog</name>
    <message>
        <source>Signatures - Sign / Verify a Message</source>
        <translation>Подпиши / Провери съобщение</translation>
    </message>
    <message>
        <source>&amp;Sign Message</source>
        <translation>&amp;Подпиши</translation>
    </message>
    <message>
        <source>Choose previously used address</source>
        <translation>Изберете използван преди адрес</translation>
    </message>
    <message>
        <source>Alt+A</source>
        <translation>Alt+A</translation>
    </message>
    <message>
        <source>Paste address from clipboard</source>
        <translation>Вмъкни от клипборда</translation>
    </message>
    <message>
        <source>Alt+P</source>
        <translation>Alt+P</translation>
    </message>
    <message>
        <source>Enter the message you want to sign here</source>
        <translation>Въведете съобщението тук</translation>
    </message>
    <message>
        <source>Signature</source>
        <translation>Подпис</translation>
    </message>
    <message>
        <source>Copy the current signature to the system clipboard</source>
        <translation>Копиране на текущия подпис</translation>
    </message>
    <message>
<<<<<<< HEAD
        <source>Sign the message to prove you own this Lynx address</source>
=======
        <source>Sign the message to prove you own this Litecoin address</source>
>>>>>>> 69fce744
        <translation>Подпишете съобщение като доказателство, че притежавате определен адрес</translation>
    </message>
    <message>
        <source>Sign &amp;Message</source>
        <translation>Подпиши &amp;съобщение</translation>
    </message>
    <message>
        <source>Clear &amp;All</source>
        <translation>&amp;Изчисти</translation>
    </message>
    <message>
        <source>&amp;Verify Message</source>
        <translation>&amp;Провери</translation>
    </message>
    <message>
<<<<<<< HEAD
        <source>Verify the message to ensure it was signed with the specified Lynx address</source>
=======
        <source>Verify the message to ensure it was signed with the specified Litecoin address</source>
>>>>>>> 69fce744
        <translation>Проверете съобщение, за да сте сигурни че е подписано с определен Биткоин адрес</translation>
    </message>
    <message>
        <source>Verify &amp;Message</source>
        <translation>Потвърди &amp;съобщението</translation>
    </message>
    <message>
        <source>Click "Sign Message" to generate signature</source>
        <translation>Натиснете "Подписване на съобщение" за да създадете подпис</translation>
    </message>
    <message>
        <source>The entered address is invalid.</source>
        <translation>Въведеният адрес е невалиден.</translation>
    </message>
    <message>
        <source>Please check the address and try again.</source>
        <translation>Моля проверете адреса и опитайте отново.</translation>
    </message>
    <message>
        <source>The entered address does not refer to a key.</source>
        <translation>Въведеният адрес не може да се съпостави с валиден ключ.</translation>
    </message>
    <message>
        <source>Wallet unlock was cancelled.</source>
        <translation>Отключването на портфейла беше отменено.</translation>
    </message>
    <message>
        <source>Private key for the entered address is not available.</source>
        <translation>Не е наличен частен ключ за въведеният адрес.</translation>
    </message>
    <message>
        <source>Message signing failed.</source>
        <translation>Подписването на съобщение беше неуспешно.</translation>
    </message>
    <message>
        <source>Message signed.</source>
        <translation>Съобщението е подписано.</translation>
    </message>
    <message>
        <source>The signature could not be decoded.</source>
        <translation>Подписът не може да бъде декодиран.</translation>
    </message>
    <message>
        <source>Please check the signature and try again.</source>
        <translation>Проверете подписа и опитайте отново.</translation>
    </message>
    <message>
        <source>The signature did not match the message digest.</source>
        <translation>Подписът не отговаря на комбинацията от съобщение и адрес.</translation>
    </message>
    <message>
        <source>Message verification failed.</source>
        <translation>Проверката на съобщението беше неуспешна.</translation>
    </message>
    <message>
        <source>Message verified.</source>
        <translation>Съобщението е потвърдено.</translation>
    </message>
</context>
<context>
    <name>SplashScreen</name>
    <message>
        <source>[testnet]</source>
        <translation>[testnet]</translation>
    </message>
</context>
<context>
    <name>TrafficGraphWidget</name>
    <message>
        <source>KB/s</source>
        <translation>Килобайта в секунда</translation>
    </message>
</context>
<context>
    <name>TransactionDesc</name>
    <message>
        <source>Open until %1</source>
        <translation>Подлежи на промяна до %1</translation>
    </message>
    <message>
        <source>%1/offline</source>
        <translation>%1/офлайн</translation>
    </message>
    <message>
        <source>%1/unconfirmed</source>
        <translation>%1/непотвърдени</translation>
    </message>
    <message>
        <source>%1 confirmations</source>
        <translation>включена в %1 блока</translation>
    </message>
    <message>
        <source>Status</source>
        <translation>Статус</translation>
    </message>
    <message>
        <source>, has not been successfully broadcast yet</source>
        <translation>, все още не е изпратено</translation>
    </message>
    <message>
        <source>Date</source>
        <translation>Дата</translation>
    </message>
    <message>
        <source>Source</source>
        <translation>Източник</translation>
    </message>
    <message>
        <source>Generated</source>
        <translation>Издадени</translation>
    </message>
    <message>
        <source>From</source>
        <translation>От</translation>
    </message>
    <message>
        <source>unknown</source>
        <translation>неизвестен</translation>
    </message>
    <message>
        <source>To</source>
        <translation>За</translation>
    </message>
    <message>
        <source>own address</source>
        <translation>собствен адрес</translation>
    </message>
    <message>
        <source>watch-only</source>
        <translation>само гледане</translation>
    </message>
    <message>
        <source>label</source>
        <translation>име</translation>
    </message>
    <message>
        <source>Credit</source>
        <translation>Кредит</translation>
    </message>
    <message>
        <source>not accepted</source>
        <translation>не е приет</translation>
    </message>
    <message>
        <source>Debit</source>
        <translation>Дебит</translation>
    </message>
    <message>
        <source>Total debit</source>
        <translation>Общ дълг</translation>
    </message>
    <message>
        <source>Total credit</source>
        <translation>Общ дълг</translation>
    </message>
    <message>
        <source>Transaction fee</source>
        <translation>Такса</translation>
    </message>
    <message>
        <source>Net amount</source>
        <translation>Нетна сума</translation>
    </message>
    <message>
        <source>Message</source>
        <translation>Съобщение</translation>
    </message>
    <message>
        <source>Comment</source>
        <translation>Коментар</translation>
    </message>
    <message>
        <source>Transaction ID</source>
        <translation>ID</translation>
    </message>
    <message>
        <source>Merchant</source>
        <translation>Търговец</translation>
    </message>
    <message>
        <source>Generated coins must mature %1 blocks before they can be spent. When you generated this block, it was broadcast to the network to be added to the block chain. If it fails to get into the chain, its state will change to "not accepted" and it won't be spendable. This may occasionally happen if another node generates a block within a few seconds of yours.</source>
        <translation>Генерираните монети трябва да отлежат %1 блока преди да могат да бъдат похарчени. Когато генерираш блока, той се разпространява в мрежата, за да се добави в блок-веригата. Ако не успее да се добави във веригата, неговия статус  ще се стане "неприет" и няма да може да се похарчи. Това е възможно да се случи случайно, ако друг възел генерира блок няколко секунди след твоя.</translation>
    </message>
    <message>
        <source>Debug information</source>
        <translation>Информация за грешките</translation>
    </message>
    <message>
        <source>Transaction</source>
        <translation>Транзакция</translation>
    </message>
    <message>
        <source>Amount</source>
        <translation>Сума</translation>
    </message>
    <message>
        <source>true</source>
        <translation>true</translation>
    </message>
    <message>
        <source>false</source>
        <translation>false</translation>
    </message>
</context>
<context>
    <name>TransactionDescDialog</name>
    <message>
        <source>This pane shows a detailed description of the transaction</source>
        <translation>Описание на транзакцията</translation>
    </message>
    </context>
<context>
    <name>TransactionTableModel</name>
    <message>
        <source>Date</source>
        <translation>Дата</translation>
    </message>
    <message>
        <source>Type</source>
        <translation>Тип</translation>
    </message>
    <message>
        <source>Label</source>
        <translation>Име</translation>
    </message>
    <message>
        <source>Open until %1</source>
        <translation>Подлежи на промяна до %1</translation>
    </message>
    <message>
        <source>Offline</source>
        <translation>Извън линия</translation>
    </message>
    <message>
        <source>Unconfirmed</source>
        <translation>Непотвърдено</translation>
    </message>
    <message>
        <source>Confirming (%1 of %2 recommended confirmations)</source>
        <translation>Потвърждаване (%1 от %2 препоръчвани потвърждения)</translation>
    </message>
    <message>
        <source>Confirmed (%1 confirmations)</source>
        <translation>Потвърдени (%1 потвърждения)</translation>
    </message>
    <message>
        <source>Conflicted</source>
        <translation>Конфликтно</translation>
    </message>
    <message>
        <source>Immature (%1 confirmations, will be available after %2)</source>
        <translation>Неплатим (%1 потвърждения, ще бъде платим след %2)</translation>
    </message>
    <message>
        <source>This block was not received by any other nodes and will probably not be accepted!</source>
        <translation>Блокът не е получен от останалите участници и най-вероятно няма да бъде одобрен.</translation>
    </message>
    <message>
        <source>Generated but not accepted</source>
        <translation>Генерирана, но отхвърлена от мрежата</translation>
    </message>
    <message>
        <source>Received with</source>
        <translation>Получени</translation>
    </message>
    <message>
        <source>Received from</source>
        <translation>Получен от</translation>
    </message>
    <message>
        <source>Sent to</source>
        <translation>Изпратени на</translation>
    </message>
    <message>
        <source>Payment to yourself</source>
        <translation>Плащане към себе си</translation>
    </message>
    <message>
        <source>Mined</source>
        <translation>Емитирани</translation>
    </message>
    <message>
        <source>watch-only</source>
        <translation>само гледане</translation>
    </message>
    <message>
        <source>(n/a)</source>
        <translation>(n/a)</translation>
    </message>
    <message>
        <source>(no label)</source>
        <translation>(без име)</translation>
    </message>
    <message>
        <source>Transaction status. Hover over this field to show number of confirmations.</source>
        <translation>Състояние на транзакцията. Задръжте върху това поле за брой потвърждения.</translation>
    </message>
    <message>
        <source>Date and time that the transaction was received.</source>
        <translation>Дата и час на получаване на транзакцията.</translation>
    </message>
    <message>
        <source>Type of transaction.</source>
        <translation>Вид транзакция.</translation>
    </message>
    <message>
        <source>Amount removed from or added to balance.</source>
        <translation>Сума извадена или добавена към баланса.</translation>
    </message>
</context>
<context>
    <name>TransactionView</name>
    <message>
        <source>All</source>
        <translation>Всички</translation>
    </message>
    <message>
        <source>Today</source>
        <translation>Днес</translation>
    </message>
    <message>
        <source>This week</source>
        <translation>Тази седмица</translation>
    </message>
    <message>
        <source>This month</source>
        <translation>Този месец</translation>
    </message>
    <message>
        <source>Last month</source>
        <translation>Предния месец</translation>
    </message>
    <message>
        <source>This year</source>
        <translation>Тази година</translation>
    </message>
    <message>
        <source>Range...</source>
        <translation>От - до...</translation>
    </message>
    <message>
        <source>Received with</source>
        <translation>Получени</translation>
    </message>
    <message>
        <source>Sent to</source>
        <translation>Изпратени на</translation>
    </message>
    <message>
        <source>To yourself</source>
        <translation>Собствени</translation>
    </message>
    <message>
        <source>Mined</source>
        <translation>Емитирани</translation>
    </message>
    <message>
        <source>Other</source>
        <translation>Други</translation>
    </message>
    <message>
        <source>Min amount</source>
        <translation>Минимална сума</translation>
    </message>
    <message>
        <source>Copy address</source>
        <translation>Копирай адрес</translation>
    </message>
    <message>
        <source>Copy label</source>
        <translation>Копирай име</translation>
    </message>
    <message>
        <source>Copy amount</source>
        <translation>Копирай сума</translation>
    </message>
    <message>
        <source>Copy transaction ID</source>
        <translation>Копирай транзакция с ID</translation>
    </message>
    <message>
        <source>Edit label</source>
        <translation>Редактирай име</translation>
    </message>
    <message>
        <source>Show transaction details</source>
        <translation>Подробности за транзакцията</translation>
    </message>
    <message>
        <source>Export Transaction History</source>
        <translation>Изнасяне историята на транзакциите</translation>
    </message>
    <message>
        <source>Comma separated file (*.csv)</source>
        <translation>CSV файл (*.csv)</translation>
    </message>
    <message>
        <source>Confirmed</source>
        <translation>Потвърдени</translation>
    </message>
    <message>
        <source>Watch-only</source>
        <translation>само гледане</translation>
    </message>
    <message>
        <source>Date</source>
        <translation>Дата</translation>
    </message>
    <message>
        <source>Type</source>
        <translation>Тип</translation>
    </message>
    <message>
        <source>Label</source>
        <translation>Име</translation>
    </message>
    <message>
        <source>Address</source>
        <translation>Адрес</translation>
    </message>
    <message>
        <source>ID</source>
        <translation>ИД</translation>
    </message>
    <message>
        <source>Exporting Failed</source>
        <translation>Грешка при изнасянето</translation>
    </message>
    <message>
        <source>Exporting Successful</source>
        <translation>Изнасянето е успешна</translation>
    </message>
    <message>
        <source>The transaction history was successfully saved to %1.</source>
        <translation>Историята с транзакциите беше успешно запазена в %1.</translation>
    </message>
    <message>
        <source>Range:</source>
        <translation>От:</translation>
    </message>
    <message>
        <source>to</source>
        <translation>до</translation>
    </message>
</context>
<context>
    <name>UnitDisplayStatusBarControl</name>
    </context>
<context>
    <name>WalletFrame</name>
    <message>
        <source>No wallet has been loaded.</source>
        <translation>Няма зареден портфейл.</translation>
    </message>
</context>
<context>
    <name>WalletModel</name>
    <message>
        <source>Send Coins</source>
        <translation>Изпращане</translation>
    </message>
    </context>
<context>
    <name>WalletView</name>
    <message>
        <source>&amp;Export</source>
        <translation>Изнеси</translation>
    </message>
    <message>
        <source>Export the data in the current tab to a file</source>
        <translation>Запишете данните от текущия раздел във файл</translation>
    </message>
    <message>
        <source>Backup Wallet</source>
        <translation>Запазване на портфейла</translation>
    </message>
    <message>
        <source>Wallet Data (*.dat)</source>
        <translation>Информация за портфейла (*.dat)</translation>
    </message>
    <message>
        <source>Backup Failed</source>
        <translation>Неуспешно запазване на портфейла</translation>
    </message>
    <message>
        <source>There was an error trying to save the wallet data to %1.</source>
        <translation>Възникна грешка при запазването на информацията за портфейла в %1.</translation>
    </message>
    <message>
        <source>Backup Successful</source>
        <translation>Успешно запазване на портфейла</translation>
    </message>
    <message>
        <source>The wallet data was successfully saved to %1.</source>
        <translation>Информацията за портфейла беше успешно запазена в %1.</translation>
    </message>
</context>
<context>
    <name>bitcoin-core</name>
    <message>
        <source>Options:</source>
        <translation>Опции:</translation>
    </message>
    <message>
        <source>Specify data directory</source>
        <translation>Определете директория за данните</translation>
    </message>
    <message>
        <source>Connect to a node to retrieve peer addresses, and disconnect</source>
        <translation>Свържете се към сървър за да можете да извлечете адресите на пиърите след което се разкачете.</translation>
    </message>
    <message>
        <source>Specify your own public address</source>
        <translation>Въведете Ваш публичен адрес</translation>
    </message>
    <message>
<<<<<<< HEAD
        <source>Lynx Core</source>
        <translation>Lynx ядро</translation>
=======
        <source>Litecoin Core</source>
        <translation>Litecoin ядро</translation>
>>>>>>> 69fce744
    </message>
    <message>
        <source>&lt;category&gt; can be:</source>
        <translation>&lt;category&gt; може да бъде:</translation>
    </message>
    <message>
        <source>Accept connections from outside (default: 1 if no -proxy or -connect)</source>
        <translation>Приемайте връзки отвън.(по подразбиране:1 в противен случай -proxy или -connect)</translation>
    </message>
    <message>
        <source>Connection options:</source>
        <translation>Настройки на връзката:</translation>
    </message>
    <message>
        <source>Do you want to rebuild the block database now?</source>
        <translation>Желаете ли да пресъздадете базата данни с блокове сега?</translation>
    </message>
    <message>
        <source>Error initializing block database</source>
        <translation>Грешка в пускането на базата данни с блокове</translation>
    </message>
    <message>
        <source>Error: Disk space is low!</source>
        <translation>Грешка: мястото на диска е малко!</translation>
    </message>
    <message>
        <source>Failed to listen on any port. Use -listen=0 if you want this.</source>
        <translation>Провалено "слушане" на всеки порт. Използвайте -listen=0 ако искате това.</translation>
    </message>
    <message>
        <source>Importing...</source>
        <translation>Внасяне...</translation>
    </message>
    <message>
        <source>Verifying blocks...</source>
        <translation>Проверка на блоковете...</translation>
    </message>
    <message>
        <source>Wallet options:</source>
        <translation>Настройки на портфейла:</translation>
    </message>
    <message>
        <source>Connect through SOCKS5 proxy</source>
        <translation>Свързване чрез SOCKS5  прокси</translation>
    </message>
    <message>
        <source>Information</source>
        <translation>Информация</translation>
    </message>
    <message>
        <source>Send trace/debug info to console instead of debug.log file</source>
        <translation>Изпрати локализиращата или дебъг информацията към конзолата, вместо файлът debug.log</translation>
    </message>
    <message>
        <source>This is experimental software.</source>
        <translation>Това е експериментален софтуер.</translation>
    </message>
    <message>
        <source>Transaction amount too small</source>
        <translation>Сумата на транзакцията е твърде малка</translation>
    </message>
    <message>
        <source>Transaction too large</source>
        <translation>Транзакцията е твърде голяма</translation>
    </message>
    <message>
        <source>Username for JSON-RPC connections</source>
        <translation>Потребителско име за JSON-RPC връзките</translation>
    </message>
    <message>
        <source>Warning</source>
        <translation>Предупреждение</translation>
    </message>
    <message>
        <source>Password for JSON-RPC connections</source>
        <translation>Парола за  JSON-RPC връзките</translation>
    </message>
    <message>
        <source>Specify configuration file (default: %s)</source>
        <translation>Назовете конфигурационен файл(по подразбиране %s)</translation>
    </message>
    <message>
        <source>Specify connection timeout in milliseconds (minimum: 1, default: %d)</source>
        <translation>Задайте време на изключване при проблеми със свързването в милисекунди(минимум:1, по подразбиране %d)</translation>
    </message>
    <message>
        <source>Specify pid file (default: %s)</source>
        <translation>Задайте pid  файл(по подразбиране: %s)</translation>
    </message>
    <message>
        <source>Starting network threads...</source>
        <translation>Стартиране на мрежовите нишки...</translation>
    </message>
    <message>
        <source>The wallet will avoid paying less than the minimum relay fee.</source>
        <translation>Портфейлът няма да плаша по-малко от миналата такса за препредаване.</translation>
    </message>
    <message>
        <source>This is the minimum transaction fee you pay on every transaction.</source>
        <translation>Това е минималната такса за транзакция, която плащате за всяка транзакция.</translation>
    </message>
    <message>
        <source>This is the transaction fee you will pay if you send a transaction.</source>
        <translation>Това е таксата за транзакцията която ще платите ако изпратите транзакция.</translation>
    </message>
    <message>
        <source>Transaction amounts must not be negative</source>
        <translation>Сумите на транзакциите не могат да бъдат отрицателни</translation>
    </message>
    <message>
        <source>Transaction must have at least one recipient</source>
        <translation>Транзакцията трябва да има поне един получател.</translation>
    </message>
    <message>
        <source>Insufficient funds</source>
        <translation>Недостатъчно средства</translation>
    </message>
    <message>
        <source>Loading block index...</source>
        <translation>Зареждане на блок индекса...</translation>
    </message>
    <message>
        <source>Loading wallet...</source>
        <translation>Зареждане на портфейла...</translation>
    </message>
    <message>
        <source>Cannot downgrade wallet</source>
        <translation>Портфейлът не може да се понижи.</translation>
    </message>
    <message>
        <source>Rescanning...</source>
        <translation>Преразглеждане на последовтелността от блокове...</translation>
    </message>
    <message>
        <source>Done loading</source>
        <translation>Зареждането е завършено</translation>
    </message>
    <message>
        <source>Error</source>
        <translation>Грешка</translation>
    </message>
</context>
</TS><|MERGE_RESOLUTION|>--- conflicted
+++ resolved
@@ -62,21 +62,12 @@
         <translation>Получаване на адреси</translation>
     </message>
     <message>
-<<<<<<< HEAD
         <source>These are your Lynx addresses for sending payments. Always check the amount and the receiving address before sending coins.</source>
         <translation>Това са адресите на получателите на плащания. Винаги проверявайте размера на сумата и адреса на получателя, преди да изпратите монети.</translation>
     </message>
     <message>
         <source>These are your Lynx addresses for receiving payments. It is recommended to use a new receiving address for each transaction.</source>
         <translation>Това са Вашите Lynx адреси,благодарение на които ще получавате плащания.Препоръчително е да използвате нови адреси за получаване на всяка транзакция.</translation>
-=======
-        <source>These are your Litecoin addresses for sending payments. Always check the amount and the receiving address before sending coins.</source>
-        <translation>Това са адресите на получателите на плащания. Винаги проверявайте размера на сумата и адреса на получателя, преди да изпратите монети.</translation>
-    </message>
-    <message>
-        <source>These are your Litecoin addresses for receiving payments. It is recommended to use a new receiving address for each transaction.</source>
-        <translation>Това са Вашите Litecoin адреси,благодарение на които ще получавате плащания.Препоръчително е да използвате нови адреси за получаване на всяка транзакция.</translation>
->>>>>>> 69fce744
     </message>
     <message>
         <source>&amp;Copy Address</source>
@@ -177,11 +168,7 @@
         <translation>Потвърдете на шифрирането на портфейла</translation>
     </message>
     <message>
-<<<<<<< HEAD
         <source>Warning: If you encrypt your wallet and lose your passphrase, you will &lt;b&gt;LOSE ALL OF YOUR LYNXES&lt;/b&gt;!</source>
-=======
-        <source>Warning: If you encrypt your wallet and lose your passphrase, you will &lt;b&gt;LOSE ALL OF YOUR LITECOINS&lt;/b&gt;!</source>
->>>>>>> 69fce744
         <translation>ВНИМАНИЕ: Ако шифрирате вашият портфейл и изгубите паролата си, &lt;b&gt;ЩЕ ИЗГУБИТЕ ВСИЧКИТЕ СИ БИТКОИНИ&lt;/b&gt;!</translation>
     </message>
     <message>
@@ -343,11 +330,7 @@
         <translation>Повторно индексиране на блоковете на диска...</translation>
     </message>
     <message>
-<<<<<<< HEAD
         <source>Send coins to a Lynx address</source>
-=======
-        <source>Send coins to a Litecoin address</source>
->>>>>>> 69fce744
         <translation>Изпращане към Биткоин адрес</translation>
     </message>
     <message>
@@ -371,11 +354,7 @@
         <translation>&amp;Проверка на съобщение...</translation>
     </message>
     <message>
-<<<<<<< HEAD
         <source>Lynx</source>
-=======
-        <source>Litecoin</source>
->>>>>>> 69fce744
         <translation>Биткоин</translation>
     </message>
     <message>
@@ -403,21 +382,12 @@
         <translation>Шифроване на личните ключове,които принадлежат на портфейла Ви.</translation>
     </message>
     <message>
-<<<<<<< HEAD
         <source>Sign messages with your Lynx addresses to prove you own them</source>
         <translation>Пишете съобщения със своя Lynx адрес за да докажете,че е ваш.</translation>
     </message>
     <message>
         <source>Verify messages to ensure they were signed with specified Lynx addresses</source>
         <translation>Потвърждаване на съобщения  за да се знае,че са написани с дадените Lynx адреси.</translation>
-=======
-        <source>Sign messages with your Litecoin addresses to prove you own them</source>
-        <translation>Пишете съобщения със своя Litecoin адрес за да докажете,че е ваш.</translation>
-    </message>
-    <message>
-        <source>Verify messages to ensure they were signed with specified Litecoin addresses</source>
-        <translation>Потвърждаване на съобщения  за да се знае,че са написани с дадените Litecoin адреси.</translation>
->>>>>>> 69fce744
     </message>
     <message>
         <source>&amp;File</source>
@@ -436,13 +406,8 @@
         <translation>Раздели</translation>
     </message>
     <message>
-<<<<<<< HEAD
         <source>Request payments (generates QR codes and lynx: URIs)</source>
         <translation>Изискване на плащания(генерира QR кодове и Lynx: URIs)</translation>
-=======
-        <source>Request payments (generates QR codes and litecoin: URIs)</source>
-        <translation>Изискване на плащания(генерира QR кодове и Litecoin: URIs)</translation>
->>>>>>> 69fce744
     </message>
     <message>
         <source>Show the list of used sending addresses and labels</source>
@@ -453,13 +418,8 @@
         <translation>Покажи списък с използваните адреси и имена.</translation>
     </message>
     <message>
-<<<<<<< HEAD
         <source>Open a lynx: URI or payment request</source>
         <translation>Отворете Lynx: URI  или заявка за плащане</translation>
-=======
-        <source>Open a litecoin: URI or payment request</source>
-        <translation>Отворете Litecoin: URI  или заявка за плащане</translation>
->>>>>>> 69fce744
     </message>
     <message>
         <source>&amp;Command-line options</source>
@@ -502,13 +462,8 @@
         <translation>Синхронизиран</translation>
     </message>
     <message>
-<<<<<<< HEAD
         <source>Show the %1 help message to get a list with possible Lynx command-line options</source>
         <translation>Покажи %1 помощно съобщение за да получиш лист с възможни Lynx команди</translation>
-=======
-        <source>Show the %1 help message to get a list with possible Litecoin command-line options</source>
-        <translation>Покажи %1 помощно съобщение за да получиш лист с възможни Litecoin команди</translation>
->>>>>>> 69fce744
     </message>
     <message>
         <source>%1 client</source>
@@ -569,8 +524,8 @@
         <translation>Портфейлът е &lt;b&gt;криптиран&lt;/b&gt; и &lt;b&gt;заключен&lt;/b&gt;</translation>
     </message>
     <message>
-        <source>A fatal error occurred. Litecoin can no longer continue safely and will quit.</source>
-        <translation>Възникна фатална грешка. Litecoin не може да продължи безопасно и ще се изключи.</translation>
+        <source>A fatal error occurred. Lynx can no longer continue safely and will quit.</source>
+        <translation>Възникна фатална грешка. Lynx не може да продължи безопасно и ще се изключи.</translation>
     </message>
 </context>
 <context>
@@ -755,11 +710,7 @@
         <translation>Редактиране на адрес за изпращане</translation>
     </message>
     <message>
-<<<<<<< HEAD
         <source>The entered address "%1" is not a valid Lynx address.</source>
-=======
-        <source>The entered address "%1" is not a valid Litecoin address.</source>
->>>>>>> 69fce744
         <translation>"%1" не е валиден Биткоин адрес.</translation>
     </message>
     <message>
@@ -876,8 +827,8 @@
         <translation>Използване на директория ръчно</translation>
     </message>
     <message>
-        <source>Litecoin</source>
-        <translation>Биткоин</translation>
+        <source>Lynx</source>
+        <translation>Lynx</translation>
     </message>
     <message>
         <source>At least %1 GB of data will be stored in this directory, and it will grow over time.</source>
@@ -981,26 +932,16 @@
         <translation>&amp;Похарчете непотвърденото ресто</translation>
     </message>
     <message>
-<<<<<<< HEAD
         <source>Automatically open the Lynx client port on the router. This only works when your router supports UPnP and it is enabled.</source>
         <translation>Автоматично отваряне на входящия Lynx порт. Работи само с рутери поддържащи UPnP.</translation>
-=======
-        <source>Automatically open the Litecoin client port on the router. This only works when your router supports UPnP and it is enabled.</source>
-        <translation>Автоматично отваряне на входящия Litecoin порт. Работи само с рутери поддържащи UPnP.</translation>
->>>>>>> 69fce744
     </message>
     <message>
         <source>Map port using &amp;UPnP</source>
         <translation>Отваряне на входящия порт чрез &amp;UPnP</translation>
     </message>
     <message>
-<<<<<<< HEAD
         <source>Connect to the Lynx network through a SOCKS5 proxy.</source>
         <translation>Свързване с Lynx мрежата чрез SOCKS5  прокси.</translation>
-=======
-        <source>Connect to the Litecoin network through a SOCKS5 proxy.</source>
-        <translation>Свързване с Litecoin мрежата чрез SOCKS5  прокси.</translation>
->>>>>>> 69fce744
     </message>
     <message>
         <source>&amp;Connect through SOCKS5 proxy (default proxy):</source>
@@ -1098,11 +1039,7 @@
         <translation>Формуляр</translation>
     </message>
     <message>
-<<<<<<< HEAD
         <source>The displayed information may be out of date. Your wallet automatically synchronizes with the Lynx network after a connection is established, but this process has not completed yet.</source>
-=======
-        <source>The displayed information may be out of date. Your wallet automatically synchronizes with the Litecoin network after a connection is established, but this process has not completed yet.</source>
->>>>>>> 69fce744
         <translation>Текущата информация на екрана може да не е актуална. Вашият портфейл ще се синхронизира автоматично с мрежата на Биткоин, щом поне една връзката с нея се установи; този процес все още не е приключил.</translation>
     </message>
     <message>
@@ -1157,13 +1094,8 @@
         <translation>Възникна грешка по време назаявката за плащане</translation>
     </message>
     <message>
-<<<<<<< HEAD
         <source>Cannot start lynx: click-to-pay handler</source>
         <translation>Lynx не можe да се стартира: click-to-pay handler</translation>
-=======
-        <source>Cannot start litecoin: click-to-pay handler</source>
-        <translation>Litecoin не можe да се стартира: click-to-pay handler</translation>
->>>>>>> 69fce744
     </message>
     <message>
         <source>URI handling</source>
@@ -1244,13 +1176,8 @@
         <translation>Сума</translation>
     </message>
     <message>
-<<<<<<< HEAD
         <source>Enter a Lynx address (e.g. %1)</source>
         <translation>Въведете Lynx адрес (например: %1)</translation>
-=======
-        <source>Enter a Litecoin address (e.g. %1)</source>
-        <translation>Въведете Litecoin адрес (например: %1)</translation>
->>>>>>> 69fce744
     </message>
     <message>
         <source>%1 d</source>
@@ -1786,13 +1713,8 @@
         <translation>Заявката за плащане е изтекла.</translation>
     </message>
     <message>
-<<<<<<< HEAD
         <source>Warning: Invalid Lynx address</source>
         <translation>Внимание: Невалиден Lynx адрес</translation>
-=======
-        <source>Warning: Invalid Litecoin address</source>
-        <translation>Внимание: Невалиден Litecoin адрес</translation>
->>>>>>> 69fce744
     </message>
     <message>
         <source>Warning: Unknown change address</source>
@@ -1911,11 +1833,7 @@
         <translation>Копиране на текущия подпис</translation>
     </message>
     <message>
-<<<<<<< HEAD
         <source>Sign the message to prove you own this Lynx address</source>
-=======
-        <source>Sign the message to prove you own this Litecoin address</source>
->>>>>>> 69fce744
         <translation>Подпишете съобщение като доказателство, че притежавате определен адрес</translation>
     </message>
     <message>
@@ -1931,11 +1849,7 @@
         <translation>&amp;Провери</translation>
     </message>
     <message>
-<<<<<<< HEAD
         <source>Verify the message to ensure it was signed with the specified Lynx address</source>
-=======
-        <source>Verify the message to ensure it was signed with the specified Litecoin address</source>
->>>>>>> 69fce744
         <translation>Проверете съобщение, за да сте сигурни че е подписано с определен Биткоин адрес</translation>
     </message>
     <message>
@@ -2452,13 +2366,8 @@
         <translation>Въведете Ваш публичен адрес</translation>
     </message>
     <message>
-<<<<<<< HEAD
         <source>Lynx Core</source>
         <translation>Lynx ядро</translation>
-=======
-        <source>Litecoin Core</source>
-        <translation>Litecoin ядро</translation>
->>>>>>> 69fce744
     </message>
     <message>
         <source>&lt;category&gt; can be:</source>
