--- conflicted
+++ resolved
@@ -62,12 +62,12 @@
         <translation>Adresele de primire</translation>
     </message>
     <message>
-        <source>These are your Litecoin addresses for sending payments. Always check the amount and the receiving address before sending coins.</source>
-        <translation>Acestea sunt adresele tale Litecoin pentru trimiterea plății. Verifică mereu suma și adresa de primire înainte de trimiterea monedelor.</translation>
-    </message>
-    <message>
-        <source>These are your Litecoin addresses for receiving payments. It is recommended to use a new receiving address for each transaction.</source>
-        <translation>Acestea sunt adresele tale Litecoin pentru primirea plăților. Este recomandată folosirea de noi adrese de primire pentru fiecare tranzacție.</translation>
+        <source>These are your Lynx addresses for sending payments. Always check the amount and the receiving address before sending coins.</source>
+        <translation>Acestea sunt adresele tale Lynx pentru trimiterea plății. Verifică mereu suma și adresa de primire înainte de trimiterea monedelor.</translation>
+    </message>
+    <message>
+        <source>These are your Lynx addresses for receiving payments. It is recommended to use a new receiving address for each transaction.</source>
+        <translation>Acestea sunt adresele tale Lynx pentru primirea plăților. Este recomandată folosirea de noi adrese de primire pentru fiecare tranzacție.</translation>
     </message>
     <message>
         <source>&amp;Copy Address</source>
@@ -282,17 +282,12 @@
         <translation>Deschide &amp;URI...</translation>
     </message>
     <message>
-<<<<<<< HEAD
         <source>Send coins to a Lynx address</source>
         <translation>Trimite monedele către o adresă Lynx</translation>
-=======
-        <source>Click to enable network activity again.</source>
-        <translation>Click pentru a permite, din nou, activitate rețelei.</translation>
-    </message>
-    <message>
-        <source>Send coins to a Litecoin address</source>
-        <translation>Trimite monedele către o adresă Litecoin</translation>
->>>>>>> 69fce744
+    </message>
+    <message>
+        <source>Send coins to a Lynx address</source>
+        <translation>Trimite monedele către o adresă Lynx</translation>
     </message>
     <message>
         <source>Backup wallet to another location</source>
@@ -315,13 +310,8 @@
         <translation>&amp;Verifică mesajul...</translation>
     </message>
     <message>
-<<<<<<< HEAD
         <source>Lynx</source>
         <translation>Lynx</translation>
-=======
-        <source>Litecoin</source>
-        <translation>Litecoin</translation>
->>>>>>> 69fce744
     </message>
     <message>
         <source>Wallet</source>
@@ -348,21 +338,12 @@
         <translation>Criptează cheile private care aparțin portofelului tău.</translation>
     </message>
     <message>
-<<<<<<< HEAD
         <source>Sign messages with your Lynx addresses to prove you own them</source>
         <translation>Semnează mesajele cu adresa ta de Lynx pentru a face dovada că îți aparțin.</translation>
     </message>
     <message>
         <source>Verify messages to ensure they were signed with specified Lynx addresses</source>
         <translation>Verifică mesajele cu scopul de a asigura faptul că au fost semnate cu adresa de Lynx specificată.</translation>
-=======
-        <source>Sign messages with your Litecoin addresses to prove you own them</source>
-        <translation>Semnează mesajele cu adresa ta de Litecoin pentru a face dovada că îți aparțin.</translation>
-    </message>
-    <message>
-        <source>Verify messages to ensure they were signed with specified Litecoin addresses</source>
-        <translation>Verifică mesajele cu scopul de a asigura faptul că au fost semnate cu adresa de Litecoin specificată.</translation>
->>>>>>> 69fce744
     </message>
     <message>
         <source>&amp;File</source>
@@ -377,33 +358,24 @@
         <translation>&amp;Ajutor</translation>
     </message>
     <message>
-<<<<<<< HEAD
         <source>Request payments (generates QR codes and lynx: URIs)</source>
         <translation>Cerere plată (generează coduri QR și lynx: URIs)</translation>
     </message>
     <message>
         <source>Open a lynx: URI or payment request</source>
         <translation>Deschide un lynx: URI sau cerere de plată</translation>
-=======
-        <source>Request payments (generates QR codes and litecoin: URIs)</source>
-        <translation>Cerere plată (generează coduri QR și litecoin: URIs)</translation>
-    </message>
-    <message>
-        <source>Show the list of used sending addresses and labels</source>
-        <translation>Afișează lista adreselor de livrare utilizate și etichetele.</translation>
     </message>
     <message>
         <source>Show the list of used receiving addresses and labels</source>
         <translation>Afișează lista adreselor de primire utilizate și etichetele.</translation>
     </message>
     <message>
-        <source>Open a litecoin: URI or payment request</source>
-        <translation>Deschide un litecoin: URI sau cerere de plată</translation>
+        <source>Open a lynx: URI or payment request</source>
+        <translation>Deschide un lynx: URI sau cerere de plată</translation>
     </message>
     <message>
         <source>&amp;Command-line options</source>
         <translation>&amp;Linie de comandă Setări</translation>
->>>>>>> 69fce744
     </message>
     <message>
         <source>%1 behind</source>
@@ -641,8 +613,8 @@
         <translation>Alege un folder/director personalizat</translation>
     </message>
     <message>
-        <source>Litecoin</source>
-        <translation>Litecoin</translation>
+        <source>Lynx</source>
+        <translation>Lynx</translation>
     </message>
     <message>
         <source>At least %1 GB of data will be stored in this directory, and it will grow over time.</source>
@@ -672,8 +644,8 @@
         <translation>formular</translation>
     </message>
     <message>
-        <source>Recent transactions may not yet be visible, and therefore your wallet's balance might be incorrect. This information will be correct once your wallet has finished synchronizing with the litecoin network, as detailed below.</source>
-        <translation>Posibil ca tranzacțiile recente să nu fie vizibile, încă, astfel bilanțul portofelului tău poate fi incorect. Aceste informații vor fi corecte o dată ce portofelul tău a încheiat sincronizarea cu rețeaua litecoin, conform descrierii de mai jos.</translation>
+        <source>Recent transactions may not yet be visible, and therefore your wallet's balance might be incorrect. This information will be correct once your wallet has finished synchronizing with the lynx network, as detailed below.</source>
+        <translation>Posibil ca tranzacțiile recente să nu fie vizibile, încă, astfel bilanțul portofelului tău poate fi incorect. Aceste informații vor fi corecte o dată ce portofelul tău a încheiat sincronizarea cu rețeaua lynx, conform descrierii de mai jos.</translation>
     </message>
     <message>
         <source>Unknown...</source>
@@ -1296,21 +1268,16 @@
 <context>
     <name>bitcoin-core</name>
     <message>
-<<<<<<< HEAD
         <source>Lynx Core</source>
         <translation>Lynx Core</translation>
-=======
-        <source>Options:</source>
-        <translation>Optiuni:</translation>
-    </message>
-    <message>
-        <source>Litecoin Core</source>
-        <translation>Litecoin Core</translation>
+    </message>
+    <message>
+        <source>Lynx Core</source>
+        <translation>Lynx Core</translation>
     </message>
     <message>
         <source>Upgrading UTXO database</source>
         <translation>Actualizarea bazei de date UTXO</translation>
->>>>>>> 69fce744
     </message>
     <message>
         <source>Information</source>
