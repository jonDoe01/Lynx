--- conflicted
+++ resolved
@@ -40,15 +40,9 @@
 {
     switch(unit)
     {
-<<<<<<< HEAD
     case BTC: return QString("LYNX");
     case mBTC: return QString("mLYNX");
     case uBTC: return QString::fromUtf8("μLYNX");
-=======
-    case BTC: return QString("LTC");
-    case mBTC: return QString("lites");
-    case uBTC: return QString("photons");
->>>>>>> 69fce744
     default: return QString("???");
     }
 }
@@ -66,15 +60,9 @@
 {
     switch(unit)
     {
-<<<<<<< HEAD
     case BTC: return QString("LynxCoin");
     case mBTC: return QString("Milli-LynxCoin (1 / 1" THIN_SP_UTF8 "000)");
     case uBTC: return QString("Micro-LynxCoin (1 / 1" THIN_SP_UTF8 "000" THIN_SP_UTF8 "000)");
-=======
-    case BTC: return QString("Litecoins");
-    case mBTC: return QString("Lites (1 / 1" THIN_SP_UTF8 "000)");
-    case uBTC: return QString("Photons (1 / 1" THIN_SP_UTF8 "000" THIN_SP_UTF8 "000)");
->>>>>>> 69fce744
     default: return QString("???");
     }
 }
