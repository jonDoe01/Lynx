--- conflicted
+++ resolved
@@ -13,11 +13,7 @@
 - (NSString *)__bundleIdentifier
 {
     if (self == [NSBundle mainBundle]) {
-<<<<<<< HEAD
         return @"org.lynx.Lynx-Qt";
-=======
-        return @"org.litecoin.Litecoin-Qt";
->>>>>>> 69fce744
     } else {
         return [self __bundleIdentifier];
     }
