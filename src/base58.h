// Copyright (c) 2009-2010 Satoshi Nakamoto
// Copyright (c) 2009-2017 The Bitcoin Core developers
// Distributed under the MIT software license, see the accompanying
// file COPYING or http://www.opensource.org/licenses/mit-license.php.

/**
 * Why base-58 instead of standard base-64 encoding?
 * - Don't want 0OIl characters that look the same in some fonts and
 *      could be used to create visually identical looking data.
 * - A string with non-alphanumeric characters is not as easily accepted as input.
 * - E-mail usually won't line-break if there's no punctuation to break at.
 * - Double-clicking selects the whole string as one word if it's all alphanumeric.
 */
#ifndef BITCOIN_BASE58_H
#define BITCOIN_BASE58_H

#include <chainparams.h>
#include <key.h>
#include <pubkey.h>
#include <script/standard.h>
#include <support/allocators/zeroafterfree.h>

#include <string>
#include <vector>

/**
 * Encode a byte sequence as a base58-encoded string.
 * pbegin and pend cannot be nullptr, unless both are.
 */
std::string EncodeBase58(const unsigned char* pbegin, const unsigned char* pend);

/**
 * Encode a byte vector as a base58-encoded string
 */
std::string EncodeBase58(const std::vector<unsigned char>& vch);

/**
 * Decode a base58-encoded string (psz) into a byte vector (vchRet).
 * return true if decoding is successful.
 * psz cannot be nullptr.
 */
bool DecodeBase58(const char* psz, std::vector<unsigned char>& vchRet);

/**
 * Decode a base58-encoded string (str) into a byte vector (vchRet).
 * return true if decoding is successful.
 */
bool DecodeBase58(const std::string& str, std::vector<unsigned char>& vchRet);

/**
 * Encode a byte vector into a base58-encoded string, including checksum
 */
std::string EncodeBase58Check(const std::vector<unsigned char>& vchIn);

/**
 * Decode a base58-encoded string (psz) that includes a checksum into a byte
 * vector (vchRet), return true if decoding is successful
 */
inline bool DecodeBase58Check(const char* psz, std::vector<unsigned char>& vchRet);

/**
 * Decode a base58-encoded string (str) that includes a checksum into a byte
 * vector (vchRet), return true if decoding is successful
 */
inline bool DecodeBase58Check(const std::string& str, std::vector<unsigned char>& vchRet);

/**
 * Base class for all base58-encoded data
 */
class CBase58Data
{
protected:
    //! the version byte(s)
    std::vector<unsigned char> vchVersion;

    //! the actually encoded data
    typedef std::vector<unsigned char, zero_after_free_allocator<unsigned char> > vector_uchar;
    vector_uchar vchData;

    CBase58Data();
    void SetData(const std::vector<unsigned char> &vchVersionIn, const void* pdata, size_t nSize);
    void SetData(const std::vector<unsigned char> &vchVersionIn, const unsigned char *pbegin, const unsigned char *pend);

public:
    bool SetString(const char* psz, unsigned int nVersionBytes = 1);
    bool SetString(const std::string& str);
    std::string ToString() const;
    int CompareTo(const CBase58Data& b58) const;

    bool operator==(const CBase58Data& b58) const { return CompareTo(b58) == 0; }
    bool operator<=(const CBase58Data& b58) const { return CompareTo(b58) <= 0; }
    bool operator>=(const CBase58Data& b58) const { return CompareTo(b58) >= 0; }
    bool operator< (const CBase58Data& b58) const { return CompareTo(b58) <  0; }
    bool operator> (const CBase58Data& b58) const { return CompareTo(b58) >  0; }
};

<<<<<<< HEAD
/** base58-encoded Bitcoin addresses.
 * Public-key-hash-addresses have version 0 (or 111 testnet).
 * The data vector contains RIPEMD160(SHA256(pubkey)), where pubkey is the serialized public key.
 * Script-hash-addresses have version 5 (or 196 testnet).
 * The data vector contains RIPEMD160(SHA256(cscript)), where cscript is the serialized redemption script.
 */
class CBitcoinAddress : public CBase58Data {
public:
    bool Set(const CKeyID &id);
    bool Set(const CScriptID &id, CChainParams::Base58Type type=CChainParams::SCRIPT_ADDRESS2);
    bool Set(const CTxDestination &dest, CChainParams::Base58Type type=CChainParams::SCRIPT_ADDRESS2);
    bool IsValid() const;
    bool IsValid(const CChainParams &params) const;

    CBitcoinAddress() {}
    CBitcoinAddress(const CTxDestination &dest) { Set(dest); }
    CBitcoinAddress(const std::string& strAddress) { SetString(strAddress); }
    CBitcoinAddress(const char* pszAddress) { SetString(pszAddress); }

    CTxDestination Get() const;
    bool GetKeyID(CKeyID &keyID) const;
    bool IsScript() const;
};

=======
>>>>>>> 69fce744
/**
 * A base58-encoded secret key
 */
class CBitcoinSecret : public CBase58Data
{
public:
    void SetKey(const CKey& vchSecret);
    CKey GetKey();
    bool IsValid() const;
    bool SetString(const char* pszSecret);
    bool SetString(const std::string& strSecret);

    CBitcoinSecret(const CKey& vchSecret) { SetKey(vchSecret); }
    CBitcoinSecret() {}
};

template<typename K, int Size, CChainParams::Base58Type Type> class CBitcoinExtKeyBase : public CBase58Data
{
public:
    void SetKey(const K &key) {
        unsigned char vch[Size];
        key.Encode(vch);
        SetData(Params().Base58Prefix(Type), vch, vch+Size);
    }

    K GetKey() {
        K ret;
        if (vchData.size() == Size) {
            // If base58 encoded data does not hold an ext key, return a !IsValid() key
            ret.Decode(vchData.data());
        }
        return ret;
    }

    CBitcoinExtKeyBase(const K &key) {
        SetKey(key);
    }

    CBitcoinExtKeyBase(const std::string& strBase58c) {
        SetString(strBase58c.c_str(), Params().Base58Prefix(Type).size());
    }

    CBitcoinExtKeyBase() {}
};

typedef CBitcoinExtKeyBase<CExtKey, BIP32_EXTKEY_SIZE, CChainParams::EXT_SECRET_KEY> CBitcoinExtKey;
typedef CBitcoinExtKeyBase<CExtPubKey, BIP32_EXTKEY_SIZE, CChainParams::EXT_PUBLIC_KEY> CBitcoinExtPubKey;

std::string EncodeDestination(const CTxDestination& dest);
CTxDestination DecodeDestination(const std::string& str);
bool IsValidDestinationString(const std::string& str);
bool IsValidDestinationString(const std::string& str, const CChainParams& params);

#endif // BITCOIN_BASE58_H<|MERGE_RESOLUTION|>--- conflicted
+++ resolved
@@ -94,7 +94,6 @@
     bool operator> (const CBase58Data& b58) const { return CompareTo(b58) >  0; }
 };
 
-<<<<<<< HEAD
 /** base58-encoded Bitcoin addresses.
  * Public-key-hash-addresses have version 0 (or 111 testnet).
  * The data vector contains RIPEMD160(SHA256(pubkey)), where pubkey is the serialized public key.
@@ -119,8 +118,6 @@
     bool IsScript() const;
 };
 
-=======
->>>>>>> 69fce744
 /**
  * A base58-encoded secret key
  */
