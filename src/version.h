--- conflicted
+++ resolved
@@ -15,11 +15,7 @@
 static const int INIT_PROTO_VERSION = 209;
 
 //! In this version, 'getheaders' was introduced.
-<<<<<<< HEAD
 static const int GETHEADERS_VERSION = 70005;
-=======
-static const int GETHEADERS_VERSION = 70002;
->>>>>>> 69fce744
 
 //! disconnect from peers older than this proto version
 static const int MIN_PEER_PROTO_VERSION = GETHEADERS_VERSION;
