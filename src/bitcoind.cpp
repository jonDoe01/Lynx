// Copyright (c) 2009-2010 Satoshi Nakamoto
// Copyright (c) 2009-2017 The Bitcoin Core developers
// Distributed under the MIT software license, see the accompanying
// file COPYING or http://www.opensource.org/licenses/mit-license.php.

#if defined(HAVE_CONFIG_H)
#include <config/bitcoin-config.h>
#endif

#include <chainparams.h>
#include <clientversion.h>
#include <compat.h>
#include <fs.h>
#include <rpc/server.h>
#include <init.h>
#include <noui.h>
#include <util.h>
#include <httpserver.h>
#include <httprpc.h>
#include <utilstrencodings.h>

#include <boost/thread.hpp>

#include <stdio.h>

/* Introduction text for doxygen: */

/*! \mainpage Developer documentation
 *
 * \section intro_sec Introduction
 *
 * This is the developer documentation of the reference client for an experimental new digital currency called Bitcoin (https://www.bitcoin.org/),
 * which enables instant payments to anyone, anywhere in the world. Bitcoin uses peer-to-peer technology to operate
 * with no central authority: managing transactions and issuing money are carried out collectively by the network.
 *
 * The software is a community-driven open source project, released under the MIT license.
 *
 * \section Navigation
 * Use the buttons <code>Namespaces</code>, <code>Classes</code> or <code>Files</code> at the top of the page to start navigating the code.
 */

void WaitForShutdown()
{
    bool fShutdown = ShutdownRequested();
    // Tell the main threads to shutdown.
    while (!fShutdown)
    {
        MilliSleep(200);
        fShutdown = ShutdownRequested();
    }
    Interrupt();
}

//////////////////////////////////////////////////////////////////////////////
//
// Start
//
bool AppInit(int argc, char* argv[])
{
    bool fRet = false;

    //
    // Parameters
    //
    // If Qt is used, parameters/bitcoin.conf are parsed in qt/bitcoin.cpp's main()
    gArgs.ParseParameters(argc, argv);

    // Process help and version before taking care about datadir
    if (gArgs.IsArgSet("-?") || gArgs.IsArgSet("-h") ||  gArgs.IsArgSet("-help") || gArgs.IsArgSet("-version"))
    {
        std::string strUsage = strprintf(_("%s Daemon"), _(PACKAGE_NAME)) + " " + _("version") + " " + FormatFullVersion() + "\n";

        if (gArgs.IsArgSet("-version"))
        {
            strUsage += FormatParagraph(LicenseInfo());
        }
        else
        {
            strUsage += "\n" + _("Usage:") + "\n" +
<<<<<<< HEAD
                  "  lynxd [options]                     " + strprintf(_("Start %s Daemon"), _(PACKAGE_NAME)) + "\n";
=======
                  "  litecoind [options]                     " + strprintf(_("Start %s Daemon"), _(PACKAGE_NAME)) + "\n";
>>>>>>> 69fce744

            strUsage += "\n" + HelpMessage(HMM_BITCOIND);
        }

        fprintf(stdout, "%s", strUsage.c_str());
        return true;
    }

    try
    {
        if (!fs::is_directory(GetDataDir(false)))
        {
            fprintf(stderr, "Error: Specified data directory \"%s\" does not exist.\n", gArgs.GetArg("-datadir", "").c_str());
            return false;
        }
        try
        {
            gArgs.ReadConfigFile(gArgs.GetArg("-conf", BITCOIN_CONF_FILENAME));
        } catch (const std::exception& e) {
            fprintf(stderr,"Error reading configuration file: %s\n", e.what());
            return false;
        }
        // Check for -testnet or -regtest parameter (Params() calls are only valid after this clause)
        try {
            SelectParams(ChainNameFromCommandLine());
        } catch (const std::exception& e) {
            fprintf(stderr, "Error: %s\n", e.what());
            return false;
        }

        // Error out when loose non-argument tokens are encountered on command line
        for (int i = 1; i < argc; i++) {
            if (!IsSwitchChar(argv[i][0])) {
<<<<<<< HEAD
                fprintf(stderr, "Error: Command line contains unexpected token '%s', see lynxd -h for a list of options.\n", argv[i]);
                exit(EXIT_FAILURE);
=======
                fprintf(stderr, "Error: Command line contains unexpected token '%s', see litecoind -h for a list of options.\n", argv[i]);
                return false;
>>>>>>> 69fce744
            }
        }

        // -server defaults to true for bitcoind but not for the GUI so do this here
        gArgs.SoftSetBoolArg("-server", true);
        // Set this early so that parameter interactions go to console
        InitLogging();
        InitParameterInteraction();
        if (!AppInitBasicSetup())
        {
            // InitError will have been called with detailed error, which ends up on console
            return false;
        }
        if (!AppInitParameterInteraction())
        {
            // InitError will have been called with detailed error, which ends up on console
            return false;
        }
        if (!AppInitSanityChecks())
        {
            // InitError will have been called with detailed error, which ends up on console
            return false;
        }
        if (gArgs.GetBoolArg("-daemon", false))
        {
#if HAVE_DECL_DAEMON
<<<<<<< HEAD
            fprintf(stdout, "Lynx server starting\n");
=======
            fprintf(stdout, "Litecoin server starting\n");
>>>>>>> 69fce744

            // Daemonize
            if (daemon(1, 0)) { // don't chdir (1), do close FDs (0)
                fprintf(stderr, "Error: daemon() failed: %s\n", strerror(errno));
                return false;
            }
#else
            fprintf(stderr, "Error: -daemon is not supported on this operating system\n");
            return false;
#endif // HAVE_DECL_DAEMON
        }
        // Lock data directory after daemonization
        if (!AppInitLockDataDirectory())
        {
            // If locking the data directory failed, exit immediately
            return false;
        }
        fRet = AppInitMain();
    }
    catch (const std::exception& e) {
        PrintExceptionContinue(&e, "AppInit()");
    } catch (...) {
        PrintExceptionContinue(nullptr, "AppInit()");
    }

    if (!fRet)
    {
        Interrupt();
    } else {
        WaitForShutdown();
    }
    Shutdown();

    return fRet;
}

int main(int argc, char* argv[])
{
    SetupEnvironment();

    // Connect bitcoind signal handlers
    noui_connect();

    return (AppInit(argc, argv) ? EXIT_SUCCESS : EXIT_FAILURE);
}<|MERGE_RESOLUTION|>--- conflicted
+++ resolved
@@ -77,11 +77,7 @@
         else
         {
             strUsage += "\n" + _("Usage:") + "\n" +
-<<<<<<< HEAD
                   "  lynxd [options]                     " + strprintf(_("Start %s Daemon"), _(PACKAGE_NAME)) + "\n";
-=======
-                  "  litecoind [options]                     " + strprintf(_("Start %s Daemon"), _(PACKAGE_NAME)) + "\n";
->>>>>>> 69fce744
 
             strUsage += "\n" + HelpMessage(HMM_BITCOIND);
         }
@@ -115,13 +111,8 @@
         // Error out when loose non-argument tokens are encountered on command line
         for (int i = 1; i < argc; i++) {
             if (!IsSwitchChar(argv[i][0])) {
-<<<<<<< HEAD
                 fprintf(stderr, "Error: Command line contains unexpected token '%s', see lynxd -h for a list of options.\n", argv[i]);
                 exit(EXIT_FAILURE);
-=======
-                fprintf(stderr, "Error: Command line contains unexpected token '%s', see litecoind -h for a list of options.\n", argv[i]);
-                return false;
->>>>>>> 69fce744
             }
         }
 
@@ -148,11 +139,7 @@
         if (gArgs.GetBoolArg("-daemon", false))
         {
 #if HAVE_DECL_DAEMON
-<<<<<<< HEAD
             fprintf(stdout, "Lynx server starting\n");
-=======
-            fprintf(stdout, "Litecoin server starting\n");
->>>>>>> 69fce744
 
             // Daemonize
             if (daemon(1, 0)) { // don't chdir (1), do close FDs (0)
