--- conflicted
+++ resolved
@@ -5,13 +5,8 @@
 dnl Helper for cases where a qt dependency is not met.
 dnl Output: If qt version is auto, set bitcoin_enable_qt to false. Else, exit.
 AC_DEFUN([BITCOIN_QT_FAIL],[
-<<<<<<< HEAD
-  if test "x$bitcoin_qt_want_version" = "xauto" && test x$bitcoin_qt_force != xyes; then
-    if test x$bitcoin_enable_qt != xno; then
-=======
   if test "x$bitcoin_qt_want_version" = xauto && test "x$bitcoin_qt_force" != xyes; then
     if test "x$bitcoin_enable_qt" != xno; then
->>>>>>> 69fce744
       AC_MSG_WARN([$1; litecoin-qt frontend will not be built])
     fi
     bitcoin_enable_qt=no
